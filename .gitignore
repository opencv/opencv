--- conflicted
+++ resolved
@@ -26,12 +26,13 @@
 CMakeSettings.json
 xcuserdata/
 
-<<<<<<< HEAD
+xcuserdata/
+
 /test/
 
-=======
 # General compiled files
->>>>>>> c33e02fb
+*.exe
+
 *.exe
 *.out
 *.app
