if(WIN32 AND NOT PYTHON_EXECUTABLE)
  # search for executable with the same bitness as resulting binaries
  # standard FindPythonInterp always prefers executable from system path
  # this is really important because we are using the interpreter for numpy search and for choosing the install location
  foreach(_CURRENT_VERSION ${Python_ADDITIONAL_VERSIONS} 2.7 "${MIN_VER_PYTHON}")
    find_host_program(PYTHON_EXECUTABLE
      NAMES python${_CURRENT_VERSION} python
      PATHS
        [HKEY_LOCAL_MACHINE\\\\SOFTWARE\\\\Python\\\\PythonCore\\\\${_CURRENT_VERSION}\\\\InstallPath]
        [HKEY_CURRENT_USER\\\\SOFTWARE\\\\Python\\\\PythonCore\\\\${_CURRENT_VERSION}\\\\InstallPath]
      NO_SYSTEM_ENVIRONMENT_PATH
    )
  endforeach()
endif()
find_host_package(PythonInterp "${MIN_VER_PYTHON}")

unset(HAVE_SPHINX CACHE)

if(PYTHONINTERP_FOUND)
  set(PYTHON_VERSION_MAJOR_MINOR "${PYTHON_VERSION_MAJOR}.${PYTHON_VERSION_MINOR}")

  if(NOT ANDROID AND NOT IOS)
<<<<<<< HEAD
    find_host_package(PythonLibs "${PYTHON_VERSION_STRING}" EXACT)
=======
    ocv_check_environment_variables(PYTHON_LIBRARY PYTHON_INCLUDE_DIR)
    if(CMAKE_VERSION VERSION_GREATER 2.8.8 AND PYTHON_VERSION_FULL)
      find_host_package(PythonLibs ${PYTHON_VERSION_FULL} EXACT)
    else()
      find_host_package(PythonLibs ${PYTHON_VERSION_FULL})
    endif()
    # cmake 2.4 (at least on Ubuntu 8.04 (hardy)) don't define PYTHONLIBS_FOUND
    if(NOT PYTHONLIBS_FOUND AND PYTHON_INCLUDE_PATH)
      set(PYTHONLIBS_FOUND ON)
    endif()
>>>>>>> 98d55f34
  endif()

  if(NOT ANDROID AND NOT IOS)
    if(CMAKE_HOST_UNIX)
      execute_process(COMMAND ${PYTHON_EXECUTABLE} -c "from distutils.sysconfig import *; print(get_python_lib())"
                      RESULT_VARIABLE PYTHON_CVPY_PROCESS
                      OUTPUT_VARIABLE PYTHON_STD_PACKAGES_PATH
                      OUTPUT_STRIP_TRAILING_WHITESPACE)
      if("${PYTHON_STD_PACKAGES_PATH}" MATCHES "site-packages")
        set(_PYTHON_PACKAGES_PATH "python${PYTHON_VERSION_MAJOR_MINOR}/site-packages")
      else() #debian based assumed, install to the dist-packages.
        set(_PYTHON_PACKAGES_PATH "python${PYTHON_VERSION_MAJOR_MINOR}/dist-packages")
      endif()
      if(EXISTS "${CMAKE_INSTALL_PREFIX}/lib${LIB_SUFFIX}/${PYTHON_PACKAGES_PATH}")
        set(_PYTHON_PACKAGES_PATH "lib${LIB_SUFFIX}/${_PYTHON_PACKAGES_PATH}")
      else()
        set(_PYTHON_PACKAGES_PATH "lib/${_PYTHON_PACKAGES_PATH}")
      endif()
    elseif(CMAKE_HOST_WIN32)
      get_filename_component(PYTHON_PATH "${PYTHON_EXECUTABLE}" PATH)
      file(TO_CMAKE_PATH "${PYTHON_PATH}" PYTHON_PATH)
      if(NOT EXISTS "${PYTHON_PATH}/Lib/site-packages")
        unset(PYTHON_PATH)
        get_filename_component(PYTHON_PATH "[HKEY_LOCAL_MACHINE\\SOFTWARE\\Python\\PythonCore\\${PYTHON_VERSION_MAJOR_MINOR}\\InstallPath]" ABSOLUTE)
        if(NOT PYTHON_PATH)
           get_filename_component(PYTHON_PATH "[HKEY_CURRENT_USER\\SOFTWARE\\Python\\PythonCore\\${PYTHON_VERSION_MAJOR_MINOR}\\InstallPath]" ABSOLUTE)
        endif()
        file(TO_CMAKE_PATH "${PYTHON_PATH}" PYTHON_PATH)
      endif()
      set(_PYTHON_PACKAGES_PATH "${PYTHON_PATH}/Lib/site-packages")
    endif()
    SET(PYTHON_PACKAGES_PATH "${_PYTHON_PACKAGES_PATH}" CACHE PATH "Where to install the python packages.")

    if(NOT PYTHON_NUMPY_INCLUDE_DIRS)
      # Attempt to discover the NumPy include directory. If this succeeds, then build python API with NumPy
      execute_process(COMMAND "${PYTHON_EXECUTABLE}" -c
                        "import os; os.environ['DISTUTILS_USE_SDK']='1'; import numpy.distutils; print(os.pathsep.join(numpy.distutils.misc_util.get_numpy_include_dirs()))"
                      RESULT_VARIABLE PYTHON_NUMPY_PROCESS
                      OUTPUT_VARIABLE PYTHON_NUMPY_INCLUDE_DIRS
                      OUTPUT_STRIP_TRAILING_WHITESPACE)

      if(PYTHON_NUMPY_PROCESS EQUAL 0)
        file(TO_CMAKE_PATH "${PYTHON_NUMPY_INCLUDE_DIRS}" _PYTHON_NUMPY_INCLUDE_DIRS)
        set(PYTHON_NUMPY_INCLUDE_DIRS "${_PYTHON_NUMPY_INCLUDE_DIRS}" CACHE PATH "Path to numpy headers")
      endif()
    endif()

    if(PYTHON_NUMPY_INCLUDE_DIRS)
      execute_process(COMMAND "${PYTHON_EXECUTABLE}" -c "import numpy; print(numpy.version.version)"
                      OUTPUT_VARIABLE PYTHON_NUMPY_VERSION
                      OUTPUT_STRIP_TRAILING_WHITESPACE)
    endif()
  endif(NOT ANDROID AND NOT IOS)
endif()

if(BUILD_DOCS)
  find_host_program(SPHINX_BUILD sphinx-build)
  find_host_program(PLANTUML plantuml)
  if(SPHINX_BUILD)
      execute_process(COMMAND "${SPHINX_BUILD}"
                      OUTPUT_QUIET
                      ERROR_VARIABLE SPHINX_OUTPUT
                      OUTPUT_STRIP_TRAILING_WHITESPACE)
      if(SPHINX_OUTPUT MATCHES "Sphinx v([0-9][^ \n]*)")
        set(SPHINX_VERSION "${CMAKE_MATCH_1}")
        set(HAVE_SPHINX 1)
        message(STATUS "Found Sphinx ${SPHINX_VERSION}: ${SPHINX_BUILD}")
      endif()
  endif()
endif(BUILD_DOCS)<|MERGE_RESOLUTION|>--- conflicted
+++ resolved
@@ -20,20 +20,8 @@
   set(PYTHON_VERSION_MAJOR_MINOR "${PYTHON_VERSION_MAJOR}.${PYTHON_VERSION_MINOR}")
 
   if(NOT ANDROID AND NOT IOS)
-<<<<<<< HEAD
+    ocv_check_environment_variables(PYTHON_LIBRARY PYTHON_INCLUDE_DIR)
     find_host_package(PythonLibs "${PYTHON_VERSION_STRING}" EXACT)
-=======
-    ocv_check_environment_variables(PYTHON_LIBRARY PYTHON_INCLUDE_DIR)
-    if(CMAKE_VERSION VERSION_GREATER 2.8.8 AND PYTHON_VERSION_FULL)
-      find_host_package(PythonLibs ${PYTHON_VERSION_FULL} EXACT)
-    else()
-      find_host_package(PythonLibs ${PYTHON_VERSION_FULL})
-    endif()
-    # cmake 2.4 (at least on Ubuntu 8.04 (hardy)) don't define PYTHONLIBS_FOUND
-    if(NOT PYTHONLIBS_FOUND AND PYTHON_INCLUDE_PATH)
-      set(PYTHONLIBS_FOUND ON)
-    endif()
->>>>>>> 98d55f34
   endif()
 
   if(NOT ANDROID AND NOT IOS)
