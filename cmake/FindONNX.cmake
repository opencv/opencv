ocv_clear_vars(HAVE_ONNX)

set(ONNXRT_ROOT_DIR "" CACHE PATH "ONNX Runtime install directory")

# For now, check the old name ORT_INSTALL_DIR
if(ORT_INSTALL_DIR AND NOT ONNXRT_ROOT_DIR)
  set(ONNXRT_ROOT_DIR ${ORT_INSTALL_DIR})
endif()

if(ONNXRT_ROOT_DIR)
  find_library(ORT_LIB onnxruntime
    ${ONNXRT_ROOT_DIR}/lib
    CMAKE_FIND_ROOT_PATH_BOTH)
  # The location of headers varies across different versions of ONNX Runtime
  find_path(ORT_INCLUDE onnxruntime_cxx_api.h
    ${ONNXRT_ROOT_DIR}/include/onnxruntime/
    ${ONNXRT_ROOT_DIR}/include/onnxruntime/core/session
    CMAKE_FIND_ROOT_PATH_BOTH)
endif()

macro(detect_onxxrt_ep filename dir have_ep_var)
    find_path(ORT_EP_INCLUDE ${filename} ${dir} CMAKE_FIND_ROOT_PATH_BOTH)
    if(ORT_EP_INCLUDE)
       set(${have_ep_var} TRUE)
    endif()
endmacro()

if(ORT_LIB AND ORT_INCLUDE)
  # Check DirectML Execution Provider availability
  get_filename_component(dml_dir ${ONNXRT_ROOT_DIR}/include/onnxruntime/core/providers/dml ABSOLUTE)
  detect_onxxrt_ep(
      dml_provider_factory.h
      ${dml_dir}
      HAVE_ONNX_DML
  )

<<<<<<< HEAD
=======
  # Check CoreML Execution Provider availability
  get_filename_component(coreml_dir ${ONNXRT_ROOT_DIR}/include/onnxruntime/core/providers/coreml ABSOLUTE)
  detect_onxxrt_ep(
      coreml_provider_factory.h
      ${coreml_dir}
      HAVE_ONNX_COREML
  )

>>>>>>> a8ec6586
  set(HAVE_ONNX TRUE)
  # For CMake output only
  set(ONNX_LIBRARIES "${ORT_LIB}" CACHE STRING "ONNX Runtime libraries")
  set(ONNX_INCLUDE_DIR "${ORT_INCLUDE}" CACHE STRING "ONNX Runtime include path")

  # Link target with associated interface headers
  set(ONNX_LIBRARY "onnxruntime" CACHE STRING "ONNX Link Target")
  ocv_add_library(${ONNX_LIBRARY} SHARED IMPORTED)
  set_target_properties(${ONNX_LIBRARY} PROPERTIES
                        INTERFACE_INCLUDE_DIRECTORIES ${ORT_INCLUDE}
                        IMPORTED_LOCATION ${ORT_LIB}
                        IMPORTED_IMPLIB ${ORT_LIB})
endif()

if(NOT HAVE_ONNX)
  ocv_clear_vars(HAVE_ONNX ORT_LIB ORT_INCLUDE_DIR)
endif()<|MERGE_RESOLUTION|>--- conflicted
+++ resolved
@@ -34,8 +34,6 @@
       HAVE_ONNX_DML
   )
 
-<<<<<<< HEAD
-=======
   # Check CoreML Execution Provider availability
   get_filename_component(coreml_dir ${ONNXRT_ROOT_DIR}/include/onnxruntime/core/providers/coreml ABSOLUTE)
   detect_onxxrt_ep(
@@ -44,7 +42,6 @@
       HAVE_ONNX_COREML
   )
 
->>>>>>> a8ec6586
   set(HAVE_ONNX TRUE)
   # For CMake output only
   set(ONNX_LIBRARIES "${ORT_LIB}" CACHE STRING "ONNX Runtime libraries")
