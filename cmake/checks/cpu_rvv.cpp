#include <stdio.h>

#if defined(__riscv)
#  include <riscv_vector.h>
#  define CV_RVV 1
#endif

#if defined CV_RVV
#if defined(__riscv_v_intrinsic) &&  __riscv_v_intrinsic>10999
#define vreinterpret_v_u64m1_u8m1 __riscv_vreinterpret_v_u64m1_u8m1
#define vle64_v_u64m1 __riscv_vle64_v_u64m1
#define vle32_v_f32m1 __riscv_vle32_v_f32m1
#define vfmv_f_s_f32m1_f32 __riscv_vfmv_f_s_f32m1_f32
#endif
int test()
{
    const float src[] = { 0.0f, 0.0f, 0.0f, 0.0f };
    uint64_t ptr[2] = {0x0908060504020100, 0xFFFFFFFF0E0D0C0A};
    vuint8m1_t a = vreinterpret_v_u64m1_u8m1(vle64_v_u64m1(ptr, 2));
<<<<<<< HEAD
    //vuint8m1_t a = (vuint8m1_t)vle64_v_u64m1(ptr, 2);
=======
>>>>>>> d0f51972
    vfloat32m1_t val = vle32_v_f32m1((const float*)(src), 4);
    return (int)vfmv_f_s_f32m1_f32(val);
}
#else
#error "RISC-V vector extension(RVV) is not supported"
#endif

int main()
{
  printf("%d\n", test());
  return 0;
}<|MERGE_RESOLUTION|>--- conflicted
+++ resolved
@@ -17,10 +17,6 @@
     const float src[] = { 0.0f, 0.0f, 0.0f, 0.0f };
     uint64_t ptr[2] = {0x0908060504020100, 0xFFFFFFFF0E0D0C0A};
     vuint8m1_t a = vreinterpret_v_u64m1_u8m1(vle64_v_u64m1(ptr, 2));
-<<<<<<< HEAD
-    //vuint8m1_t a = (vuint8m1_t)vle64_v_u64m1(ptr, 2);
-=======
->>>>>>> d0f51972
     vfloat32m1_t val = vle32_v_f32m1((const float*)(src), 4);
     return (int)vfmv_f_s_f32m1_f32(val);
 }
