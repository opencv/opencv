--- conflicted
+++ resolved
@@ -76,22 +76,14 @@
     else()
       set(TBB_ARCH_LIST "ia32")
     endif()
-<<<<<<< HEAD
-  
-=======
 
->>>>>>> 01829b56
     set(tbb_lib_find_paths ${TBB_LIB_FIND_PATHS} ${TBB_DIR}/lib)
     foreach(TBB_ARCH ${TBB_ARCH_LIST})
       list(APPEND tbb_lib_find_paths
         ${TBB_DIR}/lib/${TBB_ARCH}/vc_mt
       )
     endforeach()
-<<<<<<< HEAD
-    
-=======
 
->>>>>>> 01829b56
     set(mkl_lib_list "tbb" "tbb12")
     set(SUB_LIB_LIST "")
     foreach(lib ${mkl_lib_list})
