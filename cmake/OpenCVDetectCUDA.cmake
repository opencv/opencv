if(WIN32 AND NOT MSVC)
  message(STATUS "CUDA compilation is disabled (due to only Visual Studio compiler supported on your platform).")
  return()
endif()

if(NOT UNIX AND CV_CLANG)
  message(STATUS "CUDA compilation is disabled (due to Clang unsupported on your platform).")
  return()
endif()


if(((NOT CMAKE_VERSION VERSION_LESS "3.9.0")  # requires https://gitlab.kitware.com/cmake/cmake/merge_requests/663
      OR OPENCV_CUDA_FORCE_EXTERNAL_CMAKE_MODULE)
    AND NOT OPENCV_CUDA_FORCE_BUILTIN_CMAKE_MODULE)
  ocv_update(CUDA_LINK_LIBRARIES_KEYWORD "PRIVATE")
  find_host_package(CUDA "${MIN_VER_CUDA}" QUIET)
else()
  # Use OpenCV's patched "FindCUDA" module
  set(CMAKE_MODULE_PATH "${OpenCV_SOURCE_DIR}/cmake" ${CMAKE_MODULE_PATH})

  if(ANDROID)
    set(CUDA_TARGET_OS_VARIANT "Android")
  endif()
  find_host_package(CUDA "${MIN_VER_CUDA}" QUIET)

  list(REMOVE_AT CMAKE_MODULE_PATH 0)
endif()

if(CUDA_FOUND)
  set(HAVE_CUDA 1)

  if(WITH_CUFFT)
    set(HAVE_CUFFT 1)
  endif()

  if(WITH_CUBLAS)
    set(HAVE_CUBLAS 1)
  endif()

  if(WITH_CUDNN)
      set(CMAKE_MODULE_PATH "${OpenCV_SOURCE_DIR}/cmake" ${CMAKE_MODULE_PATH})
      find_host_package(CUDNN "${MIN_VER_CUDNN}")
      list(REMOVE_AT CMAKE_MODULE_PATH 0)

      if(CUDNN_FOUND)
        set(HAVE_CUDNN 1)
      endif()
  endif()

  if(WITH_NVCUVID)
    find_cuda_helper_libs(nvcuvid)
    if(WIN32)
      find_cuda_helper_libs(nvcuvenc)
    endif()
    if(CUDA_nvcuvid_LIBRARY)
      set(HAVE_NVCUVID 1)
    endif()
    if(CUDA_nvcuvenc_LIBRARY)
      set(HAVE_NVCUVENC 1)
    endif()
  endif()

  message(STATUS "CUDA detected: " ${CUDA_VERSION})

  set(_generations "Fermi" "Kepler" "Maxwell" "Pascal" "Volta" "Turing")
  set(_arch_fermi   "2.0")
  set(_arch_kepler  "3.0;3.5;3.7")
  set(_arch_maxwell "5.0;5.2")
  set(_arch_pascal  "6.0;6.1")
  set(_arch_volta   "7.0")
  set(_arch_turing  "7.5")
  if(NOT CMAKE_CROSSCOMPILING)
    list(APPEND _generations "Auto")
  endif()
  set(CUDA_GENERATION "" CACHE STRING "Build CUDA device code only for specific GPU architecture. Leave empty to build for all architectures.")
  if( CMAKE_VERSION VERSION_GREATER "2.8" )
    set_property( CACHE CUDA_GENERATION PROPERTY STRINGS "" ${_generations} )
  endif()

  if(CUDA_GENERATION)
    if(NOT ";${_generations};" MATCHES ";${CUDA_GENERATION};")
      string(REPLACE ";" ", " _generations "${_generations}")
      message(FATAL_ERROR "ERROR: ${_generations} Generations are suppered.")
    endif()
    unset(CUDA_ARCH_BIN CACHE)
    unset(CUDA_ARCH_PTX CACHE)
  endif()

<<<<<<< HEAD
  SET(DETECT_ARCHS_COMMAND "${CUDA_NVCC_EXECUTABLE}" ${CUDA_NVCC_FLAGS} "${OpenCV_SOURCE_DIR}/cmake/checks/OpenCVDetectCudaArch.cu" "--run")
  if(WIN32 AND CMAKE_LINKER) #Workaround for VS cl.exe not being in the env. path
    get_filename_component(host_compiler_bindir ${CMAKE_LINKER} DIRECTORY)
    SET(DETECT_ARCHS_COMMAND ${DETECT_ARCHS_COMMAND} "-ccbin" "${host_compiler_bindir}")
  endif()
=======
  macro(ocv_filter_available_architecture result_list)
    if(DEFINED CUDA_SUPPORTED_CC)
      set(${result_list} "${CUDA_SUPPORTED_CC}")
    else()
      set(CC_LIST ${ARGN})
      foreach(target_arch ${CC_LIST})
        string(REPLACE "." "" target_arch_short ${target_arch})
        set(NVCC_OPTION "-gencode;arch=compute_${target_arch_short},code=sm_${target_arch_short}")
        execute_process( COMMAND "${CUDA_NVCC_EXECUTABLE}" ${NVCC_OPTION} "${OpenCV_SOURCE_DIR}/cmake/checks/OpenCVDetectCudaArch.cu"
                         WORKING_DIRECTORY "${CMAKE_BINARY_DIR}${CMAKE_FILES_DIRECTORY}/CMakeTmp/"
                         RESULT_VARIABLE _nvcc_res OUTPUT_VARIABLE _nvcc_out
                         ERROR_QUIET OUTPUT_STRIP_TRAILING_WHITESPACE)
        if(_nvcc_res EQUAL 0)
          set(${result_list} "${${result_list}} ${target_arch}")
        endif()
      endforeach()
      string(STRIP ${${result_list}} ${result_list})
      set(CUDA_SUPPORTED_CC ${${result_list}} CACHE INTERNAL "List of supported compute capability")
    endif()
  endmacro()

  macro(ocv_detect_native_cuda_arch status output)
    execute_process( COMMAND "${CUDA_NVCC_EXECUTABLE}" ${CUDA_NVCC_FLAGS} "${OpenCV_SOURCE_DIR}/cmake/checks/OpenCVDetectCudaArch.cu" "--run"
                     WORKING_DIRECTORY "${CMAKE_BINARY_DIR}${CMAKE_FILES_DIRECTORY}/CMakeTmp/"
                     RESULT_VARIABLE ${status} OUTPUT_VARIABLE ${output}
                     ERROR_QUIET OUTPUT_STRIP_TRAILING_WHITESPACE)
  endmacro()

  macro(ocv_wipeout_deprecated _arch_bin_list)
    string(REPLACE "2.1" "2.1(2.0)" ${_arch_bin_list} ${${_arch_bin_list}})
  endmacro()
>>>>>>> ef3844a1

  set(__cuda_arch_ptx "")
  if(CUDA_GENERATION STREQUAL "Fermi")
    set(__cuda_arch_bin ${_arch_fermi})
  elseif(CUDA_GENERATION STREQUAL "Kepler")
    set(__cuda_arch_bin ${_arch_kepler})
  elseif(CUDA_GENERATION STREQUAL "Maxwell")
    set(__cuda_arch_bin ${_arch_maxwell})
  elseif(CUDA_GENERATION STREQUAL "Pascal")
    set(__cuda_arch_bin ${_arch_pascal})
  elseif(CUDA_GENERATION STREQUAL "Volta")
    set(__cuda_arch_bin ${_arch_volta})
  elseif(CUDA_GENERATION STREQUAL "Turing")
    set(__cuda_arch_bin ${_arch_turing})
  elseif(CUDA_GENERATION STREQUAL "Auto")
<<<<<<< HEAD
    execute_process( COMMAND ${DETECT_ARCHS_COMMAND}
                     WORKING_DIRECTORY "${CMAKE_BINARY_DIR}${CMAKE_FILES_DIRECTORY}/CMakeTmp/"
                     RESULT_VARIABLE _nvcc_res OUTPUT_VARIABLE _nvcc_out
                     ERROR_QUIET OUTPUT_STRIP_TRAILING_WHITESPACE)
    string(REGEX REPLACE ".*\n" "" _nvcc_out "${_nvcc_out}") #Strip leading warning messages, if any
=======
    ocv_detect_native_cuda_arch(_nvcc_res _nvcc_out)
>>>>>>> ef3844a1
    if(NOT _nvcc_res EQUAL 0)
      message(STATUS "Automatic detection of CUDA generation failed. Going to build for all known architectures.")
    else()
      string(REGEX MATCHALL "[0-9]+\\.[0-9]" __cuda_arch_bin "${_nvcc_out}")
    endif()
  endif()

  if(NOT DEFINED __cuda_arch_bin)
    if(ARM)
      set(__cuda_arch_bin "3.2")
      set(__cuda_arch_ptx "")
    elseif(AARCH64)
<<<<<<< HEAD
      execute_process( COMMAND ${DETECT_ARCHS_COMMAND}
                       WORKING_DIRECTORY "${CMAKE_BINARY_DIR}${CMAKE_FILES_DIRECTORY}/CMakeTmp/"
                       RESULT_VARIABLE _nvcc_res OUTPUT_VARIABLE _nvcc_out
                       ERROR_QUIET OUTPUT_STRIP_TRAILING_WHITESPACE)
      string(REGEX REPLACE ".*\n" "" _nvcc_out "${_nvcc_out}") #Strip leading warning messages, if any
=======
      ocv_detect_native_cuda_arch(_nvcc_res _nvcc_out)
>>>>>>> ef3844a1
      if(NOT _nvcc_res EQUAL 0)
        message(STATUS "Automatic detection of CUDA generation failed. Going to build for all known architectures.")
        set(__cuda_arch_bin "5.3 6.2 7.2")
      else()
        set(__cuda_arch_bin "${_nvcc_out}")
      endif()
      set(__cuda_arch_ptx "")
    else()
      ocv_filter_available_architecture(__cuda_arch_bin
          ${_arch_fermi}
          ${_arch_kepler}
          ${_arch_maxwell}
          ${_arch_pascal}
          ${_arch_volta}
          ${_arch_turing}
      )
    endif()
  endif()
  ocv_wipeout_deprecated(__cuda_arch_bin)

  set(CUDA_ARCH_BIN ${__cuda_arch_bin} CACHE STRING "Specify 'real' GPU architectures to build binaries for, BIN(PTX) format is supported")
  set(CUDA_ARCH_PTX ${__cuda_arch_ptx} CACHE STRING "Specify 'virtual' PTX architectures to build PTX intermediate code for")

  string(REGEX REPLACE "\\." "" ARCH_BIN_NO_POINTS "${CUDA_ARCH_BIN}")
  string(REGEX REPLACE "\\." "" ARCH_PTX_NO_POINTS "${CUDA_ARCH_PTX}")

  # Ckeck if user specified 1.0 compute capability: we don't support it
  string(REGEX MATCH "1.0" HAS_ARCH_10 "${CUDA_ARCH_BIN} ${CUDA_ARCH_PTX}")
  set(CUDA_ARCH_BIN_OR_PTX_10 0)
  if(NOT ${HAS_ARCH_10} STREQUAL "")
    set(CUDA_ARCH_BIN_OR_PTX_10 1)
  endif()

  # NVCC flags to be set
  set(NVCC_FLAGS_EXTRA "")

  # These vars will be passed into the templates
  set(OPENCV_CUDA_ARCH_BIN "")
  set(OPENCV_CUDA_ARCH_PTX "")
  set(OPENCV_CUDA_ARCH_FEATURES "")

  # Tell NVCC to add binaries for the specified GPUs
  string(REGEX MATCHALL "[0-9()]+" ARCH_LIST "${ARCH_BIN_NO_POINTS}")
  foreach(ARCH IN LISTS ARCH_LIST)
    if(ARCH MATCHES "([0-9]+)\\(([0-9]+)\\)")
      # User explicitly specified PTX for the concrete BIN
      set(NVCC_FLAGS_EXTRA ${NVCC_FLAGS_EXTRA} -gencode arch=compute_${CMAKE_MATCH_2},code=sm_${CMAKE_MATCH_1})
      set(OPENCV_CUDA_ARCH_BIN "${OPENCV_CUDA_ARCH_BIN} ${CMAKE_MATCH_1}")
      set(OPENCV_CUDA_ARCH_FEATURES "${OPENCV_CUDA_ARCH_FEATURES} ${CMAKE_MATCH_2}")
    else()
      # User didn't explicitly specify PTX for the concrete BIN, we assume PTX=BIN
      set(NVCC_FLAGS_EXTRA ${NVCC_FLAGS_EXTRA} -gencode arch=compute_${ARCH},code=sm_${ARCH})
      set(OPENCV_CUDA_ARCH_BIN "${OPENCV_CUDA_ARCH_BIN} ${ARCH}")
      set(OPENCV_CUDA_ARCH_FEATURES "${OPENCV_CUDA_ARCH_FEATURES} ${ARCH}")
    endif()
  endforeach()
  set(NVCC_FLAGS_EXTRA ${NVCC_FLAGS_EXTRA} -D_FORCE_INLINES)

  # Tell NVCC to add PTX intermediate code for the specified architectures
  string(REGEX MATCHALL "[0-9]+" ARCH_LIST "${ARCH_PTX_NO_POINTS}")
  foreach(ARCH IN LISTS ARCH_LIST)
    set(NVCC_FLAGS_EXTRA ${NVCC_FLAGS_EXTRA} -gencode arch=compute_${ARCH},code=compute_${ARCH})
    set(OPENCV_CUDA_ARCH_PTX "${OPENCV_CUDA_ARCH_PTX} ${ARCH}")
    set(OPENCV_CUDA_ARCH_FEATURES "${OPENCV_CUDA_ARCH_FEATURES} ${ARCH}")
  endforeach()

  # These vars will be processed in other scripts
  set(CUDA_NVCC_FLAGS ${CUDA_NVCC_FLAGS} ${NVCC_FLAGS_EXTRA})
  set(OpenCV_CUDA_CC "${NVCC_FLAGS_EXTRA}")

  if(ANDROID)
    set(CUDA_NVCC_FLAGS ${CUDA_NVCC_FLAGS} "-Xptxas;-dlcm=ca")
  endif()

  message(STATUS "CUDA NVCC target flags: ${CUDA_NVCC_FLAGS}")

  OCV_OPTION(CUDA_FAST_MATH "Enable --use_fast_math for CUDA compiler " OFF)

  if(CUDA_FAST_MATH)
    set(CUDA_NVCC_FLAGS ${CUDA_NVCC_FLAGS} --use_fast_math)
  endif()

  mark_as_advanced(CUDA_BUILD_CUBIN CUDA_BUILD_EMULATION CUDA_VERBOSE_BUILD CUDA_SDK_ROOT_DIR)

  macro(ocv_cuda_filter_options)
    foreach(var CMAKE_CXX_FLAGS CMAKE_CXX_FLAGS_RELEASE CMAKE_CXX_FLAGS_DEBUG)
      set(${var}_backup_in_cuda_compile_ "${${var}}")

      if (CV_CLANG)
        # we remove -Winconsistent-missing-override and -Qunused-arguments
        # just in case we are compiling CUDA with gcc but OpenCV with clang
        string(REPLACE "-Winconsistent-missing-override" "" ${var} "${${var}}")
        string(REPLACE "-Qunused-arguments" "" ${var} "${${var}}")
      endif()

      # we remove /EHa as it generates warnings under windows
      string(REPLACE "/EHa" "" ${var} "${${var}}")

      # we remove -ggdb3 flag as it leads to preprocessor errors when compiling CUDA files (CUDA 4.1)
      string(REPLACE "-ggdb3" "" ${var} "${${var}}")

      # we remove -Wsign-promo as it generates warnings under linux
      string(REPLACE "-Wsign-promo" "" ${var} "${${var}}")

      # we remove -Wno-sign-promo as it generates warnings under linux
      string(REPLACE "-Wno-sign-promo" "" ${var} "${${var}}")

      # we remove -Wno-delete-non-virtual-dtor because it's used for C++ compiler
      # but NVCC uses C compiler by default
      string(REPLACE "-Wno-delete-non-virtual-dtor" "" ${var} "${${var}}")

      # we remove -frtti because it's used for C++ compiler
      # but NVCC uses C compiler by default
      string(REPLACE "-frtti" "" ${var} "${${var}}")

      string(REPLACE "-fvisibility-inlines-hidden" "" ${var} "${${var}}")

      # cc1: warning: command line option '-Wsuggest-override' is valid for C++/ObjC++ but not for C
      string(REPLACE "-Wsuggest-override" "" ${var} "${${var}}")

      # issue: #11552 (from OpenCVCompilerOptions.cmake)
      string(REGEX REPLACE "-Wimplicit-fallthrough(=[0-9]+)? " "" ${var} "${${var}}")

      # removal of custom specified options
      if(OPENCV_CUDA_NVCC_FILTEROUT_OPTIONS)
        foreach(__flag ${OPENCV_CUDA_NVCC_FILTEROUT_OPTIONS})
          string(REPLACE "${__flag}" "" ${var} "${${var}}")
        endforeach()
      endif()
    endforeach()
  endmacro()

  macro(ocv_cuda_compile VAR)
    ocv_cuda_filter_options()

    if(BUILD_SHARED_LIBS)
      set(CUDA_NVCC_FLAGS ${CUDA_NVCC_FLAGS} -Xcompiler -DCVAPI_EXPORTS)
    endif()

    if(UNIX OR APPLE)
      set(CUDA_NVCC_FLAGS ${CUDA_NVCC_FLAGS} -Xcompiler -fPIC --std=c++11)
    endif()
    if(APPLE)
      set(CUDA_NVCC_FLAGS ${CUDA_NVCC_FLAGS} -Xcompiler -fno-finite-math-only)
    endif()

    if(CMAKE_CROSSCOMPILING AND (ARM OR AARCH64))
      set(CUDA_NVCC_FLAGS ${CUDA_NVCC_FLAGS} -Xlinker --unresolved-symbols=ignore-in-shared-libs)
    endif()

    # disabled because of multiple warnings during building nvcc auto generated files
    if(CV_GCC AND CMAKE_CXX_COMPILER_VERSION VERSION_GREATER "4.6.0")
      ocv_warnings_disable(CMAKE_CXX_FLAGS -Wunused-but-set-variable)
    endif()

    CUDA_COMPILE(${VAR} ${ARGN})

    foreach(var CMAKE_CXX_FLAGS CMAKE_CXX_FLAGS_RELEASE CMAKE_CXX_FLAGS_DEBUG)
      set(${var} "${${var}_backup_in_cuda_compile_}")
      unset(${var}_backup_in_cuda_compile_)
    endforeach()
  endmacro()
else()
  unset(CUDA_ARCH_BIN CACHE)
  unset(CUDA_ARCH_PTX CACHE)
endif()

if(HAVE_CUDA)
  set(CUDA_LIBS_PATH "")
  foreach(p ${CUDA_LIBRARIES} ${CUDA_npp_LIBRARY})
    get_filename_component(_tmp ${p} PATH)
    list(APPEND CUDA_LIBS_PATH ${_tmp})
  endforeach()

  if(HAVE_CUBLAS)
    foreach(p ${CUDA_cublas_LIBRARY})
      get_filename_component(_tmp ${p} PATH)
      list(APPEND CUDA_LIBS_PATH ${_tmp})
    endforeach()
  endif()

  if(HAVE_CUDNN)
    foreach(p ${CUDNN_LIBRARIES})
      get_filename_component(_tmp ${p} PATH)
      list(APPEND CUDA_LIBS_PATH ${_tmp})
    endforeach()
  endif()

  if(HAVE_CUFFT)
    foreach(p ${CUDA_cufft_LIBRARY})
      get_filename_component(_tmp ${p} PATH)
      list(APPEND CUDA_LIBS_PATH ${_tmp})
    endforeach()
  endif()

  list(REMOVE_DUPLICATES CUDA_LIBS_PATH)
  link_directories(${CUDA_LIBS_PATH})

  set(CUDA_LIBRARIES_ABS ${CUDA_LIBRARIES})
  ocv_convert_to_lib_name(CUDA_LIBRARIES ${CUDA_LIBRARIES})
  set(CUDA_npp_LIBRARY_ABS ${CUDA_npp_LIBRARY})
  ocv_convert_to_lib_name(CUDA_npp_LIBRARY ${CUDA_npp_LIBRARY})
  if(HAVE_CUBLAS)
    set(CUDA_cublas_LIBRARY_ABS ${CUDA_cublas_LIBRARY})
    ocv_convert_to_lib_name(CUDA_cublas_LIBRARY ${CUDA_cublas_LIBRARY})
  endif()
  if(HAVE_CUDNN)
    set(CUDNN_LIBRARIES_ABS ${CUDNN_LIBRARIES})
    ocv_convert_to_lib_name(CUDNN_LIBRARIES ${CUDNN_LIBRARIES})
  endif()
  if(HAVE_CUFFT)
    set(CUDA_cufft_LIBRARY_ABS ${CUDA_cufft_LIBRARY})
    ocv_convert_to_lib_name(CUDA_cufft_LIBRARY ${CUDA_cufft_LIBRARY})
  endif()
endif()


# ----------------------------------------------------------------------------
# Add CUDA libraries (needed for apps/tools, samples)
# ----------------------------------------------------------------------------
if(HAVE_CUDA)
  # details: https://github.com/NVIDIA/nvidia-docker/issues/775
  if(" ${CUDA_CUDA_LIBRARY}" MATCHES "/stubs/libcuda.so" AND NOT OPENCV_SKIP_CUDA_STUB_WORKAROUND)
    set(CUDA_STUB_ENABLED_LINK_WORKAROUND 1)
    if(EXISTS "${CUDA_CUDA_LIBRARY}" AND NOT OPENCV_SKIP_CUDA_STUB_WORKAROUND_RPATH_LINK)
      set(CUDA_STUB_TARGET_PATH "${CMAKE_BINARY_DIR}${CMAKE_FILES_DIRECTORY}/")
      execute_process(COMMAND ${CMAKE_COMMAND} -E create_symlink "${CUDA_CUDA_LIBRARY}" "${CUDA_STUB_TARGET_PATH}/libcuda.so.1"
          RESULT_VARIABLE CUDA_STUB_SYMLINK_RESULT)
      if(NOT CUDA_STUB_SYMLINK_RESULT EQUAL 0)
        execute_process(COMMAND ${CMAKE_COMMAND} -E copy_if_different "${CUDA_CUDA_LIBRARY}" "${CUDA_STUB_TARGET_PATH}/libcuda.so.1"
          RESULT_VARIABLE CUDA_STUB_COPY_RESULT)
        if(NOT CUDA_STUB_COPY_RESULT EQUAL 0)
          set(CUDA_STUB_ENABLED_LINK_WORKAROUND 0)
        endif()
      endif()
      if(CUDA_STUB_ENABLED_LINK_WORKAROUND)
        set(CMAKE_EXE_LINKER_FLAGS "${CMAKE_EXE_LINKER_FLAGS} -Wl,-rpath-link,\"${CUDA_STUB_TARGET_PATH}\"")
      endif()
    else()
      set(CMAKE_EXE_LINKER_FLAGS "${CMAKE_EXE_LINKER_FLAGS} -Wl,--allow-shlib-undefined")
    endif()
    if(NOT CUDA_STUB_ENABLED_LINK_WORKAROUND)
      message(WARNING "CUDA: workaround for stubs/libcuda.so.1 is not applied")
    endif()
  endif()

  set(OPENCV_LINKER_LIBS ${OPENCV_LINKER_LIBS} ${CUDA_LIBRARIES} ${CUDA_npp_LIBRARY})
  if(HAVE_CUBLAS)
    set(OPENCV_LINKER_LIBS ${OPENCV_LINKER_LIBS} ${CUDA_cublas_LIBRARY})
  endif()
  if(HAVE_CUDNN)
    set(OPENCV_LINKER_LIBS ${OPENCV_LINKER_LIBS} ${CUDNN_LIBRARIES})
  endif()
  if(HAVE_CUFFT)
    set(OPENCV_LINKER_LIBS ${OPENCV_LINKER_LIBS} ${CUDA_cufft_LIBRARY})
  endif()
  foreach(p ${CUDA_LIBS_PATH})
    if(MSVC AND CMAKE_GENERATOR MATCHES "Ninja|JOM")
      set(OPENCV_LINKER_LIBS ${OPENCV_LINKER_LIBS} ${CMAKE_LIBRARY_PATH_FLAG}"${p}")
    else()
      set(OPENCV_LINKER_LIBS ${OPENCV_LINKER_LIBS} ${CMAKE_LIBRARY_PATH_FLAG}${p})
    endif()
  endforeach()
endif()<|MERGE_RESOLUTION|>--- conflicted
+++ resolved
@@ -86,13 +86,12 @@
     unset(CUDA_ARCH_PTX CACHE)
   endif()
 
-<<<<<<< HEAD
   SET(DETECT_ARCHS_COMMAND "${CUDA_NVCC_EXECUTABLE}" ${CUDA_NVCC_FLAGS} "${OpenCV_SOURCE_DIR}/cmake/checks/OpenCVDetectCudaArch.cu" "--run")
   if(WIN32 AND CMAKE_LINKER) #Workaround for VS cl.exe not being in the env. path
     get_filename_component(host_compiler_bindir ${CMAKE_LINKER} DIRECTORY)
     SET(DETECT_ARCHS_COMMAND ${DETECT_ARCHS_COMMAND} "-ccbin" "${host_compiler_bindir}")
   endif()
-=======
+
   macro(ocv_filter_available_architecture result_list)
     if(DEFINED CUDA_SUPPORTED_CC)
       set(${result_list} "${CUDA_SUPPORTED_CC}")
@@ -115,16 +114,16 @@
   endmacro()
 
   macro(ocv_detect_native_cuda_arch status output)
-    execute_process( COMMAND "${CUDA_NVCC_EXECUTABLE}" ${CUDA_NVCC_FLAGS} "${OpenCV_SOURCE_DIR}/cmake/checks/OpenCVDetectCudaArch.cu" "--run"
+    execute_process( COMMAND ${DETECT_ARCHS_COMMAND}
                      WORKING_DIRECTORY "${CMAKE_BINARY_DIR}${CMAKE_FILES_DIRECTORY}/CMakeTmp/"
-                     RESULT_VARIABLE ${status} OUTPUT_VARIABLE ${output}
+                     RESULT_VARIABLE ${status} OUTPUT_VARIABLE _nvcc_out
                      ERROR_QUIET OUTPUT_STRIP_TRAILING_WHITESPACE)
+    string(REGEX REPLACE ".*\n" "" ${output} "${_nvcc_out}") #Strip leading warning messages, if any
   endmacro()
 
   macro(ocv_wipeout_deprecated _arch_bin_list)
     string(REPLACE "2.1" "2.1(2.0)" ${_arch_bin_list} ${${_arch_bin_list}})
   endmacro()
->>>>>>> ef3844a1
 
   set(__cuda_arch_ptx "")
   if(CUDA_GENERATION STREQUAL "Fermi")
@@ -140,15 +139,7 @@
   elseif(CUDA_GENERATION STREQUAL "Turing")
     set(__cuda_arch_bin ${_arch_turing})
   elseif(CUDA_GENERATION STREQUAL "Auto")
-<<<<<<< HEAD
-    execute_process( COMMAND ${DETECT_ARCHS_COMMAND}
-                     WORKING_DIRECTORY "${CMAKE_BINARY_DIR}${CMAKE_FILES_DIRECTORY}/CMakeTmp/"
-                     RESULT_VARIABLE _nvcc_res OUTPUT_VARIABLE _nvcc_out
-                     ERROR_QUIET OUTPUT_STRIP_TRAILING_WHITESPACE)
-    string(REGEX REPLACE ".*\n" "" _nvcc_out "${_nvcc_out}") #Strip leading warning messages, if any
-=======
     ocv_detect_native_cuda_arch(_nvcc_res _nvcc_out)
->>>>>>> ef3844a1
     if(NOT _nvcc_res EQUAL 0)
       message(STATUS "Automatic detection of CUDA generation failed. Going to build for all known architectures.")
     else()
@@ -161,15 +152,7 @@
       set(__cuda_arch_bin "3.2")
       set(__cuda_arch_ptx "")
     elseif(AARCH64)
-<<<<<<< HEAD
-      execute_process( COMMAND ${DETECT_ARCHS_COMMAND}
-                       WORKING_DIRECTORY "${CMAKE_BINARY_DIR}${CMAKE_FILES_DIRECTORY}/CMakeTmp/"
-                       RESULT_VARIABLE _nvcc_res OUTPUT_VARIABLE _nvcc_out
-                       ERROR_QUIET OUTPUT_STRIP_TRAILING_WHITESPACE)
-      string(REGEX REPLACE ".*\n" "" _nvcc_out "${_nvcc_out}") #Strip leading warning messages, if any
-=======
       ocv_detect_native_cuda_arch(_nvcc_res _nvcc_out)
->>>>>>> ef3844a1
       if(NOT _nvcc_res EQUAL 0)
         message(STATUS "Automatic detection of CUDA generation failed. Going to build for all known architectures.")
         set(__cuda_arch_bin "5.3 6.2 7.2")
