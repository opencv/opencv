--- conflicted
+++ resolved
@@ -178,11 +178,10 @@
       # we remove -Wsign-promo as it generates warnings under linux
       string(REPLACE "-Wsign-promo" "" ${var} "${${var}}")
 
-<<<<<<< HEAD
       # we remove -fvisibility-inlines-hidden because it's used for C++ compiler
       # but NVCC uses C compiler by default
       string(REPLACE "-fvisibility-inlines-hidden" "" ${var} "${${var}}")
-=======
+
       # we remove -Wno-delete-non-virtual-dtor because it's used for C++ compiler
       # but NVCC uses C compiler by default
       string(REPLACE "-Wno-delete-non-virtual-dtor" "" ${var} "${${var}}")
@@ -190,7 +189,6 @@
       # we remove -frtti because it's used for C++ compiler
       # but NVCC uses C compiler by default
       string(REPLACE "-frtti" "" ${var} "${${var}}")
->>>>>>> 3ff16200
     endforeach()
 
     if(BUILD_SHARED_LIBS)
