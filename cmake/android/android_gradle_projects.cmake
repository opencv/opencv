# https://developer.android.com/studio/releases/gradle-plugin
set(ANDROID_GRADLE_PLUGIN_VERSION "7.3.1" CACHE STRING "Android Gradle Plugin version")
message(STATUS "Android Gradle Plugin version: ${ANDROID_GRADLE_PLUGIN_VERSION}")

set(KOTLIN_PLUGIN_VERSION "1.5.20" CACHE STRING "Kotlin Plugin version")
message(STATUS "Kotlin Plugin version: ${KOTLIN_PLUGIN_VERSION}")

if(BUILD_KOTLIN_EXTENSIONS)
  set(KOTLIN_PLUGIN_DECLARATION "apply plugin: 'kotlin-android'" CACHE STRING "Kotlin Plugin version")
  set(KOTLIN_STD_LIB "implementation 'org.jetbrains.kotlin:kotlin-stdlib:${KOTLIN_PLUGIN_VERSION}'" CACHE STRING "Kotlin Standard Library dependency")
else()
  set(KOTLIN_PLUGIN_DECLARATION "" CACHE STRING "Kotlin Plugin version")
  set(KOTLIN_STD_LIB "" CACHE STRING "Kotlin Standard Library dependency")
endif()

set(GRADLE_VERSION "7.6.3" CACHE STRING "Gradle version")
message(STATUS "Gradle version: ${GRADLE_VERSION}")

set(ANDROID_COMPILE_SDK_VERSION "31" CACHE STRING "Android compileSdkVersion")
if(ANDROID_NATIVE_API_LEVEL GREATER 21)
  set(ANDROID_MIN_SDK_VERSION "${ANDROID_NATIVE_API_LEVEL}" CACHE STRING "Android minSdkVersion")
else()
  set(ANDROID_MIN_SDK_VERSION "21" CACHE STRING "Android minSdkVersion")
endif()
set(ANDROID_TARGET_SDK_VERSION "31" CACHE STRING "Android minSdkVersion")

set(ANDROID_BUILD_BASE_DIR "${OpenCV_BINARY_DIR}/opencv_android" CACHE INTERNAL "")
set(ANDROID_TMP_INSTALL_BASE_DIR "${CMAKE_BINARY_DIR}${CMAKE_FILES_DIRECTORY}/install/opencv_android")

set(ANDROID_INSTALL_SAMPLES_DIR "samples")

set(ANDROID_BUILD_ABI_FILTER "
reset()
include '${ANDROID_ABI}'
")

set(ANDROID_INSTALL_ABI_FILTER "
//reset()
//include 'armeabi-v7a'
//include 'arm64-v8a'
//include 'x86'
//include 'x86_64'
")
if(NOT INSTALL_CREATE_DISTRIB)
  set(ANDROID_INSTALL_ABI_FILTER "${ANDROID_BUILD_ABI_FILTER}")
endif()

# BUG: Ninja generator generates broken targets with ANDROID_ABI_FILTER name (CMake 3.11.2)
#set(__spaces "                        ")
#string(REPLACE "\n" "\n${__spaces}" ANDROID_ABI_FILTER "${__spaces}${ANDROID_BUILD_ABI_FILTER}")
#string(REPLACE REGEX "[ ]+$" "" ANDROID_ABI_FILTER "${ANDROID_ABI_FILTER}")
set(ANDROID_ABI_FILTER "${ANDROID_BUILD_ABI_FILTER}")
set(ANDROID_STRICT_BUILD_CONFIGURATION "true")
configure_file("${OpenCV_SOURCE_DIR}/samples/android/build.gradle.in" "${ANDROID_BUILD_BASE_DIR}/build.gradle" @ONLY)

set(ANDROID_ABI_FILTER "${ANDROID_INSTALL_ABI_FILTER}")
set(ANDROID_STRICT_BUILD_CONFIGURATION "false")
configure_file("${OpenCV_SOURCE_DIR}/samples/android/build.gradle.in" "${ANDROID_TMP_INSTALL_BASE_DIR}/${ANDROID_INSTALL_SAMPLES_DIR}/build.gradle" @ONLY)
install(FILES "${ANDROID_TMP_INSTALL_BASE_DIR}/${ANDROID_INSTALL_SAMPLES_DIR}/build.gradle" DESTINATION "${ANDROID_INSTALL_SAMPLES_DIR}" COMPONENT samples)

configure_file("${OpenCV_SOURCE_DIR}/platforms/android/gradle-wrapper/gradle/wrapper/gradle-wrapper.properties.in" "${ANDROID_BUILD_BASE_DIR}/gradle/wrapper/gradle-wrapper.properties" @ONLY)
install(FILES "${ANDROID_BUILD_BASE_DIR}/gradle/wrapper/gradle-wrapper.properties" DESTINATION "${ANDROID_INSTALL_SAMPLES_DIR}/gradle/wrapper" COMPONENT samples)

set(GRADLE_WRAPPER_FILES
    "gradle/wrapper/gradle-wrapper.jar"
    "gradlew.bat"
    "gradlew"
    "gradle.properties"
)
foreach(fname ${GRADLE_WRAPPER_FILES})
  get_filename_component(__dir "${fname}" DIRECTORY)
  set(__permissions "")
  set(__permissions_prefix "")
  if(fname STREQUAL "gradlew")
    set(__permissions FILE_PERMISSIONS OWNER_READ OWNER_WRITE OWNER_EXECUTE GROUP_READ GROUP_EXECUTE WORLD_READ WORLD_EXECUTE)
  endif()
  file(COPY "${OpenCV_SOURCE_DIR}/platforms/android/gradle-wrapper/${fname}" DESTINATION "${ANDROID_BUILD_BASE_DIR}/${__dir}" ${__permissions})
  string(REPLACE "FILE_PERMISSIONS" "PERMISSIONS" __permissions "${__permissions}")
  if("${__dir}" STREQUAL "")
    set(__dir ".")
  endif()
  install(FILES "${OpenCV_SOURCE_DIR}/platforms/android/gradle-wrapper/${fname}" DESTINATION "${ANDROID_INSTALL_SAMPLES_DIR}/${__dir}" COMPONENT samples ${__permissions})
endforeach()

# set build.gradle namespace
if(NOT (ANDROID_GRADLE_PLUGIN_VERSION VERSION_LESS "7.3.0"))
  ocv_update(OPENCV_ANDROID_NAMESPACE_DECLARATION "namespace 'org.opencv'")
else()
  ocv_update(OPENCV_ANDROID_NAMESPACE_DECLARATION "")
endif()

# set android gradle java version in build.gradle and set aidl config
if(NOT (ANDROID_GRADLE_PLUGIN_VERSION VERSION_LESS "8.0.0"))
  # AGP-8.0 requires a minimum JDK version of JDK17
  ocv_update(ANDROID_GRADLE_JAVA_VERSION_INIT "17")
  # Enable aidl configuration for OpenCV compile with AGP-8.0
  ocv_update(ANDROID_GRADLE_BUILD_FEATURE_AIDL "buildFeatures { aidl true }")
else()
  ocv_update(ANDROID_GRADLE_JAVA_VERSION_INIT "1_8")
  ocv_update(ANDROID_GRADLE_BUILD_FEATURE_AIDL "")
endif()

set(ANDROID_GRADLE_JAVA_VERSION "${ANDROID_GRADLE_JAVA_VERSION_INIT}" CACHE STRING "Android Gradle Java version")
message(STATUS "Android Gradle Java version: ${ANDROID_GRADLE_JAVA_VERSION}")

# force reusing of the same CMake version
if(NOT OPENCV_SKIP_ANDROID_FORCE_CMAKE)
  if(NOT DEFINED _CMAKE_INSTALL_DIR)
    get_filename_component(_CMAKE_INSTALL_DIR "${CMAKE_ROOT}" PATH)
    get_filename_component(_CMAKE_INSTALL_DIR "${_CMAKE_INSTALL_DIR}" PATH)
  endif()
  ocv_update_file("${ANDROID_BUILD_BASE_DIR}/local.properties" "cmake.dir=${_CMAKE_INSTALL_DIR}\nndk.dir=${ANDROID_NDK}")
endif()

file(WRITE "${ANDROID_BUILD_BASE_DIR}/settings.gradle" "
gradle.ext {
<<<<<<< HEAD
    //opencv_source = 'maven_central'
    //opencv_source = 'maven_local'
=======
    // possible options: 'maven_central', 'maven_local', 'sdk_path'
>>>>>>> a8ec6586
    opencv_source = 'sdk_path'
}

include ':opencv'
")

file(WRITE "${ANDROID_TMP_INSTALL_BASE_DIR}/settings.gradle" "
rootProject.name = 'opencv_samples'

gradle.ext {
<<<<<<< HEAD
    //opencv_source = 'maven_central'
    //opencv_source = 'maven_local'
=======
    // possible options: 'maven_central', 'maven_local', 'sdk_path'
>>>>>>> a8ec6586
    opencv_source = 'sdk_path'
}

if (gradle.opencv_source == 'maven_local') {
    gradle.ext {
<<<<<<< HEAD
        opencv_maven_path = '/<path_to_maven_repo>'
=======
        opencv_maven_path = '<path_to_maven_repo>'
>>>>>>> a8ec6586
    }
}

if (gradle.opencv_source == 'sdk_path') {
<<<<<<< HEAD
    def opencvsdk='../'
=======
    def opencvsdk = '../'
>>>>>>> a8ec6586
    //def opencvsdk='/<path to OpenCV-android-sdk>'
    //println opencvsdk
    include ':opencv'
    project(':opencv').projectDir = new File(opencvsdk + '/sdk')
}
")

ocv_check_environment_variables(OPENCV_GRADLE_VERBOSE_OPTIONS)

macro(add_android_project target path)
  get_filename_component(__dir "${path}" NAME)

  set(OPENCV_ANDROID_CMAKE_EXTRA_ARGS "")
  if(DEFINED ANDROID_TOOLCHAIN)
    set(OPENCV_ANDROID_CMAKE_EXTRA_ARGS "${OPENCV_ANDROID_CMAKE_EXTRA_ARGS},\n\"-DANDROID_TOOLCHAIN=${ANDROID_TOOLCHAIN}\"")
  endif()
  if(DEFINED ANDROID_STL)
    set(OPENCV_ANDROID_CMAKE_EXTRA_ARGS "${OPENCV_ANDROID_CMAKE_EXTRA_ARGS},\n\"-DANDROID_STL=${ANDROID_STL}\"")
  endif()

  #
  # Build
  #
  set(ANDROID_SAMPLE_JNI_PATH "${path}/jni")
  set(ANDROID_SAMPLE_JAVA_PATH "${path}/src")
  set(ANDROID_SAMPLE_RES_PATH "${path}/res")
  set(ANDROID_SAMPLE_MANIFEST_PATH "${path}/gradle/AndroidManifest.xml")

  set(ANDROID_ABI_FILTER "${ANDROID_BUILD_ABI_FILTER}")
  set(ANDROID_PROJECT_JNI_PATH "../../")

  string(REPLACE ";" "', '" ANDROID_SAMPLE_JAVA_PATH "['${ANDROID_SAMPLE_JAVA_PATH}']")
  string(REPLACE ";" "', '" ANDROID_SAMPLE_RES_PATH "['${ANDROID_SAMPLE_RES_PATH}']")
  configure_file("${path}/build.gradle.in" "${ANDROID_BUILD_BASE_DIR}/${__dir}/build.gradle" @ONLY)

  file(APPEND "${ANDROID_BUILD_BASE_DIR}/settings.gradle" "
include ':${__dir}'
")

  if (BUILD_ANDROID_EXAMPLES)
    # build apk
    set(APK_FILE "${ANDROID_BUILD_BASE_DIR}/${__dir}/build/outputs/apk/release/${__dir}-${ANDROID_ABI}-release-unsigned.apk")
    ocv_update(OPENCV_GRADLE_VERBOSE_OPTIONS "-i")
    add_custom_command(
        OUTPUT "${APK_FILE}" "${OPENCV_DEPHELPER}/android_sample_${__dir}"
        COMMAND ./gradlew ${OPENCV_GRADLE_VERBOSE_OPTIONS} "${__dir}:assemble"
        COMMAND ${CMAKE_COMMAND} -E touch "${OPENCV_DEPHELPER}/android_sample_${__dir}"
        WORKING_DIRECTORY "${ANDROID_BUILD_BASE_DIR}"
        DEPENDS ${depends} opencv_java_android
        COMMENT "Building OpenCV Android sample project: ${__dir}"
    )
  else()  # install only
    # copy samples
    add_custom_command(
        OUTPUT "${OPENCV_DEPHELPER}/android_sample_${__dir}"
        COMMAND ${CMAKE_COMMAND} -E touch "${OPENCV_DEPHELPER}/android_sample_${__dir}"
        WORKING_DIRECTORY "${ANDROID_BUILD_BASE_DIR}"
        DEPENDS ${depends} opencv_java_android
        COMMENT "Copying OpenCV Android sample project: ${__dir}"
    )
  endif()

  file(REMOVE "${OPENCV_DEPHELPER}/android_sample_${__dir}")  # force rebuild after CMake run

  add_custom_target(android_sample_${__dir} ALL DEPENDS "${OPENCV_DEPHELPER}/android_sample_${__dir}" SOURCES "${ANDROID_SAMPLE_MANIFEST_PATH}")

  #
  # Install
  #
  set(ANDROID_SAMPLE_JNI_PATH "jni")
  set(ANDROID_SAMPLE_JAVA_PATH "src")
  set(ANDROID_SAMPLE_RES_PATH "res")
  set(ANDROID_SAMPLE_MANIFEST_PATH "AndroidManifest.xml")

  install(DIRECTORY "${path}/res" DESTINATION "${ANDROID_INSTALL_SAMPLES_DIR}/${__dir}" COMPONENT samples OPTIONAL)
  install(DIRECTORY "${path}/src" DESTINATION "${ANDROID_INSTALL_SAMPLES_DIR}/${__dir}" COMPONENT samples)
  install(DIRECTORY "${path}/jni" DESTINATION "${ANDROID_INSTALL_SAMPLES_DIR}/${__dir}" COMPONENT samples OPTIONAL)

  install(FILES "${path}/gradle/AndroidManifest.xml" DESTINATION "${ANDROID_INSTALL_SAMPLES_DIR}/${__dir}" COMPONENT samples)

  set(ANDROID_ABI_FILTER "${ANDROID_INSTALL_ABI_FILTER}")
  set(ANDROID_PROJECT_JNI_PATH "native/jni")

  string(REPLACE ";" "', '" ANDROID_SAMPLE_JAVA_PATH "['${ANDROID_SAMPLE_JAVA_PATH}']")
  string(REPLACE ";" "', '" ANDROID_SAMPLE_RES_PATH "['${ANDROID_SAMPLE_RES_PATH}']")
  configure_file("${path}/build.gradle.in" "${ANDROID_TMP_INSTALL_BASE_DIR}/${__dir}/build.gradle" @ONLY)
  install(FILES "${ANDROID_TMP_INSTALL_BASE_DIR}/${__dir}/build.gradle" DESTINATION "${ANDROID_INSTALL_SAMPLES_DIR}/${__dir}" COMPONENT samples)

  # HACK: AAR packages generated from current OpenCV project has incomple prefab part
  # and cannot be used for native linkage against OpenCV.
  # Alternative way to build AAR: https://github.com/opencv/opencv/blob/4.x/platforms/android/build_java_shared_aar.py
  if("${__dir}" STREQUAL "tutorial-2-mixedprocessing" OR "${__dir}" STREQUAL "tutorial-4-opencl")
    file(APPEND "${ANDROID_TMP_INSTALL_BASE_DIR}/settings.gradle" "
if (gradle.opencv_source == 'sdk_path') {
    include ':${__dir}'
}
")
  else()
    file(APPEND "${ANDROID_TMP_INSTALL_BASE_DIR}/settings.gradle" "
include ':${__dir}'
")
  endif()

endmacro()

install(FILES "${ANDROID_TMP_INSTALL_BASE_DIR}/settings.gradle" DESTINATION "${ANDROID_INSTALL_SAMPLES_DIR}" COMPONENT samples)<|MERGE_RESOLUTION|>--- conflicted
+++ resolved
@@ -114,12 +114,7 @@
 
 file(WRITE "${ANDROID_BUILD_BASE_DIR}/settings.gradle" "
 gradle.ext {
-<<<<<<< HEAD
-    //opencv_source = 'maven_central'
-    //opencv_source = 'maven_local'
-=======
     // possible options: 'maven_central', 'maven_local', 'sdk_path'
->>>>>>> a8ec6586
     opencv_source = 'sdk_path'
 }
 
@@ -130,31 +125,18 @@
 rootProject.name = 'opencv_samples'
 
 gradle.ext {
-<<<<<<< HEAD
-    //opencv_source = 'maven_central'
-    //opencv_source = 'maven_local'
-=======
     // possible options: 'maven_central', 'maven_local', 'sdk_path'
->>>>>>> a8ec6586
     opencv_source = 'sdk_path'
 }
 
 if (gradle.opencv_source == 'maven_local') {
     gradle.ext {
-<<<<<<< HEAD
-        opencv_maven_path = '/<path_to_maven_repo>'
-=======
         opencv_maven_path = '<path_to_maven_repo>'
->>>>>>> a8ec6586
     }
 }
 
 if (gradle.opencv_source == 'sdk_path') {
-<<<<<<< HEAD
-    def opencvsdk='../'
-=======
     def opencvsdk = '../'
->>>>>>> a8ec6586
     //def opencvsdk='/<path to OpenCV-android-sdk>'
     //println opencvsdk
     include ':opencv'
