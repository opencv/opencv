--- conflicted
+++ resolved
@@ -240,19 +240,11 @@
 OCV_OPTION(WITH_AVFOUNDATION "Use AVFoundation for Video I/O (iOS/Mac)" ON
   VISIBLE_IF APPLE
   VERIFY HAVE_AVFOUNDATION)
-<<<<<<< HEAD
 OCV_OPTION(WITH_CAP_IOS "Enable iOS video capture" ON
   VISIBLE_IF IOS
   VERIFY HAVE_CAP_IOS)
-OCV_OPTION(WITH_CAROTENE "Use NVidia carotene acceleration library for ARM platform" ON
+OCV_OPTION(WITH_CAROTENE "Use NVidia carotene acceleration library for ARM platform" (NOT CV_DISABLE_OPTIMIZATION)
   VISIBLE_IF (ARM OR AARCH64) AND NOT IOS)
-=======
-OCV_OPTION(WITH_CARBON "Use Carbon for UI instead of Cocoa (OBSOLETE)" OFF
-  VISIBLE_IF (APPLE OR HAVE_COCOA)
-  VERIFY HAVE_CARBON)
-OCV_OPTION(WITH_CAROTENE "Use NVidia carotene acceleration library for ARM platform" (NOT CV_DISABLE_OPTIMIZATION)
-  VISIBLE_IF (ARM OR AARCH64) AND NOT IOS AND NOT (CMAKE_VERSION VERSION_LESS "2.8.11"))
->>>>>>> a00a0dbf
 OCV_OPTION(WITH_CPUFEATURES "Use cpufeatures Android library" ON
   VISIBLE_IF ANDROID
   VERIFY HAVE_CPUFEATURES)
@@ -295,24 +287,17 @@
 OCV_OPTION(WITH_HALIDE "Include Halide support" OFF
   VISIBLE_IF TRUE
   VERIFY HAVE_HALIDE)
-<<<<<<< HEAD
 OCV_OPTION(WITH_VULKAN "Include Vulkan support" OFF
   VISIBLE_IF TRUE
   VERIFY HAVE_VULKAN)
-=======
->>>>>>> a00a0dbf
 # replacement for deprecated options: WITH_INF_ENGINE, WITH_NGRAPH
 OCV_OPTION(WITH_OPENVINO "Include Intel OpenVINO toolkit support" (WITH_INF_ENGINE)
   VISIBLE_IF TRUE
   VERIFY TARGET ocv.3rdparty.openvino)
-<<<<<<< HEAD
 OCV_OPTION(WITH_WEBNN "Include WebNN support" OFF
   VISIBLE_IF TRUE
   VERIFY HAVE_WEBNN)
 OCV_OPTION(WITH_JASPER "Include JPEG2K support (Jasper)" ON
-=======
-OCV_OPTION(WITH_JASPER "Include JPEG2K support" ON
->>>>>>> a00a0dbf
   VISIBLE_IF NOT IOS
   VERIFY HAVE_JASPER)
 OCV_OPTION(WITH_OPENJPEG "Include JPEG2K support (OpenJPEG)" ON
