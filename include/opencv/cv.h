/*M///////////////////////////////////////////////////////////////////////////////////////
//
//  IMPORTANT: READ BEFORE DOWNLOADING, COPYING, INSTALLING OR USING.
//
//  By downloading, copying, installing or using the software you agree to this license.
//  If you do not agree to this license, do not download, install,
//  copy or use the software.
//
//
//                           License Agreement
//                For Open Source Computer Vision Library
//
// Copyright (C) 2000-2008, Intel Corporation, all rights reserved.
// Copyright (C) 2009, Willow Garage Inc., all rights reserved.
// Third party copyrights are property of their respective owners.
//
// Redistribution and use in source and binary forms, with or without modification,
// are permitted provided that the following conditions are met:
//
//   * Redistribution's of source code must retain the above copyright notice,
//     this list of conditions and the following disclaimer.
//
//   * Redistribution's in binary form must reproduce the above copyright notice,
//     this list of conditions and the following disclaimer in the documentation
//     and/or other materials provided with the distribution.
//
//   * The name of the copyright holders may not be used to endorse or promote products
//     derived from this software without specific prior written permission.
//
// This software is provided by the copyright holders and contributors "as is" and
// any express or implied warranties, including, but not limited to, the implied
// warranties of merchantability and fitness for a particular purpose are disclaimed.
// In no event shall the Intel Corporation or contributors be liable for any direct,
// indirect, incidental, special, exemplary, or consequential damages
// (including, but not limited to, procurement of substitute goods or services;
// loss of use, data, or profits; or business interruption) however caused
// and on any theory of liability, whether in contract, strict liability,
// or tort (including negligence or otherwise) arising in any way out of
// the use of this software, even if advised of the possibility of such damage.
//
//M*/

#ifndef __OPENCV_OLD_CV_H__
#define __OPENCV_OLD_CV_H__

#if defined(_MSC_VER)
    #define CV_DO_PRAGMA(x) __pragma(x)
    #define __CVSTR2__(x) #x
    #define __CVSTR1__(x) __CVSTR2__(x)
    #define __CVMSVCLOC__ __FILE__ "("__CVSTR1__(__LINE__)") : "
    #define CV_MSG_PRAGMA(_msg) CV_DO_PRAGMA(message (__CVMSVCLOC__ _msg))
#elif defined(__GNUC__)
    #define CV_DO_PRAGMA(x) _Pragma (#x)
    #define CV_MSG_PRAGMA(_msg) CV_DO_PRAGMA(message (_msg))
#else
    #define CV_DO_PRAGMA(x)
    #define CV_MSG_PRAGMA(_msg)
#endif
#define CV_WARNING(x) CV_MSG_PRAGMA("Warning: " #x)

//CV_WARNING("This is a deprecated opencv header provided for compatibility. Please include a header from a corresponding opencv module")

#include "opencv2/core/core_c.h"
#include "opencv2/imgproc/imgproc_c.h"
#include "opencv2/photo/photo_c.h"
#include "opencv2/video/tracking_c.h"
#include "opencv2/objdetect/objdetect_c.h"
#include "opencv2/legacy.hpp"
#include "opencv2/legacy/compat.hpp"

#if !defined(CV_IMPL)
#define CV_IMPL extern "C"
#endif //CV_IMPL

<<<<<<< HEAD
#endif // __OPENCV_OLD_CV_H_
=======
#if defined(__cplusplus)
#include "opencv2/core/internal.hpp"
#endif //__cplusplus

#endif // __OPENCV_OLD_CV_H_
>>>>>>> 43aec5ad
<|MERGE_RESOLUTION|>--- conflicted
+++ resolved
@@ -72,12 +72,4 @@
 #define CV_IMPL extern "C"
 #endif //CV_IMPL
 
-<<<<<<< HEAD
-#endif // __OPENCV_OLD_CV_H_
-=======
-#if defined(__cplusplus)
-#include "opencv2/core/internal.hpp"
-#endif //__cplusplus
-
-#endif // __OPENCV_OLD_CV_H_
->>>>>>> 43aec5ad
+#endif // __OPENCV_OLD_CV_H_