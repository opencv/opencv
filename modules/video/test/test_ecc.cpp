--- conflicted
+++ resolved
@@ -338,40 +338,29 @@
 
         if (!checkMap(mapTranslation, translationGround))
             return false;
-<<<<<<< HEAD
-        }
-        
+
+        // Test with non-default gaussian blur.
+        findTransformECC(warpedImage, testImg, mapTranslation, 0, criteria, mask, 1);
+
+        if (!checkMap(mapTranslation, translationGround))
+            return false;
+
+        // Test with template mask.
         Mat_<unsigned char> warpedMask = Mat_<unsigned char>::ones(warpedImage.rows, warpedImage.cols);
         for (int i=warpedImage.rows*1/3; i<warpedImage.rows*2/3; i++) {
-          for (int j=warpedImage.cols*1/3; j<warpedImage.cols*2/3; j++) {
-            warpedMask(i, j) = 0;
-          }
+            for (int j=warpedImage.cols*1/3; j<warpedImage.cols*2/3; j++) {
+                warpedMask(i, j) = 0;
+            }
         }
-        // Test with template mask.
+
         findTransformECC(warpedImage, testImg, mapTranslation, 0,
-            TermCriteria(TermCriteria::COUNT+TermCriteria::EPS, ECC_iterations, ECC_epsilon), mask, warpedMask);
-
-        if (!isMapCorrect(mapTranslation)){
-            ts->set_failed_test_info(cvtest::TS::FAIL_INVALID_OUTPUT);
-            return false;
-        }
-
-        if (computeRMS(mapTranslation, translationGround)>MAX_RMS_ECC){
-            ts->set_failed_test_info(cvtest::TS::FAIL_BAD_ACCURACY);
-           ts->printf( ts->LOG, "RMS = %f",
-                computeRMS(mapTranslation, translationGround));
-            return false;
-        }
-       
+                    TermCriteria(TermCriteria::COUNT+TermCriteria::EPS, ECC_iterations, ECC_epsilon), mask, warpedMask);
+
+        if (!checkMap(mapTranslation, translationGround))
+            return false;
 
         // Test with non-default gaussian blur.
-        findTransformECC(warpedImage, testImg, mapTranslation, 0,
-            TermCriteria(TermCriteria::COUNT+TermCriteria::EPS, ECC_iterations, ECC_epsilon), mask, warpedMask, 1);
-=======
-
-        // Test with non-default gaussian blur.
-        findTransformECC(warpedImage, testImg, mapTranslation, 0, criteria, mask, 1);
->>>>>>> d7f62012
+        findTransformECC(warpedImage, testImg, mapTranslation, 0, criteria, mask, warpedMask, 1);
 
         if (!checkMap(mapTranslation, translationGround))
             return false;
