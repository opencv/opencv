/*M///////////////////////////////////////////////////////////////////////////////////////
//
//  IMPORTANT: READ BEFORE DOWNLOADING, COPYING, INSTALLING OR USING.
//
//  By downloading, copying, installing or using the software you agree to this license.
//  If you do not agree to this license, do not download, install,
//  copy or use the software.
//
//
//                        Intel License Agreement
//                For Open Source Computer Vision Library
//
// Copyright (C) 2000, Intel Corporation, all rights reserved.
// Third party copyrights are property of their respective owners.
//
// Redistribution and use in source and binary forms, with or without modification,
// are permitted provided that the following conditions are met:
//
//   * Redistribution's of source code must retain the above copyright notice,
//     this list of conditions and the following disclaimer.
//
//   * Redistribution's in binary form must reproduce the above copyright notice,
//     this list of conditions and the following disclaimer in the documentation
//     and/or other materials provided with the distribution.
//
//   * The name of Intel Corporation may not be used to endorse or promote products
//     derived from this software without specific prior written permission.
//
// This software is provided by the copyright holders and contributors "as is" and
// any express or implied warranties, including, but not limited to, the implied
// warranties of merchantability and fitness for a particular purpose are disclaimed.
// In no event shall the Intel Corporation or contributors be liable for any direct,
// indirect, incidental, special, exemplary, or consequential damages
// (including, but not limited to, procurement of substitute goods or services;
// loss of use, data, or profits; or business interruption) however caused
// and on any theory of liability, whether in contract, strict liability,
// or tort (including negligence or otherwise) arising in any way out of
// the use of this software, even if advised of the possibility of such damage.
//
//M*/

#include "precomp.hpp"

/****************************************************************************************\
*                                       Image Alignment (ECC algorithm)                  *
\****************************************************************************************/

using namespace cv;

static void image_jacobian_homo_ECC(const Mat& src1, const Mat& src2, const Mat& src3, const Mat& src4, const Mat& src5,
                                    Mat& dst) {
    CV_Assert(src1.size() == src2.size());
    CV_Assert(src1.size() == src3.size());
    CV_Assert(src1.size() == src4.size());

    CV_Assert(src1.rows == dst.rows);
    CV_Assert(dst.cols == (src1.cols * 8));
    CV_Assert(dst.type() == CV_MAKETYPE(CV_32F, src1.channels()));

    CV_Assert(src5.isContinuous());

    const float* hptr = src5.ptr<float>(0);

    const float h0_ = hptr[0];
    const float h1_ = hptr[3];
    const float h2_ = hptr[6];
    const float h3_ = hptr[1];
    const float h4_ = hptr[4];
    const float h5_ = hptr[7];
    const float h6_ = hptr[2];
    const float h7_ = hptr[5];

    const int w = src1.cols;

    // create denominator for all points as a block
    Mat den_;
    addWeighted(src3, h2_, src4, h5_, 1.0, den_);

    // create projected points
    Mat hatX_, hatY_;
    addWeighted(src3, h0_, src4, h3_, 0.0, hatX_);
    hatX_ += h6_;

    addWeighted(src3, h1_, src4, h4_, 0.0, hatY_);
    hatY_ += h7_;

    divide(-hatY_, den_, hatY_);
    divide(-hatX_, den_, hatX_);

    // instead of dividing each block with den,
    // just pre-divide the block of gradients (it's more efficient)

    Mat src1Divided_;
    Mat src2Divided_;

    divide(src1, den_, src1Divided_);
    divide(src2, den_, src2Divided_);

    // compute Jacobian blocks (8 blocks)

    dst.colRange(0, w) = src1Divided_.mul(src3);  // 1

    dst.colRange(w, 2 * w) = src2Divided_.mul(src3);  // 2

    Mat temp_ = (hatX_.mul(src1Divided_) + hatY_.mul(src2Divided_));
    dst.colRange(2 * w, 3 * w) = temp_.mul(src3);  // 3

    hatX_.release();
    hatY_.release();

    dst.colRange(3 * w, 4 * w) = src1Divided_.mul(src4);  // 4

    dst.colRange(4 * w, 5 * w) = src2Divided_.mul(src4);  // 5

    dst.colRange(5 * w, 6 * w) = temp_.mul(src4);  // 6

    src1Divided_.copyTo(dst.colRange(6 * w, 7 * w));  // 7

    src2Divided_.copyTo(dst.colRange(7 * w, 8 * w));  // 8
}

static void image_jacobian_euclidean_ECC(const Mat& src1, const Mat& src2, const Mat& src3, const Mat& src4,
                                         const Mat& src5, Mat& dst) {
    CV_Assert(src1.size() == src2.size());
    CV_Assert(src1.size() == src3.size());
    CV_Assert(src1.size() == src4.size());

    CV_Assert(src1.rows == dst.rows);
    CV_Assert(dst.cols == (src1.cols * 3));
    CV_Assert(dst.type() == CV_MAKETYPE(CV_32F, src1.channels()));

    CV_Assert(src5.isContinuous());

    const float* hptr = src5.ptr<float>(0);

    const float h0 = hptr[0];  // cos(theta)
    const float h1 = hptr[3];  // sin(theta)

    const int w = src1.cols;

    // create -sin(theta)*X -cos(theta)*Y for all points as a block -> hatX
    Mat hatX = -(src3 * h1) - (src4 * h0);

    // create cos(theta)*X -sin(theta)*Y for all points as a block -> hatY
    Mat hatY = (src3 * h0) - (src4 * h1);

    // compute Jacobian blocks (3 blocks)
    dst.colRange(0, w) = (src1.mul(hatX)) + (src2.mul(hatY));  // 1

    src1.copyTo(dst.colRange(w, 2 * w));      // 2
    src2.copyTo(dst.colRange(2 * w, 3 * w));  // 3
}

static void image_jacobian_affine_ECC(const Mat& src1, const Mat& src2, const Mat& src3, const Mat& src4, Mat& dst) {
    CV_Assert(src1.size() == src2.size());
    CV_Assert(src1.size() == src3.size());
    CV_Assert(src1.size() == src4.size());

    CV_Assert(src1.rows == dst.rows);
    CV_Assert(dst.cols == (6 * src1.cols));

    CV_Assert(dst.type() == CV_MAKETYPE(CV_32F, src1.channels()));

    const int w = src1.cols;

    // compute Jacobian blocks (6 blocks)

    dst.colRange(0, w) = src1.mul(src3);          // 1
    dst.colRange(w, 2 * w) = src2.mul(src3);      // 2
    dst.colRange(2 * w, 3 * w) = src1.mul(src4);  // 3
    dst.colRange(3 * w, 4 * w) = src2.mul(src4);  // 4
    src1.copyTo(dst.colRange(4 * w, 5 * w));      // 5
    src2.copyTo(dst.colRange(5 * w, 6 * w));      // 6
}

static void image_jacobian_translation_ECC(const Mat& src1, const Mat& src2, Mat& dst) {
    CV_Assert(src1.size() == src2.size());

    CV_Assert(src1.rows == dst.rows);
    CV_Assert(dst.cols == (src1.cols * 2));
    CV_Assert(dst.type() == CV_MAKETYPE(CV_32F, src1.channels()));

    const int w = src1.cols;

    // compute Jacobian blocks (2 blocks)
    src1.copyTo(dst.colRange(0, w));
    src2.copyTo(dst.colRange(w, 2 * w));
}

static void project_onto_jacobian_ECC(const Mat& src1, const Mat& src2, Mat& dst) {
    /* this functions is used for two types of projections. If src1.cols ==src.cols
    it does a blockwise multiplication (like in the outer product of vectors)
    of the blocks in matrices src1 and src2 and dst
    has size (number_of_blcks x number_of_blocks), otherwise dst is a vector of size
    (number_of_blocks x 1) since src2 is "multiplied"(dot) with each block of src1.

    The number_of_blocks is equal to the number of parameters we are lloking for
    (i.e. rtanslation:2, euclidean: 3, affine: 6, homography: 8)

    */
    CV_Assert(src1.rows == src2.rows);
    CV_Assert((src1.cols % src2.cols) == 0);
    int w;

    float* dstPtr = dst.ptr<float>(0);

    if (src1.cols != src2.cols) {  // dst.cols==1
        w = src2.cols;
        for (int i = 0; i < dst.rows; i++) {
            dstPtr[i] = (float)src2.dot(src1.colRange(i * w, (i + 1) * w));
        }
    }

    else {
        CV_Assert(dst.cols == dst.rows);  // dst is square (and symmetric)
        w = src2.cols / dst.cols;
        Mat mat;
        for (int i = 0; i < dst.rows; i++) {
            mat = Mat(src1.colRange(i * w, (i + 1) * w));
            dstPtr[i * (dst.rows + 1)] = (float)pow(norm(mat), 2);  // diagonal elements

            for (int j = i + 1; j < dst.cols; j++) {  // j starts from i+1
                dstPtr[i * dst.cols + j] = (float)mat.dot(src2.colRange(j * w, (j + 1) * w));
                dstPtr[j * dst.cols + i] = dstPtr[i * dst.cols + j];  // due to symmetry
            }
        }
    }
}

static void update_warping_matrix_ECC(Mat& map_matrix, const Mat& update, const int motionType) {
    CV_Assert(map_matrix.type() == CV_32FC1);
    CV_Assert(update.type() == CV_32FC1);

    CV_Assert(motionType == MOTION_TRANSLATION || motionType == MOTION_EUCLIDEAN || motionType == MOTION_AFFINE ||
              motionType == MOTION_HOMOGRAPHY);

    if (motionType == MOTION_HOMOGRAPHY)
        CV_Assert(map_matrix.rows == 3 && update.rows == 8);
    else if (motionType == MOTION_AFFINE)
        CV_Assert(map_matrix.rows == 2 && update.rows == 6);
    else if (motionType == MOTION_EUCLIDEAN)
        CV_Assert(map_matrix.rows == 2 && update.rows == 3);
    else
        CV_Assert(map_matrix.rows == 2 && update.rows == 2);

    CV_Assert(update.cols == 1);

    CV_Assert(map_matrix.isContinuous());
    CV_Assert(update.isContinuous());

    float* mapPtr = map_matrix.ptr<float>(0);
    const float* updatePtr = update.ptr<float>(0);

    if (motionType == MOTION_TRANSLATION) {
        mapPtr[2] += updatePtr[0];
        mapPtr[5] += updatePtr[1];
    }
    if (motionType == MOTION_AFFINE) {
        mapPtr[0] += updatePtr[0];
        mapPtr[3] += updatePtr[1];
        mapPtr[1] += updatePtr[2];
        mapPtr[4] += updatePtr[3];
        mapPtr[2] += updatePtr[4];
        mapPtr[5] += updatePtr[5];
    }
    if (motionType == MOTION_HOMOGRAPHY) {
        mapPtr[0] += updatePtr[0];
        mapPtr[3] += updatePtr[1];
        mapPtr[6] += updatePtr[2];
        mapPtr[1] += updatePtr[3];
        mapPtr[4] += updatePtr[4];
        mapPtr[7] += updatePtr[5];
        mapPtr[2] += updatePtr[6];
        mapPtr[5] += updatePtr[7];
    }
    if (motionType == MOTION_EUCLIDEAN) {
        double new_theta = updatePtr[0];
        new_theta += asin(mapPtr[3]);

        mapPtr[2] += updatePtr[1];
        mapPtr[5] += updatePtr[2];
        mapPtr[0] = mapPtr[4] = (float)cos(new_theta);
        mapPtr[3] = (float)sin(new_theta);
        mapPtr[1] = -mapPtr[3];
    }
}

/** Function that computes enhanced corelation coefficient from Georgios et.al. 2008
 *   See https://github.com/opencv/opencv/issues/12432
 */
double cv::computeECC(InputArray templateImage, InputArray inputImage, InputArray inputMask) {
    CV_Assert(!templateImage.empty());
    CV_Assert(!inputImage.empty());

    CV_Assert(templateImage.channels() == 1 || templateImage.channels() == 3);

    if (!(templateImage.type() == inputImage.type()))
        CV_Error(Error::StsUnmatchedFormats, "Both input images must have the same data type");

    Scalar meanTemplate, sdTemplate;

    int active_pixels = inputMask.empty() ? templateImage.size().area() : countNonZero(inputMask);
    int type = templateImage.type();
    meanStdDev(templateImage, meanTemplate, sdTemplate, inputMask);
    Mat templateImage_zeromean = Mat::zeros(templateImage.size(), templateImage.type());
    Mat templateMat = templateImage.getMat();
    Mat inputMat = inputImage.getMat();

    /*
     * For unsigned ints, when the mean is computed and subtracted, any values less than the mean
     * will be set to 0 (since there are no negatives values). This impacts the norm and dot product, which
     * ultimately results in an incorrect ECC. To circumvent this problem, if unsigned ints are provided,
     * we convert them to a signed ints with larger resolution for the subtraction step.
     */
    if (type == CV_8U || type == CV_16U) {
        int newType = type == CV_8U ? CV_16S : CV_32S;
        Mat templateMatConverted, inputMatConverted;
        templateMat.convertTo(templateMatConverted, newType);
        cv::swap(templateMat, templateMatConverted);
        inputMat.convertTo(inputMatConverted, newType);
        cv::swap(inputMat, inputMatConverted);
    }
    subtract(templateMat, meanTemplate, templateImage_zeromean, inputMask);
    double templateImagenorm = std::sqrt(active_pixels * cv::norm(sdTemplate, NORM_L2SQR));

    Scalar meanInput, sdInput;

    Mat inputImage_zeromean = Mat::zeros(inputImage.size(), inputImage.type());
    meanStdDev(inputImage, meanInput, sdInput, inputMask);
    subtract(inputMat, meanInput, inputImage_zeromean, inputMask);
    double inputImagenorm = std::sqrt(active_pixels * norm(sdInput, NORM_L2SQR));

    return templateImage_zeromean.dot(inputImage_zeromean) / (templateImagenorm * inputImagenorm);
}

<<<<<<< HEAD

double cv::findTransformECC(InputArray templateImage,
                            InputArray inputImage,
                            InputOutputArray warpMatrix,
                            int motionType,
                            TermCriteria criteria,
                            InputArray inputMask,
                            InputArray templateMask,
                            int gaussFiltSize 
                            )
{

    Mat src = templateImage.getMat();//template image
    Mat dst = inputImage.getMat(); //input image (to be warped)
    Mat map = warpMatrix.getMat(); //warp (transformation)
=======
double cv::findTransformECC(InputArray templateImage, InputArray inputImage, InputOutputArray warpMatrix,
                            int motionType, TermCriteria criteria, InputArray inputMask, int gaussFiltSize) {
    Mat src = templateImage.getMat();  // template image
    Mat dst = inputImage.getMat();     // input image (to be warped)
    Mat map = warpMatrix.getMat();     // warp (transformation)
>>>>>>> d7f62012

    CV_Assert(!src.empty());
    CV_Assert(!dst.empty());

    CV_Assert(src.channels() == 1 || src.channels() == 3);
    CV_Assert(src.channels() == dst.channels());
    CV_Assert(src.depth() == dst.depth());
    CV_Assert(src.depth() == CV_8U || src.depth() == CV_16U || src.depth() == CV_32F || src.depth() == CV_64F);

    // If the user passed an un-initialized warpMatrix, initialize to identity
    if (map.empty()) {
        int rowCount = 2;
        if (motionType == MOTION_HOMOGRAPHY)
            rowCount = 3;

        warpMatrix.create(rowCount, 3, CV_32FC1);
        map = warpMatrix.getMat();
        map = Mat::eye(rowCount, 3, CV_32F);
    }

    if (!(src.type() == dst.type()))
        CV_Error(Error::StsUnmatchedFormats, "Both input images must have the same data type");

    if (map.type() != CV_32FC1)
        CV_Error(Error::StsUnsupportedFormat, "warpMatrix must be single-channel floating-point matrix");

    CV_Assert(map.cols == 3);
    CV_Assert(map.rows == 2 || map.rows == 3);

    CV_Assert(motionType == MOTION_AFFINE || motionType == MOTION_HOMOGRAPHY || motionType == MOTION_EUCLIDEAN ||
              motionType == MOTION_TRANSLATION);

    if (motionType == MOTION_HOMOGRAPHY) {
        CV_Assert(map.rows == 3);
    }

    CV_Assert(criteria.type & TermCriteria::COUNT || criteria.type & TermCriteria::EPS);
    const int numberOfIterations = (criteria.type & TermCriteria::COUNT) ? criteria.maxCount : 200;
    const double termination_eps = (criteria.type & TermCriteria::EPS) ? criteria.epsilon : -1;

    int paramTemp = 6;  // default: affine
    switch (motionType) {
        case MOTION_TRANSLATION:
            paramTemp = 2;
            break;
        case MOTION_EUCLIDEAN:
            paramTemp = 3;
            break;
        case MOTION_HOMOGRAPHY:
            paramTemp = 8;
            break;
    }

    const int numberOfParameters = paramTemp;

    const int ws = src.cols;
    const int hs = src.rows;
    const int wd = dst.cols;
    const int hd = dst.rows;

    Mat Xcoord = Mat(1, ws, CV_32F);
    Mat Ycoord = Mat(hs, 1, CV_32F);
    Mat Xgrid = Mat(hs, ws, CV_32F);
    Mat Ygrid = Mat(hs, ws, CV_32F);

    float* XcoPtr = Xcoord.ptr<float>(0);
    float* YcoPtr = Ycoord.ptr<float>(0);
    int j;
    for (j = 0; j < ws; j++) XcoPtr[j] = (float)j;
    for (j = 0; j < hs; j++) YcoPtr[j] = (float)j;

    repeat(Xcoord, hs, 1, Xgrid);
    repeat(Ycoord, 1, ws, Ygrid);

    Xcoord.release();
    Ycoord.release();

<<<<<<< HEAD
    Mat templateZM    = Mat(hs, ws, CV_32F);// to store the (smoothed)zero-mean version of template
    Mat templateFloat = Mat(hs, ws, CV_32F);// to store the (smoothed) template
    Mat imageFloat    = Mat(hd, wd, CV_32F);// to store the (smoothed) input image
    Mat imageWarped   = Mat(hs, ws, CV_32F);// to store the warped zero-mean input image
    Mat imageMask     = Mat(hs, ws, CV_8U); // to store the final mask
 
    Mat inputMaskMat = inputMask.getMat();
=======
    const int channels = src.channels();
    int type = CV_MAKETYPE(CV_32F, channels);  // используем отдельно, если нужно явно

    std::vector<cv::Mat> XgridCh(channels, Xgrid);
    cv::merge(XgridCh, Xgrid);

    std::vector<cv::Mat> YgridCh(channels, Ygrid);
    cv::merge(YgridCh, Ygrid);

    Mat templateZM = Mat(hs, ws, type);     // to store the (smoothed)zero-mean version of template
    Mat templateFloat = Mat(hs, ws, type);  // to store the (smoothed) template
    Mat imageFloat = Mat(hd, wd, type);     // to store the (smoothed) input image
    Mat imageWarped = Mat(hs, ws, type);    // to store the warped zero-mean input image
    Mat imageMask = Mat(hs, ws, CV_8U);     // to store the final mask

    Mat inputMaskMat = inputMask.getMat();
    // to use it for mask warping
    Mat preMask;
    if (inputMask.empty())
        preMask = Mat::ones(hd, wd, CV_8U);
    else
        threshold(inputMask, preMask, 0, 1, THRESH_BINARY);
>>>>>>> d7f62012

    // Gaussian filtering is optional
    src.convertTo(templateFloat, templateFloat.type());
    GaussianBlur(templateFloat, templateFloat, Size(gaussFiltSize, gaussFiltSize), 0, 0);

<<<<<<< HEAD
=======
    Mat preMaskFloat;
    preMask.convertTo(preMaskFloat, type);
    GaussianBlur(preMaskFloat, preMaskFloat, Size(gaussFiltSize, gaussFiltSize), 0, 0);
    // Change threshold.
    preMaskFloat *= (0.5 / 0.95);
    // Rounding conversion.
    preMaskFloat.convertTo(preMask, preMask.type());
    preMask.convertTo(preMaskFloat, preMaskFloat.type());

>>>>>>> d7f62012
    dst.convertTo(imageFloat, imageFloat.type());
    GaussianBlur(imageFloat, imageFloat, Size(gaussFiltSize, gaussFiltSize), 0, 0);

    // needed matrices for gradients and warped gradients
<<<<<<< HEAD
    Mat gradientX = Mat::zeros(hd, wd, CV_32FC1);
    Mat gradientY = Mat::zeros(hd, wd, CV_32FC1);
    Mat gradientXWarped = Mat(hs, ws, CV_32FC1);
    Mat gradientYWarped = Mat(hs, ws, CV_32FC1);
=======
    Mat gradientX = Mat::zeros(hd, wd, type);
    Mat gradientY = Mat::zeros(hd, wd, type);
    Mat gradientXWarped = Mat(hs, ws, type);
    Mat gradientYWarped = Mat(hs, ws, type);
>>>>>>> d7f62012

    // calculate first order image derivatives
    Matx13f dx(-0.5f, 0.0f, 0.5f);

    filter2D(imageFloat, gradientX, -1, dx);
    filter2D(imageFloat, gradientY, -1, dx.t());

<<<<<<< HEAD
    // To use in mask warping
    Mat templtMask;
    if(templateMask.empty())
    {
        templtMask = Mat::ones(hs, ws, CV_8U);
    }
    else
    {
        threshold(templateMask, templtMask, 0, 1, THRESH_BINARY);
        templtMask.convertTo(templtMask, CV_32F);
        GaussianBlur(templtMask, templtMask, Size(gaussFiltSize, gaussFiltSize), 0, 0);
        templtMask *= (0.5/0.95);
        templtMask.convertTo(templtMask, CV_8U);
    }

    //to use it for mask warping
    Mat preMask;
    if(inputMask.empty())
    {
        preMask = Mat::ones(hd, wd, CV_8U);
    }
    else
    {
        Mat preMaskFloat;
        threshold(inputMask, preMask, 0, 1, THRESH_BINARY);

        preMask.convertTo(preMaskFloat, CV_32F);
        GaussianBlur(preMaskFloat, preMaskFloat, Size(gaussFiltSize, gaussFiltSize), 0, 0);
        // Change threshold.
        preMaskFloat *= (0.5/0.95);
        // Rounding conversion.
        preMaskFloat.convertTo(preMask, CV_8U);

        // If there's no template mask, we can apply image masks to gradients only once.
        // Otherwise, we'll need to combine the template and image masks at each iteration.
        if (templateMask.empty())
        {
            preMask.convertTo(preMaskFloat, preMaskFloat.type());
            gradientX = gradientX.mul(preMaskFloat);
            gradientY = gradientY.mul(preMaskFloat);
        }
    }
=======
    cv::Mat preMaskFloatNCh;
    std::vector<cv::Mat> maskChannels(gradientX.channels(), preMaskFloat);
    cv::merge(maskChannels, preMaskFloatNCh);
>>>>>>> d7f62012

    gradientX = gradientX.mul(preMaskFloatNCh);
    gradientY = gradientY.mul(preMaskFloatNCh);

<<<<<<< HEAD
    Mat deltaP = Mat::zeros(numberOfParameters, 1, CV_32F);//transformation parameter correction
    Mat error = Mat(hs, ws, CV_32F);//error as 2D matrix
=======
    // matrices needed for solving linear equation system for maximizing ECC
    Mat jacobian = Mat(hs, ws * numberOfParameters, type);
    Mat hessian = Mat(numberOfParameters, numberOfParameters, CV_32F);
    Mat hessianInv = Mat(numberOfParameters, numberOfParameters, CV_32F);
    Mat imageProjection = Mat(numberOfParameters, 1, CV_32F);
    Mat templateProjection = Mat(numberOfParameters, 1, CV_32F);
    Mat imageProjectionHessian = Mat(numberOfParameters, 1, CV_32F);
    Mat errorProjection = Mat(numberOfParameters, 1, CV_32F);
>>>>>>> d7f62012

    Mat deltaP = Mat(numberOfParameters, 1, CV_32F);  // transformation parameter correction
    Mat error = Mat(hs, ws, CV_32F);                  // error as 2D matrix

    const int imageFlags = INTER_LINEAR + WARP_INVERSE_MAP;
    const int maskFlags = INTER_NEAREST + WARP_INVERSE_MAP;

    // iteratively update map_matrix
    double rho = -1;
    double last_rho = -termination_eps;
    for (int i = 1; (i <= numberOfIterations) && (fabs(rho - last_rho) >= termination_eps); i++) {
        // warp-back portion of the inputImage and gradients to the coordinate space of the templateImage
        if (motionType != MOTION_HOMOGRAPHY) {
            warpAffine(imageFloat, imageWarped, map, imageWarped.size(), imageFlags);
            warpAffine(gradientX, gradientXWarped, map, gradientXWarped.size(), imageFlags);
            warpAffine(gradientY, gradientYWarped, map, gradientYWarped.size(), imageFlags);
            warpAffine(preMask, imageMask, map, imageMask.size(), maskFlags);
        } else {
            warpPerspective(imageFloat, imageWarped, map, imageWarped.size(), imageFlags);
            warpPerspective(gradientX, gradientXWarped, map, gradientXWarped.size(), imageFlags);
            warpPerspective(gradientY, gradientYWarped, map, gradientYWarped.size(), imageFlags);
            warpPerspective(preMask, imageMask, map, imageMask.size(), maskFlags);
        }

        if (!templateMask.empty())
        {
            cv::bitwise_and(imageMask, templtMask, imageMask);

            Mat combinedMaskFloat;
            imageMask.convertTo(combinedMaskFloat, CV_32F);
            gradientXWarped = gradientXWarped.mul(combinedMaskFloat);
            gradientYWarped = gradientYWarped.mul(combinedMaskFloat);
        }

        Scalar imgMean, imgStd, tmpMean, tmpStd;
        meanStdDev(imageWarped, imgMean, imgStd, imageMask);
        meanStdDev(templateFloat, tmpMean, tmpStd, imageMask);

        subtract(imageWarped, imgMean, imageWarped, imageMask);  // zero-mean input
        templateZM = Mat::zeros(templateZM.rows, templateZM.cols, templateZM.type());
        subtract(templateFloat, tmpMean, templateZM, imageMask);  // zero-mean template

        int validPixels = countNonZero(imageMask);
        double tmpNorm = std::sqrt(validPixels * cv::norm(tmpStd, cv::NORM_L2SQR));
        double imgNorm = std::sqrt(validPixels * cv::norm(imgStd, cv::NORM_L2SQR));

        // calculate jacobian of image wrt parameters
        switch (motionType) {
            case MOTION_AFFINE:
                image_jacobian_affine_ECC(gradientXWarped, gradientYWarped, Xgrid, Ygrid, jacobian);
                break;
            case MOTION_HOMOGRAPHY:
                image_jacobian_homo_ECC(gradientXWarped, gradientYWarped, Xgrid, Ygrid, map, jacobian);
                break;
            case MOTION_TRANSLATION:
                image_jacobian_translation_ECC(gradientXWarped, gradientYWarped, jacobian);
                break;
            case MOTION_EUCLIDEAN:
                image_jacobian_euclidean_ECC(gradientXWarped, gradientYWarped, Xgrid, Ygrid, map, jacobian);
                break;
        }

        // calculate Hessian and its inverse
        project_onto_jacobian_ECC(jacobian, jacobian, hessian);

        hessianInv = hessian.inv();

        const double correlation = templateZM.dot(imageWarped);

        // calculate enhanced correlation coefficient (ECC)->rho
        last_rho = rho;
        rho = correlation / (imgNorm * tmpNorm);
        if (cvIsNaN(rho)) {
            CV_Error(Error::StsNoConv, "NaN encountered.");
        }

        // project images into jacobian
        project_onto_jacobian_ECC(jacobian, imageWarped, imageProjection);
        project_onto_jacobian_ECC(jacobian, templateZM, templateProjection);

        // calculate the parameter lambda to account for illumination variation
        imageProjectionHessian = hessianInv * imageProjection;
        const double lambda_n = (imgNorm * imgNorm) - imageProjection.dot(imageProjectionHessian);
        const double lambda_d = correlation - templateProjection.dot(imageProjectionHessian);
        if (lambda_d <= 0.0) {
            rho = -1;
            CV_Error(Error::StsNoConv,
                     "The algorithm stopped before its convergence. The correlation is going to be minimized. Images "
                     "may be uncorrelated or non-overlapped");
        }
        const double lambda = (lambda_n / lambda_d);

        // estimate the update step delta_p
        error = lambda * templateZM - imageWarped;
        project_onto_jacobian_ECC(jacobian, error, errorProjection);
        deltaP = hessianInv * errorProjection;

<<<<<<< HEAD
        update_warping_matrix_ECC( map, deltaP, motionType);
=======
        // update warping matrix
        update_warping_matrix_ECC(map, deltaP, motionType);
>>>>>>> d7f62012
    }

    // return final correlation coefficient
    return rho;
}

<<<<<<< HEAD
double cv::findTransformECC(InputArray templateImage,
                            InputArray inputImage,
                            InputOutputArray warpMatrix,
                            int motionType,
                            TermCriteria criteria,
                            InputArray inputMask,
                            int gaussFiltSize
                            ) {
    return cv::findTransformECC(templateImage, inputImage, warpMatrix, motionType, criteria,
                                    inputMask, noArray(), gaussFiltSize);
}

double cv::findTransformECC(InputArray templateImage, InputArray inputImage,
    InputOutputArray warpMatrix, int motionType,
    TermCriteria criteria,
    InputArray inputMask)
{
=======
double cv::findTransformECC(InputArray templateImage, InputArray inputImage, InputOutputArray warpMatrix,
                            int motionType, TermCriteria criteria, InputArray inputMask) {
>>>>>>> d7f62012
    // Use default value of 5 for gaussFiltSize to maintain backward compatibility.
    return findTransformECC(templateImage, inputImage, warpMatrix, motionType, criteria, inputMask, 5);
}


/* End of file. */
<|MERGE_RESOLUTION|>--- conflicted
+++ resolved
@@ -333,29 +333,12 @@
     return templateImage_zeromean.dot(inputImage_zeromean) / (templateImagenorm * inputImagenorm);
 }
 
-<<<<<<< HEAD
-
-double cv::findTransformECC(InputArray templateImage,
-                            InputArray inputImage,
-                            InputOutputArray warpMatrix,
-                            int motionType,
-                            TermCriteria criteria,
-                            InputArray inputMask,
-                            InputArray templateMask,
-                            int gaussFiltSize 
-                            )
-{
-
-    Mat src = templateImage.getMat();//template image
-    Mat dst = inputImage.getMat(); //input image (to be warped)
-    Mat map = warpMatrix.getMat(); //warp (transformation)
-=======
+
 double cv::findTransformECC(InputArray templateImage, InputArray inputImage, InputOutputArray warpMatrix,
-                            int motionType, TermCriteria criteria, InputArray inputMask, int gaussFiltSize) {
+                            int motionType, TermCriteria criteria, InputArray inputMask, InputArray templateMask, int gaussFiltSize) {
     Mat src = templateImage.getMat();  // template image
     Mat dst = inputImage.getMat();     // input image (to be warped)
     Mat map = warpMatrix.getMat();     // warp (transformation)
->>>>>>> d7f62012
 
     CV_Assert(!src.empty());
     CV_Assert(!dst.empty());
@@ -433,17 +416,8 @@
     Xcoord.release();
     Ycoord.release();
 
-<<<<<<< HEAD
-    Mat templateZM    = Mat(hs, ws, CV_32F);// to store the (smoothed)zero-mean version of template
-    Mat templateFloat = Mat(hs, ws, CV_32F);// to store the (smoothed) template
-    Mat imageFloat    = Mat(hd, wd, CV_32F);// to store the (smoothed) input image
-    Mat imageWarped   = Mat(hs, ws, CV_32F);// to store the warped zero-mean input image
-    Mat imageMask     = Mat(hs, ws, CV_8U); // to store the final mask
- 
-    Mat inputMaskMat = inputMask.getMat();
-=======
     const int channels = src.channels();
-    int type = CV_MAKETYPE(CV_32F, channels);  // используем отдельно, если нужно явно
+    int type = CV_MAKETYPE(CV_32F, channels);
 
     std::vector<cv::Mat> XgridCh(channels, Xgrid);
     cv::merge(XgridCh, Xgrid);
@@ -457,46 +431,18 @@
     Mat imageWarped = Mat(hs, ws, type);    // to store the warped zero-mean input image
     Mat imageMask = Mat(hs, ws, CV_8U);     // to store the final mask
 
-    Mat inputMaskMat = inputMask.getMat();
-    // to use it for mask warping
-    Mat preMask;
-    if (inputMask.empty())
-        preMask = Mat::ones(hd, wd, CV_8U);
-    else
-        threshold(inputMask, preMask, 0, 1, THRESH_BINARY);
->>>>>>> d7f62012
-
     // Gaussian filtering is optional
     src.convertTo(templateFloat, templateFloat.type());
     GaussianBlur(templateFloat, templateFloat, Size(gaussFiltSize, gaussFiltSize), 0, 0);
 
-<<<<<<< HEAD
-=======
-    Mat preMaskFloat;
-    preMask.convertTo(preMaskFloat, type);
-    GaussianBlur(preMaskFloat, preMaskFloat, Size(gaussFiltSize, gaussFiltSize), 0, 0);
-    // Change threshold.
-    preMaskFloat *= (0.5 / 0.95);
-    // Rounding conversion.
-    preMaskFloat.convertTo(preMask, preMask.type());
-    preMask.convertTo(preMaskFloat, preMaskFloat.type());
-
->>>>>>> d7f62012
     dst.convertTo(imageFloat, imageFloat.type());
     GaussianBlur(imageFloat, imageFloat, Size(gaussFiltSize, gaussFiltSize), 0, 0);
 
     // needed matrices for gradients and warped gradients
-<<<<<<< HEAD
-    Mat gradientX = Mat::zeros(hd, wd, CV_32FC1);
-    Mat gradientY = Mat::zeros(hd, wd, CV_32FC1);
-    Mat gradientXWarped = Mat(hs, ws, CV_32FC1);
-    Mat gradientYWarped = Mat(hs, ws, CV_32FC1);
-=======
     Mat gradientX = Mat::zeros(hd, wd, type);
     Mat gradientY = Mat::zeros(hd, wd, type);
     Mat gradientXWarped = Mat(hs, ws, type);
     Mat gradientYWarped = Mat(hs, ws, type);
->>>>>>> d7f62012
 
     // calculate first order image derivatives
     Matx13f dx(-0.5f, 0.0f, 0.5f);
@@ -504,7 +450,6 @@
     filter2D(imageFloat, gradientX, -1, dx);
     filter2D(imageFloat, gradientY, -1, dx.t());
 
-<<<<<<< HEAD
     // To use in mask warping
     Mat templtMask;
     if(templateMask.empty())
@@ -542,24 +487,12 @@
         // Otherwise, we'll need to combine the template and image masks at each iteration.
         if (templateMask.empty())
         {
-            preMask.convertTo(preMaskFloat, preMaskFloat.type());
-            gradientX = gradientX.mul(preMaskFloat);
-            gradientY = gradientY.mul(preMaskFloat);
-        }
-    }
-=======
-    cv::Mat preMaskFloatNCh;
-    std::vector<cv::Mat> maskChannels(gradientX.channels(), preMaskFloat);
-    cv::merge(maskChannels, preMaskFloatNCh);
->>>>>>> d7f62012
-
-    gradientX = gradientX.mul(preMaskFloatNCh);
-    gradientY = gradientY.mul(preMaskFloatNCh);
-
-<<<<<<< HEAD
-    Mat deltaP = Mat::zeros(numberOfParameters, 1, CV_32F);//transformation parameter correction
-    Mat error = Mat(hs, ws, CV_32F);//error as 2D matrix
-=======
+            cv::Mat zeroMask = (preMask == 0);
+            gradientX.setTo(0, zeroMask);
+            gradientY.setTo(0, zeroMask);
+        }
+    }
+
     // matrices needed for solving linear equation system for maximizing ECC
     Mat jacobian = Mat(hs, ws * numberOfParameters, type);
     Mat hessian = Mat(numberOfParameters, numberOfParameters, CV_32F);
@@ -568,7 +501,6 @@
     Mat templateProjection = Mat(numberOfParameters, 1, CV_32F);
     Mat imageProjectionHessian = Mat(numberOfParameters, 1, CV_32F);
     Mat errorProjection = Mat(numberOfParameters, 1, CV_32F);
->>>>>>> d7f62012
 
     Mat deltaP = Mat(numberOfParameters, 1, CV_32F);  // transformation parameter correction
     Mat error = Mat(hs, ws, CV_32F);                  // error as 2D matrix
@@ -597,10 +529,9 @@
         {
             cv::bitwise_and(imageMask, templtMask, imageMask);
 
-            Mat combinedMaskFloat;
-            imageMask.convertTo(combinedMaskFloat, CV_32F);
-            gradientXWarped = gradientXWarped.mul(combinedMaskFloat);
-            gradientYWarped = gradientYWarped.mul(combinedMaskFloat);
+            cv::Mat zeroMask = (imageMask == 0);
+            gradientXWarped.setTo(0, zeroMask);
+            gradientYWarped.setTo(0, zeroMask);
         }
 
         Scalar imgMean, imgStd, tmpMean, tmpStd;
@@ -666,19 +597,14 @@
         project_onto_jacobian_ECC(jacobian, error, errorProjection);
         deltaP = hessianInv * errorProjection;
 
-<<<<<<< HEAD
-        update_warping_matrix_ECC( map, deltaP, motionType);
-=======
         // update warping matrix
         update_warping_matrix_ECC(map, deltaP, motionType);
->>>>>>> d7f62012
     }
 
     // return final correlation coefficient
     return rho;
 }
 
-<<<<<<< HEAD
 double cv::findTransformECC(InputArray templateImage,
                             InputArray inputImage,
                             InputOutputArray warpMatrix,
@@ -691,18 +617,10 @@
                                     inputMask, noArray(), gaussFiltSize);
 }
 
-double cv::findTransformECC(InputArray templateImage, InputArray inputImage,
-    InputOutputArray warpMatrix, int motionType,
-    TermCriteria criteria,
-    InputArray inputMask)
-{
-=======
 double cv::findTransformECC(InputArray templateImage, InputArray inputImage, InputOutputArray warpMatrix,
                             int motionType, TermCriteria criteria, InputArray inputMask) {
->>>>>>> d7f62012
     // Use default value of 5 for gaussFiltSize to maintain backward compatibility.
     return findTransformECC(templateImage, inputImage, warpMatrix, motionType, criteria, inputMask, 5);
 }
 
-
-/* End of file. */
+/* End of file. */