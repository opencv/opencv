/*M///////////////////////////////////////////////////////////////////////////////////////
//
//  IMPORTANT: READ BEFORE DOWNLOADING, COPYING, INSTALLING OR USING.
//
//  By downloading, copying, installing or using the software you agree to this license.
//  If you do not agree to this license, do not download, install,
//  copy or use the software.
//
//
//                          License Agreement
//                For Open Source Computer Vision Library
//
// Copyright (C) 2000-2008, Intel Corporation, all rights reserved.
// Copyright (C) 2009, Willow Garage Inc., all rights reserved.
// Copyright (C) 2013, OpenCV Foundation, all rights reserved.
// Third party copyrights are property of their respective owners.
//
// Redistribution and use in source and binary forms, with or without modification,
// are permitted provided that the following conditions are met:
//
//   * Redistribution's of source code must retain the above copyright notice,
//     this list of conditions and the following disclaimer.
//
//   * Redistribution's in binary form must reproduce the above copyright notice,
//     this list of conditions and the following disclaimer in the documentation
//     and/or other materials provided with the distribution.
//
//   * The name of the copyright holders may not be used to endorse or promote products
//     derived from this software without specific prior written permission.
//
// This software is provided by the copyright holders and contributors "as is" and
// any express or implied warranties, including, but not limited to, the implied
// warranties of merchantability and fitness for a particular purpose are disclaimed.
// In no event shall the Intel Corporation or contributors be liable for any direct,
// indirect, incidental, special, exemplary, or consequential damages
// (including, but not limited to, procurement of substitute goods or services;
// loss of use, data, or profits; or business interruption) however caused
// and on any theory of liability, whether in contract, strict liability,
// or tort (including negligence or otherwise) arising in any way out of
// the use of this software, even if advised of the possibility of such damage.
//
//M*/

#ifndef __OPENCV_TRACKING_HPP__
#define __OPENCV_TRACKING_HPP__

#include "opencv2/core.hpp"
#include "opencv2/imgproc.hpp"

namespace cv
{

enum { OPTFLOW_USE_INITIAL_FLOW     = 4,
       OPTFLOW_LK_GET_MIN_EIGENVALS = 8,
       OPTFLOW_FARNEBACK_GAUSSIAN   = 256
     };

//! updates the object tracking window using CAMSHIFT algorithm
CV_EXPORTS_W RotatedRect CamShift( InputArray probImage, CV_IN_OUT Rect& window,
                                   TermCriteria criteria );

//! updates the object tracking window using meanshift algorithm
CV_EXPORTS_W int meanShift( InputArray probImage, CV_IN_OUT Rect& window, TermCriteria criteria );

//! constructs a pyramid which can be used as input for calcOpticalFlowPyrLK
CV_EXPORTS_W int buildOpticalFlowPyramid( InputArray img, OutputArrayOfArrays pyramid,
                                          Size winSize, int maxLevel, bool withDerivatives = true,
                                          int pyrBorder = BORDER_REFLECT_101,
                                          int derivBorder = BORDER_CONSTANT,
                                          bool tryReuseInputImage = true );

//! computes sparse optical flow using multi-scale Lucas-Kanade algorithm
CV_EXPORTS_W void calcOpticalFlowPyrLK( InputArray prevImg, InputArray nextImg,
                                        InputArray prevPts, InputOutputArray nextPts,
                                        OutputArray status, OutputArray err,
                                        Size winSize = Size(21,21), int maxLevel = 3,
                                        TermCriteria criteria = TermCriteria(TermCriteria::COUNT+TermCriteria::EPS, 30, 0.01),
                                        int flags = 0, double minEigThreshold = 1e-4 );

//! computes dense optical flow using Farneback algorithm
CV_EXPORTS_W void calcOpticalFlowFarneback( InputArray prev, InputArray next, InputOutputArray flow,
                                            double pyr_scale, int levels, int winsize,
                                            int iterations, int poly_n, double poly_sigma,
                                            int flags );

//! estimates the best-fit Euqcidean, similarity, affine or perspective transformation
// that maps one 2D point set to another or one image to another.
CV_EXPORTS_W Mat estimateRigidTransform( InputArray src, InputArray dst, bool fullAffine );


enum
{
    MOTION_TRANSLATION = 0,
    MOTION_EUCLIDEAN   = 1,
    MOTION_AFFINE      = 2,
    MOTION_HOMOGRAPHY  = 3
};

//! estimates the best-fit Translation, Euclidean, Affine or Perspective Transformation
// with respect to Enhanced Correlation Coefficient criterion that maps one image to
// another (area-based alignment)
//
// see reference:
// Evangelidis, G. E., Psarakis, E.Z., Parametric Image Alignment using
// Enhanced Correlation Coefficient Maximization, PAMI, 30(8), 2008
CV_EXPORTS_W double findTransformECC( InputArray templateImage, InputArray inputImage,
                                      InputOutputArray warpMatrix, int motionType = MOTION_AFFINE,
                                      TermCriteria criteria = TermCriteria(TermCriteria::COUNT+TermCriteria::EPS, 50, 0.001));

<<<<<<< HEAD

//! computes dense optical flow using Simple Flow algorithm
CV_EXPORTS_W void calcOpticalFlowSF( InputArray from, InputArray to, OutputArray flow,
                                     int layers, int averaging_block_size, int max_flow);

CV_EXPORTS_W void calcOpticalFlowSF( InputArray from, InputArray to, OutputArray flow, int layers,
                                     int averaging_block_size, int max_flow,
                                     double sigma_dist, double sigma_color, int postprocess_window,
                                     double sigma_dist_fix, double sigma_color_fix, double occ_thr,
                                     int upscale_averaging_radius, double upscale_sigma_dist,
                                     double upscale_sigma_color, double speed_up_thr );

//! reads optical flow from a file, Middlebury format:
// http://vision.middlebury.edu/flow/code/flow-code/README.txt
CV_EXPORTS_W Mat readOpticalFlow( const String& path );

//! writes optical flow to a file, Middlebury format
CV_EXPORTS_W bool writeOpticalFlow( const String& path, InputArray flow );

=======
>>>>>>> dea40e5e
/*!
 Kalman filter.

 The class implements standard Kalman filter \url{http://en.wikipedia.org/wiki/Kalman_filter}.
 However, you can modify KalmanFilter::transitionMatrix, KalmanFilter::controlMatrix and
 KalmanFilter::measurementMatrix to get the extended Kalman filter functionality.
*/
class CV_EXPORTS_W KalmanFilter
{
public:
    //! the default constructor
    CV_WRAP KalmanFilter();
    //! the full constructor taking the dimensionality of the state, of the measurement and of the control vector
    CV_WRAP KalmanFilter( int dynamParams, int measureParams, int controlParams = 0, int type = CV_32F );
    //! re-initializes Kalman filter. The previous content is destroyed.
    void init( int dynamParams, int measureParams, int controlParams = 0, int type = CV_32F );

    //! computes predicted state
    CV_WRAP const Mat& predict( const Mat& control = Mat() );
    //! updates the predicted state from the measurement
    CV_WRAP const Mat& correct( const Mat& measurement );

    Mat statePre;           //!< predicted state (x'(k)): x(k)=A*x(k-1)+B*u(k)
    Mat statePost;          //!< corrected state (x(k)): x(k)=x'(k)+K(k)*(z(k)-H*x'(k))
    Mat transitionMatrix;   //!< state transition matrix (A)
    Mat controlMatrix;      //!< control matrix (B) (not used if there is no control)
    Mat measurementMatrix;  //!< measurement matrix (H)
    Mat processNoiseCov;    //!< process noise covariance matrix (Q)
    Mat measurementNoiseCov;//!< measurement noise covariance matrix (R)
    Mat errorCovPre;        //!< priori error estimate covariance matrix (P'(k)): P'(k)=A*P(k-1)*At + Q)*/
    Mat gain;               //!< Kalman gain matrix (K(k)): K(k)=P'(k)*Ht*inv(H*P'(k)*Ht+R)
    Mat errorCovPost;       //!< posteriori error estimate covariance matrix (P(k)): P(k)=(I-K(k)*H)*P'(k)

    // temporary matrices
    Mat temp1;
    Mat temp2;
    Mat temp3;
    Mat temp4;
    Mat temp5;
};



class CV_EXPORTS_W DenseOpticalFlow : public Algorithm
{
public:
    CV_WRAP virtual void calc( InputArray I0, InputArray I1, InputOutputArray flow ) = 0;
    CV_WRAP virtual void collectGarbage() = 0;
};

// Implementation of the Zach, Pock and Bischof Dual TV-L1 Optical Flow method
//
// see reference:
//   [1] C. Zach, T. Pock and H. Bischof, "A Duality Based Approach for Realtime TV-L1 Optical Flow".
//   [2] Javier Sanchez, Enric Meinhardt-Llopis and Gabriele Facciolo. "TV-L1 Optical Flow Estimation".
CV_EXPORTS_W Ptr<DenseOpticalFlow> createOptFlow_DualTVL1();


// DeepFlow implementation, based on:
//   P. Weinzaepfel, J. Revaud, Z. Harchaoui, and C. Schmid, “DeepFlow: Large Displacement Optical Flow with Deep Matching,”
CV_EXPORTS_W Ptr<DenseOpticalFlow> createOptFlow_DeepFlow();

// Additional interface to the SimpleFlow algorithm - calcOpticalFlowSF()
CV_EXPORTS_W Ptr<DenseOpticalFlow> createOptFlow_SimpleFlow();

// Additional interface to the Farneback's algorithm - calcOpticalFlowFarneback()
CV_EXPORTS_W Ptr<DenseOpticalFlow> createOptFlow_Farnebacks();
} // cv

#endif<|MERGE_RESOLUTION|>--- conflicted
+++ resolved
@@ -107,28 +107,11 @@
                                       InputOutputArray warpMatrix, int motionType = MOTION_AFFINE,
                                       TermCriteria criteria = TermCriteria(TermCriteria::COUNT+TermCriteria::EPS, 50, 0.001));
 
-<<<<<<< HEAD
-
-//! computes dense optical flow using Simple Flow algorithm
-CV_EXPORTS_W void calcOpticalFlowSF( InputArray from, InputArray to, OutputArray flow,
-                                     int layers, int averaging_block_size, int max_flow);
-
-CV_EXPORTS_W void calcOpticalFlowSF( InputArray from, InputArray to, OutputArray flow, int layers,
-                                     int averaging_block_size, int max_flow,
-                                     double sigma_dist, double sigma_color, int postprocess_window,
-                                     double sigma_dist_fix, double sigma_color_fix, double occ_thr,
-                                     int upscale_averaging_radius, double upscale_sigma_dist,
-                                     double upscale_sigma_color, double speed_up_thr );
-
 //! reads optical flow from a file, Middlebury format:
 // http://vision.middlebury.edu/flow/code/flow-code/README.txt
 CV_EXPORTS_W Mat readOpticalFlow( const String& path );
-
 //! writes optical flow to a file, Middlebury format
 CV_EXPORTS_W bool writeOpticalFlow( const String& path, InputArray flow );
-
-=======
->>>>>>> dea40e5e
 /*!
  Kalman filter.
 
