/*M///////////////////////////////////////////////////////////////////////////////////////
//
//  IMPORTANT: READ BEFORE DOWNLOADING, COPYING, INSTALLING OR USING.
//
//  By downloading, copying, installing or using the software you agree to this license.
//  If you do not agree to this license, do not download, install,
//  copy or use the software.
//
//
//                          License Agreement
//                For Open Source Computer Vision Library
//
// Copyright (C) 2000-2008, Intel Corporation, all rights reserved.
// Copyright (C) 2009, Willow Garage Inc., all rights reserved.
// Copyright (C) 2013, OpenCV Foundation, all rights reserved.
// Third party copyrights are property of their respective owners.
//
// Redistribution and use in source and binary forms, with or without modification,
// are permitted provided that the following conditions are met:
//
//   * Redistribution's of source code must retain the above copyright notice,
//     this list of conditions and the following disclaimer.
//
//   * Redistribution's in binary form must reproduce the above copyright notice,
//     this list of conditions and the following disclaimer in the documentation
//     and/or other materials provided with the distribution.
//
//   * The name of the copyright holders may not be used to endorse or promote products
//     derived from this software without specific prior written permission.
//
// This software is provided by the copyright holders and contributors "as is" and
// any express or implied warranties, including, but not limited to, the implied
// warranties of merchantability and fitness for a particular purpose are disclaimed.
// In no event shall the Intel Corporation or contributors be liable for any direct,
// indirect, incidental, special, exemplary, or consequential damages
// (including, but not limited to, procurement of substitute goods or services;
// loss of use, data, or profits; or business interruption) however caused
// and on any theory of liability, whether in contract, strict liability,
// or tort (including negligence or otherwise) arising in any way out of
// the use of this software, even if advised of the possibility of such damage.
//
//M*/

#ifndef OPENCV_TRACKING_HPP
#define OPENCV_TRACKING_HPP

#include "opencv2/core.hpp"
#include "opencv2/imgproc.hpp"
#ifdef HAVE_OPENCV_DNN
# include "opencv2/dnn.hpp"
#endif

namespace cv
{

//! @addtogroup video_track
//! @{

enum { OPTFLOW_USE_INITIAL_FLOW     = 4,
       OPTFLOW_LK_GET_MIN_EIGENVALS = 8,
       OPTFLOW_FARNEBACK_GAUSSIAN   = 256
     };

/** @brief Finds an object center, size, and orientation.

@param probImage Back projection of the object histogram. See calcBackProject.
@param window Initial search window.
@param criteria Stop criteria for the underlying meanShift.
returns
(in old interfaces) Number of iterations CAMSHIFT took to converge
The function implements the CAMSHIFT object tracking algorithm @cite Bradski98 . First, it finds an
object center using meanShift and then adjusts the window size and finds the optimal rotation. The
function returns the rotated rectangle structure that includes the object position, size, and
orientation. The next position of the search window can be obtained with RotatedRect::boundingRect()

See the OpenCV sample camshiftdemo.c that tracks colored objects.

@note
-   (Python) A sample explaining the camshift tracking algorithm can be found at
    opencv_source_code/samples/python/camshift.py
 */
CV_EXPORTS_W RotatedRect CamShift( InputArray probImage, CV_IN_OUT Rect& window,
                                   TermCriteria criteria );
/** @example samples/cpp/camshiftdemo.cpp
An example using the mean-shift tracking algorithm
*/

/** @brief Finds an object on a back projection image.

@param probImage Back projection of the object histogram. See calcBackProject for details.
@param window Initial search window.
@param criteria Stop criteria for the iterative search algorithm.
returns
:   Number of iterations CAMSHIFT took to converge.
The function implements the iterative object search algorithm. It takes the input back projection of
an object and the initial position. The mass center in window of the back projection image is
computed and the search window center shifts to the mass center. The procedure is repeated until the
specified number of iterations criteria.maxCount is done or until the window center shifts by less
than criteria.epsilon. The algorithm is used inside CamShift and, unlike CamShift , the search
window size or orientation do not change during the search. You can simply pass the output of
calcBackProject to this function. But better results can be obtained if you pre-filter the back
projection and remove the noise. For example, you can do this by retrieving connected components
with findContours , throwing away contours with small area ( contourArea ), and rendering the
remaining contours with drawContours.

 */
CV_EXPORTS_W int meanShift( InputArray probImage, CV_IN_OUT Rect& window, TermCriteria criteria );

/** @brief Constructs the image pyramid which can be passed to calcOpticalFlowPyrLK.

@param img 8-bit input image.
@param pyramid output pyramid.
@param winSize window size of optical flow algorithm. Must be not less than winSize argument of
calcOpticalFlowPyrLK. It is needed to calculate required padding for pyramid levels.
@param maxLevel 0-based maximal pyramid level number.
@param withDerivatives set to precompute gradients for the every pyramid level. If pyramid is
constructed without the gradients then calcOpticalFlowPyrLK will calculate them internally.
@param pyrBorder the border mode for pyramid layers.
@param derivBorder the border mode for gradients.
@param tryReuseInputImage put ROI of input image into the pyramid if possible. You can pass false
to force data copying.
@return number of levels in constructed pyramid. Can be less than maxLevel.
 */
CV_EXPORTS_W int buildOpticalFlowPyramid( InputArray img, OutputArrayOfArrays pyramid,
                                          Size winSize, int maxLevel, bool withDerivatives = true,
                                          int pyrBorder = BORDER_REFLECT_101,
                                          int derivBorder = BORDER_CONSTANT,
                                          bool tryReuseInputImage = true );

/** @example samples/cpp/lkdemo.cpp
An example using the Lucas-Kanade optical flow algorithm
*/

/** @brief Calculates an optical flow for a sparse feature set using the iterative Lucas-Kanade method with
pyramids.

@param prevImg first 8-bit input image or pyramid constructed by buildOpticalFlowPyramid.
@param nextImg second input image or pyramid of the same size and the same type as prevImg.
@param prevPts vector of 2D points for which the flow needs to be found; point coordinates must be
single-precision floating-point numbers.
@param nextPts output vector of 2D points (with single-precision floating-point coordinates)
containing the calculated new positions of input features in the second image; when
OPTFLOW_USE_INITIAL_FLOW flag is passed, the vector must have the same size as in the input.
@param status output status vector (of unsigned chars); each element of the vector is set to 1 if
the flow for the corresponding features has been found, otherwise, it is set to 0.
@param err output vector of errors; each element of the vector is set to an error for the
corresponding feature, type of the error measure can be set in flags parameter; if the flow wasn't
found then the error is not defined (use the status parameter to find such cases).
@param winSize size of the search window at each pyramid level.
@param maxLevel 0-based maximal pyramid level number; if set to 0, pyramids are not used (single
level), if set to 1, two levels are used, and so on; if pyramids are passed to input then
algorithm will use as many levels as pyramids have but no more than maxLevel.
@param criteria parameter, specifying the termination criteria of the iterative search algorithm
(after the specified maximum number of iterations criteria.maxCount or when the search window
moves by less than criteria.epsilon.
@param flags operation flags:
 -   **OPTFLOW_USE_INITIAL_FLOW** uses initial estimations, stored in nextPts; if the flag is
     not set, then prevPts is copied to nextPts and is considered the initial estimate.
 -   **OPTFLOW_LK_GET_MIN_EIGENVALS** use minimum eigen values as an error measure (see
     minEigThreshold description); if the flag is not set, then L1 distance between patches
     around the original and a moved point, divided by number of pixels in a window, is used as a
     error measure.
@param minEigThreshold the algorithm calculates the minimum eigen value of a 2x2 normal matrix of
optical flow equations (this matrix is called a spatial gradient matrix in @cite Bouguet00), divided
by number of pixels in a window; if this value is less than minEigThreshold, then a corresponding
feature is filtered out and its flow is not processed, so it allows to remove bad points and get a
performance boost.

The function implements a sparse iterative version of the Lucas-Kanade optical flow in pyramids. See
@cite Bouguet00 . The function is parallelized with the TBB library.

@note Some examples:

-   An example using the Lucas-Kanade optical flow algorithm can be found at
    opencv_source_code/samples/cpp/lkdemo.cpp
-   (Python) An example using the Lucas-Kanade optical flow algorithm can be found at
    opencv_source_code/samples/python/lk_track.py
-   (Python) An example using the Lucas-Kanade tracker for homography matching can be found at
    opencv_source_code/samples/python/lk_homography.py
 */
CV_EXPORTS_W void calcOpticalFlowPyrLK( InputArray prevImg, InputArray nextImg,
                                        InputArray prevPts, InputOutputArray nextPts,
                                        OutputArray status, OutputArray err,
                                        Size winSize = Size(21,21), int maxLevel = 3,
                                        TermCriteria criteria = TermCriteria(TermCriteria::COUNT+TermCriteria::EPS, 30, 0.01),
                                        int flags = 0, double minEigThreshold = 1e-4 );

/** @brief Computes a dense optical flow using the Gunnar Farneback's algorithm.

@param prev first 8-bit single-channel input image.
@param next second input image of the same size and the same type as prev.
@param flow computed flow image that has the same size as prev and type CV_32FC2.
@param pyr_scale parameter, specifying the image scale (\<1) to build pyramids for each image;
pyr_scale=0.5 means a classical pyramid, where each next layer is twice smaller than the previous
one.
@param levels number of pyramid layers including the initial image; levels=1 means that no extra
layers are created and only the original images are used.
@param winsize averaging window size; larger values increase the algorithm robustness to image
noise and give more chances for fast motion detection, but yield more blurred motion field.
@param iterations number of iterations the algorithm does at each pyramid level.
@param poly_n size of the pixel neighborhood used to find polynomial expansion in each pixel;
larger values mean that the image will be approximated with smoother surfaces, yielding more
robust algorithm and more blurred motion field, typically poly_n =5 or 7.
@param poly_sigma standard deviation of the Gaussian that is used to smooth derivatives used as a
basis for the polynomial expansion; for poly_n=5, you can set poly_sigma=1.1, for poly_n=7, a
good value would be poly_sigma=1.5.
@param flags operation flags that can be a combination of the following:
 -   **OPTFLOW_USE_INITIAL_FLOW** uses the input flow as an initial flow approximation.
 -   **OPTFLOW_FARNEBACK_GAUSSIAN** uses the Gaussian \f$\texttt{winsize}\times\texttt{winsize}\f$
     filter instead of a box filter of the same size for optical flow estimation; usually, this
     option gives z more accurate flow than with a box filter, at the cost of lower speed;
     normally, winsize for a Gaussian window should be set to a larger value to achieve the same
     level of robustness.

The function finds an optical flow for each prev pixel using the @cite Farneback2003 algorithm so that

\f[\texttt{prev} (y,x)  \sim \texttt{next} ( y + \texttt{flow} (y,x)[1],  x + \texttt{flow} (y,x)[0])\f]

@note Some examples:

-   An example using the optical flow algorithm described by Gunnar Farneback can be found at
    opencv_source_code/samples/cpp/fback.cpp
-   (Python) An example using the optical flow algorithm described by Gunnar Farneback can be
    found at opencv_source_code/samples/python/opt_flow.py
 */
CV_EXPORTS_W void calcOpticalFlowFarneback( InputArray prev, InputArray next, InputOutputArray flow,
                                            double pyr_scale, int levels, int winsize,
                                            int iterations, int poly_n, double poly_sigma,
                                            int flags );

/** @brief Computes an optimal affine transformation between two 2D point sets.

@param src First input 2D point set stored in std::vector or Mat, or an image stored in Mat.
@param dst Second input 2D point set of the same size and the same type as A, or another image.
@param fullAffine If true, the function finds an optimal affine transformation with no additional
restrictions (6 degrees of freedom). Otherwise, the class of transformations to choose from is
limited to combinations of translation, rotation, and uniform scaling (4 degrees of freedom).

The function finds an optimal affine transform *[A|b]* (a 2 x 3 floating-point matrix) that
approximates best the affine transformation between:

*   Two point sets
*   Two raster images. In this case, the function first finds some features in the src image and
    finds the corresponding features in dst image. After that, the problem is reduced to the first
    case.
In case of point sets, the problem is formulated as follows: you need to find a 2x2 matrix *A* and
2x1 vector *b* so that:

\f[[A^*|b^*] = arg  \min _{[A|b]}  \sum _i  \| \texttt{dst}[i] - A { \texttt{src}[i]}^T - b  \| ^2\f]
where src[i] and dst[i] are the i-th points in src and dst, respectively
\f$[A|b]\f$ can be either arbitrary (when fullAffine=true ) or have a form of
\f[\begin{bmatrix} a_{11} & a_{12} & b_1  \\ -a_{12} & a_{11} & b_2  \end{bmatrix}\f]
when fullAffine=false.

@deprecated Use cv::estimateAffine2D, cv::estimateAffinePartial2D instead. If you are using this function
with images, extract points using cv::calcOpticalFlowPyrLK and then use the estimation functions.

@sa
estimateAffine2D, estimateAffinePartial2D, getAffineTransform, getPerspectiveTransform, findHomography
 */
CV_DEPRECATED CV_EXPORTS Mat estimateRigidTransform( InputArray src, InputArray dst, bool fullAffine );

enum
{
    MOTION_TRANSLATION = 0,
    MOTION_EUCLIDEAN   = 1,
    MOTION_AFFINE      = 2,
    MOTION_HOMOGRAPHY  = 3
};

/**
@brief Computes the Enhanced Correlation Coefficient (ECC) value between two images

The Enhanced Correlation Coefficient (ECC) is a normalized measure of similarity between two images.
The result lies in the range [-1, 1], where 1 corresponds to perfect similarity (modulo affine shift and scale),
0 indicates no correlation, and -1 indicates perfect negative correlation.

For single-channel images, the ECC is defined as:

\f[
\mathrm{ECC}(I, T) = \frac{\sum_{x} (I(x) - \mu_I)(T(x) - \mu_T)}
{\sqrt{\sum_{x} (I(x) - \mu_I)^2} \cdot \sqrt{\sum_{x} (T(x) - \mu_T)^2}}
\f]

For multi-channel images (e.g., 3-channel RGB), the formula generalizes to:

\f[
\mathrm{ECC}(I, T) =
\frac{\sum_{x} \sum_{c=1}^{C} (I_c(x) - \mu_{I_c})(T_c(x) - \mu_{T_c})}
{\sqrt{\sum_{x} \sum_{c=1}^{C} (I_c(x) - \mu_{I_c})^2} \cdot
 \sqrt{\sum_{x} \sum_{c=1}^{C} (T_c(x) - \mu_{T_c})^2}}
\f]

Where:
- \f$I_c(x), T_c(x)\f$ are the values of channel \f$c\f$ at spatial location \f$x\f$,
- \f$\mu_{I_c}, \mu_{T_c}\f$ are the mean values of channel \f$c\f$ over the masked region (if provided),
- \f$C\f$ is the number of channels (only 1 and 3 are currently supported),
- The sums run over all pixels \f$x\f$ in the image domain (optionally restricted by mask).

@param templateImage Input template image; must have either 1 or 3 channels and be of type CV_8U, CV_16U, CV_32F, or CV_64F.
@param inputImage Input image to be compared with the template; must have the same type and number of channels as templateImage.
@param inputMask Optional single-channel mask to specify the valid region of interest in inputImage and templateImage.

@return The ECC similarity coefficient in the range [-1, 1].

@sa findTransformECC
*/
CV_EXPORTS_W double computeECC(InputArray templateImage, InputArray inputImage, InputArray inputMask = noArray());

/** @example samples/cpp/image_alignment.cpp
An example using the image alignment ECC algorithm
*/

/** @brief Finds the geometric transform (warp) between two images in terms of the ECC criterion @cite EP08 .

@param templateImage 1 or 3 channel template image; CV_8U, CV_16U, CV_32F, CV_64F type.
@param inputImage input image which should be warped with the final warpMatrix in
order to provide an image similar to templateImage, same type as templateImage.
@param warpMatrix floating-point \f$2\times 3\f$ or \f$3\times 3\f$ mapping matrix (warp).
@param motionType parameter, specifying the type of motion:
 -   **MOTION_TRANSLATION** sets a translational motion model; warpMatrix is \f$2\times 3\f$ with
     the first \f$2\times 2\f$ part being the unity matrix and the rest two parameters being
     estimated.
 -   **MOTION_EUCLIDEAN** sets a Euclidean (rigid) transformation as motion model; three
     parameters are estimated; warpMatrix is \f$2\times 3\f$.
 -   **MOTION_AFFINE** sets an affine motion model (DEFAULT); six parameters are estimated;
     warpMatrix is \f$2\times 3\f$.
 -   **MOTION_HOMOGRAPHY** sets a homography as a motion model; eight parameters are
     estimated;\`warpMatrix\` is \f$3\times 3\f$.
@param criteria parameter, specifying the termination criteria of the ECC algorithm;
criteria.epsilon defines the threshold of the increment in the correlation coefficient between two
iterations (a negative criteria.epsilon makes criteria.maxcount the only termination criterion).
Default values are shown in the declaration above.
<<<<<<< HEAD
@param inputMask An optional mask to indicate valid values of inputImage.
@param templateMask  An optional mask to indicate valid values of inputImage. The effective support
 is intersection of warped inputMask and templateMask.
=======
@param inputMask An optional single channel mask to indicate valid values of inputImage.
>>>>>>> d7f62012
@param gaussFiltSize An optional value indicating size of gaussian blur filter; (DEFAULT: 5)

The function estimates the optimum transformation (warpMatrix) with respect to ECC criterion
(@cite EP08), that is

\f[\texttt{warpMatrix} = \arg\max_{W} \texttt{ECC}(\texttt{templateImage}(x,y),\texttt{inputImage}(x',y'))\f]

where

\f[\begin{bmatrix} x' \\ y' \end{bmatrix} = W \cdot \begin{bmatrix} x \\ y \\ 1 \end{bmatrix}\f]

(the equation holds with homogeneous coordinates for homography). It returns the final enhanced
correlation coefficient, that is the correlation coefficient between the template image and the
final warped input image. When a \f$3\times 3\f$ matrix is given with motionType =0, 1 or 2, the third
row is ignored.

Unlike findHomography and estimateRigidTransform, the function findTransformECC implements an
area-based alignment that builds on intensity similarities. In essence, the function updates the
initial transformation that roughly aligns the images. If this information is missing, the identity
warp (unity matrix) is used as an initialization. Note that if images undergo strong
displacements/rotations, an initial transformation that roughly aligns the images is necessary
(e.g., a simple euclidean/similarity transform that allows for the images showing the same image
content approximately). Use inverse warping in the second image to take an image close to the first
one, i.e. use the flag WARP_INVERSE_MAP with warpAffine or warpPerspective. See also the OpenCV
sample image_alignment.cpp that demonstrates the use of the function. Note that the function throws
an exception if algorithm does not converges.

@sa
computeECC, estimateAffine2D, estimateAffinePartial2D, findHomography
 */
CV_EXPORTS_W double findTransformECC( InputArray templateImage, InputArray inputImage,
                                      InputOutputArray warpMatrix, int motionType,
                                      TermCriteria criteria,
                                      InputArray inputMask, InputArray templateMask, int gaussFiltSize = 5);

/** @overload */
CV_EXPORTS_W double findTransformECC( InputArray templateImage, InputArray inputImage,
                                      InputOutputArray warpMatrix, int motionType,
                                      TermCriteria criteria,
                                      InputArray inputMask, int gaussFiltSize);

/** @overload */
CV_EXPORTS_W
double findTransformECC(InputArray templateImage, InputArray inputImage,
    InputOutputArray warpMatrix, int motionType = MOTION_AFFINE,
    TermCriteria criteria = TermCriteria(TermCriteria::COUNT+TermCriteria::EPS, 50, 0.001),
    InputArray inputMask = cv::noArray());

/** @example samples/cpp/kalman.cpp
An example using the standard Kalman filter
*/

/** @brief Kalman filter class.

The class implements a standard Kalman filter <http://en.wikipedia.org/wiki/Kalman_filter>,
@cite Welch95 . However, you can modify transitionMatrix, controlMatrix, and measurementMatrix to get
an extended Kalman filter functionality.
@note In C API when CvKalman\* kalmanFilter structure is not needed anymore, it should be released
with cvReleaseKalman(&kalmanFilter)
 */
class CV_EXPORTS_W KalmanFilter
{
public:
    CV_WRAP KalmanFilter();
    /** @overload
    @param dynamParams Dimensionality of the state.
    @param measureParams Dimensionality of the measurement.
    @param controlParams Dimensionality of the control vector.
    @param type Type of the created matrices that should be CV_32F or CV_64F.
    */
    CV_WRAP KalmanFilter( int dynamParams, int measureParams, int controlParams = 0, int type = CV_32F );

    /** @brief Re-initializes Kalman filter. The previous content is destroyed.

    @param dynamParams Dimensionality of the state.
    @param measureParams Dimensionality of the measurement.
    @param controlParams Dimensionality of the control vector.
    @param type Type of the created matrices that should be CV_32F or CV_64F.
     */
    void init( int dynamParams, int measureParams, int controlParams = 0, int type = CV_32F );

    /** @brief Computes a predicted state.

    @param control The optional input control
     */
    CV_WRAP const Mat& predict( const Mat& control = Mat() );

    /** @brief Updates the predicted state from the measurement.

    @param measurement The measured system parameters
     */
    CV_WRAP const Mat& correct( const Mat& measurement );

    CV_PROP_RW Mat statePre;           //!< predicted state (x'(k)): x(k)=A*x(k-1)+B*u(k)
    CV_PROP_RW Mat statePost;          //!< corrected state (x(k)): x(k)=x'(k)+K(k)*(z(k)-H*x'(k))
    CV_PROP_RW Mat transitionMatrix;   //!< state transition matrix (A)
    CV_PROP_RW Mat controlMatrix;      //!< control matrix (B) (not used if there is no control)
    CV_PROP_RW Mat measurementMatrix;  //!< measurement matrix (H)
    CV_PROP_RW Mat processNoiseCov;    //!< process noise covariance matrix (Q)
    CV_PROP_RW Mat measurementNoiseCov;//!< measurement noise covariance matrix (R)
    CV_PROP_RW Mat errorCovPre;        //!< priori error estimate covariance matrix (P'(k)): P'(k)=A*P(k-1)*At + Q)*/
    CV_PROP_RW Mat gain;               //!< Kalman gain matrix (K(k)): K(k)=P'(k)*Ht*inv(H*P'(k)*Ht+R)
    CV_PROP_RW Mat errorCovPost;       //!< posteriori error estimate covariance matrix (P(k)): P(k)=(I-K(k)*H)*P'(k)

    // temporary matrices
    Mat temp1;
    Mat temp2;
    Mat temp3;
    Mat temp4;
    Mat temp5;
};


/** @brief Read a .flo file

 @param path Path to the file to be loaded

 The function readOpticalFlow loads a flow field from a file and returns it as a single matrix.
 Resulting Mat has a type CV_32FC2 - floating-point, 2-channel. First channel corresponds to the
 flow in the horizontal direction (u), second - vertical (v).
 */
CV_EXPORTS_W Mat readOpticalFlow( const String& path );
/** @brief Write a .flo to disk

 @param path Path to the file to be written
 @param flow Flow field to be stored

 The function stores a flow field in a file, returns true on success, false otherwise.
 The flow field must be a 2-channel, floating-point matrix (CV_32FC2). First channel corresponds
 to the flow in the horizontal direction (u), second - vertical (v).
 */
CV_EXPORTS_W bool writeOpticalFlow( const String& path, InputArray flow );

/**
   Base class for dense optical flow algorithms
*/
class CV_EXPORTS_W DenseOpticalFlow : public Algorithm
{
public:
    /** @brief Calculates an optical flow.

    @param I0 first 8-bit single-channel input image.
    @param I1 second input image of the same size and the same type as prev.
    @param flow computed flow image that has the same size as prev and type CV_32FC2.
     */
    CV_WRAP virtual void calc( InputArray I0, InputArray I1, InputOutputArray flow ) = 0;
    /** @brief Releases all inner buffers.
    */
    CV_WRAP virtual void collectGarbage() = 0;
};

/** @brief Base interface for sparse optical flow algorithms.
 */
class CV_EXPORTS_W SparseOpticalFlow : public Algorithm
{
public:
    /** @brief Calculates a sparse optical flow.

    @param prevImg First input image.
    @param nextImg Second input image of the same size and the same type as prevImg.
    @param prevPts Vector of 2D points for which the flow needs to be found.
    @param nextPts Output vector of 2D points containing the calculated new positions of input features in the second image.
    @param status Output status vector. Each element of the vector is set to 1 if the
                  flow for the corresponding features has been found. Otherwise, it is set to 0.
    @param err Optional output vector that contains error response for each point (inverse confidence).
     */
    CV_WRAP virtual void calc(InputArray prevImg, InputArray nextImg,
                      InputArray prevPts, InputOutputArray nextPts,
                      OutputArray status,
                      OutputArray err = cv::noArray()) = 0;
};


/** @brief Class computing a dense optical flow using the Gunnar Farneback's algorithm.
 */
class CV_EXPORTS_W FarnebackOpticalFlow : public DenseOpticalFlow
{
public:
    CV_WRAP virtual int getNumLevels() const = 0;
    CV_WRAP virtual void setNumLevels(int numLevels) = 0;

    CV_WRAP virtual double getPyrScale() const = 0;
    CV_WRAP virtual void setPyrScale(double pyrScale) = 0;

    CV_WRAP virtual bool getFastPyramids() const = 0;
    CV_WRAP virtual void setFastPyramids(bool fastPyramids) = 0;

    CV_WRAP virtual int getWinSize() const = 0;
    CV_WRAP virtual void setWinSize(int winSize) = 0;

    CV_WRAP virtual int getNumIters() const = 0;
    CV_WRAP virtual void setNumIters(int numIters) = 0;

    CV_WRAP virtual int getPolyN() const = 0;
    CV_WRAP virtual void setPolyN(int polyN) = 0;

    CV_WRAP virtual double getPolySigma() const = 0;
    CV_WRAP virtual void setPolySigma(double polySigma) = 0;

    CV_WRAP virtual int getFlags() const = 0;
    CV_WRAP virtual void setFlags(int flags) = 0;

    CV_WRAP static Ptr<FarnebackOpticalFlow> create(
            int numLevels = 5,
            double pyrScale = 0.5,
            bool fastPyramids = false,
            int winSize = 13,
            int numIters = 10,
            int polyN = 5,
            double polySigma = 1.1,
            int flags = 0);
};

/** @brief Variational optical flow refinement

This class implements variational refinement of the input flow field, i.e.
it uses input flow to initialize the minimization of the following functional:
\f$E(U) = \int_{\Omega} \delta \Psi(E_I) + \gamma \Psi(E_G) + \alpha \Psi(E_S) \f$,
where \f$E_I,E_G,E_S\f$ are color constancy, gradient constancy and smoothness terms
respectively. \f$\Psi(s^2)=\sqrt{s^2+\epsilon^2}\f$ is a robust penalizer to limit the
influence of outliers. A complete formulation and a description of the minimization
procedure can be found in @cite Brox2004
*/
class CV_EXPORTS_W VariationalRefinement : public DenseOpticalFlow
{
public:
    /** @brief @ref calc function overload to handle separate horizontal (u) and vertical (v) flow components
    (to avoid extra splits/merges) */
    CV_WRAP virtual void calcUV(InputArray I0, InputArray I1, InputOutputArray flow_u, InputOutputArray flow_v) = 0;

    /** @brief Number of outer (fixed-point) iterations in the minimization procedure.
    @see setFixedPointIterations */
    CV_WRAP virtual int getFixedPointIterations() const = 0;
    /** @copybrief getFixedPointIterations @see getFixedPointIterations */
    CV_WRAP virtual void setFixedPointIterations(int val) = 0;

    /** @brief Number of inner successive over-relaxation (SOR) iterations
        in the minimization procedure to solve the respective linear system.
    @see setSorIterations */
    CV_WRAP virtual int getSorIterations() const = 0;
    /** @copybrief getSorIterations @see getSorIterations */
    CV_WRAP virtual void setSorIterations(int val) = 0;

    /** @brief Relaxation factor in SOR
    @see setOmega */
    CV_WRAP virtual float getOmega() const = 0;
    /** @copybrief getOmega @see getOmega */
    CV_WRAP virtual void setOmega(float val) = 0;

    /** @brief Weight of the smoothness term
    @see setAlpha */
    CV_WRAP virtual float getAlpha() const = 0;
    /** @copybrief getAlpha @see getAlpha */
    CV_WRAP virtual void setAlpha(float val) = 0;

    /** @brief Weight of the color constancy term
    @see setDelta */
    CV_WRAP virtual float getDelta() const = 0;
    /** @copybrief getDelta @see getDelta */
    CV_WRAP virtual void setDelta(float val) = 0;

    /** @brief Weight of the gradient constancy term
    @see setGamma */
    CV_WRAP virtual float getGamma() const = 0;
    /** @copybrief getGamma @see getGamma */
    CV_WRAP virtual void setGamma(float val) = 0;

    /** @brief Norm value shift for robust penalizer
    @see setEpsilon */
    CV_WRAP virtual float getEpsilon() const = 0;
    /** @copybrief getEpsilon @see getEpsilon */
    CV_WRAP virtual void setEpsilon(float val) = 0;

    /** @brief Creates an instance of VariationalRefinement
    */
    CV_WRAP static Ptr<VariationalRefinement> create();
};

/** @brief DIS optical flow algorithm.

This class implements the Dense Inverse Search (DIS) optical flow algorithm. More
details about the algorithm can be found at @cite Kroeger2016 . Includes three presets with preselected
parameters to provide reasonable trade-off between speed and quality. However, even the slowest preset is
still relatively fast, use DeepFlow if you need better quality and don't care about speed.

This implementation includes several additional features compared to the algorithm described in the paper,
including spatial propagation of flow vectors (@ref getUseSpatialPropagation), as well as an option to
utilize an initial flow approximation passed to @ref calc (which is, essentially, temporal propagation,
if the previous frame's flow field is passed).
*/
class CV_EXPORTS_W DISOpticalFlow : public DenseOpticalFlow
{
public:
    enum
    {
        PRESET_ULTRAFAST = 0,
        PRESET_FAST = 1,
        PRESET_MEDIUM = 2
    };

    /** @brief Finest level of the Gaussian pyramid on which the flow is computed (zero level
        corresponds to the original image resolution). The final flow is obtained by bilinear upscaling.
        @see setFinestScale */
    CV_WRAP virtual int getFinestScale() const = 0;
    /** @copybrief getFinestScale @see getFinestScale */
    CV_WRAP virtual void setFinestScale(int val) = 0;

    /** @brief Size of an image patch for matching (in pixels). Normally, default 8x8 patches work well
        enough in most cases.
        @see setPatchSize */
    CV_WRAP virtual int getPatchSize() const = 0;
    /** @copybrief getPatchSize @see getPatchSize */
    CV_WRAP virtual void setPatchSize(int val) = 0;

    /** @brief Stride between neighbor patches. Must be less than patch size. Lower values correspond
        to higher flow quality.
        @see setPatchStride */
    CV_WRAP virtual int getPatchStride() const = 0;
    /** @copybrief getPatchStride @see getPatchStride */
    CV_WRAP virtual void setPatchStride(int val) = 0;

    /** @brief Maximum number of gradient descent iterations in the patch inverse search stage. Higher values
        may improve quality in some cases.
        @see setGradientDescentIterations */
    CV_WRAP virtual int getGradientDescentIterations() const = 0;
    /** @copybrief getGradientDescentIterations @see getGradientDescentIterations */
    CV_WRAP virtual void setGradientDescentIterations(int val) = 0;

    /** @brief Number of fixed point iterations of variational refinement per scale. Set to zero to
        disable variational refinement completely. Higher values will typically result in more smooth and
        high-quality flow.
    @see setGradientDescentIterations */
    CV_WRAP virtual int getVariationalRefinementIterations() const = 0;
    /** @copybrief getGradientDescentIterations @see getGradientDescentIterations */
    CV_WRAP virtual void setVariationalRefinementIterations(int val) = 0;

    /** @brief Weight of the smoothness term
    @see setVariationalRefinementAlpha */
    CV_WRAP virtual float getVariationalRefinementAlpha() const = 0;
    /** @copybrief getVariationalRefinementAlpha @see getVariationalRefinementAlpha */
    CV_WRAP virtual void setVariationalRefinementAlpha(float val) = 0;

    /** @brief Weight of the color constancy term
    @see setVariationalRefinementDelta */
    CV_WRAP virtual float getVariationalRefinementDelta() const = 0;
    /** @copybrief getVariationalRefinementDelta @see getVariationalRefinementDelta */
    CV_WRAP virtual void setVariationalRefinementDelta(float val) = 0;

    /** @brief Weight of the gradient constancy term
    @see setVariationalRefinementGamma */
    CV_WRAP virtual float getVariationalRefinementGamma() const = 0;
    /** @copybrief getVariationalRefinementGamma @see getVariationalRefinementGamma */
    CV_WRAP virtual void setVariationalRefinementGamma(float val) = 0;

    /** @brief Norm value shift for robust penalizer
    @see setVariationalRefinementEpsilon */
    CV_WRAP virtual float getVariationalRefinementEpsilon() const = 0;
    /** @copybrief getVariationalRefinementEpsilon @see getVariationalRefinementEpsilon */
    CV_WRAP virtual void setVariationalRefinementEpsilon(float val) = 0;


    /** @brief Whether to use mean-normalization of patches when computing patch distance. It is turned on
        by default as it typically provides a noticeable quality boost because of increased robustness to
        illumination variations. Turn it off if you are certain that your sequence doesn't contain any changes
        in illumination.
    @see setUseMeanNormalization */
    CV_WRAP virtual bool getUseMeanNormalization() const = 0;
    /** @copybrief getUseMeanNormalization @see getUseMeanNormalization */
    CV_WRAP virtual void setUseMeanNormalization(bool val) = 0;

    /** @brief Whether to use spatial propagation of good optical flow vectors. This option is turned on by
        default, as it tends to work better on average and can sometimes help recover from major errors
        introduced by the coarse-to-fine scheme employed by the DIS optical flow algorithm. Turning this
        option off can make the output flow field a bit smoother, however.
    @see setUseSpatialPropagation */
    CV_WRAP virtual bool getUseSpatialPropagation() const = 0;
    /** @copybrief getUseSpatialPropagation @see getUseSpatialPropagation */
    CV_WRAP virtual void setUseSpatialPropagation(bool val) = 0;

    /** @brief Creates an instance of DISOpticalFlow

    @param preset one of PRESET_ULTRAFAST, PRESET_FAST and PRESET_MEDIUM
    */
    CV_WRAP static Ptr<DISOpticalFlow> create(int preset = DISOpticalFlow::PRESET_FAST);
};

/** @brief Class used for calculating a sparse optical flow.

The class can calculate an optical flow for a sparse feature set using the
iterative Lucas-Kanade method with pyramids.

@sa calcOpticalFlowPyrLK

*/
class CV_EXPORTS_W SparsePyrLKOpticalFlow : public SparseOpticalFlow
{
public:
    CV_WRAP virtual Size getWinSize() const = 0;
    CV_WRAP virtual void setWinSize(Size winSize) = 0;

    CV_WRAP virtual int getMaxLevel() const = 0;
    CV_WRAP virtual void setMaxLevel(int maxLevel) = 0;

    CV_WRAP virtual TermCriteria getTermCriteria() const = 0;
    CV_WRAP virtual void setTermCriteria(TermCriteria& crit) = 0;

    CV_WRAP virtual int getFlags() const = 0;
    CV_WRAP virtual void setFlags(int flags) = 0;

    CV_WRAP virtual double getMinEigThreshold() const = 0;
    CV_WRAP virtual void setMinEigThreshold(double minEigThreshold) = 0;

    CV_WRAP static Ptr<SparsePyrLKOpticalFlow> create(
            Size winSize = Size(21, 21),
            int maxLevel = 3, TermCriteria crit =
            TermCriteria(TermCriteria::COUNT+TermCriteria::EPS, 30, 0.01),
            int flags = 0,
            double minEigThreshold = 1e-4);
};




/** @brief Base abstract class for the long-term tracker
 */
class CV_EXPORTS_W Tracker
{
protected:
    Tracker();
public:
    virtual ~Tracker();

    /** @brief Initialize the tracker with a known bounding box that surrounded the target
    @param image The initial frame
    @param boundingBox The initial bounding box
    */
    CV_WRAP virtual
    void init(InputArray image, const Rect& boundingBox) = 0;

    /** @brief Update the tracker, find the new most likely bounding box for the target
    @param image The current frame
    @param boundingBox The bounding box that represent the new target location, if true was returned, not
    modified otherwise

    @return True means that target was located and false means that tracker cannot locate target in
    current frame. Note, that latter *does not* imply that tracker has failed, maybe target is indeed
    missing from the frame (say, out of sight)
    */
    CV_WRAP virtual
    bool update(InputArray image, CV_OUT Rect& boundingBox) = 0;
};



/** @brief The MIL algorithm trains a classifier in an online manner to separate the object from the
background.

Multiple Instance Learning avoids the drift problem for a robust tracking. The implementation is
based on @cite MIL .

Original code can be found here <http://vision.ucsd.edu/~bbabenko/project_miltrack.shtml>
 */
class CV_EXPORTS_W TrackerMIL : public Tracker
{
protected:
    TrackerMIL();  // use ::create()
public:
    virtual ~TrackerMIL() CV_OVERRIDE;

    struct CV_EXPORTS_W_SIMPLE Params
    {
        CV_WRAP Params();
        //parameters for sampler
        CV_PROP_RW float samplerInitInRadius;  //!< radius for gathering positive instances during init
        CV_PROP_RW int samplerInitMaxNegNum;  //!< # negative samples to use during init
        CV_PROP_RW float samplerSearchWinSize;  //!< size of search window
        CV_PROP_RW float samplerTrackInRadius;  //!< radius for gathering positive instances during tracking
        CV_PROP_RW int samplerTrackMaxPosNum;  //!< # positive samples to use during tracking
        CV_PROP_RW int samplerTrackMaxNegNum;  //!< # negative samples to use during tracking
        CV_PROP_RW int featureSetNumFeatures;  //!< # features
    };

    /** @brief Create MIL tracker instance
     *  @param parameters MIL parameters TrackerMIL::Params
     */
    static CV_WRAP
    Ptr<TrackerMIL> create(const TrackerMIL::Params &parameters = TrackerMIL::Params());

    //void init(InputArray image, const Rect& boundingBox) CV_OVERRIDE;
    //bool update(InputArray image, CV_OUT Rect& boundingBox) CV_OVERRIDE;
};



/** @brief the GOTURN (Generic Object Tracking Using Regression Networks) tracker
 *
 *  GOTURN (@cite GOTURN) is kind of trackers based on Convolutional Neural Networks (CNN). While taking all advantages of CNN trackers,
 *  GOTURN is much faster due to offline training without online fine-tuning nature.
 *  GOTURN tracker addresses the problem of single target tracking: given a bounding box label of an object in the first frame of the video,
 *  we track that object through the rest of the video. NOTE: Current method of GOTURN does not handle occlusions; however, it is fairly
 *  robust to viewpoint changes, lighting changes, and deformations.
 *  Inputs of GOTURN are two RGB patches representing Target and Search patches resized to 227x227.
 *  Outputs of GOTURN are predicted bounding box coordinates, relative to Search patch coordinate system, in format X1,Y1,X2,Y2.
 *  Original paper is here: <http://davheld.github.io/GOTURN/GOTURN.pdf>
 *  As long as original authors implementation: <https://github.com/davheld/GOTURN#train-the-tracker>
 *  Implementation of training algorithm is placed in separately here due to 3d-party dependencies:
 *  <https://github.com/Auron-X/GOTURN_Training_Toolkit>
 *  GOTURN architecture goturn.prototxt and trained model goturn.caffemodel are accessible on opencv_extra GitHub repository.
 */
class CV_EXPORTS_W TrackerGOTURN : public Tracker
{
protected:
    TrackerGOTURN();  // use ::create()
public:
    virtual ~TrackerGOTURN() CV_OVERRIDE;

    struct CV_EXPORTS_W_SIMPLE Params
    {
        CV_WRAP Params();
        CV_PROP_RW std::string modelTxt;
        CV_PROP_RW std::string modelBin;
    };

    /** @brief Constructor
    @param parameters GOTURN parameters TrackerGOTURN::Params
    */
    static CV_WRAP
    Ptr<TrackerGOTURN> create(const TrackerGOTURN::Params& parameters = TrackerGOTURN::Params());

#ifdef HAVE_OPENCV_DNN
    /** @brief Constructor
    @param model pre-loaded GOTURN model
    */
    static CV_WRAP Ptr<TrackerGOTURN> create(const dnn::Net& model);
#endif

    //void init(InputArray image, const Rect& boundingBox) CV_OVERRIDE;
    //bool update(InputArray image, CV_OUT Rect& boundingBox) CV_OVERRIDE;
};

class CV_EXPORTS_W TrackerDaSiamRPN : public Tracker
{
protected:
    TrackerDaSiamRPN();  // use ::create()
public:
    virtual ~TrackerDaSiamRPN() CV_OVERRIDE;

    struct CV_EXPORTS_W_SIMPLE Params
    {
        CV_WRAP Params();
        CV_PROP_RW std::string model;
        CV_PROP_RW std::string kernel_cls1;
        CV_PROP_RW std::string kernel_r1;
        CV_PROP_RW int backend;
        CV_PROP_RW int target;
    };

    /** @brief Constructor
    @param parameters DaSiamRPN parameters TrackerDaSiamRPN::Params
    */
    static CV_WRAP
    Ptr<TrackerDaSiamRPN> create(const TrackerDaSiamRPN::Params& parameters = TrackerDaSiamRPN::Params());

#ifdef HAVE_OPENCV_DNN
    /** @brief Constructor
     *  @param siam_rpn pre-loaded SiamRPN model
     *  @param kernel_cls1 pre-loaded CLS model
     *  @param kernel_r1 pre-loaded R1 model
     */
    static CV_WRAP
    Ptr<TrackerDaSiamRPN> create(const dnn::Net& siam_rpn, const dnn::Net& kernel_cls1, const dnn::Net& kernel_r1);
#endif

    /** @brief Return tracking score
    */
    CV_WRAP virtual float getTrackingScore() = 0;

    //void init(InputArray image, const Rect& boundingBox) CV_OVERRIDE;
    //bool update(InputArray image, CV_OUT Rect& boundingBox) CV_OVERRIDE;
};

/** @brief the Nano tracker is a super lightweight dnn-based general object tracking.
 *
 *  Nano tracker is much faster and extremely lightweight due to special model structure, the whole model size is about 1.9 MB.
 *  Nano tracker needs two models: one for feature extraction (backbone) and the another for localization (neckhead).
 *  Model download link: https://github.com/HonglinChu/SiamTrackers/tree/master/NanoTrack/models/nanotrackv2
 *  Original repo is here: https://github.com/HonglinChu/NanoTrack
 *  Author: HongLinChu, 1628464345@qq.com
 */
class CV_EXPORTS_W TrackerNano : public Tracker
{
protected:
    TrackerNano();  // use ::create()
public:
    virtual ~TrackerNano() CV_OVERRIDE;

    struct CV_EXPORTS_W_SIMPLE Params
    {
        CV_WRAP Params();
        CV_PROP_RW std::string backbone;
        CV_PROP_RW std::string neckhead;
        CV_PROP_RW int backend;
        CV_PROP_RW int target;
    };

    /** @brief Constructor
    @param parameters NanoTrack parameters TrackerNano::Params
    */
    static CV_WRAP
    Ptr<TrackerNano> create(const TrackerNano::Params& parameters = TrackerNano::Params());

#ifdef HAVE_OPENCV_DNN
    /** @brief Constructor
     *  @param backbone pre-loaded backbone model
     *  @param neckhead pre-loaded neckhead model
     */
    static CV_WRAP
    Ptr<TrackerNano> create(const dnn::Net& backbone, const dnn::Net& neckhead);
#endif

    /** @brief Return tracking score
    */
    CV_WRAP virtual float getTrackingScore() = 0;

    //void init(InputArray image, const Rect& boundingBox) CV_OVERRIDE;
    //bool update(InputArray image, CV_OUT Rect& boundingBox) CV_OVERRIDE;
};

/** @brief the VIT tracker is a super lightweight dnn-based general object tracking.
 *
 *  VIT tracker is much faster and extremely lightweight due to special model structure, the model file is about 767KB.
 *  Model download link: https://github.com/opencv/opencv_zoo/tree/main/models/object_tracking_vittrack
 *  Author: PengyuLiu, 1872918507@qq.com
 */
class CV_EXPORTS_W TrackerVit : public Tracker
{
protected:
    TrackerVit();  // use ::create()
public:
    virtual ~TrackerVit() CV_OVERRIDE;

    struct CV_EXPORTS_W_SIMPLE Params
    {
        CV_WRAP Params();
        CV_PROP_RW std::string net;
        CV_PROP_RW int backend;
        CV_PROP_RW int target;
        CV_PROP_RW Scalar meanvalue;
        CV_PROP_RW Scalar stdvalue;
        CV_PROP_RW float tracking_score_threshold;
    };

    /** @brief Constructor
    @param parameters vit tracker parameters TrackerVit::Params
    */
    static CV_WRAP
    Ptr<TrackerVit> create(const TrackerVit::Params& parameters = TrackerVit::Params());

#ifdef HAVE_OPENCV_DNN
    /** @brief Constructor
     *  @param model pre-loaded DNN model
     *  @param meanvalue mean value for image preprocessing
     *  @param stdvalue std value for image preprocessing
     *  @param tracking_score_threshold threshold for tracking score
     */
    static CV_WRAP
    Ptr<TrackerVit> create(const dnn::Net& model, Scalar meanvalue = Scalar(0.485, 0.456, 0.406),
                           Scalar stdvalue = Scalar(0.229, 0.224, 0.225), float tracking_score_threshold = 0.20f);
#endif

    /** @brief Return tracking score
    */
    CV_WRAP virtual float getTrackingScore() = 0;

    // void init(InputArray image, const Rect& boundingBox) CV_OVERRIDE;
    // bool update(InputArray image, CV_OUT Rect& boundingBox) CV_OVERRIDE;
};

//! @} video_track

} // cv

#endif<|MERGE_RESOLUTION|>--- conflicted
+++ resolved
@@ -331,13 +331,9 @@
 criteria.epsilon defines the threshold of the increment in the correlation coefficient between two
 iterations (a negative criteria.epsilon makes criteria.maxcount the only termination criterion).
 Default values are shown in the declaration above.
-<<<<<<< HEAD
-@param inputMask An optional mask to indicate valid values of inputImage.
-@param templateMask  An optional mask to indicate valid values of inputImage. The effective support
- is intersection of warped inputMask and templateMask.
-=======
 @param inputMask An optional single channel mask to indicate valid values of inputImage.
->>>>>>> d7f62012
+@param templateMask An optional single channel mask to indicate valid values of templateImage.
+ The effective support is intersection of warped inputMask and templateMask.
 @param gaussFiltSize An optional value indicating size of gaussian blur filter; (DEFAULT: 5)
 
 The function estimates the optimum transformation (warpMatrix) with respect to ECC criterion
@@ -384,7 +380,7 @@
 double findTransformECC(InputArray templateImage, InputArray inputImage,
     InputOutputArray warpMatrix, int motionType = MOTION_AFFINE,
     TermCriteria criteria = TermCriteria(TermCriteria::COUNT+TermCriteria::EPS, 50, 0.001),
-    InputArray inputMask = cv::noArray());
+    InputArray inputMask = noArray());
 
 /** @example samples/cpp/kalman.cpp
 An example using the standard Kalman filter
