﻿/***********************************************************************
 * Software License Agreement (BSD License)
 *
 * Copyright 2008-2009  Marius Muja (mariusm@cs.ubc.ca). All rights reserved.
 * Copyright 2008-2009  David G. Lowe (lowe@cs.ubc.ca). All rights reserved.
 *
 * THE BSD LICENSE
 *
 * Redistribution and use in source and binary forms, with or without
 * modification, are permitted provided that the following conditions
 * are met:
 *
 * 1. Redistributions of source code must retain the above copyright
 *    notice, this list of conditions and the following disclaimer.
 * 2. Redistributions in binary form must reproduce the above copyright
 *    notice, this list of conditions and the following disclaimer in the
 *    documentation and/or other materials provided with the distribution.
 *
 * THIS SOFTWARE IS PROVIDED BY THE AUTHOR ``AS IS'' AND ANY EXPRESS OR
 * IMPLIED WARRANTIES, INCLUDING, BUT NOT LIMITED TO, THE IMPLIED WARRANTIES
 * OF MERCHANTABILITY AND FITNESS FOR A PARTICULAR PURPOSE ARE DISCLAIMED.
 * IN NO EVENT SHALL THE AUTHOR BE LIABLE FOR ANY DIRECT, INDIRECT,
 * INCIDENTAL, SPECIAL, EXEMPLARY, OR CONSEQUENTIAL DAMAGES (INCLUDING, BUT
 * NOT LIMITED TO, PROCUREMENT OF SUBSTITUTE GOODS OR SERVICES; LOSS OF USE,
 * DATA, OR PROFITS; OR BUSINESS INTERRUPTION) HOWEVER CAUSED AND ON ANY
 * THEORY OF LIABILITY, WHETHER IN CONTRACT, STRICT LIABILITY, OR TORT
 * (INCLUDING NEGLIGENCE OR OTHERWISE) ARISING IN ANY WAY OUT OF THE USE OF
 * THIS SOFTWARE, EVEN IF ADVISED OF THE POSSIBILITY OF SUCH DAMAGE.
 *************************************************************************/

#ifndef OPENCV_FLANN_DIST_H_
#define OPENCV_FLANN_DIST_H_

//! @cond IGNORED

#include <cmath>
#include <cstdlib>
#include <string.h>
#ifdef _MSC_VER
typedef unsigned __int32 uint32_t;
typedef unsigned __int64 uint64_t;
#else
#include <stdint.h>
#endif

#include "defines.h"

#if defined _WIN32 && (defined(_M_ARM) || defined(_M_ARM64))
# include <Intrin.h>
#endif

#if defined(__ARM_NEON__) && !defined(__CUDACC__)
# include "arm_neon.h"
#endif

namespace cvflann
{

template<typename T>
inline T abs(T x) { return (x<0) ? -x : x; }

template<>
inline int abs<int>(int x) { return ::abs(x); }

template<>
inline float abs<float>(float x) { return fabsf(x); }

template<>
inline double abs<double>(double x) { return fabs(x); }


template<typename TargetType>
inline TargetType round(float x) { return static_cast<TargetType>(x); }

template<>
inline unsigned int round<unsigned int>(float x) { return static_cast<unsigned int>(x + 0.5f); }

template<>
inline unsigned short round<unsigned short>(float x) { return static_cast<unsigned short>(x + 0.5f); }

template<>
inline unsigned char round<unsigned char>(float x) { return static_cast<unsigned char>(x + 0.5f); }

template<>
inline int round<int>(float x) { return static_cast<int>(x + 0.5f) - (x<0); }

template<>
inline short round<short>(float x) { return static_cast<short>(x + 0.5f) - (x<0); }

template<>
inline char round<char>(float x) { return static_cast<char>(x + 0.5f) - (x<0); }


template<typename T>
struct Accumulator { typedef T Type; };
template<>
struct Accumulator<unsigned char>  { typedef float Type; };
template<>
struct Accumulator<unsigned short> { typedef float Type; };
template<>
struct Accumulator<unsigned int> { typedef float Type; };
template<>
struct Accumulator<char>   { typedef float Type; };
template<>
struct Accumulator<short>  { typedef float Type; };
template<>
struct Accumulator<int> { typedef float Type; };

#undef True
#undef False

class True
{
public:
    static const bool val = true;
};

class False
{
public:
    static const bool val = false;
};


/*
 * This is a "zero iterator". It basically behaves like a zero filled
 * array to all algorithms that use arrays as iterators (STL style).
 * It's useful when there's a need to compute the distance between feature
 * and origin it and allows for better compiler optimisation than using a
 * zero-filled array.
 */
template <typename T>
struct ZeroIterator
{

    T operator*()
    {
        return 0;
    }

    T operator[](int)
    {
        return 0;
    }

    const ZeroIterator<T>& operator ++()
    {
        return *this;
    }

    ZeroIterator<T> operator ++(int)
    {
        return *this;
    }

    ZeroIterator<T>& operator+=(int)
    {
        return *this;
    }

};



/**
 * Squared Euclidean distance functor.
 *
 * This is the simpler, unrolled version. This is preferable for
 * very low dimensionality data (eg 3D points)
 */
template<class T>
struct L2_Simple
{
    typedef True is_kdtree_distance;
    typedef True is_vector_space_distance;

    typedef T ElementType;
    typedef typename Accumulator<T>::Type ResultType;
    typedef ResultType CentersType;

    template <typename Iterator1, typename Iterator2>
    ResultType operator()(Iterator1 a, Iterator2 b, size_t size, ResultType /*worst_dist*/ = -1) const
    {
        ResultType result = ResultType();
        ResultType diff;
        for(size_t i = 0; i < size; ++i ) {
            diff = (ResultType)(*a++ - *b++);
            result += diff*diff;
        }
        return result;
    }

    template <typename U, typename V>
    inline ResultType accum_dist(const U& a, const V& b, int) const
    {
        return (a-b)*(a-b);
    }
};



/**
 * Squared Euclidean distance functor, optimized version
 */
template<class T>
struct L2
{
    typedef True is_kdtree_distance;
    typedef True is_vector_space_distance;

    typedef T ElementType;
    typedef typename Accumulator<T>::Type ResultType;
    typedef ResultType CentersType;

    /**
     *  Compute the squared Euclidean distance between two vectors.
     *
     *	This is highly optimised, with loop unrolling, as it is one
     *	of the most expensive inner loops.
     *
     *	The computation of squared root at the end is omitted for
     *	efficiency.
     */
    template <typename Iterator1, typename Iterator2>
    ResultType operator()(Iterator1 a, Iterator2 b, size_t size, ResultType worst_dist = -1) const
    {
        ResultType result = ResultType();
        ResultType diff0, diff1, diff2, diff3;
        Iterator1 last = a + size;
        Iterator1 lastgroup = last - 3;

        /* Process 4 items with each loop for efficiency. */
        while (a < lastgroup) {
            diff0 = (ResultType)(a[0] - b[0]);
            diff1 = (ResultType)(a[1] - b[1]);
            diff2 = (ResultType)(a[2] - b[2]);
            diff3 = (ResultType)(a[3] - b[3]);
            result += diff0 * diff0 + diff1 * diff1 + diff2 * diff2 + diff3 * diff3;
            a += 4;
            b += 4;

            if ((worst_dist>0)&&(result>worst_dist)) {
                return result;
            }
        }
        /* Process last 0-3 pixels.  Not needed for standard vector lengths. */
        while (a < last) {
            diff0 = (ResultType)(*a++ - *b++);
            result += diff0 * diff0;
        }
        return result;
    }

    /**
     *	Partial euclidean distance, using just one dimension. This is used by the
     *	kd-tree when computing partial distances while traversing the tree.
     *
     *	Squared root is omitted for efficiency.
     */
    template <typename U, typename V>
    inline ResultType accum_dist(const U& a, const V& b, int) const
    {
        return (a-b)*(a-b);
    }
};


/*
 * Manhattan distance functor, optimized version
 */
template<class T>
struct L1
{
    typedef True is_kdtree_distance;
    typedef True is_vector_space_distance;

    typedef T ElementType;
    typedef typename Accumulator<T>::Type ResultType;
    typedef ResultType CentersType;

    /**
     *  Compute the Manhattan (L_1) distance between two vectors.
     *
     *	This is highly optimised, with loop unrolling, as it is one
     *	of the most expensive inner loops.
     */
    template <typename Iterator1, typename Iterator2>
    ResultType operator()(Iterator1 a, Iterator2 b, size_t size, ResultType worst_dist = -1) const
    {
        ResultType result = ResultType();
        ResultType diff0, diff1, diff2, diff3;
        Iterator1 last = a + size;
        Iterator1 lastgroup = last - 3;

        /* Process 4 items with each loop for efficiency. */
        while (a < lastgroup) {
            diff0 = (ResultType)abs(a[0] - b[0]);
            diff1 = (ResultType)abs(a[1] - b[1]);
            diff2 = (ResultType)abs(a[2] - b[2]);
            diff3 = (ResultType)abs(a[3] - b[3]);
            result += diff0 + diff1 + diff2 + diff3;
            a += 4;
            b += 4;

            if ((worst_dist>0)&&(result>worst_dist)) {
                return result;
            }
        }
        /* Process last 0-3 pixels.  Not needed for standard vector lengths. */
        while (a < last) {
            diff0 = (ResultType)abs(*a++ - *b++);
            result += diff0;
        }
        return result;
    }

    /**
     * Partial distance, used by the kd-tree.
     */
    template <typename U, typename V>
    inline ResultType accum_dist(const U& a, const V& b, int) const
    {
        return abs(a-b);
    }
};



template<class T>
struct MinkowskiDistance
{
    typedef True is_kdtree_distance;
    typedef True is_vector_space_distance;

    typedef T ElementType;
    typedef typename Accumulator<T>::Type ResultType;
    typedef ResultType CentersType;

    int order;

    MinkowskiDistance(int order_) : order(order_) {}

    /**
     *  Compute the Minkowsky (L_p) distance between two vectors.
     *
     *	This is highly optimised, with loop unrolling, as it is one
     *	of the most expensive inner loops.
     *
     *	The computation of squared root at the end is omitted for
     *	efficiency.
     */
    template <typename Iterator1, typename Iterator2>
    ResultType operator()(Iterator1 a, Iterator2 b, size_t size, ResultType worst_dist = -1) const
    {
        ResultType result = ResultType();
        ResultType diff0, diff1, diff2, diff3;
        Iterator1 last = a + size;
        Iterator1 lastgroup = last - 3;

        /* Process 4 items with each loop for efficiency. */
        while (a < lastgroup) {
            diff0 = (ResultType)abs(a[0] - b[0]);
            diff1 = (ResultType)abs(a[1] - b[1]);
            diff2 = (ResultType)abs(a[2] - b[2]);
            diff3 = (ResultType)abs(a[3] - b[3]);
            result += pow(diff0,order) + pow(diff1,order) + pow(diff2,order) + pow(diff3,order);
            a += 4;
            b += 4;

            if ((worst_dist>0)&&(result>worst_dist)) {
                return result;
            }
        }
        /* Process last 0-3 pixels.  Not needed for standard vector lengths. */
        while (a < last) {
            diff0 = (ResultType)abs(*a++ - *b++);
            result += pow(diff0,order);
        }
        return result;
    }

    /**
     * Partial distance, used by the kd-tree.
     */
    template <typename U, typename V>
    inline ResultType accum_dist(const U& a, const V& b, int) const
    {
        return pow(static_cast<ResultType>(abs(a-b)),order);
    }
};



template<class T>
struct MaxDistance
{
    typedef False is_kdtree_distance;
    typedef True is_vector_space_distance;

    typedef T ElementType;
    typedef typename Accumulator<T>::Type ResultType;
    typedef ResultType CentersType;

    /**
     *  Compute the max distance (L_infinity) between two vectors.
     *
     *  This distance is not a valid kdtree distance, it's not dimensionwise additive.
     */
    template <typename Iterator1, typename Iterator2>
    ResultType operator()(Iterator1 a, Iterator2 b, size_t size, ResultType worst_dist = -1) const
    {
        ResultType result = ResultType();
        ResultType diff0, diff1, diff2, diff3;
        Iterator1 last = a + size;
        Iterator1 lastgroup = last - 3;

        /* Process 4 items with each loop for efficiency. */
        while (a < lastgroup) {
            diff0 = abs(a[0] - b[0]);
            diff1 = abs(a[1] - b[1]);
            diff2 = abs(a[2] - b[2]);
            diff3 = abs(a[3] - b[3]);
            if (diff0>result) {result = diff0; }
            if (diff1>result) {result = diff1; }
            if (diff2>result) {result = diff2; }
            if (diff3>result) {result = diff3; }
            a += 4;
            b += 4;

            if ((worst_dist>0)&&(result>worst_dist)) {
                return result;
            }
        }
        /* Process last 0-3 pixels.  Not needed for standard vector lengths. */
        while (a < last) {
            diff0 = abs(*a++ - *b++);
            result = (diff0>result) ? diff0 : result;
        }
        return result;
    }

    /* This distance functor is not dimension-wise additive, which
     * makes it an invalid kd-tree distance, not implementing the accum_dist method */

};

////////////////////////////////////////////////////////////////////////////////////////////////////////////////////////

/**
 * Hamming distance functor - counts the bit differences between two strings - useful for the Brief descriptor
 * bit count of A exclusive XOR'ed with B
 */
struct HammingLUT
{
    typedef False is_kdtree_distance;
    typedef False is_vector_space_distance;

    typedef unsigned char ElementType;
    typedef int ResultType;
    typedef ElementType CentersType;

    /** this will count the bits in a ^ b
     */
    template<typename Iterator2>
    ResultType operator()(const unsigned char* a, const Iterator2 b, size_t size) const
    {
        static const uchar popCountTable[] =
        {
            0, 1, 1, 2, 1, 2, 2, 3, 1, 2, 2, 3, 2, 3, 3, 4, 1, 2, 2, 3, 2, 3, 3, 4, 2, 3, 3, 4, 3, 4, 4, 5,
            1, 2, 2, 3, 2, 3, 3, 4, 2, 3, 3, 4, 3, 4, 4, 5, 2, 3, 3, 4, 3, 4, 4, 5, 3, 4, 4, 5, 4, 5, 5, 6,
            1, 2, 2, 3, 2, 3, 3, 4, 2, 3, 3, 4, 3, 4, 4, 5, 2, 3, 3, 4, 3, 4, 4, 5, 3, 4, 4, 5, 4, 5, 5, 6,
            2, 3, 3, 4, 3, 4, 4, 5, 3, 4, 4, 5, 4, 5, 5, 6, 3, 4, 4, 5, 4, 5, 5, 6, 4, 5, 5, 6, 5, 6, 6, 7,
            1, 2, 2, 3, 2, 3, 3, 4, 2, 3, 3, 4, 3, 4, 4, 5, 2, 3, 3, 4, 3, 4, 4, 5, 3, 4, 4, 5, 4, 5, 5, 6,
            2, 3, 3, 4, 3, 4, 4, 5, 3, 4, 4, 5, 4, 5, 5, 6, 3, 4, 4, 5, 4, 5, 5, 6, 4, 5, 5, 6, 5, 6, 6, 7,
            2, 3, 3, 4, 3, 4, 4, 5, 3, 4, 4, 5, 4, 5, 5, 6, 3, 4, 4, 5, 4, 5, 5, 6, 4, 5, 5, 6, 5, 6, 6, 7,
            3, 4, 4, 5, 4, 5, 5, 6, 4, 5, 5, 6, 5, 6, 6, 7, 4, 5, 5, 6, 5, 6, 6, 7, 5, 6, 6, 7, 6, 7, 7, 8
        };
        ResultType result = 0;
        const unsigned char* b2 = reinterpret_cast<const unsigned char*> (b);
        for (size_t i = 0; i < size; i++) {
            result += popCountTable[a[i] ^ b2[i]];
        }
        return result;
    }


    ResultType operator()(const unsigned char* a, const ZeroIterator<unsigned char> b, size_t size) const
    {
        (void)b;
        static const uchar popCountTable[] =
        {
            0, 1, 1, 2, 1, 2, 2, 3, 1, 2, 2, 3, 2, 3, 3, 4, 1, 2, 2, 3, 2, 3, 3, 4, 2, 3, 3, 4, 3, 4, 4, 5,
            1, 2, 2, 3, 2, 3, 3, 4, 2, 3, 3, 4, 3, 4, 4, 5, 2, 3, 3, 4, 3, 4, 4, 5, 3, 4, 4, 5, 4, 5, 5, 6,
            1, 2, 2, 3, 2, 3, 3, 4, 2, 3, 3, 4, 3, 4, 4, 5, 2, 3, 3, 4, 3, 4, 4, 5, 3, 4, 4, 5, 4, 5, 5, 6,
            2, 3, 3, 4, 3, 4, 4, 5, 3, 4, 4, 5, 4, 5, 5, 6, 3, 4, 4, 5, 4, 5, 5, 6, 4, 5, 5, 6, 5, 6, 6, 7,
            1, 2, 2, 3, 2, 3, 3, 4, 2, 3, 3, 4, 3, 4, 4, 5, 2, 3, 3, 4, 3, 4, 4, 5, 3, 4, 4, 5, 4, 5, 5, 6,
            2, 3, 3, 4, 3, 4, 4, 5, 3, 4, 4, 5, 4, 5, 5, 6, 3, 4, 4, 5, 4, 5, 5, 6, 4, 5, 5, 6, 5, 6, 6, 7,
            2, 3, 3, 4, 3, 4, 4, 5, 3, 4, 4, 5, 4, 5, 5, 6, 3, 4, 4, 5, 4, 5, 5, 6, 4, 5, 5, 6, 5, 6, 6, 7,
            3, 4, 4, 5, 4, 5, 5, 6, 4, 5, 5, 6, 5, 6, 6, 7, 4, 5, 5, 6, 5, 6, 6, 7, 5, 6, 6, 7, 6, 7, 7, 8
        };
        ResultType result = 0;
        for (size_t i = 0; i < size; i++) {
            result += popCountTable[a[i]];
        }
        return result;
    }
};

/**
 * Hamming distance functor (pop count between two binary vectors, i.e. xor them and count the number of bits set)
 * That code was taken from brief.cpp in OpenCV
 */
template<class T>
struct Hamming
{
    typedef False is_kdtree_distance;
    typedef False is_vector_space_distance;


    typedef T ElementType;
    typedef int ResultType;
    typedef ElementType CentersType;

    template<typename Iterator1, typename Iterator2>
    ResultType operator()(const Iterator1 a, const Iterator2 b, size_t size, ResultType /*worst_dist*/ = -1) const
    {
        ResultType result = 0;
#if defined(__ARM_NEON__) && !defined(__CUDACC__)
        {
            const unsigned char* a2 = reinterpret_cast<const unsigned char*> (a);
            const unsigned char* b2 = reinterpret_cast<const unsigned char*> (b);
            uint32x4_t bits = vmovq_n_u32(0);
            for (size_t i = 0; i < size; i += 16) {
                uint8x16_t A_vec = vld1q_u8 (a2 + i);
                uint8x16_t B_vec = vld1q_u8 (b2 + i);
                uint8x16_t AxorB = veorq_u8 (A_vec, B_vec);
                uint8x16_t bitsSet = vcntq_u8 (AxorB);
                uint16x8_t bitSet8 = vpaddlq_u8 (bitsSet);
                uint32x4_t bitSet4 = vpaddlq_u16 (bitSet8);
                bits = vaddq_u32(bits, bitSet4);
            }
            uint64x2_t bitSet2 = vpaddlq_u32 (bits);
            result = vgetq_lane_s32 (vreinterpretq_s32_u64(bitSet2),0);
            result += vgetq_lane_s32 (vreinterpretq_s32_u64(bitSet2),2);
        }
#elif defined(__GNUC__)
        {
            //for portability just use unsigned long -- and use the __builtin_popcountll (see docs for __builtin_popcountll)
            typedef unsigned long long pop_t;
            const size_t modulo = size % sizeof(pop_t);
            const pop_t* a2 = reinterpret_cast<const pop_t*> (a);
            const pop_t* b2 = reinterpret_cast<const pop_t*> (b);
            const pop_t* a2_end = a2 + (size / sizeof(pop_t));

            for (; a2 != a2_end; ++a2, ++b2) result += __builtin_popcountll((*a2) ^ (*b2));

            if (modulo) {
                //in the case where size is not dividable by sizeof(size_t)
                //need to mask off the bits at the end
                pop_t a_final = 0, b_final = 0;
                memcpy(&a_final, a2, modulo);
                memcpy(&b_final, b2, modulo);
                result += __builtin_popcountll(a_final ^ b_final);
            }
        }
#else // NO NEON and NOT GNUC
        HammingLUT lut;
        result = lut(reinterpret_cast<const unsigned char*> (a),
                     reinterpret_cast<const unsigned char*> (b), size);
#endif
        return result;
    }


    template<typename Iterator1>
    ResultType operator()(const Iterator1 a, ZeroIterator<unsigned char> b, size_t size, ResultType /*worst_dist*/ = -1) const
    {
        (void)b;
        ResultType result = 0;
#if defined(__ARM_NEON__) && !defined(__CUDACC__)
        {
            const unsigned char* a2 = reinterpret_cast<const unsigned char*> (a);
            uint32x4_t bits = vmovq_n_u32(0);
            for (size_t i = 0; i < size; i += 16) {
                uint8x16_t A_vec = vld1q_u8 (a2 + i);
                uint8x16_t bitsSet = vcntq_u8 (A_vec);
                uint16x8_t bitSet8 = vpaddlq_u8 (bitsSet);
                uint32x4_t bitSet4 = vpaddlq_u16 (bitSet8);
                bits = vaddq_u32(bits, bitSet4);
            }
            uint64x2_t bitSet2 = vpaddlq_u32 (bits);
            result = vgetq_lane_s32 (vreinterpretq_s32_u64(bitSet2),0);
            result += vgetq_lane_s32 (vreinterpretq_s32_u64(bitSet2),2);
        }
#elif defined(__GNUC__)
        {
            //for portability just use unsigned long -- and use the __builtin_popcountll (see docs for __builtin_popcountll)
            typedef unsigned long long pop_t;
            const size_t modulo = size % sizeof(pop_t);
            const pop_t* a2 = reinterpret_cast<const pop_t*> (a);
            const pop_t* a2_end = a2 + (size / sizeof(pop_t));

            for (; a2 != a2_end; ++a2) result += __builtin_popcountll(*a2);

            if (modulo) {
                //in the case where size is not dividable by sizeof(size_t)
                //need to mask off the bits at the end
                pop_t a_final = 0;
                memcpy(&a_final, a2, modulo);
                result += __builtin_popcountll(a_final);
            }
        }
#else // NO NEON and NOT GNUC
        HammingLUT lut;
        result = lut(reinterpret_cast<const unsigned char*> (a), b, size);
#endif
        return result;
    }
};

template<typename T>
struct Hamming2
{
    typedef False is_kdtree_distance;
    typedef False is_vector_space_distance;

    typedef T ElementType;
    typedef int ResultType;
    typedef ElementType CentersType;

    /** This is popcount_3() from:
     * http://en.wikipedia.org/wiki/Hamming_weight */
    unsigned int popcnt32(uint32_t n) const
    {
        n -= ((n >> 1) & 0x55555555);
        n = (n & 0x33333333) + ((n >> 2) & 0x33333333);
        return (((n + (n >> 4))& 0xF0F0F0F)* 0x1010101) >> 24;
    }

#ifdef FLANN_PLATFORM_64_BIT
    unsigned int popcnt64(uint64_t n) const
    {
        n -= ((n >> 1) & 0x5555555555555555);
        n = (n & 0x3333333333333333) + ((n >> 2) & 0x3333333333333333);
        return (((n + (n >> 4))& 0x0f0f0f0f0f0f0f0f)* 0x0101010101010101) >> 56;
    }
#endif

    template <typename Iterator1, typename Iterator2>
    ResultType operator()(const Iterator1 a, const Iterator2 b, size_t size, ResultType /*worst_dist*/ = -1) const
    {
#ifdef FLANN_PLATFORM_64_BIT
        const uint64_t* pa = reinterpret_cast<const uint64_t*>(a);
        const uint64_t* pb = reinterpret_cast<const uint64_t*>(b);
        ResultType result = 0;
        size /= long_word_size_;
        for(size_t i = 0; i < size; ++i ) {
            result += popcnt64(*pa ^ *pb);
            ++pa;
            ++pb;
        }
#else
        const uint32_t* pa = reinterpret_cast<const uint32_t*>(a);
        const uint32_t* pb = reinterpret_cast<const uint32_t*>(b);
        ResultType result = 0;
        size /= long_word_size_;
        for(size_t i = 0; i < size; ++i ) {
            result += popcnt32(*pa ^ *pb);
            ++pa;
            ++pb;
        }
#endif
        return result;
    }

<<<<<<< HEAD

    template <typename Iterator1>
    ResultType operator()(const Iterator1 a, ZeroIterator<unsigned char> b, size_t size, ResultType /*worst_dist*/ = -1) const
    {
        (void)b;
#ifdef FLANN_PLATFORM_64_BIT
        const uint64_t* pa = reinterpret_cast<const uint64_t*>(a);
        ResultType result = 0;
        size /= (sizeof(uint64_t)/sizeof(unsigned char));
        for(size_t i = 0; i < size; ++i ) {
            result += popcnt64(*pa);
            ++pa;
        }
#else
        const uint32_t* pa = reinterpret_cast<const uint32_t*>(a);
        ResultType result = 0;
        size /= (sizeof(uint32_t)/sizeof(unsigned char));
        for(size_t i = 0; i < size; ++i ) {
            result += popcnt32(*pa);
            ++pa;
        }
#endif
        return result;
    }
=======
private:
#ifdef FLANN_PLATFORM_64_BIT
    static const size_t long_word_size_ = sizeof(uint64_t)/sizeof(unsigned char);
#else
    static const size_t long_word_size_ = sizeof(uint32_t)/sizeof(unsigned char);
#endif
>>>>>>> d2469edd
};



////////////////////////////////////////////////////////////////////////////////////////////////////////////////////////

template<class T>
struct HistIntersectionDistance
{
    typedef True is_kdtree_distance;
    typedef True is_vector_space_distance;

    typedef T ElementType;
    typedef typename Accumulator<T>::Type ResultType;
    typedef ResultType CentersType;

    /**
     *  Compute the histogram intersection distance
     */
    template <typename Iterator1, typename Iterator2>
    ResultType operator()(Iterator1 a, Iterator2 b, size_t size, ResultType worst_dist = -1) const
    {
        ResultType result = ResultType();
        ResultType min0, min1, min2, min3;
        Iterator1 last = a + size;
        Iterator1 lastgroup = last - 3;

        /* Process 4 items with each loop for efficiency. */
        while (a < lastgroup) {
            min0 = (ResultType)(a[0] < b[0] ? a[0] : b[0]);
            min1 = (ResultType)(a[1] < b[1] ? a[1] : b[1]);
            min2 = (ResultType)(a[2] < b[2] ? a[2] : b[2]);
            min3 = (ResultType)(a[3] < b[3] ? a[3] : b[3]);
            result += min0 + min1 + min2 + min3;
            a += 4;
            b += 4;
            if ((worst_dist>0)&&(result>worst_dist)) {
                return result;
            }
        }
        /* Process last 0-3 pixels.  Not needed for standard vector lengths. */
        while (a < last) {
            min0 = (ResultType)(*a < *b ? *a : *b);
            result += min0;
            ++a;
            ++b;
        }
        return result;
    }

    /**
     * Partial distance, used by the kd-tree.
     */
    template <typename U, typename V>
    inline ResultType accum_dist(const U& a, const V& b, int) const
    {
        return a<b ? a : b;
    }
};



template<class T>
struct HellingerDistance
{
    typedef True is_kdtree_distance;
    typedef True is_vector_space_distance;

    typedef T ElementType;
    typedef typename Accumulator<T>::Type ResultType;
    typedef ResultType CentersType;

    /**
     *  Compute the Hellinger distance
     */
    template <typename Iterator1, typename Iterator2>
    ResultType operator()(Iterator1 a, Iterator2 b, size_t size, ResultType /*worst_dist*/ = -1) const
    {
        ResultType result = ResultType();
        ResultType diff0, diff1, diff2, diff3;
        Iterator1 last = a + size;
        Iterator1 lastgroup = last - 3;

        /* Process 4 items with each loop for efficiency. */
        while (a < lastgroup) {
            diff0 = sqrt(static_cast<ResultType>(a[0])) - sqrt(static_cast<ResultType>(b[0]));
            diff1 = sqrt(static_cast<ResultType>(a[1])) - sqrt(static_cast<ResultType>(b[1]));
            diff2 = sqrt(static_cast<ResultType>(a[2])) - sqrt(static_cast<ResultType>(b[2]));
            diff3 = sqrt(static_cast<ResultType>(a[3])) - sqrt(static_cast<ResultType>(b[3]));
            result += diff0 * diff0 + diff1 * diff1 + diff2 * diff2 + diff3 * diff3;
            a += 4;
            b += 4;
        }
        while (a < last) {
            diff0 = sqrt(static_cast<ResultType>(*a++)) - sqrt(static_cast<ResultType>(*b++));
            result += diff0 * diff0;
        }
        return result;
    }

    /**
     * Partial distance, used by the kd-tree.
     */
    template <typename U, typename V>
    inline ResultType accum_dist(const U& a, const V& b, int) const
    {
        ResultType diff = sqrt(static_cast<ResultType>(a)) - sqrt(static_cast<ResultType>(b));
        return diff * diff;
    }
};


template<class T>
struct ChiSquareDistance
{
    typedef True is_kdtree_distance;
    typedef True is_vector_space_distance;

    typedef T ElementType;
    typedef typename Accumulator<T>::Type ResultType;
    typedef ResultType CentersType;

    /**
     *  Compute the chi-square distance
     */
    template <typename Iterator1, typename Iterator2>
    ResultType operator()(Iterator1 a, Iterator2 b, size_t size, ResultType worst_dist = -1) const
    {
        ResultType result = ResultType();
        ResultType sum, diff;
        Iterator1 last = a + size;

        while (a < last) {
            sum = (ResultType)(*a + *b);
            if (sum>0) {
                diff = (ResultType)(*a - *b);
                result += diff*diff/sum;
            }
            ++a;
            ++b;

            if ((worst_dist>0)&&(result>worst_dist)) {
                return result;
            }
        }
        return result;
    }

    /**
     * Partial distance, used by the kd-tree.
     */
    template <typename U, typename V>
    inline ResultType accum_dist(const U& a, const V& b, int) const
    {
        ResultType result = ResultType();
        ResultType sum, diff;

        sum = (ResultType)(a+b);
        if (sum>0) {
            diff = (ResultType)(a-b);
            result = diff*diff/sum;
        }
        return result;
    }
};


template<class T>
struct KL_Divergence
{
    typedef True is_kdtree_distance;
    typedef True is_vector_space_distance;

    typedef T ElementType;
    typedef typename Accumulator<T>::Type ResultType;
    typedef ResultType CentersType;

    /**
     *  Compute the Kullback-Leibler divergence
     */
    template <typename Iterator1, typename Iterator2>
    ResultType operator()(Iterator1 a, Iterator2 b, size_t size, ResultType worst_dist = -1) const
    {
        ResultType result = ResultType();
        Iterator1 last = a + size;

        while (a < last) {
            if ( *a != 0 && *b != 0 ) {
                ResultType ratio = (ResultType)(*a / *b);
                if (ratio>0) {
                    result += *a * log(ratio);
                }
            }
            ++a;
            ++b;

            if ((worst_dist>0)&&(result>worst_dist)) {
                return result;
            }
        }
        return result;
    }

    /**
     * Partial distance, used by the kd-tree.
     */
    template <typename U, typename V>
    inline ResultType accum_dist(const U& a, const V& b, int) const
    {
        ResultType result = ResultType();
        if( a != 0 && b != 0 ) {
            ResultType ratio = (ResultType)(a / b);
            if (ratio>0) {
                result = a * log(ratio);
            }
        }
        return result;
    }
};


/*
 * Depending on processed distances, some of them are already squared (e.g. L2)
 * and some are not (e.g.Hamming). In KMeans++ for instance we want to be sure
 * we are working on ^2 distances, thus following templates to ensure that.
 */
template <typename Distance, typename ElementType>
struct squareDistance
{
    typedef typename Distance::ResultType ResultType;
    ResultType operator()( ResultType dist ) { return dist*dist; }
};


template <typename ElementType>
struct squareDistance<L2_Simple<ElementType>, ElementType>
{
    typedef typename L2_Simple<ElementType>::ResultType ResultType;
    ResultType operator()( ResultType dist ) { return dist; }
};

template <typename ElementType>
struct squareDistance<L2<ElementType>, ElementType>
{
    typedef typename L2<ElementType>::ResultType ResultType;
    ResultType operator()( ResultType dist ) { return dist; }
};


template <typename ElementType>
struct squareDistance<MinkowskiDistance<ElementType>, ElementType>
{
    typedef typename MinkowskiDistance<ElementType>::ResultType ResultType;
    ResultType operator()( ResultType dist ) { return dist; }
};

template <typename ElementType>
struct squareDistance<HellingerDistance<ElementType>, ElementType>
{
    typedef typename HellingerDistance<ElementType>::ResultType ResultType;
    ResultType operator()( ResultType dist ) { return dist; }
};

template <typename ElementType>
struct squareDistance<ChiSquareDistance<ElementType>, ElementType>
{
    typedef typename ChiSquareDistance<ElementType>::ResultType ResultType;
    ResultType operator()( ResultType dist ) { return dist; }
};


template <typename Distance>
typename Distance::ResultType ensureSquareDistance( typename Distance::ResultType dist )
{
    typedef typename Distance::ElementType ElementType;

    squareDistance<Distance, ElementType> dummy;
    return dummy( dist );
}


/*
 * ...a template to tell the user if the distance he is working with is actually squared
 */

template <typename Distance, typename ElementType>
struct isSquareDist
{
    bool operator()() { return false; }
};


template <typename ElementType>
struct isSquareDist<L2_Simple<ElementType>, ElementType>
{
    bool operator()() { return true; }
};

template <typename ElementType>
struct isSquareDist<L2<ElementType>, ElementType>
{
    bool operator()() { return true; }
};


template <typename ElementType>
struct isSquareDist<MinkowskiDistance<ElementType>, ElementType>
{
    bool operator()() { return true; }
};

template <typename ElementType>
struct isSquareDist<HellingerDistance<ElementType>, ElementType>
{
    bool operator()() { return true; }
};

template <typename ElementType>
struct isSquareDist<ChiSquareDistance<ElementType>, ElementType>
{
    bool operator()() { return true; }
};


template <typename Distance>
bool isSquareDistance()
{
    typedef typename Distance::ElementType ElementType;

    isSquareDist<Distance, ElementType> dummy;
    return dummy();
}

/*
 * ...and a template to ensure the user that he will process the normal distance,
 * and not squared distance, without losing processing time calling sqrt(ensureSquareDistance)
 * that will result in doing actually sqrt(dist*dist) for L1 distance for instance.
 */
template <typename Distance, typename ElementType>
struct simpleDistance
{
    typedef typename Distance::ResultType ResultType;
    ResultType operator()( ResultType dist ) { return dist; }
};


template <typename ElementType>
struct simpleDistance<L2_Simple<ElementType>, ElementType>
{
    typedef typename L2_Simple<ElementType>::ResultType ResultType;
    ResultType operator()( ResultType dist ) { return sqrt(dist); }
};

template <typename ElementType>
struct simpleDistance<L2<ElementType>, ElementType>
{
    typedef typename L2<ElementType>::ResultType ResultType;
    ResultType operator()( ResultType dist ) { return sqrt(dist); }
};


template <typename ElementType>
struct simpleDistance<MinkowskiDistance<ElementType>, ElementType>
{
    typedef typename MinkowskiDistance<ElementType>::ResultType ResultType;
    ResultType operator()( ResultType dist ) { return sqrt(dist); }
};

template <typename ElementType>
struct simpleDistance<HellingerDistance<ElementType>, ElementType>
{
    typedef typename HellingerDistance<ElementType>::ResultType ResultType;
    ResultType operator()( ResultType dist ) { return sqrt(dist); }
};

template <typename ElementType>
struct simpleDistance<ChiSquareDistance<ElementType>, ElementType>
{
    typedef typename ChiSquareDistance<ElementType>::ResultType ResultType;
    ResultType operator()( ResultType dist ) { return sqrt(dist); }
};


template <typename Distance>
typename Distance::ResultType ensureSimpleDistance( typename Distance::ResultType dist )
{
    typedef typename Distance::ElementType ElementType;

    simpleDistance<Distance, ElementType> dummy;
    return dummy( dist );
}

}

//! @endcond

#endif //OPENCV_FLANN_DIST_H_<|MERGE_RESOLUTION|>--- conflicted
+++ resolved
@@ -673,7 +673,6 @@
         return result;
     }
 
-<<<<<<< HEAD
 
     template <typename Iterator1>
     ResultType operator()(const Iterator1 a, ZeroIterator<unsigned char> b, size_t size, ResultType /*worst_dist*/ = -1) const
@@ -682,7 +681,7 @@
 #ifdef FLANN_PLATFORM_64_BIT
         const uint64_t* pa = reinterpret_cast<const uint64_t*>(a);
         ResultType result = 0;
-        size /= (sizeof(uint64_t)/sizeof(unsigned char));
+        size /= long_word_size_;
         for(size_t i = 0; i < size; ++i ) {
             result += popcnt64(*pa);
             ++pa;
@@ -690,7 +689,7 @@
 #else
         const uint32_t* pa = reinterpret_cast<const uint32_t*>(a);
         ResultType result = 0;
-        size /= (sizeof(uint32_t)/sizeof(unsigned char));
+        size /= long_word_size_;
         for(size_t i = 0; i < size; ++i ) {
             result += popcnt32(*pa);
             ++pa;
@@ -698,14 +697,13 @@
 #endif
         return result;
     }
-=======
+
 private:
 #ifdef FLANN_PLATFORM_64_BIT
     static const size_t long_word_size_ = sizeof(uint64_t)/sizeof(unsigned char);
 #else
     static const size_t long_word_size_ = sizeof(uint32_t)/sizeof(unsigned char);
 #endif
->>>>>>> d2469edd
 };
 
 
