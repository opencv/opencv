// This file is part of OpenCV project.
// It is subject to the license terms in the LICENSE file found in the top-level directory
// of this distribution and at http://opencv.org/license.html.

#include "precomp.hpp"

#include "opencv2/imgproc.hpp"
#include "opencv2/core.hpp"

#ifdef HAVE_OPENCV_DNN
#include "opencv2/dnn.hpp"
#endif

#include <algorithm>

namespace cv
{

#ifdef HAVE_OPENCV_DNN
class FaceDetectorYNImpl : public FaceDetectorYN
{
public:
    FaceDetectorYNImpl(const String& model,
                       const String& config,
                       const Size& input_size,
                       float score_threshold,
                       float nms_threshold,
                       int top_k,
                       int backend_id,
                       int target_id)
                       :divisor(32),
                       strides({8, 16, 32})
    {
        net = dnn::readNet(model, config);
        CV_Assert(!net.empty());

        net.setPreferableBackend(backend_id);
        net.setPreferableTarget(target_id);

        inputW = input_size.width;
        inputH = input_size.height;

        padW = (int((inputW - 1) / divisor) + 1) * divisor;
        padH = (int((inputH - 1) / divisor) + 1) * divisor;

        scoreThreshold = score_threshold;
        nmsThreshold = nms_threshold;
        topK = top_k;
<<<<<<< HEAD
=======
    }

    FaceDetectorYNImpl(const String& framework,
                       const std::vector<uchar>& bufferModel,
                       const std::vector<uchar>& bufferConfig,
                       const Size& input_size,
                       float score_threshold,
                       float nms_threshold,
                       int top_k,
                       int backend_id,
                       int target_id)
                       :divisor(32),
                       strides({8, 16, 32})
    {
        net = dnn::readNet(framework, bufferModel, bufferConfig);
        CV_Assert(!net.empty());

        net.setPreferableBackend(backend_id);
        net.setPreferableTarget(target_id);

        inputW = input_size.width;
        inputH = input_size.height;

        padW = (int((inputW - 1) / divisor) + 1) * divisor;
        padH = (int((inputH - 1) / divisor) + 1) * divisor;

        scoreThreshold = score_threshold;
        nmsThreshold = nms_threshold;
        topK = top_k;
>>>>>>> a8ec6586
    }

    void setInputSize(const Size& input_size) override
    {
        inputW = input_size.width;
        inputH = input_size.height;
        padW = ((inputW - 1) / divisor + 1) * divisor;
        padH = ((inputH - 1) / divisor + 1) * divisor;
    }

    Size getInputSize() override
    {
        Size input_size;
        input_size.width = inputW;
        input_size.height = inputH;
        return input_size;
    }

    void setScoreThreshold(float score_threshold) override
    {
        scoreThreshold = score_threshold;
    }

    float getScoreThreshold() override
    {
        return scoreThreshold;
    }

    void setNMSThreshold(float nms_threshold) override
    {
        nmsThreshold = nms_threshold;
    }

    float getNMSThreshold() override
    {
        return nmsThreshold;
    }

    void setTopK(int top_k) override
    {
        topK = top_k;
    }

    int getTopK() override
    {
        return topK;
    }

    int detect(InputArray input_image, OutputArray faces) override
    {
        // TODO: more checkings should be done?
        if (input_image.empty())
        {
            return 0;
        }
        CV_CheckEQ(input_image.size(), Size(inputW, inputH), "Size does not match. Call setInputSize(size) if input size does not match the preset size");

        Mat input_blob;
        if(input_image.kind() == _InputArray::UMAT) {
            // Pad input_image with divisor 32
            UMat pad_image;
            padWithDivisor(input_image, pad_image);
            // Build blob from input image
            input_blob = dnn::blobFromImage(pad_image);
        } else {
            // Pad input_image with divisor 32
            Mat pad_image;
            padWithDivisor(input_image, pad_image);
            // Build blob from input image
            input_blob = dnn::blobFromImage(pad_image);
        }
        // Forward
        std::vector<String> output_names = { "cls_8", "cls_16", "cls_32", "obj_8", "obj_16", "obj_32", "bbox_8", "bbox_16", "bbox_32", "kps_8", "kps_16", "kps_32" };
        std::vector<Mat> output_blobs;
        net.setInput(input_blob);
        net.forward(output_blobs, output_names);

        // Post process
        Mat results = postProcess(output_blobs);
        results.convertTo(faces, CV_32FC1);
        return 1;
    }
private:
    Mat postProcess(const std::vector<Mat>& output_blobs)
    {
        Mat faces;
        for (size_t i = 0; i < strides.size(); ++i) {
            int cols = int(padW / strides[i]);
            int rows = int(padH / strides[i]);

            // Extract from output_blobs
            Mat cls = output_blobs[i];
            Mat obj = output_blobs[i + strides.size() * 1];
            Mat bbox = output_blobs[i + strides.size() * 2];
            Mat kps = output_blobs[i + strides.size() * 3];

            // Decode from predictions
            float* cls_v = (float*)(cls.data);
            float* obj_v = (float*)(obj.data);
            float* bbox_v = (float*)(bbox.data);
            float* kps_v = (float*)(kps.data);

            // (tl_x, tl_y, w, h, re_x, re_y, le_x, le_y, nt_x, nt_y, rcm_x, rcm_y, lcm_x, lcm_y, score)
            // 'tl': top left point of the bounding box
            // 're': right eye, 'le': left eye
            // 'nt':  nose tip
            // 'rcm': right corner of mouth, 'lcm': left corner of mouth
            Mat face(1, 15, CV_32FC1);

            for(int r = 0; r < rows; ++r) {
                for(int c = 0; c < cols; ++c) {
                    size_t idx = r * cols + c;

                    // Get score
                    float cls_score = cls_v[idx];
                    float obj_score = obj_v[idx];

                    // Clamp
                    cls_score = MIN(cls_score, 1.f);
                    cls_score = MAX(cls_score, 0.f);
                    obj_score = MIN(obj_score, 1.f);
                    obj_score = MAX(obj_score, 0.f);
                    float score = std::sqrt(cls_score * obj_score);
                    face.at<float>(0, 14) = score;

                    // Get bounding box
                    float cx = ((c + bbox_v[idx * 4 + 0]) * strides[i]);
                    float cy = ((r + bbox_v[idx * 4 + 1]) * strides[i]);
                    float w = exp(bbox_v[idx * 4 + 2]) * strides[i];
                    float h = exp(bbox_v[idx * 4 + 3]) * strides[i];

                    float x1 = cx - w / 2.f;
                    float y1 = cy - h / 2.f;

                    face.at<float>(0, 0) = x1;
                    face.at<float>(0, 1) = y1;
                    face.at<float>(0, 2) = w;
                    face.at<float>(0, 3) = h;

                    // Get landmarks
                    for(int n = 0; n < 5; ++n) {
                        face.at<float>(0, 4 + 2 * n) = (kps_v[idx * 10 + 2 * n] + c) * strides[i];
                        face.at<float>(0, 4 + 2 * n + 1) = (kps_v[idx * 10 + 2 * n + 1]+ r) * strides[i];
                    }
                    faces.push_back(face);
                }
            }
        }

        if (faces.rows > 1)
        {
            // Retrieve boxes and scores
            std::vector<Rect2i> faceBoxes;
            std::vector<float> faceScores;
            for (int rIdx = 0; rIdx < faces.rows; rIdx++)
            {
                faceBoxes.push_back(Rect2i(int(faces.at<float>(rIdx, 0)),
                                           int(faces.at<float>(rIdx, 1)),
                                           int(faces.at<float>(rIdx, 2)),
                                           int(faces.at<float>(rIdx, 3))));
                faceScores.push_back(faces.at<float>(rIdx, 14));
            }

            std::vector<int> keepIdx;
            dnn::NMSBoxes(faceBoxes, faceScores, scoreThreshold, nmsThreshold, keepIdx, 1.f, topK);

            // Get NMS results
            Mat nms_faces;
            for (int idx: keepIdx)
            {
                nms_faces.push_back(faces.row(idx));
            }
            return nms_faces;
        }
        else
        {
            return faces;
        }
    }

    void padWithDivisor(InputArray input_image, OutputArray pad_image)
    {
        int bottom = padH - inputH;
        int right = padW - inputW;
        copyMakeBorder(input_image, pad_image, 0, bottom, 0, right, BORDER_CONSTANT, 0);
    }
private:
    dnn::Net net;

    int inputW;
    int inputH;
    int padW;
    int padH;
    const int divisor;
    int topK;
    float scoreThreshold;
    float nmsThreshold;
    const std::vector<int> strides;
};
#endif

Ptr<FaceDetectorYN> FaceDetectorYN::create(const String& model,
                                           const String& config,
                                           const Size& input_size,
                                           const float score_threshold,
                                           const float nms_threshold,
                                           const int top_k,
                                           const int backend_id,
                                           const int target_id)
{
#ifdef HAVE_OPENCV_DNN
    return makePtr<FaceDetectorYNImpl>(model, config, input_size, score_threshold, nms_threshold, top_k, backend_id, target_id);
#else
    CV_UNUSED(model); CV_UNUSED(config); CV_UNUSED(input_size); CV_UNUSED(score_threshold); CV_UNUSED(nms_threshold); CV_UNUSED(top_k); CV_UNUSED(backend_id); CV_UNUSED(target_id);
    CV_Error(cv::Error::StsNotImplemented, "cv::FaceDetectorYN requires enabled 'dnn' module.");
#endif
}

Ptr<FaceDetectorYN> FaceDetectorYN::create(const String& framework,
                                           const std::vector<uchar>& bufferModel,
                                           const std::vector<uchar>& bufferConfig,
                                           const Size& input_size,
                                           const float score_threshold,
                                           const float nms_threshold,
                                           const int top_k,
                                           const int backend_id,
                                           const int target_id)
{
#ifdef HAVE_OPENCV_DNN
    return makePtr<FaceDetectorYNImpl>(framework, bufferModel, bufferConfig, input_size, score_threshold, nms_threshold, top_k, backend_id, target_id);
#else
    CV_UNUSED(bufferModel); CV_UNUSED(bufferConfig); CV_UNUSED(input_size); CV_UNUSED(score_threshold); CV_UNUSED(nms_threshold); CV_UNUSED(top_k); CV_UNUSED(backend_id); CV_UNUSED(target_id);
    CV_Error(cv::Error::StsNotImplemented, "cv::FaceDetectorYN requires enabled 'dnn' module.");
#endif
}

} // namespace cv<|MERGE_RESOLUTION|>--- conflicted
+++ resolved
@@ -46,8 +46,6 @@
         scoreThreshold = score_threshold;
         nmsThreshold = nms_threshold;
         topK = top_k;
-<<<<<<< HEAD
-=======
     }
 
     FaceDetectorYNImpl(const String& framework,
@@ -77,7 +75,6 @@
         scoreThreshold = score_threshold;
         nmsThreshold = nms_threshold;
         topK = top_k;
->>>>>>> a8ec6586
     }
 
     void setInputSize(const Size& input_size) override
