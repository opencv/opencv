--- conflicted
+++ resolved
@@ -256,12 +256,6 @@
     ASSERT_FALSE(decoded_info.empty());
     int expected_barcode_type = CV_8UC1;
     EXPECT_EQ(expected_barcode_type, straight_barcode.type());
-<<<<<<< HEAD
-#else
-    ASSERT_TRUE(qrcode.detect(src, corners));
-#endif
-=======
->>>>>>> a8ec6586
     check_qr(root, name_current_image, "test_images", corners, {decoded_info}, pixels_error);
 }
 
@@ -289,12 +283,6 @@
     ASSERT_FALSE(decoded_info.empty());
     int expected_barcode_type = CV_8UC1;
     EXPECT_EQ(expected_barcode_type, straight_barcode.type());
-<<<<<<< HEAD
-#else
-    ASSERT_TRUE(qrcode.detect(barcode, corners));
-#endif
-=======
->>>>>>> a8ec6586
     check_qr(root, name_current_image, "close_images", corners, {decoded_info}, pixels_error);
 }
 
@@ -322,12 +310,6 @@
     ASSERT_FALSE(decoded_info.empty());
     int expected_barcode_type = CV_8UC1;
     EXPECT_EQ(expected_barcode_type, straight_barcode.type());
-<<<<<<< HEAD
-#else
-    ASSERT_TRUE(qrcode.detect(barcode, corners));
-#endif
-=======
->>>>>>> a8ec6586
     check_qr(root, name_current_image, "monitor_images", corners, {decoded_info}, pixels_error);
 }
 
@@ -350,12 +332,6 @@
     ASSERT_FALSE(decoded_info.empty());
     int expected_barcode_type = CV_8UC1;
     EXPECT_EQ(expected_barcode_type, straight_barcode.type());
-<<<<<<< HEAD
-#else
-    ASSERT_TRUE(qrcode.detect(src, corners));
-#endif
-=======
->>>>>>> a8ec6586
     check_qr(root, name_current_image, "test_images", corners, {decoded_info}, pixels_error);
 }
 
@@ -378,7 +354,6 @@
     }
     std::vector<Point> corners;
     std::vector<cv::String> decoded_info;
-#ifdef HAVE_QUIRC
     std::vector<Mat> straight_barcode;
     EXPECT_TRUE(qrcode.detectAndDecodeMulti(src, decoded_info, corners, straight_barcode));
     ASSERT_FALSE(corners.empty());
@@ -386,12 +361,6 @@
     int expected_barcode_type = CV_8UC1;
     for(size_t i = 0; i < straight_barcode.size(); i++)
         EXPECT_EQ(expected_barcode_type, straight_barcode[i].type());
-<<<<<<< HEAD
-#else
-    ASSERT_TRUE(qrcode.detectMulti(src, corners));
-#endif
-=======
->>>>>>> a8ec6586
     check_qr(root, name_current_image, "multiple_images", corners, decoded_info, pixels_error, true);
 }
 
@@ -453,10 +422,6 @@
     std::string image_path = findDataFile(root + name_current_image);
     Mat src = imread(image_path);
     ASSERT_FALSE(src.empty()) << "Can't read image: " << image_path;
-<<<<<<< HEAD
-#ifdef HAVE_QUIRC
-=======
->>>>>>> a8ec6586
     GraphicalCodeDetector qrcode = QRCodeDetector();
     if (method == "aruco_based") {
         qrcode = QRCodeDetectorAruco();
@@ -549,19 +514,10 @@
         EXPECT_TRUE(qrcode.detect(src, corners));
         EXPECT_TRUE(!corners.empty());
         std::string decoded_msg;
-<<<<<<< HEAD
-        #ifdef HAVE_QUIRC
-            const std::string &expect_msg = flipped_image.second;
-            EXPECT_NO_THROW(decoded_msg = qrcode.decode(src, corners, straight_barcode));
-            ASSERT_FALSE(straight_barcode.empty()) << "Can't decode qrimage.";
-            EXPECT_EQ(expect_msg, decoded_msg);
-        #endif
-=======
         const std::string &expect_msg = flipped_image.second;
         EXPECT_NO_THROW(decoded_msg = qrcode.decode(src, corners, straight_barcode));
         ASSERT_FALSE(straight_barcode.empty()) << "Can't decode qrimage.";
         EXPECT_EQ(expect_msg, decoded_msg);
->>>>>>> a8ec6586
     }
 }
 
@@ -643,12 +599,6 @@
 
 TEST(Objdetect_QRCode_detectAndDecode, utf8_output)
 {
-<<<<<<< HEAD
-#ifndef HAVE_QUIRC
-    throw SkipTestException("Quirc is required for decoding");
-#else
-=======
->>>>>>> a8ec6586
     const std::string name_current_image = "umlaut.png";
     const std::string root = "qrcode/";
 
@@ -662,10 +612,6 @@
     std::string decoded_info = qrcode.detectAndDecode(src, corners, straight);
     EXPECT_FALSE(decoded_info.empty());
     EXPECT_NE(decoded_info.find("M\xc3\xbcllheimstrasse"), std::string::npos);
-<<<<<<< HEAD
-#endif // HAVE_QUIRC
-=======
->>>>>>> a8ec6586
 }
 
 }} // namespace