// This file is part of OpenCV project.
// It is subject to the license terms in the LICENSE file found in the top-level directory
// of this distribution and at http://opencv.org/license.html.

#include "test_precomp.hpp"
namespace opencv_test { namespace {

#if !defined CV_CXX11
// Wrapper for generating seeded random number via std::rand.
template<unsigned Seed>
class SeededRandFunctor {
public:
    SeededRandFunctor() { std::srand(Seed); }
    int operator()(int i) { return std::rand() % (i + 1); }
};
#endif

std::string encode_qrcode_images_name[] = {
        "version1_mode1.png", "version1_mode2.png", "version1_mode4.png",
        "version2_mode1.png", "version2_mode2.png", "version2_mode4.png",
        "version3_mode2.png", "version3_mode4.png",
        "version4_mode4.png"
};

std::string encode_qrcode_eci_images_name[] = {
        "version1_mode7.png",
        "version2_mode7.png",
        "version3_mode7.png",
        "version4_mode7.png",
        "version5_mode7.png"
};

const Size fixed_size = Size(200, 200);
const float border_width = 2.0;

int establishCapacity(QRCodeEncoder::EncodeMode mode, int version, int capacity)
{
    int result = 0;
    capacity *= 8;
    capacity -= 4;
    switch (mode)
    {
        case QRCodeEncoder::MODE_NUMERIC:
        {
            if (version >= 10)
                capacity -= 12;
            else
                capacity -= 10;
            int tmp = capacity / 10;
            result = tmp * 3;
            if (tmp * 10 + 7 <= capacity)
                result += 2;
            else if (tmp * 10 + 4 <= capacity)
                result += 1;
            break;
        }
        case QRCodeEncoder::MODE_ALPHANUMERIC:
        {
            if (version < 10)
                capacity -= 9;
            else
                capacity -= 13;
            int tmp = capacity / 11;
            result = tmp * 2;
            if (tmp * 11 + 6 <= capacity)
                result++;
            break;
        }
        case QRCodeEncoder::MODE_BYTE:
        {
            if (version > 9)
                capacity -= 16;
            else
                capacity -= 8;
            result = capacity / 8;
            break;
        }
        default:
            break;
    }
    return result;
}

// #define UPDATE_TEST_DATA
#ifdef UPDATE_TEST_DATA

TEST(Objdetect_QRCode_Encode, generate_test_data)
{
    const std::string root = "qrcode/encode";
    const std::string dataset_config = findDataFile(root + "/" + "dataset_config.json");
    FileStorage file_config(dataset_config, FileStorage::WRITE);

    file_config << "test_images" << "[";
    size_t images_count = sizeof(encode_qrcode_images_name) / sizeof(encode_qrcode_images_name[0]);
    for (size_t i = 0; i < images_count; i++)
    {
        file_config << "{:" << "image_name" << encode_qrcode_images_name[i];
        std::string image_path = findDataFile(root + "/" + encode_qrcode_images_name[i]);

        Mat src = imread(image_path, IMREAD_GRAYSCALE);
        Mat straight_barcode;
        EXPECT_TRUE(!src.empty()) << "Can't read image: " << image_path;

        std::vector<Point2f> corners(4);
        corners[0] = Point2f(border_width, border_width);
        corners[1] = Point2f(qrcode.cols * 1.0f - border_width, border_width);
        corners[2] = Point2f(qrcode.cols * 1.0f - border_width, qrcode.rows * 1.0f - border_width);
        corners[3] = Point2f(border_width, qrcode.rows * 1.0f - border_width);

        Mat resized_src;
        resize(qrcode, resized_src, fixed_size, 0, 0, INTER_AREA);
        float width_ratio =  resized_src.cols * 1.0f / qrcode.cols;
        float height_ratio = resized_src.rows * 1.0f / qrcode.rows;
        for(size_t j = 0; j < corners.size(); j++)
        {
            corners[j].x = corners[j].x * width_ratio;
            corners[j].y = corners[j].y * height_ratio;
        }

        std::string decoded_info = "";
        EXPECT_TRUE(decodeQRCode(resized_src, corners, decoded_info, straight_barcode)) << "The QR code cannot be decoded: " << image_path;
        file_config << "info" << decoded_info;
        file_config << "}";
    }
    file_config << "]";
    file_config.release();
}
#else

typedef testing::TestWithParam< std::string > Objdetect_QRCode_Encode;
TEST_P(Objdetect_QRCode_Encode, regression) {
    const int pixels_error = 3;
    const std::string name_current_image = GetParam();
    const std::string root = "qrcode/encode";

    std::string image_path = findDataFile(root + "/" + name_current_image);
    const std::string dataset_config = findDataFile(root + "/" + "dataset_config.json");
    FileStorage file_config(dataset_config, FileStorage::READ);

    ASSERT_TRUE(file_config.isOpened()) << "Can't read validation data: " << dataset_config;
    {
        FileNode images_list = file_config["test_images"];
        size_t images_count = static_cast<size_t>(images_list.size());
        ASSERT_GT(images_count, 0u) << "Can't find validation data entries in 'test_images': " << dataset_config;

        for (size_t index = 0; index < images_count; index++)
        {
            FileNode config = images_list[(int)index];
            std::string name_test_image = config["image_name"];
            if (name_test_image == name_current_image)
            {
                std::string original_info = config["info"];
                Ptr<QRCodeEncoder> encoder = QRCodeEncoder::create();
                Mat result;
                encoder->encode(original_info, result);
                EXPECT_FALSE(result.empty()) << "Can't generate QR code image";

                Mat src = imread(image_path, IMREAD_GRAYSCALE);
                Mat straight_barcode;
                EXPECT_TRUE(!src.empty()) << "Can't read image: " << image_path;

                double diff_norm = cvtest::norm(result - src, NORM_L1);
                EXPECT_NEAR(diff_norm, 0.0, pixels_error) << "The generated QRcode is not same as test data. The difference: " << diff_norm;

                return; // done
            }
        }
        FAIL()  << "Not found results in config file:" << dataset_config
                << "\nRe-run tests with enabled UPDATE_ENCODE_TEST_DATA macro to update test data.";
    }
}

typedef testing::TestWithParam< std::string > Objdetect_QRCode_Encode_ECI;
TEST_P(Objdetect_QRCode_Encode_ECI, regression) {
    const int pixels_error = 3;
    const std::string name_current_image = GetParam();
    const std::string root = "qrcode/encode";

    std::string image_path = findDataFile(root + "/" + name_current_image);
    const std::string dataset_config = findDataFile(root + "/" + "dataset_config.json");
    FileStorage file_config(dataset_config, FileStorage::READ);

    ASSERT_TRUE(file_config.isOpened()) << "Can't read validation data: " << dataset_config;
    {
        FileNode images_list = file_config["test_images"];
        size_t images_count = static_cast<size_t>(images_list.size());
        ASSERT_GT(images_count, 0u) << "Can't find validation data entries in 'test_images': " << dataset_config;
        QRCodeEncoder::Params params;
        params.mode = QRCodeEncoder::MODE_ECI;

        for (size_t index = 0; index < images_count; index++)
        {
            FileNode config = images_list[(int)index];
            std::string name_test_image = config["image_name"];
            if (name_test_image == name_current_image)
            {
                std::string original_info = config["info"];
                Mat result;
                Ptr<QRCodeEncoder> encoder = QRCodeEncoder::create(params);
                encoder->encode(original_info, result);
                EXPECT_FALSE(result.empty()) << "Can't generate QR code image";

                Mat src = imread(image_path, IMREAD_GRAYSCALE);
                Mat straight_barcode;
                EXPECT_TRUE(!src.empty()) << "Can't read image: " << image_path;

                double diff_norm = cvtest::norm(result - src, NORM_L1);
                EXPECT_NEAR(diff_norm, 0.0, pixels_error) << "The generated QRcode is not same as test data. The difference: " << diff_norm;

                return; // done
            }
        }
        FAIL()  << "Not found results in config file:" << dataset_config
                << "\nRe-run tests with enabled UPDATE_ENCODE_TEST_DATA macro to update test data.";
    }
}

INSTANTIATE_TEST_CASE_P(/**/, Objdetect_QRCode_Encode, testing::ValuesIn(encode_qrcode_images_name));
INSTANTIATE_TEST_CASE_P(/**/, Objdetect_QRCode_Encode_ECI, testing::ValuesIn(encode_qrcode_eci_images_name));

TEST(Objdetect_QRCode_Encode_Decode, regression)
{
    const std::string root = "qrcode/decode_encode";
    const int min_version = 1;
    const int test_max_version = 5;
    const int max_ec_level = 3;
    const std::string dataset_config = findDataFile(root + "/" + "symbol_sets.json");
    const std::string version_config = findDataFile(root + "/" + "capacity.json");

    FileStorage file_config(dataset_config, FileStorage::READ);
    FileStorage capacity_config(version_config, FileStorage::READ);
    ASSERT_TRUE(file_config.isOpened()) << "Can't read validation data: " << dataset_config;
    ASSERT_TRUE(capacity_config.isOpened()) << "Can't read validation data: " << version_config;

    FileNode mode_list = file_config["symbols_sets"];
    FileNode capacity_list = capacity_config["version_ecc_capacity"];

    size_t mode_count = static_cast<size_t>(mode_list.size());
    ASSERT_GT(mode_count, 0u) << "Can't find validation data entries in 'test_images': " << dataset_config;

    const int testing_modes = 3;
    QRCodeEncoder::EncodeMode modes[testing_modes] = {
        QRCodeEncoder::MODE_NUMERIC,
        QRCodeEncoder::MODE_ALPHANUMERIC,
        QRCodeEncoder::MODE_BYTE
    };

    for (int i = 0; i < testing_modes; i++)
    {
        QRCodeEncoder::EncodeMode mode = modes[i];
        FileNode config = mode_list[i];

        std::string symbol_set = config["symbols_set"];

        for(int version = min_version; version <= test_max_version; version++)
        {
            FileNode capa_config = capacity_list[version - 1];
            for(int level = 0; level <= max_ec_level; level++)
            {
                const int cur_capacity = capa_config["ecc_level"][level];

                int true_capacity = establishCapacity(mode, version, cur_capacity);

                std::string input_info = symbol_set;
                std::mt19937 rand_gen {1};
                std::shuffle(input_info.begin(), input_info.end(), rand_gen);
                int count = 0;
                if((int)input_info.length() > true_capacity)
                {
                    input_info = input_info.substr(0, true_capacity);
                }
                else
                {
                    while ((int)input_info.length() != true_capacity)
                    {
                        input_info += input_info.substr(count%(int)input_info.length(), 1);
                        count++;
                    }
                }

                QRCodeEncoder::Params params;
                params.version = version;
                params.correction_level = static_cast<QRCodeEncoder::CorrectionLevel>(level);
                params.mode = mode;
                Ptr<QRCodeEncoder> encoder = QRCodeEncoder::create(params);
                Mat qrcode;
                encoder->encode(input_info, qrcode);
                EXPECT_TRUE(!qrcode.empty()) << "Can't generate this QR image (" << "mode: " << (int)mode <<
                                                " version: "<< version <<" error correction level: "<< (int)level <<")";

                std::vector<Point2f> corners(4);
                corners[0] = Point2f(border_width, border_width);
                corners[1] = Point2f(qrcode.cols * 1.0f - border_width, border_width);
                corners[2] = Point2f(qrcode.cols * 1.0f - border_width, qrcode.rows * 1.0f - border_width);
                corners[3] = Point2f(border_width, qrcode.rows * 1.0f - border_width);

                Mat resized_src;
                resize(qrcode, resized_src, fixed_size, 0, 0, INTER_AREA);
                float width_ratio =  resized_src.cols * 1.0f / qrcode.cols;
                float height_ratio = resized_src.rows * 1.0f / qrcode.rows;
                for(size_t k = 0; k < corners.size(); k++)
                {
                    corners[k].x = corners[k].x * width_ratio;
                    corners[k].y = corners[k].y * height_ratio;
                }

                Mat straight_barcode;
                std::string output_info = QRCodeDetector().decode(resized_src, corners, straight_barcode);
                EXPECT_FALSE(output_info.empty())
                    << "The generated QRcode cannot be decoded." << " Mode: " << (int)mode
                    << " version: " << version << " error correction level: " << (int)level;
                EXPECT_EQ(input_info, output_info) << "The generated QRcode is not same as test data." << " Mode: " << (int)mode <<
                                                        " version: " << version << " error correction level: " << (int)level;
            }
        }
    }

}

TEST(Objdetect_QRCode_Encode_Kanji, regression)
{
    QRCodeEncoder::Params params;
    params.mode = QRCodeEncoder::MODE_KANJI;

    Mat qrcode;

    const int testing_versions = 3;
    std::string input_infos[testing_versions] = {"\x82\xb1\x82\xf1\x82\xc9\x82\xbf\x82\xcd\x90\xa2\x8a\x45", // "Hello World" in Japanese
                                                 "\x82\xa8\x95\xa0\x82\xaa\x8b\xf3\x82\xa2\x82\xc4\x82\xa2\x82\xdc\x82\xb7", // "I am hungry" in Japanese
                                                 "\x82\xb1\x82\xf1\x82\xc9\x82\xbf\x82\xcd\x81\x41\x8e\x84\x82\xcd\x8f\xad\x82\xb5\x93\xfa\x96\x7b\x8c\xea\x82\xf0\x98\x62\x82\xb5\x82\xdc\x82\xb7" // "Hello, I speak a little Japanese" in Japanese
                                                };

    for (int i = 0; i < testing_versions; i++)
    {
        std::string input_info = input_infos[i];
        Ptr<QRCodeEncoder> encoder = QRCodeEncoder::create(params);
        encoder->encode(input_info, qrcode);

        std::vector<Point2f> corners(4);
        corners[0] = Point2f(border_width, border_width);
        corners[1] = Point2f(qrcode.cols * 1.0f - border_width, border_width);
        corners[2] = Point2f(qrcode.cols * 1.0f - border_width, qrcode.rows * 1.0f - border_width);
        corners[3] = Point2f(border_width, qrcode.rows * 1.0f - border_width);

        Mat resized_src;
        resize(qrcode, resized_src, fixed_size, 0, 0, INTER_AREA);
        float width_ratio =  resized_src.cols * 1.0f / qrcode.cols;
        float height_ratio = resized_src.rows * 1.0f / qrcode.rows;
        for(size_t j = 0; j < corners.size(); j++)
        {
            corners[j].x = corners[j].x * width_ratio;
            corners[j].y = corners[j].y * height_ratio;
        }

        Mat straight_barcode;
        std::string decoded_info = QRCodeDetector().decode(resized_src, corners, straight_barcode);
        EXPECT_FALSE(decoded_info.empty()) << "The generated QRcode cannot be decoded.";
        EXPECT_EQ(input_info, decoded_info);
    }
}

TEST(Objdetect_QRCode_Encode_Decode_Structured_Append, DISABLED_regression)
{
    // disabled since QR decoder probably doesn't support structured append mode qr codes
    const std::string root = "qrcode/decode_encode";
    const std::string dataset_config = findDataFile(root + "/" + "symbol_sets.json");
    const std::string version_config = findDataFile(root + "/" + "capacity.json");

    FileStorage file_config(dataset_config, FileStorage::READ);
    ASSERT_TRUE(file_config.isOpened()) << "Can't read validation data: " << dataset_config;

    FileNode mode_list = file_config["symbols_sets"];

    size_t mode_count = static_cast<size_t>(mode_list.size());
    ASSERT_GT(mode_count, 0u) << "Can't find validation data entries in 'test_images': " << dataset_config;

    int modes[] = {1, 2, 4};
    const int min_stuctures_num = 2;
    const int max_stuctures_num = 5;
    for (int i = 0; i < 3; i++)
    {
        int mode = modes[i];
        FileNode config = mode_list[i];

        std::string symbol_set = config["symbols_set"];

        std::string input_info = symbol_set;
        std::mt19937 rand_gen {1};
        std::shuffle(input_info.begin(), input_info.end(), rand_gen);
        for (int j = min_stuctures_num; j < max_stuctures_num; j++)
        {
            QRCodeEncoder::Params params;
            params.structure_number = j;
            Ptr<QRCodeEncoder> encoder = QRCodeEncoder::create(params);
            vector<Mat> qrcodes;
            encoder->encodeStructuredAppend(input_info, qrcodes);
            EXPECT_TRUE(!qrcodes.empty()) << "Can't generate this QR images";

            std::string output_info = "";
            for (size_t k = 0; k < qrcodes.size(); k++)
            {
                Mat qrcode = qrcodes[k];

                std::vector<Point2f> corners(4);
                corners[0] = Point2f(border_width, border_width);
                corners[1] = Point2f(qrcode.cols * 1.0f - border_width, border_width);
                corners[2] = Point2f(qrcode.cols * 1.0f - border_width, qrcode.rows * 1.0f - border_width);
                corners[3] = Point2f(border_width, qrcode.rows * 1.0f - border_width);

                Mat resized_src;
                resize(qrcode, resized_src, fixed_size, 0, 0, INTER_AREA);
                float width_ratio =  resized_src.cols * 1.0f / qrcode.cols;
                float height_ratio = resized_src.rows * 1.0f / qrcode.rows;
                for(size_t m = 0; m < corners.size(); m++)
                {
                    corners[m].x = corners[m].x * width_ratio;
                    corners[m].y = corners[m].y * height_ratio;
                }

                Mat straight_barcode;
                std::string decoded_info = QRCodeDetector().decode(resized_src, corners, straight_barcode);
                EXPECT_FALSE(decoded_info.empty())
                    << "The generated QRcode cannot be decoded." << " Mode: " << modes[i]
                    << " structures number: " << k << "/" << j;
                output_info += decoded_info;
            }
            EXPECT_EQ(input_info, output_info) << "The generated QRcode is not same as test data." << " Mode: " << mode <<
                                                  " structures number: " << j;
        }
    }
}

#endif // UPDATE_QRCODE_TEST_DATA

CV_ENUM(EncodeModes, QRCodeEncoder::EncodeMode::MODE_NUMERIC,
                     QRCodeEncoder::EncodeMode::MODE_ALPHANUMERIC,
                     QRCodeEncoder::EncodeMode::MODE_BYTE)

typedef ::testing::TestWithParam<EncodeModes> Objdetect_QRCode_Encode_Decode_Structured_Append_Parameterized;
TEST_P(Objdetect_QRCode_Encode_Decode_Structured_Append_Parameterized, regression_22205)
{
    const std::string input_data = "the quick brown fox jumps over the lazy dog";

    std::vector<cv::Mat> result_qrcodes;

    cv::QRCodeEncoder::Params params;
    int encode_mode = GetParam();
    params.mode = static_cast<cv::QRCodeEncoder::EncodeMode>(encode_mode);

    for(size_t struct_num = 2; struct_num < 5; ++struct_num)
    {
        params.structure_number = static_cast<int>(struct_num);
        cv::Ptr<cv::QRCodeEncoder> encoder = cv::QRCodeEncoder::create(params);
        encoder->encodeStructuredAppend(input_data, result_qrcodes);
        EXPECT_EQ(result_qrcodes.size(), struct_num) << "The number of QR Codes requested is not equal"<<
                                                    "to the one returned";
    }
}
INSTANTIATE_TEST_CASE_P(/**/, Objdetect_QRCode_Encode_Decode_Structured_Append_Parameterized, EncodeModes::all());

TEST(Objdetect_QRCode_Encode_Decode, regression_issue22029)
{
    const cv::String msg = "OpenCV";
    const int min_version = 1;
    const int max_version = 40;

    for ( int v = min_version ; v <= max_version ; v++ )
    {
        SCOPED_TRACE(cv::format("version=%d",v));

        Mat qrimg;
        QRCodeEncoder::Params params;
        params.version = v;
        Ptr<QRCodeEncoder> qrcode_enc = cv::QRCodeEncoder::create(params);
        qrcode_enc->encode(msg, qrimg);

        const int white_margin = 2;
        const int finder_width = 7;

        const int timing_pos = white_margin + 6;
        int i;

        // Horizontal Check
        // (1) White margin(Left)
        for(i = 0; i < white_margin ; i++ )
        {
            ASSERT_EQ((uint8_t)255, qrimg.at<uint8_t>(i, timing_pos)) << "i=" << i;
        }
        // (2) Finder pattern(Left)
        for(     ; i < white_margin + finder_width ; i++ )
        {
            ASSERT_EQ((uint8_t)0, qrimg.at<uint8_t>(i, timing_pos)) << "i=" << i;
        }
        // (3) Timing pattern
        for(     ; i < qrimg.rows - finder_width - white_margin; i++ )
        {
            ASSERT_EQ((uint8_t)(i % 2 == 0)?0:255, qrimg.at<uint8_t>(i, timing_pos)) << "i=" << i;
        }
        // (4) Finder pattern(Right)
        for(     ; i < qrimg.rows - white_margin; i++ )
        {
            ASSERT_EQ((uint8_t)0, qrimg.at<uint8_t>(i, timing_pos)) << "i=" << i;
        }
        // (5) White margin(Right)
        for(     ; i < qrimg.rows ; i++ )
        {
            ASSERT_EQ((uint8_t)255, qrimg.at<uint8_t>(i, timing_pos)) << "i=" << i;
        }

        // Vertical Check
        // (1) White margin(Top)
        for(i = 0; i < white_margin ; i++ )
        {
            ASSERT_EQ((uint8_t)255, qrimg.at<uint8_t>(timing_pos, i)) << "i=" << i;
        }
        // (2) Finder pattern(Top)
        for(     ; i < white_margin + finder_width ; i++ )
        {
            ASSERT_EQ((uint8_t)0, qrimg.at<uint8_t>(timing_pos, i)) << "i=" << i;
        }
        // (3) Timing pattern
        for(     ; i < qrimg.rows - finder_width - white_margin; i++ )
        {
            ASSERT_EQ((uint8_t)(i % 2 == 0)?0:255, qrimg.at<uint8_t>(timing_pos, i)) << "i=" << i;
        }
        // (4) Finder pattern(Bottom)
        for(     ; i < qrimg.rows - white_margin; i++ )
        {
            ASSERT_EQ((uint8_t)0, qrimg.at<uint8_t>(timing_pos, i)) << "i=" << i;
        }
        // (5) White margin(Bottom)
        for(     ; i < qrimg.rows ; i++ )
        {
            ASSERT_EQ((uint8_t)255, qrimg.at<uint8_t>(timing_pos, i)) << "i=" << i;
        }
    }
}

// This test reproduces issue https://github.com/opencv/opencv/issues/24366 only in a loop
TEST(Objdetect_QRCode_Encode_Decode, auto_version_pick)
{
    cv::QRCodeEncoder::Params params;
    params.correction_level = cv::QRCodeEncoder::CORRECT_LEVEL_L;
    params.mode = cv::QRCodeEncoder::EncodeMode::MODE_AUTO;

    cv::Ptr<cv::QRCodeEncoder> encoder = cv::QRCodeEncoder::create(params);

    for (int len = 1; len < 19; len++) {
        std::string input;
        input.resize(len);
        cv::randu(Mat(1, len, CV_8U, &input[0]), 'a', 'z' + 1);
        cv::Mat qrcode;
        encoder->encode(input, qrcode);
    }
}

<<<<<<< HEAD
=======
// Test two QR codes which error correction procedure requires more number of
// syndroms that described in the ISO/IEC 18004
typedef testing::TestWithParam<std::pair<std::string, std::string>> Objdetect_QRCode_decoding;
TEST_P(Objdetect_QRCode_decoding, error_correction)
{
    const std::string filename = get<0>(GetParam());
    const std::string expected = get<1>(GetParam());

    QRCodeDetector qrcode;
    cv::String decoded_msg;
    Mat src = cv::imread(findDataFile("qrcode/" + filename), IMREAD_GRAYSCALE);

    std::vector<Point2f> corners(4);
    corners[0] = Point2f(0, 0);
    corners[1] = Point2f(src.cols * 1.0f, 0);
    corners[2] = Point2f(src.cols * 1.0f, src.rows * 1.0f);
    corners[3] = Point2f(0, src.rows * 1.0f);

    Mat resized_src;
    resize(src, resized_src, fixed_size, 0, 0, INTER_AREA);
    float width_ratio =  resized_src.cols * 1.0f / src.cols;
    float height_ratio = resized_src.rows * 1.0f / src.rows;
    for(size_t m = 0; m < corners.size(); m++)
    {
        corners[m].x = corners[m].x * width_ratio;
        corners[m].y = corners[m].y * height_ratio;
    }

    Mat straight_barcode;
    EXPECT_NO_THROW(decoded_msg = qrcode.decode(resized_src, corners, straight_barcode));
    ASSERT_FALSE(straight_barcode.empty()) << "Can't decode qrimage " << filename;
    EXPECT_EQ(expected, decoded_msg);
}
INSTANTIATE_TEST_CASE_P(/**/, Objdetect_QRCode_decoding, testing::ValuesIn(std::vector<std::pair<std::string, std::string>>{
    {"err_correct_1M.png", "New"},
    {"err_correct_2L.png", "Version 2 QR Code Test Image"},
}));

>>>>>>> a8ec6586
}} // namespace<|MERGE_RESOLUTION|>--- conflicted
+++ resolved
@@ -554,8 +554,6 @@
     }
 }
 
-<<<<<<< HEAD
-=======
 // Test two QR codes which error correction procedure requires more number of
 // syndroms that described in the ISO/IEC 18004
 typedef testing::TestWithParam<std::pair<std::string, std::string>> Objdetect_QRCode_decoding;
@@ -594,5 +592,4 @@
     {"err_correct_2L.png", "Version 2 QR Code Test Image"},
 }));
 
->>>>>>> a8ec6586
 }} // namespace