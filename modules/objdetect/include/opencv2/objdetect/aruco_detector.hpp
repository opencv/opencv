--- conflicted
+++ resolved
@@ -100,11 +100,7 @@
     /// minimum distance of any corner to the image border for detected markers (in pixels) (default 3)
     CV_PROP_RW int minDistanceToBorder;
 
-<<<<<<< HEAD
-    /** @brief minimum mean distance between two marker corners to be considered similar, so that the smaller one is removed.
-=======
     /** @brief minimum average distance between the corners of the two markers to be grouped (default 0.125).
->>>>>>> fa3f1822
      *
      * The rate is relative to the smaller perimeter of the two markers.
      * Two markers are grouped if average distance between the corners of the two markers is less than
