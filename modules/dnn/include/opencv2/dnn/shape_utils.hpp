/*M///////////////////////////////////////////////////////////////////////////////////////
//
//  IMPORTANT: READ BEFORE DOWNLOADING, COPYING, INSTALLING OR USING.
//
//  By downloading, copying, installing or using the software you agree to this license.
//  If you do not agree to this license, do not download, install,
//  copy or use the software.
//
//
//                           License Agreement
//                For Open Source Computer Vision Library
//
// Copyright (C) 2013, OpenCV Foundation, all rights reserved.
// Third party copyrights are property of their respective owners.
//
// Redistribution and use in source and binary forms, with or without modification,
// are permitted provided that the following conditions are met:
//
//   * Redistribution's of source code must retain the above copyright notice,
//     this list of conditions and the following disclaimer.
//
//   * Redistribution's in binary form must reproduce the above copyright notice,
//     this list of conditions and the following disclaimer in the documentation
//     and/or other materials provided with the distribution.
//
//   * The name of the copyright holders may not be used to endorse or promote products
//     derived from this software without specific prior written permission.
//
// This software is provided by the copyright holders and contributors "as is" and
// any express or implied warranties, including, but not limited to, the implied
// warranties of merchantability and fitness for a particular purpose are disclaimed.
// In no event shall the Intel Corporation or contributors be liable for any direct,
// indirect, incidental, special, exemplary, or consequential damages
// (including, but not limited to, procurement of substitute goods or services;
// loss of use, data, or profits; or business interruption) however caused
// and on any theory of liability, whether in contract, strict liability,
// or tort (including negligence or otherwise) arising in any way out of
// the use of this software, even if advised of the possibility of such damage.
//
//M*/

#ifndef OPENCV_DNN_DNN_SHAPE_UTILS_HPP
#define OPENCV_DNN_DNN_SHAPE_UTILS_HPP

#include <opencv2/dnn/dnn.hpp>
#include <opencv2/core/types_c.h>  // CV_MAX_DIM
#include <iostream>
#include <ostream>
#include <sstream>

namespace cv {
namespace dnn {
CV__DNN_INLINE_NS_BEGIN

//Slicing

struct _Range : public cv::Range
{
    _Range(const Range &r) : cv::Range(r) {}
    _Range(int start_, int size_ = 1) : cv::Range(start_, start_ + size_) {}
};

static inline Mat slice(const Mat &m, const _Range &r0)
{
    Range ranges[CV_MAX_DIM];
    for (int i = 1; i < m.dims; i++)
        ranges[i] = Range::all();
    ranges[0] = r0;
    return m(&ranges[0]);
}

static inline Mat slice(const Mat &m, const _Range &r0, const _Range &r1)
{
    CV_Assert(m.dims >= 2);
    Range ranges[CV_MAX_DIM];
    for (int i = 2; i < m.dims; i++)
        ranges[i] = Range::all();
    ranges[0] = r0;
    ranges[1] = r1;
    return m(&ranges[0]);
}

static inline Mat slice(const Mat &m, const _Range &r0, const _Range &r1, const _Range &r2)
{
    CV_Assert(m.dims >= 3);
    Range ranges[CV_MAX_DIM];
    for (int i = 3; i < m.dims; i++)
        ranges[i] = Range::all();
    ranges[0] = r0;
    ranges[1] = r1;
    ranges[2] = r2;
    return m(&ranges[0]);
}

static inline Mat slice(const Mat &m, const _Range &r0, const _Range &r1, const _Range &r2, const _Range &r3)
{
    CV_Assert(m.dims >= 4);
    Range ranges[CV_MAX_DIM];
    for (int i = 4; i < m.dims; i++)
        ranges[i] = Range::all();
    ranges[0] = r0;
    ranges[1] = r1;
    ranges[2] = r2;
    ranges[3] = r3;
    return m(&ranges[0]);
}

static inline Mat getPlane(const Mat &m, int n, int cn)
{
    CV_Assert(m.dims > 2);
    int sz[CV_MAX_DIM];
    for(int i = 2; i < m.dims; i++)
    {
        sz[i-2] = m.size.p[i];
    }
    return Mat(m.dims - 2, sz, m.type(), (void*)m.ptr<float>(n, cn));
}

static inline MatShape shape(const int* dims, const int n)
{
    MatShape shape;
    shape.assign(dims, dims + n);
    return shape;
}

static inline MatShape shape(const Mat& mat)
{
    return shape(mat.size.p, mat.dims);
}

static inline MatShape shape(const MatSize& sz)
{
    return shape(sz.p, sz.dims());
}

static inline MatShape shape(const UMat& mat)
{
    return shape(mat.size.p, mat.dims);
}

#if 0  // issues with MatExpr wrapped into InputArray
static inline
MatShape shape(InputArray input)
{
    int sz[CV_MAX_DIM];
    int ndims = input.sizend(sz);
    return shape(sz, ndims);
}
#endif

namespace {inline bool is_neg(int i) { return i < 0; }}

static inline MatShape shape(int a0, int a1=-1, int a2=-1, int a3=-1)
{
    int dims[] = {a0, a1, a2, a3};
    MatShape s = shape(dims, 4);
    s.erase(std::remove_if(s.begin(), s.end(), is_neg), s.end());
    return s;
}

static inline int total(const MatShape& shape, int start = -1, int end = -1)
{
    if (start == -1) start = 0;
    if (end == -1) end = (int)shape.size();

    if (shape.empty())
        return 0;

    int elems = 1;
    CV_Assert(start <= (int)shape.size() && end <= (int)shape.size() &&
              start <= end);
    for(int i = start; i < end; i++)
    {
        elems *= shape[i];
    }
    return elems;
}

static inline MatShape concat(const MatShape& a, const MatShape& b)
{
    MatShape c = a;
    c.insert(c.end(), b.begin(), b.end());

    return c;
}

static inline std::string toString(const MatShape& shape, const String& name = "")
{
    std::ostringstream ss;
    if (!name.empty())
        ss << name << ' ';
    ss << '[';
    for(size_t i = 0, n = shape.size(); i < n; ++i)
        ss << ' ' << shape[i];
    ss << " ]";
    return ss.str();
}
static inline void print(const MatShape& shape, const String& name = "")
{
    std::cout << toString(shape, name) << std::endl;
}
static inline std::ostream& operator<<(std::ostream &out, const MatShape& shape)
{
    out << toString(shape);
    return out;
}

/// @brief Converts axis from `[-dims; dims)` (similar to Python's slice notation) to `[0; dims)` range.
static inline
int normalize_axis(int axis, int dims)
{
    CV_Check(axis, axis >= -dims && axis < dims, "");
    axis = (axis < 0) ? (dims + axis) : axis;
    CV_DbgCheck(axis, axis >= 0 && axis < dims, "");
    return axis;
}

static inline
int normalize_axis(int axis, const MatShape& shape)
{
    return normalize_axis(axis, (int)shape.size());
}

static inline
Range normalize_axis_range(const Range& r, int axisSize)
{
    if (r == Range::all())
        return Range(0, axisSize);
    CV_CheckGE(r.start, 0, "");
    Range clamped(r.start,
                  r.end > 0 ? std::min(r.end, axisSize) : axisSize + r.end + 1);
    CV_DbgCheckGE(clamped.start, 0, "");
    CV_CheckLT(clamped.start, clamped.end, "");
    CV_CheckLE(clamped.end, axisSize, "");
    return clamped;
}

<<<<<<< HEAD
static inline
bool isAllOnes(const MatShape &inputShape, int startPos, int endPos)
{
    CV_Assert(!inputShape.empty());

    CV_CheckGE((int) inputShape.size(), startPos, "");
    CV_CheckGE(startPos, 0, "");
    CV_CheckLE(startPos, endPos, "");
    CV_CheckLE((size_t)endPos, inputShape.size(), "");

    for (size_t i = startPos; i < endPos; i++)
    {
        if (inputShape[i] != 1)
            return false;
    }
    return true;
}
CV__DNN_EXPERIMENTAL_NS_END
=======
CV__DNN_INLINE_NS_END
>>>>>>> 3764e93b
}
}
#endif<|MERGE_RESOLUTION|>--- conflicted
+++ resolved
@@ -235,28 +235,7 @@
     return clamped;
 }
 
-<<<<<<< HEAD
-static inline
-bool isAllOnes(const MatShape &inputShape, int startPos, int endPos)
-{
-    CV_Assert(!inputShape.empty());
-
-    CV_CheckGE((int) inputShape.size(), startPos, "");
-    CV_CheckGE(startPos, 0, "");
-    CV_CheckLE(startPos, endPos, "");
-    CV_CheckLE((size_t)endPos, inputShape.size(), "");
-
-    for (size_t i = startPos; i < endPos; i++)
-    {
-        if (inputShape[i] != 1)
-            return false;
-    }
-    return true;
-}
-CV__DNN_EXPERIMENTAL_NS_END
-=======
 CV__DNN_INLINE_NS_END
->>>>>>> 3764e93b
 }
 }
 #endif