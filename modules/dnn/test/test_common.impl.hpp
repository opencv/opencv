--- conflicted
+++ resolved
@@ -479,24 +479,20 @@
         CV_TEST_TAG_DNN_SKIP_IE_OPENCL, CV_TEST_TAG_DNN_SKIP_IE_OPENCL_FP16
     );
 #endif
-<<<<<<< HEAD
 #ifdef HAVE_VULKAN
     registerGlobalSkipTag(
         CV_TEST_TAG_DNN_SKIP_VULKAN
     );
 #endif
-
 #ifdef HAVE_CUDA
     registerGlobalSkipTag(
         CV_TEST_TAG_DNN_SKIP_CUDA, CV_TEST_TAG_DNN_SKIP_CUDA_FP32, CV_TEST_TAG_DNN_SKIP_CUDA_FP16
     );
 #endif
-=======
     registerGlobalSkipTag(
         CV_TEST_TAG_DNN_SKIP_ONNX_CONFORMANCE,
         CV_TEST_TAG_DNN_SKIP_PARSER
     );
->>>>>>> 6a889ed3
 }
 
 } // namespace