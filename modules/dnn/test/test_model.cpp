// This file is part of OpenCV project.
// It is subject to the license terms in the LICENSE file found in the top-level directory
// of this distribution and at http://opencv.org/license.html.

#include "test_precomp.hpp"
#include <opencv2/dnn/shape_utils.hpp>
#include "npy_blob.hpp"
namespace opencv_test { namespace {

template<typename TString>
static std::string _tf(TString filename, bool required = true)
{
    String rootFolder = "dnn/";
    return findDataFile(rootFolder + filename, required);
}


class Test_Model : public DNNTestLayer
{
public:
    void testDetectModel(const std::string& weights, const std::string& cfg,
                         const std::string& imgPath, const std::vector<int>& refClassIds,
                         const std::vector<float>& refConfidences,
                         const std::vector<Rect2d>& refBoxes,
                         double scoreDiff, double iouDiff,
                         double confThreshold = 0.24, double nmsThreshold = 0.0,
                         const Size& size = {-1, -1}, Scalar mean = Scalar(),
                         double scale = 1.0, bool swapRB = false, bool crop = false)
    {
        checkBackend();

        Mat frame = imread(imgPath);
        DetectionModel model(weights, cfg);

        model.setInputSize(size).setInputMean(mean).setInputScale(scale)
             .setInputSwapRB(swapRB).setInputCrop(crop);

        model.setPreferableBackend(backend);
        model.setPreferableTarget(target);

        std::vector<int> classIds;
        std::vector<float> confidences;
        std::vector<Rect> boxes;

        model.detect(frame, classIds, confidences, boxes, confThreshold, nmsThreshold);

        std::vector<Rect2d> boxesDouble(boxes.size());
        for (int i = 0; i < boxes.size(); i++) {
            boxesDouble[i] = boxes[i];
        }
        normAssertDetections(refClassIds, refConfidences, refBoxes, classIds,
                             confidences, boxesDouble, "",
                             confThreshold, scoreDiff, iouDiff);
    }

    void testClassifyModel(const std::string& weights, const std::string& cfg,
                           const std::string& imgPath, std::pair<int, float> ref, float norm,
                           const Size& size = {-1, -1}, Scalar mean = Scalar(),
                           double scale = 1.0, bool swapRB = false, bool crop = false)
    {
        checkBackend();

        Mat frame = imread(imgPath);
        ClassificationModel model(weights, cfg);
        model.setInputSize(size).setInputMean(mean).setInputScale(scale)
             .setInputSwapRB(swapRB).setInputCrop(crop);

        std::pair<int, float> prediction = model.classify(frame);
        EXPECT_EQ(prediction.first, ref.first);
        ASSERT_NEAR(prediction.second, ref.second, norm);
    }

<<<<<<< HEAD
    void testGenerativeModel(Net& network, const Mat& frame,
                             const Mat& exp, float norm,
                             const Size& size = {-1, -1}, Scalar mean = Scalar(),
                             double scale = 1.0, bool swapRB = false, bool crop = false)
    {
        checkBackend();

        Mat out;

        GenerationModel model(network);
        model.setInputSize(size).setInputMean(mean).setInputScale(scale)
             .setInputSwapRB(swapRB).setInputCrop(crop);

        model.generate(frame, out);

        out.convertTo(out, exp.type());
        normAssert(exp, out, "", norm, norm);
=======
    void testSegmentationModel(const std::string& weights_file, const std::string& config_file,
                               const std::string& inImgPath, const std::string& outImgPath,
                               float norm, const Size& size = {-1, -1}, Scalar mean = Scalar(),
                               double scale = 1.0, bool swapRB = false, bool crop = false)
    {
        checkBackend();

        Mat frame = imread(inImgPath);
        Mat mask;
        Mat exp = imread(outImgPath, 0);

        SegmentationModel model(weights_file, config_file);
        model.setInputSize(size).setInputMean(mean).setInputScale(scale)
             .setInputSwapRB(swapRB).setInputCrop(crop);

        model.segment(frame, mask);
        normAssert(mask, exp, "", norm, norm);
>>>>>>> a4d16acd
    }
};

TEST_P(Test_Model, Classify)
{
    std::pair<int, float> ref(652, 0.641789);

    std::string img_path = _tf("grace_hopper_227.png");
    std::string config_file = _tf("bvlc_alexnet.prototxt");
    std::string weights_file = _tf("bvlc_alexnet.caffemodel", false);

    Size size{227, 227};
    float norm = 1e-4;

    testClassifyModel(weights_file, config_file, img_path, ref, norm, size);
}


TEST_P(Test_Model, DetectRegion)
{
    applyTestTag(CV_TEST_TAG_LONG, CV_TEST_TAG_MEMORY_1GB);

#if defined(INF_ENGINE_RELEASE) && INF_ENGINE_VER_MAJOR_GE(2019010000)
    if (backend == DNN_BACKEND_INFERENCE_ENGINE && target == DNN_TARGET_OPENCL_FP16)
        applyTestTag(CV_TEST_TAG_DNN_SKIP_IE_OPENCL_FP16);
#endif

#if defined(INF_ENGINE_RELEASE)
    if (target == DNN_TARGET_MYRIAD
        && getInferenceEngineVPUType() == CV_DNN_INFERENCE_ENGINE_VPU_TYPE_MYRIAD_X)
        applyTestTag(CV_TEST_TAG_DNN_SKIP_IE_MYRIAD_X);
#endif

    std::vector<int> refClassIds = {6, 1, 11};
    std::vector<float> refConfidences = {0.750469f, 0.780879f, 0.901615f};
    std::vector<Rect2d> refBoxes = {Rect2d(240, 53, 135, 72),
                                    Rect2d(112, 109, 192, 200),
                                    Rect2d(58, 141, 117, 249)};

    std::string img_path = _tf("dog416.png");
    std::string weights_file = _tf("yolo-voc.weights", false);
    std::string config_file = _tf("yolo-voc.cfg");

    double scale = 1.0 / 255.0;
    Size size{416, 416};
    bool swapRB = true;

    double confThreshold = 0.24;
    double scoreDiff = (target == DNN_TARGET_OPENCL_FP16 || target == DNN_TARGET_MYRIAD) ? 1e-2 : 8e-5;
    double iouDiff = (target == DNN_TARGET_MYRIAD || target == DNN_TARGET_OPENCL_FP16) ? 1.6e-2 : 1e-5;
    double nmsThreshold = (target == DNN_TARGET_MYRIAD) ? 0.397 : 0.4;

    testDetectModel(weights_file, config_file, img_path, refClassIds, refConfidences,
                    refBoxes, scoreDiff, iouDiff, confThreshold, nmsThreshold, size,
                    Scalar(), scale, swapRB);
}

TEST_P(Test_Model, DetectionOutput)
{
#if defined(INF_ENGINE_RELEASE)
    if (backend == DNN_BACKEND_INFERENCE_ENGINE && target == DNN_TARGET_OPENCL_FP16)
        applyTestTag(CV_TEST_TAG_DNN_SKIP_IE_OPENCL_FP16);

    if (target == DNN_TARGET_MYRIAD)
        applyTestTag(CV_TEST_TAG_DNN_SKIP_IE_MYRIAD);
#endif

    std::vector<int> refClassIds = {7, 12};
    std::vector<float> refConfidences = {0.991359f, 0.94786f};
    std::vector<Rect2d> refBoxes = {Rect2d(491, 81, 212, 98),
                                    Rect2d(132, 223, 207, 344)};

    std::string img_path = _tf("dog416.png");
    std::string weights_file = _tf("resnet50_rfcn_final.caffemodel", false);
    std::string config_file = _tf("rfcn_pascal_voc_resnet50.prototxt");

    Scalar mean = Scalar(102.9801, 115.9465, 122.7717);
    Size size{800, 600};

    double scoreDiff = (backend == DNN_BACKEND_OPENCV && target == DNN_TARGET_OPENCL_FP16) ?
                        4e-3 : default_l1;
    double iouDiff = (target == DNN_TARGET_OPENCL_FP16) ? 1.8e-1 : 1e-5;
    float confThreshold = 0.8;
    double nmsThreshold = 0.0;

    testDetectModel(weights_file, config_file, img_path, refClassIds, refConfidences, refBoxes,
                    scoreDiff, iouDiff, confThreshold, nmsThreshold, size, mean);
}


TEST_P(Test_Model, DetectionMobilenetSSD)
{
    Mat ref = blobFromNPY(_tf("mobilenet_ssd_caffe_out.npy"));
    ref = ref.reshape(1, ref.size[2]);

    std::string img_path = _tf("street.png");
    Mat frame = imread(img_path);
    int frameWidth  = frame.cols;
    int frameHeight = frame.rows;

    std::vector<int> refClassIds;
    std::vector<float> refConfidences;
    std::vector<Rect2d> refBoxes;
    for (int i = 0; i < ref.rows; i++)
    {
        refClassIds.emplace_back(ref.at<float>(i, 1));
        refConfidences.emplace_back(ref.at<float>(i, 2));
        int left   = ref.at<float>(i, 3) * frameWidth;
        int top    = ref.at<float>(i, 4) * frameHeight;
        int right  = ref.at<float>(i, 5) * frameWidth;
        int bottom = ref.at<float>(i, 6) * frameHeight;
        int width  = right  - left + 1;
        int height = bottom - top + 1;
        refBoxes.emplace_back(left, top, width, height);
    }

    std::string weights_file = _tf("MobileNetSSD_deploy.caffemodel", false);
    std::string config_file = _tf("MobileNetSSD_deploy.prototxt");

    Scalar mean = Scalar(127.5, 127.5, 127.5);
    double scale = 1.0 / 127.5;
    Size size{300, 300};

    double scoreDiff = (target == DNN_TARGET_OPENCL_FP16 || target == DNN_TARGET_MYRIAD) ? 1.7e-2 : 1e-5;
    double iouDiff = (target == DNN_TARGET_OPENCL_FP16 || (target == DNN_TARGET_MYRIAD &&
                      getInferenceEngineVPUType() == CV_DNN_INFERENCE_ENGINE_VPU_TYPE_MYRIAD_X)) ? 6.91e-2 : 1e-5;

    float confThreshold = FLT_MIN;
    double nmsThreshold = 0.0;

    testDetectModel(weights_file, config_file, img_path, refClassIds, refConfidences, refBoxes,
                    scoreDiff, iouDiff, confThreshold, nmsThreshold, size, mean, scale);
}

<<<<<<< HEAD
TEST_P(Test_Model, Generative_Style)
{
    Mat inp = imread(_tf("dog416.png"));
    Net network = readNetFromONNX(_tf("fast_style.onnx"));
    Mat exp = imread(_tf("generative_exp.png"));

    Size size{512, 512};
    float norm = 1e-4;
    double scale = 1.0;
    Scalar mean = Scalar();
    bool swapRB = true;

    testGenerativeModel(network, inp, exp, norm, size, mean, scale, swapRB);
}

TEST_P(Test_Model, Generative_GAN)
{
    Mat inp = blobFromNPY(_tf("noisy.npy"));
    Net network = readNetFromONNX(_tf("DnCnn.onnx"));
    Mat exp = blobFromNPY(_tf("denoise.npy"));

    Size size{256, 256};
    float norm = 1e-4;
=======
TEST_P(Test_Model, Detection_normalized)
{
    std::string img_path = _tf("grace_hopper_227.png");
    std::vector<int> refClassIds = {15};
    std::vector<float> refConfidences = {0.999222f};
    std::vector<Rect2d> refBoxes = {Rect2d(0, 4, 227, 222)};

    std::string weights_file = _tf("MobileNetSSD_deploy.caffemodel", false);
    std::string config_file = _tf("MobileNetSSD_deploy.prototxt");

    Scalar mean = Scalar(127.5, 127.5, 127.5);
    double scale = 1.0 / 127.5;
    Size size{300, 300};

    double scoreDiff = (target == DNN_TARGET_OPENCL_FP16 || target == DNN_TARGET_MYRIAD) ? 5e-3 : 1e-5;
    double iouDiff = (target == DNN_TARGET_OPENCL_FP16 || target == DNN_TARGET_MYRIAD) ? 0.09 : 1e-5;
    float confThreshold = FLT_MIN;
    double nmsThreshold = 0.0;
    testDetectModel(weights_file, config_file, img_path, refClassIds, refConfidences, refBoxes,
                    scoreDiff, iouDiff, confThreshold, nmsThreshold, size, mean, scale);
}

TEST_P(Test_Model, Segmentation)
{
    std::string inp = _tf("dog416.png");
    std::string weights_file = _tf("fcn8s-heavy-pascal.prototxt");
    std::string config_file = _tf("fcn8s-heavy-pascal.caffemodel", false);
    std::string exp = _tf("segmentation_exp.png");

    Size size{128, 128};
    float norm = 0;
>>>>>>> a4d16acd
    double scale = 1.0;
    Scalar mean = Scalar();
    bool swapRB = false;

<<<<<<< HEAD
    testGenerativeModel(network, inp, exp, norm, size, mean, scale, swapRB);
=======
    testSegmentationModel(weights_file, config_file, inp, exp, norm, size, mean, scale, swapRB);
>>>>>>> a4d16acd
}

INSTANTIATE_TEST_CASE_P(/**/, Test_Model, dnnBackendsAndTargets());

}} // namespace<|MERGE_RESOLUTION|>--- conflicted
+++ resolved
@@ -70,7 +70,6 @@
         ASSERT_NEAR(prediction.second, ref.second, norm);
     }
 
-<<<<<<< HEAD
     void testGenerativeModel(Net& network, const Mat& frame,
                              const Mat& exp, float norm,
                              const Size& size = {-1, -1}, Scalar mean = Scalar(),
@@ -88,7 +87,8 @@
 
         out.convertTo(out, exp.type());
         normAssert(exp, out, "", norm, norm);
-=======
+    }
+
     void testSegmentationModel(const std::string& weights_file, const std::string& config_file,
                                const std::string& inImgPath, const std::string& outImgPath,
                                float norm, const Size& size = {-1, -1}, Scalar mean = Scalar(),
@@ -106,7 +106,6 @@
 
         model.segment(frame, mask);
         normAssert(mask, exp, "", norm, norm);
->>>>>>> a4d16acd
     }
 };
 
@@ -241,7 +240,6 @@
                     scoreDiff, iouDiff, confThreshold, nmsThreshold, size, mean, scale);
 }
 
-<<<<<<< HEAD
 TEST_P(Test_Model, Generative_Style)
 {
     Mat inp = imread(_tf("dog416.png"));
@@ -265,7 +263,13 @@
 
     Size size{256, 256};
     float norm = 1e-4;
-=======
+    double scale = 1.0;
+    Scalar mean = Scalar();
+    bool swapRB = false;
+
+    testGenerativeModel(network, inp, exp, norm, size, mean, scale, swapRB);
+}
+
 TEST_P(Test_Model, Detection_normalized)
 {
     std::string img_path = _tf("grace_hopper_227.png");
@@ -297,16 +301,11 @@
 
     Size size{128, 128};
     float norm = 0;
->>>>>>> a4d16acd
     double scale = 1.0;
     Scalar mean = Scalar();
     bool swapRB = false;
 
-<<<<<<< HEAD
-    testGenerativeModel(network, inp, exp, norm, size, mean, scale, swapRB);
-=======
     testSegmentationModel(weights_file, config_file, inp, exp, norm, size, mean, scale, swapRB);
->>>>>>> a4d16acd
 }
 
 INSTANTIATE_TEST_CASE_P(/**/, Test_Model, dnnBackendsAndTargets());
