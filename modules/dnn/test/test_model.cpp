--- conflicted
+++ resolved
@@ -240,7 +240,6 @@
                     scoreDiff, iouDiff, confThreshold, nmsThreshold, size, mean, scale);
 }
 
-<<<<<<< HEAD
 TEST_P(Test_Model, Keypoints_pose)
 {
     Mat inp = imread(_tf("pose.png"));
@@ -270,7 +269,9 @@
     bool swapRB = false;
 
     testKeypointsModel(weights, "", inp, exp, norm, size, mean, scale, swapRB);
-=======
+
+}
+
 TEST_P(Test_Model, Detection_normalized)
 {
     std::string img_path = _tf("grace_hopper_227.png");
@@ -291,7 +292,6 @@
     double nmsThreshold = 0.0;
     testDetectModel(weights_file, config_file, img_path, refClassIds, refConfidences, refBoxes,
                     scoreDiff, iouDiff, confThreshold, nmsThreshold, size, mean, scale);
->>>>>>> a7acb880
 }
 
 TEST_P(Test_Model, Segmentation)
