--- conflicted
+++ resolved
@@ -132,13 +132,8 @@
 
 TEST(blobFromImageWithParams_4ch, NHWC_scalar_scale)
 {
-<<<<<<< HEAD
-    Mat img(10, 10, CV_8UC4, cv::Scalar(0,1,2,3));
-    std::vector<double> factorVec = {0.1, 0.2, 0.3, 0.4};
-=======
     Mat img(10, 10, CV_8UC4, cv::Scalar(0, 1, 2, 3));
     std::vector<double> factorVec = { 0.1, 0.2, 0.3, 0.4 };
->>>>>>> a8ec6586
 
     Scalar scalefactor(factorVec[0], factorVec[1], factorVec[2], factorVec[3]);
 
@@ -148,11 +143,7 @@
     Mat blob = dnn::blobFromImageWithParams(img, param); // [1, 10, 10, 4]
 
     float* blobPtr = blob.ptr<float>(0);
-<<<<<<< HEAD
-    std::vector<float> targetVec = {(float )factorVec[0] * 0, (float )factorVec[1] * 1, (float )factorVec[2] * 2, (float )factorVec[3] * 3}; // Target Value.
-=======
     std::vector<float> targetVec = { (float)factorVec[0] * 0, (float)factorVec[1] * 1, (float)factorVec[2] * 2, (float)factorVec[3] * 3 }; // Target Value.
->>>>>>> a8ec6586
     for (int hi = 0; hi < 10; hi++)
     {
         for (int wi = 0; wi < 10; wi++)
@@ -168,11 +159,6 @@
     }
 }
 
-<<<<<<< HEAD
-TEST(blobFromImageWithParams_4ch, letter_box)
-{
-    Mat img(40, 20, CV_8UC4, cv::Scalar(0,1,2,3));
-=======
 TEST(blobFromImageWithParams_CustomPadding, letter_box)
 {
     Mat img(40, 20, CV_8UC4, Scalar(0, 1, 2, 3));
@@ -209,23 +195,15 @@
 TEST(blobFromImageWithParams_4ch, letter_box)
 {
     Mat img(40, 20, CV_8UC4, cv::Scalar(0, 1, 2, 3));
->>>>>>> a8ec6586
 
     // Construct target mat.
     Mat targetCh[4];
     // The letterbox will add zero at the left and right of output blob.
     // After the letterbox, every row data would have same value showing as valVec.
-<<<<<<< HEAD
-    std::vector<uint8_t> valVec = {0,0,0,0,0, 1,1,1,1,1,1,1,1,1,1, 0,0,0,0,0};
-    Mat rowM(1, 20, CV_8UC1, valVec.data());
-
-    for(int i = 0; i < 4; i++)
-=======
     std::vector<uint8_t> valVec = { 0,0,0,0,0, 1,1,1,1,1,1,1,1,1,1, 0,0,0,0,0 };
     Mat rowM(1, 20, CV_8UC1, valVec.data());
 
     for (int i = 0; i < 4; i++)
->>>>>>> a8ec6586
     {
         targetCh[i] = rowM * i;
     }
@@ -251,11 +229,7 @@
     param.scalefactor = scalefactor;
     param.datalayout = DNN_LAYOUT_NHWC;
 
-<<<<<<< HEAD
-    Mat blobs = blobFromImagesWithParams(std::vector<Mat> { img, 2*img }, param);
-=======
     Mat blobs = blobFromImagesWithParams(std::vector<Mat> { img, 2 * img }, param);
->>>>>>> a8ec6586
     vector<Range> ranges;
     ranges.push_back(Range(0, 1));
     ranges.push_back(Range(0, blobs.size[1]));
@@ -265,11 +239,7 @@
     ranges[0] = Range(1, 2);
     Mat blob1 = blobs(ranges);
 
-<<<<<<< HEAD
-    EXPECT_EQ(0, cvtest::norm(2*blob0, blob1, NORM_INF));
-=======
     EXPECT_EQ(0, cvtest::norm(2 * blob0, blob1, NORM_INF));
->>>>>>> a8ec6586
 }
 
 TEST(readNet, Regression)
