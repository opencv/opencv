// This file is part of OpenCV project.
// It is subject to the license terms in the LICENSE file found in the top-level directory
// of this distribution and at http://opencv.org/license.html.

// Copyright (C) 2018-2019, Intel Corporation, all rights reserved.
// Third party copyrights are property of their respective owners.


#include "test_precomp.hpp"
#include "npy_blob.hpp"
#include <opencv2/dnn/shape_utils.hpp>
namespace opencv_test { namespace {

template<typename TString>
static std::string _tf(TString filename, bool required = true)
{
    return findDataFile(std::string("dnn/onnx/") + filename, required);
}

class Test_ONNX_layers : public DNNTestLayer
{
public:
    bool required;

    Test_ONNX_layers() : required(true) { }

    enum Extension
    {
        npy,
        pb
    };

    void testONNXModels(const String& basename, const Extension ext = npy,
                        const double l1 = 0, const float lInf = 0, const bool useSoftmax = false,
                        bool checkNoFallbacks = true, int numInps = 1)
    {
        String onnxmodel = _tf("models/" + basename + ".onnx", required);
        std::vector<Mat> inps(numInps);
        Mat ref;
        if (ext == npy) {
            for (int i = 0; i < numInps; ++i)
                inps[i] = blobFromNPY(_tf("data/input_" + basename + (numInps > 1 ? format("_%d", i) : "") + ".npy"));
            ref = blobFromNPY(_tf("data/output_" + basename + ".npy"));
        }
        else if (ext == pb) {
            for (int i = 0; i < numInps; ++i)
                inps[i] = readTensorFromONNX(_tf("data/input_" + basename + (numInps > 1 ? format("_%d", i) : "") + ".pb"));
            ref = readTensorFromONNX(_tf("data/output_" + basename + ".pb"));
        }
        else
            CV_Error(Error::StsUnsupportedFormat, "Unsupported extension");

        checkBackend(&inps[0], &ref);
        Net net = readNetFromONNX(onnxmodel);
        ASSERT_FALSE(net.empty());

        net.setPreferableBackend(backend);
        net.setPreferableTarget(target);

        std::vector<String> inputNames;
        for (int i = 0; i < numInps; ++i)
            inputNames.push_back(format("%d", i));
        net.setInputsNames(inputNames);

        for (int i = 0; i < numInps; ++i)
            net.setInput(inps[i], inputNames[i]);
        Mat out = net.forward("");

        if (useSoftmax)
        {
            LayerParams lp;
            Net netSoftmax;
            netSoftmax.addLayerToPrev("softmaxLayer", "Softmax", lp);
            netSoftmax.setPreferableBackend(DNN_BACKEND_OPENCV);

            netSoftmax.setInput(out);
            out = netSoftmax.forward();

            netSoftmax.setInput(ref);
            ref = netSoftmax.forward();
        }
        normAssert(ref, out, "", l1 ? l1 : default_l1, lInf ? lInf : default_lInf);
        if (checkNoFallbacks)
            expectNoFallbacksFromIE(net);
    }
};

TEST_P(Test_ONNX_layers, InstanceNorm)
{
    if(backend == DNN_BACKEND_CUDA)
        applyTestTag(CV_TEST_TAG_DNN_SKIP_CUDA); /* MVN is not supported */

    if (target == DNN_TARGET_MYRIAD)
        testONNXModels("instancenorm", npy, 0, 0, false, false);
    else
        testONNXModels("instancenorm", npy);
}

TEST_P(Test_ONNX_layers, MaxPooling)
{
#if defined(INF_ENGINE_RELEASE) && INF_ENGINE_VER_MAJOR_GE(2020020000)
    if (backend == DNN_BACKEND_INFERENCE_ENGINE_NGRAPH && target == DNN_TARGET_MYRIAD)
        applyTestTag(CV_TEST_TAG_DNN_SKIP_IE_MYRIAD, CV_TEST_TAG_DNN_SKIP_IE_NGRAPH, CV_TEST_TAG_DNN_SKIP_IE_VERSION);
#endif
    testONNXModels("maxpooling", npy, 0, 0, false, false);
}
TEST_P(Test_ONNX_layers, MaxPooling_2)
{
#if defined(INF_ENGINE_RELEASE) && INF_ENGINE_VER_MAJOR_EQ(2022010000)
    // IE exception: Cannot get memory!
    if (backend == DNN_BACKEND_INFERENCE_ENGINE_NGRAPH && target == DNN_TARGET_CPU)
        applyTestTag(CV_TEST_TAG_DNN_SKIP_IE_CPU, CV_TEST_TAG_DNN_SKIP_IE_NGRAPH, CV_TEST_TAG_DNN_SKIP_IE_VERSION);
#endif

    testONNXModels("two_maxpooling", npy, 0, 0, false, false);
}

TEST_P(Test_ONNX_layers, Convolution)
{
    testONNXModels("convolution");
    testONNXModels("conv_asymmetric_pads");
}

TEST_P(Test_ONNX_layers, Convolution_variable_weight)
{
    if ((backend == DNN_BACKEND_INFERENCE_ENGINE_NGRAPH ||
         backend == DNN_BACKEND_INFERENCE_ENGINE_NN_BUILDER_2019) && target == DNN_TARGET_MYRIAD)
        applyTestTag(CV_TEST_TAG_DNN_SKIP_IE_MYRIAD, CV_TEST_TAG_DNN_SKIP_IE_NN_BUILDER, CV_TEST_TAG_DNN_SKIP_IE_NGRAPH);

    if (backend == DNN_BACKEND_CUDA)
        applyTestTag(CV_TEST_TAG_DNN_SKIP_CUDA); // not supported
    if (backend == DNN_BACKEND_VKCOM)
        applyTestTag(CV_TEST_TAG_DNN_SKIP_VULKAN); // not supported
    String basename = "conv_variable_w";
    Net net = readNetFromONNX(_tf("models/" + basename + ".onnx"));
    ASSERT_FALSE(net.empty());

    net.setPreferableBackend(backend);
    net.setPreferableTarget(target);

    for (int i = 0; i < 2; i++)
    {
        Mat input = blobFromNPY(_tf("data/input_" + basename + format("_%d", i) + "_0.npy"));
        Mat weights = blobFromNPY(_tf("data/input_" + basename + format("_%d", i) + "_1.npy"));
        Mat ref = blobFromNPY(_tf("data/output_" + basename + format("_%d", i) + ".npy"));

        net.setInput(input, "0");
        net.setInput(weights, "1");

        Mat out = net.forward();
        normAssert(ref, out, "", default_l1, default_lInf);
    }
}

TEST_P(Test_ONNX_layers, Convolution_variable_weight_bias)
{
#if defined(INF_ENGINE_RELEASE) && INF_ENGINE_VER_MAJOR_EQ(2022010000)
    // openvino/src/plugins/intel_myriad/common/src/ngraph/transformations/extract_dynamic_batch/slice_convolution.cpp:14 Expecting operation v1::GroupConvolution GroupConvolution_6904725 (Reshape_17[0]:f32{1,4,5,5}, Reshape_6904719[0]:f32{4,1,1,2,2}) -> (f32{1,4,4,4}) to have constant kernel, got Reshape_6904719[0]:f32{4,1,1,2,2}
    // openvino\src\plugins\intel_myriad\common\src\ngraph\transformations\extract_dynamic_batch\slice_convolution.cpp:15 Expecting operation v1::GroupConvolution GroupConvolution_6904692 (Reshape_17[0]:f32{1,4,5,5}, Reshape_6904686[0]:f32{4,1,1,2,2}) -> (f32{1,4,4,4}) to have constant kernel, got Reshape_6904686[0]:f32{4,1,1,2,2}
    if (backend == DNN_BACKEND_INFERENCE_ENGINE_NGRAPH && target == DNN_TARGET_MYRIAD)
        applyTestTag(CV_TEST_TAG_DNN_SKIP_IE_MYRIAD, CV_TEST_TAG_DNN_SKIP_IE_NGRAPH, CV_TEST_TAG_DNN_SKIP_IE_VERSION);
    // accuracy (depends on OpenCL version / HW)
    if (backend == DNN_BACKEND_INFERENCE_ENGINE_NGRAPH && (target == DNN_TARGET_OPENCL || target == DNN_TARGET_OPENCL_FP16))
        applyTestTag(target == DNN_TARGET_OPENCL ? CV_TEST_TAG_DNN_SKIP_IE_OPENCL : CV_TEST_TAG_DNN_SKIP_IE_OPENCL_FP16,
            CV_TEST_TAG_DNN_SKIP_IE_NGRAPH, CV_TEST_TAG_DNN_SKIP_IE_VERSION
        );
#elif defined(INF_ENGINE_RELEASE)
    if ((backend == DNN_BACKEND_INFERENCE_ENGINE_NGRAPH ||
         backend == DNN_BACKEND_INFERENCE_ENGINE_NN_BUILDER_2019) && target == DNN_TARGET_MYRIAD)
        applyTestTag(CV_TEST_TAG_DNN_SKIP_IE_MYRIAD, CV_TEST_TAG_DNN_SKIP_IE_NN_BUILDER, CV_TEST_TAG_DNN_SKIP_IE_NGRAPH);

    if (backend == DNN_BACKEND_INFERENCE_ENGINE_NGRAPH && target == DNN_TARGET_CPU &&
        getInferenceEngineCPUType() == CV_DNN_INFERENCE_ENGINE_CPU_TYPE_ARM_COMPUTE)
        applyTestTag(CV_TEST_TAG_DNN_SKIP_IE_ARM_CPU, CV_TEST_TAG_DNN_SKIP_IE_NGRAPH);
#endif

    if (backend == DNN_BACKEND_CUDA)
        applyTestTag(CV_TEST_TAG_DNN_SKIP_CUDA); // supports only <= 2 inputs

    if (backend == DNN_BACKEND_VKCOM)
        applyTestTag(CV_TEST_TAG_DNN_SKIP_VULKAN); // not supported

    String basename = "conv_variable_wb";
    Net net = readNetFromONNX(_tf("models/" + basename + ".onnx"));
    ASSERT_FALSE(net.empty());

    net.setPreferableBackend(backend);
    net.setPreferableTarget(target);

    for (int i = 0; i < 2; i++)
    {
        Mat input = blobFromNPY(_tf("data/input_" + basename + format("_%d", i) + "_0.npy"));
        Mat weights = blobFromNPY(_tf("data/input_" + basename + format("_%d", i) + "_1.npy"));
        Mat bias = blobFromNPY(_tf("data/input_" + basename + format("_%d", i) + "_2.npy"));
        Mat ref = blobFromNPY(_tf("data/output_" + basename + format("_%d", i) + ".npy"));

        net.setInput(input, "0");
        net.setInput(weights, "1");
        net.setInput(bias, "bias");

        Mat out = net.forward();
        normAssert(ref, out, "", default_l1, default_lInf);
    }
}

TEST_P(Test_ONNX_layers, Gather)
{
    if (backend == DNN_BACKEND_INFERENCE_ENGINE_NN_BUILDER_2019 && target == DNN_TARGET_MYRIAD)
        applyTestTag(CV_TEST_TAG_DNN_SKIP_IE_MYRIAD, CV_TEST_TAG_DNN_SKIP_IE_NN_BUILDER);
    testONNXModels("gather");
    // GPU plugin unsupported slice for constant
    if (backend == DNN_BACKEND_INFERENCE_ENGINE_NGRAPH && (target == DNN_TARGET_OPENCL || target == DNN_TARGET_OPENCL_FP16))
        applyTestTag(CV_TEST_TAG_DNN_SKIP_IE_OPENCL, CV_TEST_TAG_DNN_SKIP_IE_OPENCL_FP16, CV_TEST_TAG_DNN_SKIP_IE_NGRAPH);
    testONNXModels("gather_scalar", npy, 0, 0, false, false);
}

TEST_P(Test_ONNX_layers, Convolution3D)
{
    testONNXModels("conv3d");
}

TEST_P(Test_ONNX_layers, Convolution3D_bias)
{
    testONNXModels("conv3d_bias");
}

TEST_P(Test_ONNX_layers, Two_convolution)
{
#if defined(INF_ENGINE_RELEASE)
    if (backend == DNN_BACKEND_INFERENCE_ENGINE_NN_BUILDER_2019 && target == DNN_TARGET_MYRIAD
        && getInferenceEngineVPUType() == CV_DNN_INFERENCE_ENGINE_VPU_TYPE_MYRIAD_X
    )
        applyTestTag(CV_TEST_TAG_DNN_SKIP_IE_MYRIAD_X, CV_TEST_TAG_DNN_SKIP_IE_NN_BUILDER);
#endif
    // Reference output values are in range [-0.855, 0.611]
    testONNXModels("two_convolution");
}

TEST_P(Test_ONNX_layers, Deconvolution)
{
    testONNXModels("deconvolution", npy, 0, 0, false, false);
    testONNXModels("two_deconvolution", npy, 0, 0, false, false);
    testONNXModels("deconvolution_group", npy, 0, 0, false, false);
    testONNXModels("deconvolution_output_shape", npy, 0, 0, false, false);
    if (target != DNN_TARGET_CUDA_FP16) // bug
        testONNXModels("deconv_adjpad_2d", npy, 0, 0, false, false);
}

TEST_P(Test_ONNX_layers, Deconvolution3D)
{
#if defined(INF_ENGINE_RELEASE) && INF_ENGINE_VER_MAJOR_EQ(2022010000)
    if (backend == DNN_BACKEND_INFERENCE_ENGINE_NGRAPH)
    {
        // [ GENERAL_ERROR ] openvino/src/plugins/intel_myriad/graph_transformer/src/frontend/frontend.cpp:592 Failed to compile layer "2":
        // [ GENERAL_ERROR ] openvino/src/plugins/intel_myriad/graph_transformer/src/model/model.cpp:198 duplicateData error: while duplicating 2@weights Const data got different desc and content byte sizes (162 and 486 respectively)
        if (target == DNN_TARGET_MYRIAD)
            applyTestTag(CV_TEST_TAG_DNN_SKIP_IE_MYRIAD, CV_TEST_TAG_DNN_SKIP_IE_NGRAPH, CV_TEST_TAG_DNN_SKIP_IE_VERSION);
    }
#elif defined(INF_ENGINE_RELEASE) && INF_ENGINE_VER_MAJOR_EQ(2021040000)
    if (backend == DNN_BACKEND_INFERENCE_ENGINE_NGRAPH)
    {
        // [ GENERAL_ERROR ] vpu/graph_transformer/src/frontend/frontend.cpp:439 Failed to compile layer "2":
        // [ GENERAL_ERROR ] vpu/graph_transformer/src/model/model.cpp:198 duplicateData error: while duplicating 2@weights Const data got different desc and content byte sizes (162 and 486 respectively)
        if (target == DNN_TARGET_MYRIAD)
            applyTestTag(CV_TEST_TAG_DNN_SKIP_IE_MYRIAD, CV_TEST_TAG_DNN_SKIP_IE_NGRAPH, CV_TEST_TAG_DNN_SKIP_IE_VERSION);
    }
#endif

    if (backend == DNN_BACKEND_OPENCV)
        throw SkipTestException("OpenCV backend is not supported");  // FIXIT use tags

    if (backend == DNN_BACKEND_VKCOM)
        applyTestTag(CV_TEST_TAG_DNN_SKIP_VULKAN);

    testONNXModels("deconv3d");
}

TEST_P(Test_ONNX_layers, Deconvolution3D_bias)
{
#if defined(INF_ENGINE_RELEASE) && INF_ENGINE_VER_MAJOR_EQ(2022010000)
    if (backend == DNN_BACKEND_INFERENCE_ENGINE_NGRAPH)
    {
        // [ GENERAL_ERROR ] openvino/src/plugins/intel_myriad/graph_transformer/src/frontend/frontend.cpp:592 Failed to compile layer "3":
        // [ GENERAL_ERROR ] openvino/src/plugins/intel_myriad/graph_transformer/src/model/model.cpp:198 duplicateData error: while duplicating 3@weights Const data got different desc and content byte sizes (270 and 810 respectively)
        if (target == DNN_TARGET_MYRIAD)
            applyTestTag(CV_TEST_TAG_DNN_SKIP_IE_MYRIAD, CV_TEST_TAG_DNN_SKIP_IE_NGRAPH, CV_TEST_TAG_DNN_SKIP_IE_VERSION);
    }
#elif defined(INF_ENGINE_RELEASE) && INF_ENGINE_VER_MAJOR_EQ(2021040000)
    if (backend == DNN_BACKEND_INFERENCE_ENGINE_NGRAPH)
    {
        // [ GENERAL_ERROR ] vpu/graph_transformer/src/frontend/frontend.cpp:439 Failed to compile layer "2":
        // [ GENERAL_ERROR ] vpu/graph_transformer/src/model/model.cpp:198 duplicateData error: while duplicating 2@weights Const data got different desc and content byte sizes (162 and 486 respectively)
        if (target == DNN_TARGET_MYRIAD)
            applyTestTag(CV_TEST_TAG_DNN_SKIP_IE_MYRIAD, CV_TEST_TAG_DNN_SKIP_IE_NGRAPH, CV_TEST_TAG_DNN_SKIP_IE_VERSION);
    }
#endif

    if (backend == DNN_BACKEND_OPENCV)
        throw SkipTestException("OpenCV backend is not supported");  // FIXIT use tags

    if (backend == DNN_BACKEND_VKCOM)
        applyTestTag(CV_TEST_TAG_DNN_SKIP_VULKAN);

    testONNXModels("deconv3d_bias");
}

TEST_P(Test_ONNX_layers, Deconvolution3D_pad)
{
#if defined(INF_ENGINE_RELEASE) && INF_ENGINE_VER_MAJOR_EQ(2022010000)
    if (backend == DNN_BACKEND_INFERENCE_ENGINE_NGRAPH)
    {
        // [ GENERAL_ERROR ] openvino/src/plugins/intel_myriad/graph_transformer/src/frontend/frontend.cpp:592 Failed to compile layer "3":
        // [ GENERAL_ERROR ] openvino/src/plugins/intel_myriad/graph_transformer/src/model/model.cpp:198 duplicateData error: while duplicating 3@weights Const data got different desc and content byte sizes (108 and 432 respectively)
        if (target == DNN_TARGET_MYRIAD)
            applyTestTag(CV_TEST_TAG_DNN_SKIP_IE_MYRIAD, CV_TEST_TAG_DNN_SKIP_IE_NGRAPH, CV_TEST_TAG_DNN_SKIP_IE_VERSION);
    }
#elif defined(INF_ENGINE_RELEASE) && INF_ENGINE_VER_MAJOR_EQ(2021040000)
    if (backend == DNN_BACKEND_INFERENCE_ENGINE_NGRAPH)
    {
        // [ GENERAL_ERROR ] vpu/graph_transformer/src/frontend/frontend.cpp:439 Failed to compile layer "2":
        // [ GENERAL_ERROR ] vpu/graph_transformer/src/model/model.cpp:198 duplicateData error: while duplicating 2@weights Const data got different desc and content byte sizes (162 and 486 respectively)
        if (target == DNN_TARGET_MYRIAD)
            applyTestTag(CV_TEST_TAG_DNN_SKIP_IE_MYRIAD, CV_TEST_TAG_DNN_SKIP_IE_NGRAPH, CV_TEST_TAG_DNN_SKIP_IE_VERSION);
    }
#endif

    if (backend == DNN_BACKEND_OPENCV)
        throw SkipTestException("OpenCV backend is not supported");  // FIXIT use tags

    if (backend == DNN_BACKEND_VKCOM)
        applyTestTag(CV_TEST_TAG_DNN_SKIP_VULKAN);

    testONNXModels("deconv3d_pad");
}

TEST_P(Test_ONNX_layers, Deconvolution3D_adjpad)
{
#if defined(INF_ENGINE_RELEASE) && INF_ENGINE_VER_MAJOR_EQ(2022010000)
    if (backend == DNN_BACKEND_INFERENCE_ENGINE_NGRAPH)
    {
        // [ GENERAL_ERROR ] openvino/src/plugins/intel_myriad/graph_transformer/src/frontend/frontend.cpp:592 Failed to compile layer "3":
        // [ GENERAL_ERROR ] openvino/src/plugins/intel_myriad/graph_transformer/src/model/model.cpp:198 duplicateData error: while duplicating 3@weights Const data got different desc and content byte sizes (90 and 180 respectively)
        if (target == DNN_TARGET_MYRIAD)
            applyTestTag(CV_TEST_TAG_DNN_SKIP_IE_MYRIAD, CV_TEST_TAG_DNN_SKIP_IE_NGRAPH, CV_TEST_TAG_DNN_SKIP_IE_VERSION);
    }
#elif defined(INF_ENGINE_RELEASE) && INF_ENGINE_VER_MAJOR_EQ(2021040000)
    if (backend == DNN_BACKEND_INFERENCE_ENGINE_NGRAPH)
    {
        // [ GENERAL_ERROR ] vpu/graph_transformer/src/frontend/frontend.cpp:439 Failed to compile layer "2":
        // [ GENERAL_ERROR ] vpu/graph_transformer/src/model/model.cpp:198 duplicateData error: while duplicating 2@weights Const data got different desc and content byte sizes (162 and 486 respectively)
        if (target == DNN_TARGET_MYRIAD)
            applyTestTag(CV_TEST_TAG_DNN_SKIP_IE_MYRIAD, CV_TEST_TAG_DNN_SKIP_IE_NGRAPH, CV_TEST_TAG_DNN_SKIP_IE_VERSION);
    }
#endif

    if (backend == DNN_BACKEND_OPENCV)
        throw SkipTestException("OpenCV backend is not supported");  // FIXIT use tags

    if (backend == DNN_BACKEND_VKCOM)
        applyTestTag(CV_TEST_TAG_DNN_SKIP_VULKAN);

    testONNXModels("deconv3d_adjpad");
}

TEST_P(Test_ONNX_layers, Dropout)
{
    testONNXModels("dropout");
}

TEST_P(Test_ONNX_layers, Linear)
{
    if (backend == DNN_BACKEND_OPENCV && target == DNN_TARGET_OPENCL_FP16)
        applyTestTag(CV_TEST_TAG_DNN_SKIP_OPENCL_FP16);
    testONNXModels("linear");
}

TEST_P(Test_ONNX_layers, ReLU)
{
    testONNXModels("ReLU");
}

TEST_P(Test_ONNX_layers, PReLU)
{
    testONNXModels("PReLU_slope");
}

TEST_P(Test_ONNX_layers, Clip)
{
    testONNXModels("clip", npy);
}

TEST_P(Test_ONNX_layers, Shape)
{
    testONNXModels("shape_of_constant");
}

TEST_P(Test_ONNX_layers, ReduceMean)
{
    testONNXModels("reduce_mean");
    testONNXModels("reduce_mean_axis1");
    testONNXModels("reduce_mean_axis2");
}

TEST_P(Test_ONNX_layers, ReduceSum)
{
    testONNXModels("reduce_sum");
}

TEST_P(Test_ONNX_layers, ReduceMax)
{
    testONNXModels("reduce_max");
}
TEST_P(Test_ONNX_layers, ReduceMax_axis_0)
{
    testONNXModels("reduce_max_axis_0");
}
TEST_P(Test_ONNX_layers, ReduceMax_axis_1)
{
#if defined(INF_ENGINE_RELEASE) && INF_ENGINE_VER_MAJOR_EQ(2021040000)
    // [ GENERAL_ERROR ]  AssertionFailed: !out.networkInputs.empty()
    if (backend == DNN_BACKEND_INFERENCE_ENGINE_NGRAPH && target == DNN_TARGET_MYRIAD)
        applyTestTag(CV_TEST_TAG_DNN_SKIP_IE_MYRIAD, CV_TEST_TAG_DNN_SKIP_IE_NGRAPH, CV_TEST_TAG_DNN_SKIP_IE_VERSION);
#endif
    testONNXModels("reduce_max_axis_1");
}

TEST_P(Test_ONNX_layers, Min)
{
    testONNXModels("min", npy, 0, 0, false, true, 2);
}

TEST_P(Test_ONNX_layers, ArgLayer)
{
    if (backend != DNN_BACKEND_OPENCV || target != DNN_TARGET_CPU)
        throw SkipTestException("Only CPU is supported");  // FIXIT use tags

    testONNXModels("argmax");
    testONNXModels("argmin");
}

TEST_P(Test_ONNX_layers, Scale)
{
#if defined(INF_ENGINE_RELEASE) && INF_ENGINE_VER_MAJOR_EQ(2022010000)
    // accuracy (inf/nan)
    if (backend == DNN_BACKEND_INFERENCE_ENGINE_NGRAPH && target == DNN_TARGET_MYRIAD)
        applyTestTag(CV_TEST_TAG_DNN_SKIP_IE_MYRIAD, CV_TEST_TAG_DNN_SKIP_IE_NGRAPH, CV_TEST_TAG_DNN_SKIP_IE_VERSION);
#elif defined(INF_ENGINE_RELEASE) && INF_ENGINE_VER_MAJOR_EQ(2021040000)
    // accuracy
    if (backend == DNN_BACKEND_INFERENCE_ENGINE_NGRAPH && target == DNN_TARGET_MYRIAD)
        applyTestTag(CV_TEST_TAG_DNN_SKIP_IE_MYRIAD, CV_TEST_TAG_DNN_SKIP_IE_NGRAPH, CV_TEST_TAG_DNN_SKIP_IE_VERSION);
    // IE exception: mkldnn_node.cpp:238 Ngraph operation Reshape with name ReduceMean_0 has dynamic output shape on 0 port, but CPU plug-in supports only static shape
    if (backend == DNN_BACKEND_INFERENCE_ENGINE_NGRAPH && (target == DNN_TARGET_OPENCL || target == DNN_TARGET_OPENCL_FP16))
        applyTestTag(target == DNN_TARGET_OPENCL ? CV_TEST_TAG_DNN_SKIP_IE_OPENCL : CV_TEST_TAG_DNN_SKIP_IE_OPENCL_FP16,
            CV_TEST_TAG_DNN_SKIP_IE_NGRAPH, CV_TEST_TAG_DNN_SKIP_IE_VERSION
        );
#elif defined(INF_ENGINE_RELEASE) && INF_ENGINE_VER_MAJOR_EQ(2021040000)
    // Ngraph operation Reshape with name ReduceMean_0 has dynamic output shape on 0 port, but CPU plug-in supports only static shape
    if (backend == DNN_BACKEND_INFERENCE_ENGINE_NGRAPH && target == DNN_TARGET_OPENCL)
        applyTestTag(CV_TEST_TAG_DNN_SKIP_IE_OPENCL, CV_TEST_TAG_DNN_SKIP_IE_VERSION);
    if (backend == DNN_BACKEND_INFERENCE_ENGINE_NGRAPH && target == DNN_TARGET_OPENCL_FP16)
        applyTestTag(CV_TEST_TAG_DNN_SKIP_IE_OPENCL_FP16, CV_TEST_TAG_DNN_SKIP_IE_VERSION);
#endif
    testONNXModels("scale");
}

TEST_P(Test_ONNX_layers, Scale_broadcast)
{
    if (backend == DNN_BACKEND_CUDA)
        applyTestTag(CV_TEST_TAG_DNN_SKIP_CUDA); // doesn't support broadcasting
    testONNXModels("scale_broadcast", npy, 0, 0, false, true, 3);
}

TEST_P(Test_ONNX_layers, Scale_broadcast_mid)
{
    if (backend == DNN_BACKEND_CUDA)
        applyTestTag(CV_TEST_TAG_DNN_SKIP_CUDA); // doesn't support broadcasting
    testONNXModels("scale_broadcast_mid", npy, 0, 0, false, true, 2);
}

TEST_P(Test_ONNX_layers, ReduceMean3D)
{
#if defined(INF_ENGINE_RELEASE) && INF_ENGINE_VER_MAJOR_LT(2021040000)
    if (backend == DNN_BACKEND_INFERENCE_ENGINE_NN_BUILDER_2019 && target != DNN_TARGET_CPU)
        applyTestTag(CV_TEST_TAG_DNN_SKIP_IE_NN_BUILDER);  // Only CPU on DLIE backend is supported
    else if (backend == DNN_BACKEND_INFERENCE_ENGINE_NGRAPH && target != DNN_TARGET_CPU)
        applyTestTag(CV_TEST_TAG_DNN_SKIP_IE_NGRAPH);  // Only CPU on DLIE backend is supported
#endif
    if (backend == DNN_BACKEND_OPENCV && target != DNN_TARGET_CPU)
        throw SkipTestException("Only CPU is supported");  // FIXIT use tags

    if (backend == DNN_BACKEND_VKCOM)
        applyTestTag(CV_TEST_TAG_DNN_SKIP_VULKAN);

    testONNXModels("reduce_mean3d");
}

TEST_P(Test_ONNX_layers, MaxPooling_Sigmoid)
{
    testONNXModels("maxpooling_sigmoid");
}

TEST_P(Test_ONNX_layers, Cast)
{
    testONNXModels("cast");
}

TEST_P(Test_ONNX_layers, Power)
{
    testONNXModels("pow2", npy, 0, 0, false, false);
}

TEST_P(Test_ONNX_layers, Exp)
{
    if (backend == DNN_BACKEND_INFERENCE_ENGINE_NN_BUILDER_2019)
        applyTestTag(CV_TEST_TAG_DNN_SKIP_IE_NN_BUILDER);
    testONNXModels("exp");
}

TEST_P(Test_ONNX_layers, Elementwise_Ceil)
{
#if defined(INF_ENGINE_RELEASE) && INF_ENGINE_VER_MAJOR_LT(2021040000)
    if (backend == DNN_BACKEND_INFERENCE_ENGINE_NN_BUILDER_2019)
        applyTestTag(CV_TEST_TAG_DNN_SKIP_IE_NN_BUILDER);
    if (backend == DNN_BACKEND_INFERENCE_ENGINE_NGRAPH)
        applyTestTag(CV_TEST_TAG_DNN_SKIP_IE_NGRAPH);
#endif
    testONNXModels("ceil");
}

TEST_P(Test_ONNX_layers, Elementwise_Floor)
{
#if defined(INF_ENGINE_RELEASE) && INF_ENGINE_VER_MAJOR_LT(2021040000)
    if (backend == DNN_BACKEND_INFERENCE_ENGINE_NN_BUILDER_2019)
        applyTestTag(CV_TEST_TAG_DNN_SKIP_IE_NN_BUILDER);
    if (backend == DNN_BACKEND_INFERENCE_ENGINE_NGRAPH)
        applyTestTag(CV_TEST_TAG_DNN_SKIP_IE_NGRAPH);
#endif
    testONNXModels("floor");
}

TEST_P(Test_ONNX_layers, Elementwise_Log)
{
#if defined(INF_ENGINE_RELEASE) && INF_ENGINE_VER_MAJOR_LT(2021040000)
    if (backend == DNN_BACKEND_INFERENCE_ENGINE_NN_BUILDER_2019)
        applyTestTag(CV_TEST_TAG_DNN_SKIP_IE_NN_BUILDER);
    if (backend == DNN_BACKEND_INFERENCE_ENGINE_NGRAPH)
        applyTestTag(CV_TEST_TAG_DNN_SKIP_IE_NGRAPH);
#endif
    testONNXModels("log");
}

TEST_P(Test_ONNX_layers, Elementwise_Round)
{
#if defined(INF_ENGINE_RELEASE) && INF_ENGINE_VER_MAJOR_LT(2021040000)
    if (backend == DNN_BACKEND_INFERENCE_ENGINE_NN_BUILDER_2019)
        applyTestTag(CV_TEST_TAG_DNN_SKIP_IE_NN_BUILDER);
    if (backend == DNN_BACKEND_INFERENCE_ENGINE_NGRAPH)
        applyTestTag(CV_TEST_TAG_DNN_SKIP_IE_NGRAPH);
#endif
    testONNXModels("round");
}

TEST_P(Test_ONNX_layers, Elementwise_Sqrt)
{
#if defined(INF_ENGINE_RELEASE) && INF_ENGINE_VER_MAJOR_LT(2021040000)
    if (backend == DNN_BACKEND_INFERENCE_ENGINE_NN_BUILDER_2019)
        applyTestTag(CV_TEST_TAG_DNN_SKIP_IE_NN_BUILDER);
    if (backend == DNN_BACKEND_INFERENCE_ENGINE_NGRAPH)
        applyTestTag(CV_TEST_TAG_DNN_SKIP_IE_NGRAPH);
    testONNXModels("sqrt");
#endif
}

TEST_P(Test_ONNX_layers, Elementwise_not)
{
#if defined(INF_ENGINE_RELEASE) && INF_ENGINE_VER_MAJOR_EQ(2022010000)
    // Cannot get memory!
    if (backend == DNN_BACKEND_INFERENCE_ENGINE_NGRAPH && target == DNN_TARGET_CPU)
        applyTestTag(CV_TEST_TAG_DNN_SKIP_IE_CPU, CV_TEST_TAG_DNN_SKIP_IE_NGRAPH, CV_TEST_TAG_DNN_SKIP_IE_VERSION);
    // Cannot get memory!
    if (backend == DNN_BACKEND_INFERENCE_ENGINE_NGRAPH && (target == DNN_TARGET_OPENCL || target == DNN_TARGET_OPENCL_FP16))
        applyTestTag(target == DNN_TARGET_OPENCL ? CV_TEST_TAG_DNN_SKIP_IE_OPENCL : CV_TEST_TAG_DNN_SKIP_IE_OPENCL_FP16,
            CV_TEST_TAG_DNN_SKIP_IE_NGRAPH, CV_TEST_TAG_DNN_SKIP_IE_VERSION
        );
    // Cannot get memory!
    if (backend == DNN_BACKEND_INFERENCE_ENGINE_NGRAPH && target == DNN_TARGET_MYRIAD)
        applyTestTag(CV_TEST_TAG_DNN_SKIP_IE_MYRIAD, CV_TEST_TAG_DNN_SKIP_IE_NGRAPH, CV_TEST_TAG_DNN_SKIP_IE_VERSION);
#elif defined(INF_ENGINE_RELEASE) && INF_ENGINE_VER_MAJOR_LT(2021040000)
    if (backend == DNN_BACKEND_INFERENCE_ENGINE_NN_BUILDER_2019)
        applyTestTag(CV_TEST_TAG_DNN_SKIP_IE_NN_BUILDER);
    if (backend == DNN_BACKEND_INFERENCE_ENGINE_NGRAPH)
        applyTestTag(CV_TEST_TAG_DNN_SKIP_IE_NGRAPH);
#endif
    testONNXModels("not");
}

TEST_P(Test_ONNX_layers, Compare_EQ)
{
#if defined(INF_ENGINE_RELEASE) && INF_ENGINE_VER_MAJOR_EQ(2022010000)
    // Cannot get memory!
    if (backend == DNN_BACKEND_INFERENCE_ENGINE_NGRAPH && target == DNN_TARGET_CPU)
        applyTestTag(CV_TEST_TAG_DNN_SKIP_IE_CPU, CV_TEST_TAG_DNN_SKIP_IE_NGRAPH, CV_TEST_TAG_DNN_SKIP_IE_VERSION);
#elif defined(INF_ENGINE_RELEASE) && INF_ENGINE_VER_MAJOR_EQ(2021040000)
    // IE exception: Function contains several inputs and outputs with one friendly name!
    if (backend == DNN_BACKEND_INFERENCE_ENGINE_NGRAPH && (target == DNN_TARGET_OPENCL || target == DNN_TARGET_OPENCL_FP16))
        applyTestTag(target == DNN_TARGET_OPENCL ? CV_TEST_TAG_DNN_SKIP_IE_OPENCL : CV_TEST_TAG_DNN_SKIP_IE_OPENCL_FP16,
            CV_TEST_TAG_DNN_SKIP_IE_NGRAPH, CV_TEST_TAG_DNN_SKIP_IE_VERSION
        );
    // IE exception: Function contains several inputs and outputs with one friendly name!
    if (backend == DNN_BACKEND_INFERENCE_ENGINE_NGRAPH && target == DNN_TARGET_MYRIAD)
        applyTestTag(CV_TEST_TAG_DNN_SKIP_IE_MYRIAD, CV_TEST_TAG_DNN_SKIP_IE_NGRAPH, CV_TEST_TAG_DNN_SKIP_IE_VERSION);
#elif defined(INF_ENGINE_RELEASE) && INF_ENGINE_VER_MAJOR_LT(2021040000)
    if (backend == DNN_BACKEND_INFERENCE_ENGINE_NN_BUILDER_2019)
        applyTestTag(CV_TEST_TAG_DNN_SKIP_IE_NN_BUILDER);
    if (backend == DNN_BACKEND_INFERENCE_ENGINE_NGRAPH)
        applyTestTag(CV_TEST_TAG_DNN_SKIP_IE_NGRAPH);
#endif

    testONNXModels("equal");
}

TEST_P(Test_ONNX_layers, Compare_GT)
{
#if defined(INF_ENGINE_RELEASE) && INF_ENGINE_VER_MAJOR_EQ(2022010000)
    // Cannot get memory!
    if (backend == DNN_BACKEND_INFERENCE_ENGINE_NGRAPH && target == DNN_TARGET_CPU)
        applyTestTag(CV_TEST_TAG_DNN_SKIP_IE_CPU, CV_TEST_TAG_DNN_SKIP_IE_NGRAPH, CV_TEST_TAG_DNN_SKIP_IE_VERSION);
#elif defined(INF_ENGINE_RELEASE) && INF_ENGINE_VER_MAJOR_EQ(2021040000)
    // IE exception: Function contains several inputs and outputs with one friendly name!
    if (backend == DNN_BACKEND_INFERENCE_ENGINE_NGRAPH && (target == DNN_TARGET_OPENCL || target == DNN_TARGET_OPENCL_FP16))
        applyTestTag(target == DNN_TARGET_OPENCL ? CV_TEST_TAG_DNN_SKIP_IE_OPENCL : CV_TEST_TAG_DNN_SKIP_IE_OPENCL_FP16,
            CV_TEST_TAG_DNN_SKIP_IE_NGRAPH, CV_TEST_TAG_DNN_SKIP_IE_VERSION
        );
    // IE exception: Function contains several inputs and outputs with one friendly name!
    if (backend == DNN_BACKEND_INFERENCE_ENGINE_NGRAPH && target == DNN_TARGET_MYRIAD)
        applyTestTag(CV_TEST_TAG_DNN_SKIP_IE_MYRIAD, CV_TEST_TAG_DNN_SKIP_IE_NGRAPH, CV_TEST_TAG_DNN_SKIP_IE_VERSION);
#elif defined(INF_ENGINE_RELEASE) && INF_ENGINE_VER_MAJOR_LT(2021040000)
    if (backend == DNN_BACKEND_INFERENCE_ENGINE_NN_BUILDER_2019)
        applyTestTag(CV_TEST_TAG_DNN_SKIP_IE_NN_BUILDER);
    if (backend == DNN_BACKEND_INFERENCE_ENGINE_NGRAPH)
        applyTestTag(CV_TEST_TAG_DNN_SKIP_IE_NGRAPH);
#endif

    testONNXModels("greater");
}

TEST_P(Test_ONNX_layers, Compare_LT)
{
#if defined(INF_ENGINE_RELEASE) && INF_ENGINE_VER_MAJOR_EQ(2022010000)
    // Cannot get memory!
    if (backend == DNN_BACKEND_INFERENCE_ENGINE_NGRAPH && target == DNN_TARGET_CPU)
        applyTestTag(CV_TEST_TAG_DNN_SKIP_IE_CPU, CV_TEST_TAG_DNN_SKIP_IE_NGRAPH, CV_TEST_TAG_DNN_SKIP_IE_VERSION);
#elif defined(INF_ENGINE_RELEASE) && INF_ENGINE_VER_MAJOR_EQ(2021040000)
    // IE exception: Function contains several inputs and outputs with one friendly name!
    if (backend == DNN_BACKEND_INFERENCE_ENGINE_NGRAPH && (target == DNN_TARGET_OPENCL || target == DNN_TARGET_OPENCL_FP16))
        applyTestTag(target == DNN_TARGET_OPENCL ? CV_TEST_TAG_DNN_SKIP_IE_OPENCL : CV_TEST_TAG_DNN_SKIP_IE_OPENCL_FP16,
            CV_TEST_TAG_DNN_SKIP_IE_NGRAPH, CV_TEST_TAG_DNN_SKIP_IE_VERSION
        );
    // IE exception: Function contains several inputs and outputs with one friendly name!
    if (backend == DNN_BACKEND_INFERENCE_ENGINE_NGRAPH && target == DNN_TARGET_MYRIAD)
        applyTestTag(CV_TEST_TAG_DNN_SKIP_IE_MYRIAD, CV_TEST_TAG_DNN_SKIP_IE_NGRAPH, CV_TEST_TAG_DNN_SKIP_IE_VERSION);
#elif defined(INF_ENGINE_RELEASE) && INF_ENGINE_VER_MAJOR_LT(2021040000)
    if (backend == DNN_BACKEND_INFERENCE_ENGINE_NN_BUILDER_2019)
        applyTestTag(CV_TEST_TAG_DNN_SKIP_IE_NN_BUILDER);
    if (backend == DNN_BACKEND_INFERENCE_ENGINE_NGRAPH)
        applyTestTag(CV_TEST_TAG_DNN_SKIP_IE_NGRAPH);
#endif

    testONNXModels("less");
}

TEST_P(Test_ONNX_layers, CompareSameDims_EQ)
{
#if defined(INF_ENGINE_RELEASE) && INF_ENGINE_VER_MAJOR_EQ(2022010000)
    // Cannot get memory!
    if (backend == DNN_BACKEND_INFERENCE_ENGINE_NGRAPH && target == DNN_TARGET_CPU)
        applyTestTag(CV_TEST_TAG_DNN_SKIP_IE_CPU, CV_TEST_TAG_DNN_SKIP_IE_NGRAPH, CV_TEST_TAG_DNN_SKIP_IE_VERSION);
#elif defined(INF_ENGINE_RELEASE) && INF_ENGINE_VER_MAJOR_EQ(2021040000)
    // IE exception: Function contains several inputs and outputs with one friendly name!
    if (backend == DNN_BACKEND_INFERENCE_ENGINE_NGRAPH && (target == DNN_TARGET_OPENCL || target == DNN_TARGET_OPENCL_FP16))
        applyTestTag(target == DNN_TARGET_OPENCL ? CV_TEST_TAG_DNN_SKIP_IE_OPENCL : CV_TEST_TAG_DNN_SKIP_IE_OPENCL_FP16,
            CV_TEST_TAG_DNN_SKIP_IE_NGRAPH, CV_TEST_TAG_DNN_SKIP_IE_VERSION
        );
    // IE exception: Function contains several inputs and outputs with one friendly name!
    if (backend == DNN_BACKEND_INFERENCE_ENGINE_NGRAPH && target == DNN_TARGET_MYRIAD)
        applyTestTag(CV_TEST_TAG_DNN_SKIP_IE_MYRIAD, CV_TEST_TAG_DNN_SKIP_IE_NGRAPH, CV_TEST_TAG_DNN_SKIP_IE_VERSION);
#elif defined(INF_ENGINE_RELEASE) && INF_ENGINE_VER_MAJOR_LT(2021040000)
    if (backend == DNN_BACKEND_INFERENCE_ENGINE_NN_BUILDER_2019)
        applyTestTag(CV_TEST_TAG_DNN_SKIP_IE_NN_BUILDER);
    if (backend == DNN_BACKEND_INFERENCE_ENGINE_NGRAPH)
        applyTestTag(CV_TEST_TAG_DNN_SKIP_IE_NGRAPH);
#endif

    testONNXModels("equal_same_dims", npy, 0, 0, false, true, 2);
}

TEST_P(Test_ONNX_layers, CompareSameDims_GT)
{
#if defined(INF_ENGINE_RELEASE) && INF_ENGINE_VER_MAJOR_EQ(2022010000)
    // Cannot get memory!
    if (backend == DNN_BACKEND_INFERENCE_ENGINE_NGRAPH && target == DNN_TARGET_CPU)
        applyTestTag(CV_TEST_TAG_DNN_SKIP_IE_CPU, CV_TEST_TAG_DNN_SKIP_IE_NGRAPH, CV_TEST_TAG_DNN_SKIP_IE_VERSION);
#elif defined(INF_ENGINE_RELEASE) && INF_ENGINE_VER_MAJOR_EQ(2021040000)
    // IE exception: Function contains several inputs and outputs with one friendly name!
    if (backend == DNN_BACKEND_INFERENCE_ENGINE_NGRAPH && (target == DNN_TARGET_OPENCL || target == DNN_TARGET_OPENCL_FP16))
        applyTestTag(target == DNN_TARGET_OPENCL ? CV_TEST_TAG_DNN_SKIP_IE_OPENCL : CV_TEST_TAG_DNN_SKIP_IE_OPENCL_FP16,
            CV_TEST_TAG_DNN_SKIP_IE_NGRAPH, CV_TEST_TAG_DNN_SKIP_IE_VERSION
        );
    // IE exception: Function contains several inputs and outputs with one friendly name!
    if (backend == DNN_BACKEND_INFERENCE_ENGINE_NGRAPH && target == DNN_TARGET_MYRIAD)
        applyTestTag(CV_TEST_TAG_DNN_SKIP_IE_MYRIAD, CV_TEST_TAG_DNN_SKIP_IE_NGRAPH, CV_TEST_TAG_DNN_SKIP_IE_VERSION);
#elif defined(INF_ENGINE_RELEASE) && INF_ENGINE_VER_MAJOR_LT(2021040000)
    if (backend == DNN_BACKEND_INFERENCE_ENGINE_NN_BUILDER_2019)
        applyTestTag(CV_TEST_TAG_DNN_SKIP_IE_NN_BUILDER);
    if (backend == DNN_BACKEND_INFERENCE_ENGINE_NGRAPH)
        applyTestTag(CV_TEST_TAG_DNN_SKIP_IE_NGRAPH);
#endif

    testONNXModels("greater_same_dims", npy, 0, 0, false, true, 2);
}

TEST_P(Test_ONNX_layers, CompareSameDims_LT)
{
#if defined(INF_ENGINE_RELEASE) && INF_ENGINE_VER_MAJOR_EQ(2022010000)
    // Cannot get memory!
    if (backend == DNN_BACKEND_INFERENCE_ENGINE_NGRAPH && target == DNN_TARGET_CPU)
        applyTestTag(CV_TEST_TAG_DNN_SKIP_IE_CPU, CV_TEST_TAG_DNN_SKIP_IE_NGRAPH, CV_TEST_TAG_DNN_SKIP_IE_VERSION);
#elif defined(INF_ENGINE_RELEASE) && INF_ENGINE_VER_MAJOR_EQ(2021040000)
    // IE exception: Function contains several inputs and outputs with one friendly name!
    if (backend == DNN_BACKEND_INFERENCE_ENGINE_NGRAPH && (target == DNN_TARGET_OPENCL || target == DNN_TARGET_OPENCL_FP16))
        applyTestTag(target == DNN_TARGET_OPENCL ? CV_TEST_TAG_DNN_SKIP_IE_OPENCL : CV_TEST_TAG_DNN_SKIP_IE_OPENCL_FP16,
            CV_TEST_TAG_DNN_SKIP_IE_NGRAPH, CV_TEST_TAG_DNN_SKIP_IE_VERSION
        );
    // IE exception: Function contains several inputs and outputs with one friendly name!
    if (backend == DNN_BACKEND_INFERENCE_ENGINE_NGRAPH && target == DNN_TARGET_MYRIAD)
        applyTestTag(CV_TEST_TAG_DNN_SKIP_IE_MYRIAD, CV_TEST_TAG_DNN_SKIP_IE_NGRAPH, CV_TEST_TAG_DNN_SKIP_IE_VERSION);
#elif defined(INF_ENGINE_RELEASE) && INF_ENGINE_VER_MAJOR_LT(2021040000)
    if (backend == DNN_BACKEND_INFERENCE_ENGINE_NN_BUILDER_2019)
        applyTestTag(CV_TEST_TAG_DNN_SKIP_IE_NN_BUILDER);
    if (backend == DNN_BACKEND_INFERENCE_ENGINE_NGRAPH)
        applyTestTag(CV_TEST_TAG_DNN_SKIP_IE_NGRAPH);
#endif

    testONNXModels("less_same_dims", npy, 0, 0, false, true, 2);
}

TEST_P(Test_ONNX_layers, Concatenation)
{
    if (backend == DNN_BACKEND_INFERENCE_ENGINE_NN_BUILDER_2019)
    {
        if (target == DNN_TARGET_OPENCL_FP16) applyTestTag(CV_TEST_TAG_DNN_SKIP_IE_OPENCL_FP16, CV_TEST_TAG_DNN_SKIP_IE_NN_BUILDER);
        if (target == DNN_TARGET_OPENCL)      applyTestTag(CV_TEST_TAG_DNN_SKIP_IE_OPENCL, CV_TEST_TAG_DNN_SKIP_IE_NN_BUILDER);
        if (target == DNN_TARGET_MYRIAD)      applyTestTag(CV_TEST_TAG_DNN_SKIP_IE_MYRIAD, CV_TEST_TAG_DNN_SKIP_IE_NN_BUILDER);
    }
    testONNXModels("concatenation");
    testONNXModels("concat_const_blobs");
}

TEST_P(Test_ONNX_layers, Eltwise3D)
{
#if defined(INF_ENGINE_RELEASE) && INF_ENGINE_VER_MAJOR_LT(2021040000)
    if (backend == DNN_BACKEND_INFERENCE_ENGINE_NN_BUILDER_2019 && target != DNN_TARGET_CPU)
        applyTestTag(CV_TEST_TAG_DNN_SKIP_IE_NN_BUILDER);  // Only CPU on DLIE backend is supported
    else if (backend == DNN_BACKEND_INFERENCE_ENGINE_NGRAPH && target != DNN_TARGET_CPU)
        applyTestTag(CV_TEST_TAG_DNN_SKIP_IE_NGRAPH);  // Only CPU on DLIE backend is supported
#endif
    testONNXModels("eltwise3d");
}

TEST_P(Test_ONNX_layers, AveragePooling)
{
    testONNXModels("average_pooling");
}

TEST_P(Test_ONNX_layers, MaxPooling3D)
{
#if defined(INF_ENGINE_RELEASE) && INF_ENGINE_VER_MAJOR_EQ(2022010000)
    if (backend == DNN_BACKEND_INFERENCE_ENGINE_NGRAPH)
    {
        // accuracy
        if (target == DNN_TARGET_OPENCL || target == DNN_TARGET_OPENCL_FP16)
            applyTestTag(target == DNN_TARGET_OPENCL ? CV_TEST_TAG_DNN_SKIP_IE_OPENCL : CV_TEST_TAG_DNN_SKIP_IE_OPENCL_FP16,
                CV_TEST_TAG_DNN_SKIP_IE_NGRAPH, CV_TEST_TAG_DNN_SKIP_IE_VERSION
            );
        // IE exception: [ GENERAL_ERROR ]  AssertionFailed: !expired()
        if (target == DNN_TARGET_MYRIAD)
            applyTestTag(CV_TEST_TAG_DNN_SKIP_IE_MYRIAD, CV_TEST_TAG_DNN_SKIP_IE_NGRAPH, CV_TEST_TAG_DNN_SKIP_IE_VERSION);
    }
#elif defined(INF_ENGINE_RELEASE) && INF_ENGINE_VER_MAJOR_EQ(2021040000)
    if (backend == DNN_BACKEND_INFERENCE_ENGINE_NGRAPH)
    {
        // accuracy
        if (target == DNN_TARGET_OPENCL || target == DNN_TARGET_OPENCL_FP16)
            applyTestTag(target == DNN_TARGET_OPENCL ? CV_TEST_TAG_DNN_SKIP_IE_OPENCL : CV_TEST_TAG_DNN_SKIP_IE_OPENCL_FP16,
                CV_TEST_TAG_DNN_SKIP_IE_NGRAPH, CV_TEST_TAG_DNN_SKIP_IE_VERSION
            );
        // IE exception: [ GENERAL_ERROR ]  AssertionFailed: !expired()
        if (target == DNN_TARGET_MYRIAD)
            applyTestTag(CV_TEST_TAG_DNN_SKIP_IE_MYRIAD, CV_TEST_TAG_DNN_SKIP_IE_NGRAPH, CV_TEST_TAG_DNN_SKIP_IE_VERSION);
    }
#endif
#if defined(INF_ENGINE_RELEASE) && INF_ENGINE_VER_MAJOR_LT(2021040000)
    if (backend == DNN_BACKEND_INFERENCE_ENGINE_NN_BUILDER_2019 && target != DNN_TARGET_CPU)
        applyTestTag(CV_TEST_TAG_DNN_SKIP_IE_NN_BUILDER);  // Only CPU on DLIE backend is supported
    else if (backend == DNN_BACKEND_INFERENCE_ENGINE_NGRAPH && target != DNN_TARGET_CPU)
        applyTestTag(CV_TEST_TAG_DNN_SKIP_IE_NGRAPH);  // Only CPU on DLIE backend is supported
#endif
    if (backend == DNN_BACKEND_OPENCV && target != DNN_TARGET_CPU)
        throw SkipTestException("Only CPU is supported");  // FIXIT use tags

    if (backend == DNN_BACKEND_VKCOM)
        applyTestTag(CV_TEST_TAG_DNN_SKIP_VULKAN);

    testONNXModels("max_pool3d", npy, 0, 0, false, false);
}

TEST_P(Test_ONNX_layers, AvePooling3D)
{
#if defined(INF_ENGINE_RELEASE) && INF_ENGINE_VER_MAJOR_LT(2021040000)
    if (backend == DNN_BACKEND_INFERENCE_ENGINE_NN_BUILDER_2019 && target != DNN_TARGET_CPU)
        applyTestTag(CV_TEST_TAG_DNN_SKIP_IE_NN_BUILDER);  // Only CPU on DLIE backend is supported
    else if (backend == DNN_BACKEND_INFERENCE_ENGINE_NGRAPH && target != DNN_TARGET_CPU)
        applyTestTag(CV_TEST_TAG_DNN_SKIP_IE_NGRAPH);  // Only CPU on DLIE backend is supported
#endif
    if (backend == DNN_BACKEND_OPENCV && target != DNN_TARGET_CPU)
        throw SkipTestException("Only CPU is supported");  // FIXIT use tags

    if (backend == DNN_BACKEND_VKCOM)
        applyTestTag(CV_TEST_TAG_DNN_SKIP_VULKAN);

    testONNXModels("ave_pool3d");
}

TEST_P(Test_ONNX_layers, PoolConv3D)
{
#if defined(INF_ENGINE_RELEASE) && INF_ENGINE_VER_MAJOR_LT(2021040000)
    if (backend == DNN_BACKEND_INFERENCE_ENGINE_NN_BUILDER_2019 && target != DNN_TARGET_CPU)
        applyTestTag(CV_TEST_TAG_DNN_SKIP_IE_NN_BUILDER);  // Only CPU on DLIE backend is supported
    else if (backend == DNN_BACKEND_INFERENCE_ENGINE_NGRAPH && target != DNN_TARGET_CPU)
        applyTestTag(CV_TEST_TAG_DNN_SKIP_IE_NGRAPH);  // Only CPU on DLIE backend is supported
#endif
    if (backend == DNN_BACKEND_OPENCV && target != DNN_TARGET_CPU)
        throw SkipTestException("Only CPU is supported");  // FIXIT use tags

    if (backend == DNN_BACKEND_VKCOM)
        applyTestTag(CV_TEST_TAG_DNN_SKIP_VULKAN);

    testONNXModels("pool_conv_3d");
}

TEST_P(Test_ONNX_layers, BatchNormalization)
{
    testONNXModels("batch_norm");
}

TEST_P(Test_ONNX_layers, BatchNormalization3D)
{
    if (backend == DNN_BACKEND_INFERENCE_ENGINE_NN_BUILDER_2019)
    {
        if (target == DNN_TARGET_OPENCL_FP16) applyTestTag(CV_TEST_TAG_DNN_SKIP_IE_OPENCL_FP16, CV_TEST_TAG_DNN_SKIP_IE_NN_BUILDER);
        if (target == DNN_TARGET_OPENCL)      applyTestTag(CV_TEST_TAG_DNN_SKIP_IE_OPENCL, CV_TEST_TAG_DNN_SKIP_IE_NN_BUILDER);
        if (target == DNN_TARGET_MYRIAD)      applyTestTag(CV_TEST_TAG_DNN_SKIP_IE_MYRIAD, CV_TEST_TAG_DNN_SKIP_IE_NN_BUILDER);
    }
    testONNXModels("batch_norm_3d");
}

TEST_P(Test_ONNX_layers, BatchNormalizationUnfused)
{
#if defined(INF_ENGINE_RELEASE) && INF_ENGINE_VER_MAJOR_EQ(2021030000)
    if (backend == DNN_BACKEND_INFERENCE_ENGINE_NGRAPH && target == DNN_TARGET_CPU)
        applyTestTag(CV_TEST_TAG_DNN_SKIP_IE_CPU, CV_TEST_TAG_DNN_SKIP_IE_NGRAPH);  // exception
#endif
    testONNXModels("frozenBatchNorm2d");
}

TEST_P(Test_ONNX_layers, BatchNormalizationSubgraph)
{
#if defined(INF_ENGINE_RELEASE) && INF_ENGINE_VER_MAJOR_EQ(2021030000)
    if (backend == DNN_BACKEND_INFERENCE_ENGINE_NGRAPH && target == DNN_TARGET_CPU)
        applyTestTag(CV_TEST_TAG_DNN_SKIP_IE_CPU, CV_TEST_TAG_DNN_SKIP_IE_NGRAPH);  // exception
#endif
    testONNXModels("batch_norm_subgraph");
}

TEST_P(Test_ONNX_layers, NormalizeFusionSubgraph)
{
    testONNXModels("normalize_fusion");
}

TEST_P(Test_ONNX_layers, Transpose)
{
    if (backend == DNN_BACKEND_INFERENCE_ENGINE_NN_BUILDER_2019)
    {
        if (target == DNN_TARGET_OPENCL_FP16) applyTestTag(CV_TEST_TAG_DNN_SKIP_IE_OPENCL_FP16, CV_TEST_TAG_DNN_SKIP_IE_NN_BUILDER);
        if (target == DNN_TARGET_OPENCL)      applyTestTag(CV_TEST_TAG_DNN_SKIP_IE_OPENCL, CV_TEST_TAG_DNN_SKIP_IE_NN_BUILDER);
        if (target == DNN_TARGET_MYRIAD)      applyTestTag(CV_TEST_TAG_DNN_SKIP_IE_MYRIAD, CV_TEST_TAG_DNN_SKIP_IE_NN_BUILDER);
    }
    testONNXModels("transpose");
}

TEST_P(Test_ONNX_layers, Multiplication)
{
    if (backend == DNN_BACKEND_OPENCV && target == DNN_TARGET_OPENCL_FP16)
        applyTestTag(CV_TEST_TAG_DNN_SKIP_OPENCL_FP16);
    if (backend == DNN_BACKEND_INFERENCE_ENGINE_NN_BUILDER_2019 && target == DNN_TARGET_MYRIAD)
        applyTestTag(CV_TEST_TAG_DNN_SKIP_IE_MYRIAD, CV_TEST_TAG_DNN_SKIP_IE_NN_BUILDER);
    testONNXModels("mul");
}

TEST_P(Test_ONNX_layers, MatMul)
{
    if (backend == DNN_BACKEND_INFERENCE_ENGINE_NN_BUILDER_2019)
        applyTestTag(CV_TEST_TAG_DNN_SKIP_IE_NN_BUILDER);

    testONNXModels("matmul_2d");
    testONNXModels("matmul_3d");
    testONNXModels("matmul_4d");
}

TEST_P(Test_ONNX_layers, MatMulAdd)
{
#if defined(INF_ENGINE_RELEASE) && INF_ENGINE_VER_MAJOR_EQ(2022010000)
    // accuracy
    if (backend == DNN_BACKEND_INFERENCE_ENGINE_NGRAPH && target == DNN_TARGET_CPU)
        applyTestTag(CV_TEST_TAG_DNN_SKIP_IE_CPU, CV_TEST_TAG_DNN_SKIP_IE_NGRAPH, CV_TEST_TAG_DNN_SKIP_IE_VERSION);
#elif defined(INF_ENGINE_RELEASE) && INF_ENGINE_VER_MAJOR_LT(2021010000)
    if (backend == DNN_BACKEND_INFERENCE_ENGINE_NN_BUILDER_2019)
        applyTestTag(CV_TEST_TAG_DNN_SKIP_IE_NN_BUILDER);
#endif
    if (backend == DNN_BACKEND_OPENCV && target == DNN_TARGET_OPENCL_FP16)
        applyTestTag(CV_TEST_TAG_DNN_SKIP_OPENCL_FP16);
    testONNXModels("matmul_add");
}

TEST_P(Test_ONNX_layers, Expand)
{
    testONNXModels("expand");
    testONNXModels("expand_identity");
    testONNXModels("expand_batch");
    testONNXModels("expand_channels");
    testONNXModels("expand_neg_batch");
}

TEST_P(Test_ONNX_layers, ExpandHW)
{
    if (backend == DNN_BACKEND_INFERENCE_ENGINE_NN_BUILDER_2019)
        applyTestTag(CV_TEST_TAG_DNN_SKIP_IE_NN_BUILDER);
    testONNXModels("expand_hw");
}

TEST_P(Test_ONNX_layers, Constant)
{
#if defined(INF_ENGINE_RELEASE) && INF_ENGINE_VER_MAJOR_EQ(2018050000)
    if (backend == DNN_BACKEND_INFERENCE_ENGINE_NN_BUILDER_2019 && target == DNN_TARGET_MYRIAD
            && getInferenceEngineVPUType() == CV_DNN_INFERENCE_ENGINE_VPU_TYPE_MYRIAD_X)
       applyTestTag(CV_TEST_TAG_DNN_SKIP_IE_MYRIAD_X, CV_TEST_TAG_DNN_SKIP_IE_NN_BUILDER, CV_TEST_TAG_DNN_SKIP_IE_VERSION);
#endif
    testONNXModels("constant");
}

TEST_P(Test_ONNX_layers, Padding)
{
#if defined(INF_ENGINE_RELEASE) && INF_ENGINE_VER_MAJOR_LT(2019010000)
    testONNXModels("padding", npy, 0, 0, false, false);
#else
    testONNXModels("padding");
#endif
}

TEST_P(Test_ONNX_layers, Resize)
{
    testONNXModels("resize_nearest");
    if (backend == DNN_BACKEND_INFERENCE_ENGINE_NN_BUILDER_2019)
        applyTestTag(CV_TEST_TAG_DNN_SKIP_IE_NN_BUILDER);
    testONNXModels("resize_bilinear");
}

TEST_P(Test_ONNX_layers, ResizeUnfused)
{
    if (backend == DNN_BACKEND_INFERENCE_ENGINE_NN_BUILDER_2019)
        applyTestTag(CV_TEST_TAG_DNN_SKIP_IE_NN_BUILDER);
    testONNXModels("upsample_unfused_torch1.2");
    testONNXModels("upsample_unfused_opset9_torch1.4");
    testONNXModels("resize_nearest_unfused_opset11_torch1.4");
    testONNXModels("resize_nearest_unfused_opset11_torch1.3");
    testONNXModels("resize_bilinear_unfused_opset11_torch1.4");
}

TEST_P(Test_ONNX_layers, ResizeUnfusedTwoInputs)
{
    if (backend == DNN_BACKEND_INFERENCE_ENGINE_NN_BUILDER_2019)
        applyTestTag(CV_TEST_TAG_DNN_SKIP_IE_NN_BUILDER);
    if (backend == DNN_BACKEND_INFERENCE_ENGINE_NGRAPH)
        applyTestTag(CV_TEST_TAG_DNN_SKIP_IE_NGRAPH);
    testONNXModels("upsample_unfused_two_inputs_opset9_torch1.4", npy, 0, 0, false, true, 2);
    testONNXModels("upsample_unfused_two_inputs_opset11_torch1.4", npy, 0, 0, false, true, 2);
}

TEST_P(Test_ONNX_layers, MultyInputs)
{
    testONNXModels("multy_inputs", npy, 0, 0, false, true, 2);
}

TEST_P(Test_ONNX_layers, Broadcast)
{
    if (backend == DNN_BACKEND_INFERENCE_ENGINE_NN_BUILDER_2019)
        applyTestTag(CV_TEST_TAG_DNN_SKIP_IE_NN_BUILDER);
    testONNXModels("channel_broadcast", npy, 0, 0, false, true, 2);
}

TEST_P(Test_ONNX_layers, DynamicResize)
{
    testONNXModels("dynamic_resize_9", npy, 0, 0, false, true, 2);
    testONNXModels("dynamic_resize_10", npy, 0, 0, false, true, 2);
    testONNXModels("dynamic_resize_11", npy, 0, 0, false, true, 2);
    testONNXModels("dynamic_resize_13", npy, 0, 0, false, true, 2);
    testONNXModels("dynamic_resize_scale_9", npy, 0, 0, false, true, 2);
    testONNXModels("dynamic_resize_scale_10", npy, 0, 0, false, true, 2);
    testONNXModels("dynamic_resize_scale_11", npy, 0, 0, false, true, 2);
    testONNXModels("dynamic_resize_scale_13", npy, 0, 0, false, true, 2);

    testONNXModels("resize_size_opset11");
    testONNXModels("resize_size_opset13");
}

TEST_P(Test_ONNX_layers, Resize_HumanSeg)
{
    testONNXModels("resize_humanseg");
}

TEST_P(Test_ONNX_layers, Div)
{
    const String model =  _tf("models/div.onnx");
    Net net = readNetFromONNX(model);
    ASSERT_FALSE(net.empty());

    net.setPreferableBackend(backend);
    net.setPreferableTarget(target);

    // Reference output values range is -68.80928, 2.991873. So to avoid computational
    // difference for FP16 we'll perform reversed division (just swap inputs).
    Mat inp1 = blobFromNPY(_tf("data/input_div_1.npy"));
    Mat inp2 = blobFromNPY(_tf("data/input_div_0.npy"));
    Mat ref  = blobFromNPY(_tf("data/output_div.npy"));
    cv::divide(1.0, ref, ref);
    checkBackend(&inp1, &ref);

    net.setInput(inp1, "0");
    net.setInput(inp2, "1");
    Mat out = net.forward();

    normAssert(ref, out, "", default_l1,  default_lInf);
    expectNoFallbacksFromIE(net);
    expectNoFallbacksFromCUDA(net);
}

TEST_P(Test_ONNX_layers, DynamicReshape)
{
    if (backend == DNN_BACKEND_INFERENCE_ENGINE_NN_BUILDER_2019)
        applyTestTag(CV_TEST_TAG_DNN_SKIP_IE_NN_BUILDER);

    testONNXModels("dynamic_reshape");
    testONNXModels("dynamic_reshape_opset_11");
    testONNXModels("flatten_by_prod");
    testONNXModels("flatten_const");
}

TEST_P(Test_ONNX_layers, Reshape)
{
    testONNXModels("unsqueeze");
    testONNXModels("unsqueeze_opset_13");
}

TEST_P(Test_ONNX_layers, Squeeze)
{
    if (backend == DNN_BACKEND_INFERENCE_ENGINE_NN_BUILDER_2019 && target == DNN_TARGET_MYRIAD)
        applyTestTag(CV_TEST_TAG_DNN_SKIP_IE_MYRIAD, CV_TEST_TAG_DNN_SKIP_IE_NN_BUILDER);
    testONNXModels("squeeze");
}

TEST_P(Test_ONNX_layers, ReduceL2)
{
    testONNXModels("reduceL2");
    testONNXModels("reduceL2_subgraph");
    testONNXModels("reduceL2_subgraph_2");
    testONNXModels("reduceL2_subgraph2_2");
}

TEST_P(Test_ONNX_layers, Split)
{
    if (backend == DNN_BACKEND_INFERENCE_ENGINE_NN_BUILDER_2019)
        applyTestTag(CV_TEST_TAG_DNN_SKIP_IE_NN_BUILDER);
    if (backend == DNN_BACKEND_INFERENCE_ENGINE_NGRAPH)
        applyTestTag(CV_TEST_TAG_DNN_SKIP_IE_NGRAPH);
    testONNXModels("split_1");
    testONNXModels("split_2");
    testONNXModels("split_3");
    testONNXModels("split_4");
    testONNXModels("split_sizes");
    testONNXModels("split_neg_axis");
}

TEST_P(Test_ONNX_layers, Slice)
{
#if defined(INF_ENGINE_RELEASE) && INF_ENGINE_VER_MAJOR_LT(2019010000)
    testONNXModels("slice", npy, 0, 0, false, false);
#else
    testONNXModels("slice");
    testONNXModels("slice_neg_starts");
    testONNXModels("slice_opset_11");
#endif
}

TEST_P(Test_ONNX_layers, Slice_Steps_2DInput)
{
    testONNXModels("slice_opset_11_steps_2d");
}

TEST_P(Test_ONNX_layers, Slice_Steps_3DInput)
{
#if defined(INF_ENGINE_RELEASE) && INF_ENGINE_VER_MAJOR_EQ(2022010000)
    // Cannot get memory!
    if (backend == DNN_BACKEND_INFERENCE_ENGINE_NGRAPH && target == DNN_TARGET_CPU)
        applyTestTag(CV_TEST_TAG_DNN_SKIP_IE_CPU, CV_TEST_TAG_DNN_SKIP_IE_NGRAPH, CV_TEST_TAG_DNN_SKIP_IE_VERSION);
    // IE exception: Cannot get memory!
    if (backend == DNN_BACKEND_INFERENCE_ENGINE_NGRAPH && (target == DNN_TARGET_OPENCL || target == DNN_TARGET_OPENCL_FP16))
        applyTestTag(target == DNN_TARGET_OPENCL ? CV_TEST_TAG_DNN_SKIP_IE_OPENCL : CV_TEST_TAG_DNN_SKIP_IE_OPENCL_FP16,
            CV_TEST_TAG_DNN_SKIP_IE_NGRAPH, CV_TEST_TAG_DNN_SKIP_IE_VERSION
        );
#endif

    testONNXModels("slice_opset_11_steps_3d");
}

TEST_P(Test_ONNX_layers, Slice_Steps_4DInput)
{
    testONNXModels("slice_opset_11_steps_4d");
}

TEST_P(Test_ONNX_layers, Slice_Steps_5DInput)
{
#if defined(INF_ENGINE_RELEASE) && INF_ENGINE_VER_MAJOR_EQ(2022010000)
    // Cannot get memory!
    if (backend == DNN_BACKEND_INFERENCE_ENGINE_NGRAPH && target == DNN_TARGET_CPU)
        applyTestTag(CV_TEST_TAG_DNN_SKIP_IE_CPU, CV_TEST_TAG_DNN_SKIP_IE_NGRAPH, CV_TEST_TAG_DNN_SKIP_IE_VERSION);
    // IE exception: Cannot get memory!
    if (backend == DNN_BACKEND_INFERENCE_ENGINE_NGRAPH && (target == DNN_TARGET_OPENCL || target == DNN_TARGET_OPENCL_FP16))
        applyTestTag(target == DNN_TARGET_OPENCL ? CV_TEST_TAG_DNN_SKIP_IE_OPENCL : CV_TEST_TAG_DNN_SKIP_IE_OPENCL_FP16,
            CV_TEST_TAG_DNN_SKIP_IE_NGRAPH, CV_TEST_TAG_DNN_SKIP_IE_VERSION
        );
    // Cannot get memory!
    if (backend == DNN_BACKEND_INFERENCE_ENGINE_NGRAPH && target == DNN_TARGET_MYRIAD)
        applyTestTag(CV_TEST_TAG_DNN_SKIP_IE_MYRIAD, CV_TEST_TAG_DNN_SKIP_IE_NGRAPH, CV_TEST_TAG_DNN_SKIP_IE_VERSION);
#endif

    testONNXModels("slice_opset_11_steps_5d");
}

TEST_P(Test_ONNX_layers, Softmax)
{
    testONNXModels("softmax");
    testONNXModels("log_softmax", npy, 0, 0, false, false);
    testONNXModels("softmax_unfused");
}

TEST_P(Test_ONNX_layers, Split_EltwiseMax)
{
    if (backend == DNN_BACKEND_INFERENCE_ENGINE_NN_BUILDER_2019)
        applyTestTag(CV_TEST_TAG_DNN_SKIP_IE_NN_BUILDER);
    if (backend == DNN_BACKEND_INFERENCE_ENGINE_NGRAPH)
        applyTestTag(CV_TEST_TAG_DNN_SKIP_IE_NGRAPH);
    testONNXModels("split_max");
}

TEST_P(Test_ONNX_layers, LSTM_Activations)
{
#if defined(INF_ENGINE_RELEASE) && INF_ENGINE_VER_MAJOR_EQ(2022010000)
    // Cannot get memory!
    if (backend == DNN_BACKEND_INFERENCE_ENGINE_NGRAPH && target == DNN_TARGET_CPU)
        applyTestTag(CV_TEST_TAG_DNN_SKIP_IE_CPU, CV_TEST_TAG_DNN_SKIP_IE_NGRAPH, CV_TEST_TAG_DNN_SKIP_IE_VERSION);
    // IE exception: Node Block1326/lstm/reshape_0/permute was not assigned on any pointed device
    if (backend == DNN_BACKEND_INFERENCE_ENGINE_NGRAPH && (target == DNN_TARGET_OPENCL || target == DNN_TARGET_OPENCL_FP16))
        applyTestTag(target == DNN_TARGET_OPENCL ? CV_TEST_TAG_DNN_SKIP_IE_OPENCL : CV_TEST_TAG_DNN_SKIP_IE_OPENCL_FP16,
            CV_TEST_TAG_DNN_SKIP_IE_NGRAPH, CV_TEST_TAG_DNN_SKIP_IE_VERSION
        );
#elif defined(INF_ENGINE_RELEASE) && INF_ENGINE_VER_MAJOR_EQ(2021040000)
    // IE Exception: Ngraph operation Reshape with name Block1237_Output_0_before_reshape has dynamic output shape on 0 port, but CPU plug-in supports only static shape
    if (backend == DNN_BACKEND_INFERENCE_ENGINE_NGRAPH && (target == DNN_TARGET_OPENCL || target == DNN_TARGET_OPENCL_FP16))
        applyTestTag(target == DNN_TARGET_OPENCL ? CV_TEST_TAG_DNN_SKIP_IE_OPENCL : CV_TEST_TAG_DNN_SKIP_IE_OPENCL_FP16,
            CV_TEST_TAG_DNN_SKIP_IE_NGRAPH, CV_TEST_TAG_DNN_SKIP_IE_VERSION
        );
#endif

    testONNXModels("lstm_cntk_tanh", pb, 0, 0, false, false);
}

// disabled due to poor handling of 1-d mats
TEST_P(Test_ONNX_layers, DISABLED_LSTM)
{
    testONNXModels("lstm", npy, 0, 0, false, false);
}

// disabled due to poor handling of 1-d mats
TEST_P(Test_ONNX_layers, DISABLED_LSTM_bidirectional)
{
    testONNXModels("lstm_bidirectional", npy, 0, 0, false, false);
}

TEST_P(Test_ONNX_layers, LSTM_hidden)
{
    testONNXModels("hidden_lstm", npy, 0, 0, false, false);
}

TEST_P(Test_ONNX_layers, LSTM_hidden_bidirectional)
{
#if defined(INF_ENGINE_RELEASE) && INF_ENGINE_VER_MAJOR_EQ(2022010000)
    // Cannot get memory!
    if (backend == DNN_BACKEND_INFERENCE_ENGINE_NGRAPH && target == DNN_TARGET_CPU)
        applyTestTag(CV_TEST_TAG_DNN_SKIP_IE_CPU, CV_TEST_TAG_DNN_SKIP_IE_NGRAPH, CV_TEST_TAG_DNN_SKIP_IE_VERSION);
    // IE exception: Node Transpose_45 was not assigned on any pointed device.
    if (backend == DNN_BACKEND_INFERENCE_ENGINE_NGRAPH && (target == DNN_TARGET_OPENCL || target == DNN_TARGET_OPENCL_FP16))
        applyTestTag(target == DNN_TARGET_OPENCL ? CV_TEST_TAG_DNN_SKIP_IE_OPENCL : CV_TEST_TAG_DNN_SKIP_IE_OPENCL_FP16,
            CV_TEST_TAG_DNN_SKIP_IE_NGRAPH, CV_TEST_TAG_DNN_SKIP_IE_VERSION
        );
#endif

    testONNXModels("hidden_lstm_bi", npy, 0, 0, false, false);
}

TEST_P(Test_ONNX_layers, GRU)
{
#if defined(INF_ENGINE_RELEASE) && INF_ENGINE_VER_MAJOR_EQ(2022010000)
    // Cannot get memory!
    if (backend == DNN_BACKEND_INFERENCE_ENGINE_NGRAPH && target == DNN_TARGET_CPU)
        applyTestTag(CV_TEST_TAG_DNN_SKIP_IE_CPU, CV_TEST_TAG_DNN_SKIP_IE_NGRAPH, CV_TEST_TAG_DNN_SKIP_IE_VERSION);
    // IE exception: Node GRU_22 was not assigned on any pointed device
    if (backend == DNN_BACKEND_INFERENCE_ENGINE_NGRAPH && (target == DNN_TARGET_OPENCL || target == DNN_TARGET_OPENCL_FP16))
        applyTestTag(target == DNN_TARGET_OPENCL ? CV_TEST_TAG_DNN_SKIP_IE_OPENCL : CV_TEST_TAG_DNN_SKIP_IE_OPENCL_FP16,
            CV_TEST_TAG_DNN_SKIP_IE_NGRAPH, CV_TEST_TAG_DNN_SKIP_IE_VERSION
        );
#endif
    testONNXModels("gru", npy, 0, 0, false, false);
}

TEST_P(Test_ONNX_layers, GRU_bidirectional)
{
    testONNXModels("gru_bi", npy, 0, 0, false, false);
}

TEST_P(Test_ONNX_layers, LSTM_cell_forward)
{
#if defined(INF_ENGINE_RELEASE) && INF_ENGINE_VER_MAJOR_EQ(2022010000)
    // accuracy!
    if (backend == DNN_BACKEND_INFERENCE_ENGINE_NGRAPH && target == DNN_TARGET_CPU)
        applyTestTag(CV_TEST_TAG_DNN_SKIP_IE_CPU, CV_TEST_TAG_DNN_SKIP_IE_NGRAPH, CV_TEST_TAG_DNN_SKIP_IE_VERSION);
#elif defined(INF_ENGINE_RELEASE) && INF_ENGINE_VER_MAJOR_EQ(2021040000)
    // Ngraph operation Reshape with name LSTM_16/lstm_y/reshape has dynamic output shape on 0 port, but CPU plug-in supports only static shape
    if (backend == DNN_BACKEND_INFERENCE_ENGINE_NGRAPH && target == DNN_TARGET_OPENCL)
        applyTestTag(CV_TEST_TAG_DNN_SKIP_IE_OPENCL, CV_TEST_TAG_DNN_SKIP_IE_VERSION);
    if (backend == DNN_BACKEND_INFERENCE_ENGINE_NGRAPH && target == DNN_TARGET_OPENCL_FP16)
        applyTestTag(CV_TEST_TAG_DNN_SKIP_IE_OPENCL_FP16, CV_TEST_TAG_DNN_SKIP_IE_VERSION);
#endif
    testONNXModels("lstm_cell_forward", npy, 0, 0, false, false);
}
TEST_P(Test_ONNX_layers, LSTM_cell_bidirectional)
{
#if defined(INF_ENGINE_RELEASE) && INF_ENGINE_VER_MAJOR_EQ(2022010000)
    // Cannot get memory!
    if (backend == DNN_BACKEND_INFERENCE_ENGINE_NGRAPH && target == DNN_TARGET_CPU)
        applyTestTag(CV_TEST_TAG_DNN_SKIP_IE_CPU, CV_TEST_TAG_DNN_SKIP_IE_NGRAPH, CV_TEST_TAG_DNN_SKIP_IE_VERSION);
#elif defined(INF_ENGINE_RELEASE) && INF_ENGINE_VER_MAJOR_EQ(2021040000)
    // Ngraph operation Reshape with name LSTM_16/lstm_y/reshape has dynamic output shape on 0 port, but CPU plug-in supports only static shape
    if (backend == DNN_BACKEND_INFERENCE_ENGINE_NGRAPH && target == DNN_TARGET_OPENCL)
        applyTestTag(CV_TEST_TAG_DNN_SKIP_IE_OPENCL, CV_TEST_TAG_DNN_SKIP_IE_VERSION);
    if (backend == DNN_BACKEND_INFERENCE_ENGINE_NGRAPH && target == DNN_TARGET_OPENCL_FP16)
        applyTestTag(CV_TEST_TAG_DNN_SKIP_IE_OPENCL_FP16, CV_TEST_TAG_DNN_SKIP_IE_VERSION);
#endif
    testONNXModels("lstm_cell_bidirectional", npy, 0, 0, false, false);
}
TEST_P(Test_ONNX_layers, LSTM_cell_with_peepholes)
{
    testONNXModels("lstm_cell_with_peepholes", npy, 0, 0, false, false);
}

TEST_P(Test_ONNX_layers, Pad2d_Unfused)
{
    testONNXModels("ReflectionPad2d");
    testONNXModels("ZeroPad2d");
}

TEST_P(Test_ONNX_layers, LinearWithConstant)
{
    if (backend == DNN_BACKEND_OPENCV && target == DNN_TARGET_OPENCL_FP16)
        applyTestTag(CV_TEST_TAG_DNN_SKIP_OPENCL_FP16);
#if defined(INF_ENGINE_RELEASE) && INF_ENGINE_VER_MAJOR_LT(2020040000)
    applyTestTag(CV_TEST_TAG_DNN_SKIP_IE);
#endif
    if (backend == DNN_BACKEND_CUDA)
        applyTestTag(CV_TEST_TAG_DNN_SKIP_CUDA);
    testONNXModels("lin_with_constant");
}

TEST_P(Test_ONNX_layers, MatmulWithTwoInputs)
{
    if (backend == DNN_BACKEND_OPENCV && target == DNN_TARGET_OPENCL_FP16)
        applyTestTag(CV_TEST_TAG_DNN_SKIP_OPENCL_FP16);
#if defined(INF_ENGINE_RELEASE) && INF_ENGINE_VER_MAJOR_LT(2020040000)
    applyTestTag(CV_TEST_TAG_DNN_SKIP_IE);
#endif
    testONNXModels("matmul_with_two_inputs");
}

TEST_P(Test_ONNX_layers, ResizeOpset11_Torch1_6)
{
    testONNXModels("resize_opset11_torch1.6");
}

TEST_P(Test_ONNX_layers, Mish)
{
    testONNXModels("mish");
}

TEST_P(Test_ONNX_layers, CalculatePads)
{
    testONNXModels("calc_pads");
}

TEST_P(Test_ONNX_layers, Conv1d)
{
    testONNXModels("conv1d");
}

TEST_P(Test_ONNX_layers, Conv1d_bias)
{
    testONNXModels("conv1d_bias");
}

TEST_P(Test_ONNX_layers, Conv1d_variable_weight)
{
    if (backend == DNN_BACKEND_CUDA)
        applyTestTag(CV_TEST_TAG_DNN_SKIP_CUDA); // not supported
    if (backend == DNN_BACKEND_VKCOM)
        applyTestTag(CV_TEST_TAG_DNN_SKIP_VULKAN); // not supported
    String basename = "conv1d_variable_w";
    Net net = readNetFromONNX(_tf("models/" + basename + ".onnx"));
    ASSERT_FALSE(net.empty());

    net.setPreferableBackend(backend);
    net.setPreferableTarget(target);

    Mat input = blobFromNPY(_tf("data/input_" + basename + "_0.npy"));
    Mat weights = blobFromNPY(_tf("data/input_" + basename + "_1.npy"));
    Mat ref = blobFromNPY(_tf("data/output_" + basename + ".npy"));

    net.setInput(input, "0");
    net.setInput(weights, "1");

    Mat out = net.forward();
    normAssert(ref, out, "", default_l1, default_lInf);
}

TEST_P(Test_ONNX_layers, Conv1d_variable_weight_bias)
{
    if (backend == DNN_BACKEND_CUDA)
        applyTestTag(CV_TEST_TAG_DNN_SKIP_CUDA); // not supported
    if (backend == DNN_BACKEND_VKCOM)
        applyTestTag(CV_TEST_TAG_DNN_SKIP_VULKAN); // not supported
    if (backend == DNN_BACKEND_INFERENCE_ENGINE_NGRAPH)
    {
        if (target == DNN_TARGET_MYRIAD) applyTestTag(CV_TEST_TAG_DNN_SKIP_IE_MYRIAD, CV_TEST_TAG_DNN_SKIP_IE_NGRAPH);
        if (target == DNN_TARGET_CPU && getInferenceEngineCPUType() == CV_DNN_INFERENCE_ENGINE_CPU_TYPE_ARM_COMPUTE)
            applyTestTag(CV_TEST_TAG_DNN_SKIP_IE_ARM_CPU, CV_TEST_TAG_DNN_SKIP_IE_NGRAPH);
    }
    String basename = "conv1d_variable_wb";
    Net net = readNetFromONNX(_tf("models/" + basename + ".onnx"));
    ASSERT_FALSE(net.empty());

    net.setPreferableBackend(backend);
    net.setPreferableTarget(target);

    Mat input = blobFromNPY(_tf("data/input_" + basename + "_0.npy"));
    Mat weights = blobFromNPY(_tf("data/input_" + basename + "_1.npy"));
    Mat bias = blobFromNPY(_tf("data/input_" + basename + "_2.npy"));
    Mat ref = blobFromNPY(_tf("data/output_" + basename + ".npy"));

    net.setInput(input, "0");
    net.setInput(weights, "1");
    net.setInput(bias, "bias");

    Mat out = net.forward();
    normAssert(ref, out, "", default_l1, default_lInf);
}

TEST_P(Test_ONNX_layers, GatherMultiOutput)
{
#if defined(INF_ENGINE_RELEASE) && INF_ENGINE_VER_MAJOR_EQ(2021040000)
    // IE Exception: Ngraph operation Reshape with name 6 has dynamic output shape on 0 port, but CPU plug-in supports only static shape
    if (backend == DNN_BACKEND_INFERENCE_ENGINE_NGRAPH && (target == DNN_TARGET_OPENCL || target == DNN_TARGET_OPENCL_FP16))
        applyTestTag(target == DNN_TARGET_OPENCL ? CV_TEST_TAG_DNN_SKIP_IE_OPENCL : CV_TEST_TAG_DNN_SKIP_IE_OPENCL_FP16,
            CV_TEST_TAG_DNN_SKIP_IE_NGRAPH, CV_TEST_TAG_DNN_SKIP_IE_VERSION
        );
#endif
#if defined(INF_ENGINE_RELEASE) && INF_ENGINE_VER_MAJOR_EQ(2021030000)
    if (backend == DNN_BACKEND_INFERENCE_ENGINE_NGRAPH && target == DNN_TARGET_OPENCL)
        applyTestTag(CV_TEST_TAG_DNN_SKIP_IE_OPENCL, CV_TEST_TAG_DNN_SKIP_IE_NGRAPH);  // exception
    if (backend == DNN_BACKEND_INFERENCE_ENGINE_NGRAPH && target == DNN_TARGET_OPENCL_FP16)
        applyTestTag(CV_TEST_TAG_DNN_SKIP_IE_OPENCL_FP16, CV_TEST_TAG_DNN_SKIP_IE_NGRAPH);  // exception
#endif

#if defined(INF_ENGINE_RELEASE) && INF_ENGINE_VER_MAJOR_LE(2021030000)
    if (target == DNN_TARGET_MYRIAD)
        applyTestTag(CV_TEST_TAG_DNN_SKIP_IE_MYRIAD, CV_TEST_TAG_DNN_SKIP_IE);
#endif

    testONNXModels("gather_multi_output");
}

TEST_P(Test_ONNX_layers, DynamicAxes_squeeze_and_conv)
{
#if defined(INF_ENGINE_RELEASE)
    if (backend == DNN_BACKEND_INFERENCE_ENGINE_NN_BUILDER_2019)
    {
        if (target == DNN_TARGET_MYRIAD) applyTestTag(CV_TEST_TAG_DNN_SKIP_IE_MYRIAD, CV_TEST_TAG_DNN_SKIP_IE_NN_BUILDER);
    }
#if INF_ENGINE_VER_MAJOR_LT(2021000000)
    if (backend == DNN_BACKEND_INFERENCE_ENGINE_NGRAPH)
    {
        if (target == DNN_TARGET_MYRIAD) applyTestTag(CV_TEST_TAG_DNN_SKIP_IE_MYRIAD, CV_TEST_TAG_DNN_SKIP_IE_NGRAPH);
    }
#endif
#endif
    testONNXModels("squeeze_and_conv_dynamic_axes");
}

TEST_P(Test_ONNX_layers, DynamicAxes_unsqueeze_and_conv)
{
#if defined(INF_ENGINE_RELEASE)
    if (backend == DNN_BACKEND_INFERENCE_ENGINE_NN_BUILDER_2019)
    {
        if (target == DNN_TARGET_MYRIAD) applyTestTag(CV_TEST_TAG_DNN_SKIP_IE_MYRIAD, CV_TEST_TAG_DNN_SKIP_IE_NN_BUILDER);
    }
#if INF_ENGINE_VER_MAJOR_LT(2021000000)
    if (backend == DNN_BACKEND_INFERENCE_ENGINE_NGRAPH)
    {
        if (target == DNN_TARGET_MYRIAD) applyTestTag(CV_TEST_TAG_DNN_SKIP_IE_MYRIAD, CV_TEST_TAG_DNN_SKIP_IE_NGRAPH);
    }
#endif
#endif
    testONNXModels("unsqueeze_and_conv_dynamic_axes");
}

TEST_P(Test_ONNX_layers, DynamicAxes_gather)
{
#if defined(INF_ENGINE_RELEASE)
    if (backend == DNN_BACKEND_INFERENCE_ENGINE_NN_BUILDER_2019)
    {
        if (target == DNN_TARGET_MYRIAD) applyTestTag(CV_TEST_TAG_DNN_SKIP_IE_MYRIAD, CV_TEST_TAG_DNN_SKIP_IE_NN_BUILDER);
    }
#if INF_ENGINE_VER_MAJOR_LT(2021000000)
    if (backend == DNN_BACKEND_INFERENCE_ENGINE_NGRAPH)
    {
        if (target == DNN_TARGET_MYRIAD) applyTestTag(CV_TEST_TAG_DNN_SKIP_IE_MYRIAD, CV_TEST_TAG_DNN_SKIP_IE_NGRAPH);
    }
#endif
#endif
    testONNXModels("gather_dynamic_axes");
}

TEST_P(Test_ONNX_layers, DynamicAxes_gather_scalar)
{
#if defined(INF_ENGINE_RELEASE) && INF_ENGINE_VER_MAJOR_EQ(2022010000)
    // accuracy
    if (backend == DNN_BACKEND_INFERENCE_ENGINE_NGRAPH && (target == DNN_TARGET_OPENCL || target == DNN_TARGET_OPENCL_FP16))
        applyTestTag(target == DNN_TARGET_OPENCL ? CV_TEST_TAG_DNN_SKIP_IE_OPENCL : CV_TEST_TAG_DNN_SKIP_IE_OPENCL_FP16,
            CV_TEST_TAG_DNN_SKIP_IE_NGRAPH, CV_TEST_TAG_DNN_SKIP_IE_VERSION
        );
#elif defined(INF_ENGINE_RELEASE) && INF_ENGINE_VER_MAJOR_EQ(2021040000)
    // accuracy
    if (backend == DNN_BACKEND_INFERENCE_ENGINE_NGRAPH && (target == DNN_TARGET_OPENCL || target == DNN_TARGET_OPENCL_FP16))
        applyTestTag(target == DNN_TARGET_OPENCL ? CV_TEST_TAG_DNN_SKIP_IE_OPENCL : CV_TEST_TAG_DNN_SKIP_IE_OPENCL_FP16,
            CV_TEST_TAG_DNN_SKIP_IE_NGRAPH, CV_TEST_TAG_DNN_SKIP_IE_VERSION
        );
#elif defined(INF_ENGINE_RELEASE)
    if (backend == DNN_BACKEND_INFERENCE_ENGINE_NN_BUILDER_2019)
    {
        if (target == DNN_TARGET_MYRIAD) applyTestTag(CV_TEST_TAG_DNN_SKIP_IE_MYRIAD, CV_TEST_TAG_DNN_SKIP_IE_NN_BUILDER);
    }
#if INF_ENGINE_VER_MAJOR_LT(2021000000)
    if (backend == DNN_BACKEND_INFERENCE_ENGINE_NGRAPH)
    {
        if (target == DNN_TARGET_MYRIAD) applyTestTag(CV_TEST_TAG_DNN_SKIP_IE_MYRIAD, CV_TEST_TAG_DNN_SKIP_IE_NGRAPH);
    }
#endif
#endif
    testONNXModels("gather_scalar_dynamic_axes");
}

TEST_P(Test_ONNX_layers, DynamicAxes_slice)
{
#if defined(INF_ENGINE_RELEASE)
    if (backend == DNN_BACKEND_INFERENCE_ENGINE_NN_BUILDER_2019)
    {
        if (target == DNN_TARGET_MYRIAD) applyTestTag(CV_TEST_TAG_DNN_SKIP_IE_MYRIAD, CV_TEST_TAG_DNN_SKIP_IE_NN_BUILDER);
    }
#if INF_ENGINE_VER_MAJOR_LT(2021000000)
    if (backend == DNN_BACKEND_INFERENCE_ENGINE_NGRAPH)
    {
        if (target == DNN_TARGET_MYRIAD) applyTestTag(CV_TEST_TAG_DNN_SKIP_IE_MYRIAD, CV_TEST_TAG_DNN_SKIP_IE_NGRAPH);
    }
#endif
#endif
    testONNXModels("slice_dynamic_axes");
}

TEST_P(Test_ONNX_layers, DynamicAxes_slice_opset_11)
{
#if defined(INF_ENGINE_RELEASE)
    if (backend == DNN_BACKEND_INFERENCE_ENGINE_NN_BUILDER_2019)
    {
        if (target == DNN_TARGET_MYRIAD) applyTestTag(CV_TEST_TAG_DNN_SKIP_IE_MYRIAD, CV_TEST_TAG_DNN_SKIP_IE_NN_BUILDER);
    }
#if INF_ENGINE_VER_MAJOR_LT(2021000000)
    if (backend == DNN_BACKEND_INFERENCE_ENGINE_NGRAPH)
    {
        if (target == DNN_TARGET_MYRIAD) applyTestTag(CV_TEST_TAG_DNN_SKIP_IE_MYRIAD, CV_TEST_TAG_DNN_SKIP_IE_NGRAPH);
    }
#endif
#endif
    testONNXModels("slice_opset_11_dynamic_axes");
}

TEST_P(Test_ONNX_layers, DynamicAxes_resize_opset11_torch16)
{
#if defined(INF_ENGINE_RELEASE)
    if (backend == DNN_BACKEND_INFERENCE_ENGINE_NN_BUILDER_2019)
    {
        if (target == DNN_TARGET_MYRIAD) applyTestTag(CV_TEST_TAG_DNN_SKIP_IE_MYRIAD, CV_TEST_TAG_DNN_SKIP_IE_NN_BUILDER);
    }
#if INF_ENGINE_VER_MAJOR_LT(2021000000)
    if (backend == DNN_BACKEND_INFERENCE_ENGINE_NGRAPH)
    {
        if (target == DNN_TARGET_MYRIAD) applyTestTag(CV_TEST_TAG_DNN_SKIP_IE_MYRIAD, CV_TEST_TAG_DNN_SKIP_IE_NGRAPH);
    }
#endif
#endif
    testONNXModels("resize_opset11_torch1.6_dynamic_axes");
}

TEST_P(Test_ONNX_layers, DynamicAxes_average_pooling)
{
#if defined(INF_ENGINE_RELEASE)
    if (backend == DNN_BACKEND_INFERENCE_ENGINE_NN_BUILDER_2019)
    {
        if (target == DNN_TARGET_MYRIAD) applyTestTag(CV_TEST_TAG_DNN_SKIP_IE_MYRIAD, CV_TEST_TAG_DNN_SKIP_IE_NN_BUILDER);
    }
#if INF_ENGINE_VER_MAJOR_LT(2021000000)
    if (backend == DNN_BACKEND_INFERENCE_ENGINE_NGRAPH)
    {
        if (target == DNN_TARGET_MYRIAD) applyTestTag(CV_TEST_TAG_DNN_SKIP_IE_MYRIAD, CV_TEST_TAG_DNN_SKIP_IE_NGRAPH);
    }
#endif
#endif
    testONNXModels("average_pooling_dynamic_axes");
}

TEST_P(Test_ONNX_layers, DynamicAxes_maxpooling_sigmoid)
{
#if defined(INF_ENGINE_RELEASE)
    if (backend == DNN_BACKEND_INFERENCE_ENGINE_NN_BUILDER_2019)
    {
        if (target == DNN_TARGET_MYRIAD) applyTestTag(CV_TEST_TAG_DNN_SKIP_IE_MYRIAD, CV_TEST_TAG_DNN_SKIP_IE_NN_BUILDER);
    }
#if INF_ENGINE_VER_MAJOR_LT(2021000000)
    if (backend == DNN_BACKEND_INFERENCE_ENGINE_NGRAPH)
    {
        if (target == DNN_TARGET_MYRIAD) applyTestTag(CV_TEST_TAG_DNN_SKIP_IE_MYRIAD, CV_TEST_TAG_DNN_SKIP_IE_NGRAPH);
    }
#endif
#endif
    testONNXModels("maxpooling_sigmoid_dynamic_axes");
}

TEST_P(Test_ONNX_layers, DynamicAxes_dynamic_batch)
{
#if defined(INF_ENGINE_RELEASE)
    if (backend == DNN_BACKEND_INFERENCE_ENGINE_NN_BUILDER_2019)
    {
        if (target == DNN_TARGET_MYRIAD) applyTestTag(CV_TEST_TAG_DNN_SKIP_IE_MYRIAD, CV_TEST_TAG_DNN_SKIP_IE_NN_BUILDER);
    }
#if INF_ENGINE_VER_MAJOR_LT(2021000000)
    if (backend == DNN_BACKEND_INFERENCE_ENGINE_NGRAPH)
    {
        if (target == DNN_TARGET_MYRIAD) applyTestTag(CV_TEST_TAG_DNN_SKIP_IE_MYRIAD, CV_TEST_TAG_DNN_SKIP_IE_NGRAPH);
    }
#endif
#endif
    testONNXModels("dynamic_batch");
}


TEST_P(Test_ONNX_layers, MaxPool1d)
{
#if defined(INF_ENGINE_RELEASE) && INF_ENGINE_VER_MAJOR_LT(2021040000)
    if (backend == DNN_BACKEND_INFERENCE_ENGINE_NN_BUILDER_2019)
    {
        if (target == DNN_TARGET_MYRIAD) applyTestTag(CV_TEST_TAG_DNN_SKIP_IE_MYRIAD, CV_TEST_TAG_DNN_SKIP_IE_NN_BUILDER);
    }
    if (backend == DNN_BACKEND_INFERENCE_ENGINE_NGRAPH)
    {
        if (target == DNN_TARGET_MYRIAD) applyTestTag(CV_TEST_TAG_DNN_SKIP_IE_MYRIAD, CV_TEST_TAG_DNN_SKIP_IE_NGRAPH);
    }
#endif
#if defined(INF_ENGINE_RELEASE) && INF_ENGINE_VER_MAJOR_GE(2021040000)
    if (backend == DNN_BACKEND_INFERENCE_ENGINE_NGRAPH && target == DNN_TARGET_MYRIAD)
    {
        // 2021.4: [ GENERAL_ERROR ]  AssertionFailed: !expired()
        applyTestTag(CV_TEST_TAG_DNN_SKIP_IE_MYRIAD, CV_TEST_TAG_DNN_SKIP_IE_NGRAPH);
    }
#endif
    testONNXModels("maxpooling_1d");
}

TEST_P(Test_ONNX_layers, MaxPoolSigmoid1d)
{
#if defined(INF_ENGINE_RELEASE) && INF_ENGINE_VER_MAJOR_EQ(2022010000)
    if (backend == DNN_BACKEND_INFERENCE_ENGINE_NGRAPH && target == DNN_TARGET_CPU)
        applyTestTag(CV_TEST_TAG_DNN_SKIP_IE_CPU, CV_TEST_TAG_DNN_SKIP_IE_NGRAPH, CV_TEST_TAG_DNN_SKIP_IE_VERSION);
#elif defined(INF_ENGINE_RELEASE) && INF_ENGINE_VER_MAJOR_LT(2021040000)
    if (backend == DNN_BACKEND_INFERENCE_ENGINE_NN_BUILDER_2019)
    {
        if (target == DNN_TARGET_MYRIAD) applyTestTag(CV_TEST_TAG_DNN_SKIP_IE_MYRIAD, CV_TEST_TAG_DNN_SKIP_IE_NN_BUILDER);
    }
    if (backend == DNN_BACKEND_INFERENCE_ENGINE_NGRAPH)
    {
        if (target == DNN_TARGET_MYRIAD) applyTestTag(CV_TEST_TAG_DNN_SKIP_IE_MYRIAD, CV_TEST_TAG_DNN_SKIP_IE_NGRAPH);
    }
#endif
    testONNXModels("maxpooling_sigmoid_1d");
}

TEST_P(Test_ONNX_layers, MaxPool1d_Twise)
{
#if defined(INF_ENGINE_RELEASE) && INF_ENGINE_VER_MAJOR_EQ(2022010000)
    // Cannot get memory!
    if (backend == DNN_BACKEND_INFERENCE_ENGINE_NGRAPH && target == DNN_TARGET_CPU)
        applyTestTag(CV_TEST_TAG_DNN_SKIP_IE_CPU, CV_TEST_TAG_DNN_SKIP_IE_NGRAPH, CV_TEST_TAG_DNN_SKIP_IE_VERSION);
    // Cannot get memory!
    if (backend == DNN_BACKEND_INFERENCE_ENGINE_NGRAPH && (target == DNN_TARGET_OPENCL || target == DNN_TARGET_OPENCL_FP16))
        applyTestTag(target == DNN_TARGET_OPENCL ? CV_TEST_TAG_DNN_SKIP_IE_OPENCL : CV_TEST_TAG_DNN_SKIP_IE_OPENCL_FP16,
            CV_TEST_TAG_DNN_SKIP_IE_NGRAPH, CV_TEST_TAG_DNN_SKIP_IE_VERSION
        );
#elif defined(INF_ENGINE_RELEASE) && INF_ENGINE_VER_MAJOR_LT(2021040000)
    if (backend == DNN_BACKEND_INFERENCE_ENGINE_NN_BUILDER_2019)
    {
        if (target == DNN_TARGET_MYRIAD) applyTestTag(CV_TEST_TAG_DNN_SKIP_IE_MYRIAD, CV_TEST_TAG_DNN_SKIP_IE_NN_BUILDER);
    }
    if (backend == DNN_BACKEND_INFERENCE_ENGINE_NGRAPH)
    {
        if (target == DNN_TARGET_MYRIAD) applyTestTag(CV_TEST_TAG_DNN_SKIP_IE_MYRIAD, CV_TEST_TAG_DNN_SKIP_IE_NGRAPH);
    }
#endif
    testONNXModels("two_maxpooling_1d");
}

TEST_P(Test_ONNX_layers, AvePool1d)
{
#if defined(INF_ENGINE_RELEASE) && INF_ENGINE_VER_MAJOR_EQ(2022010000)
    // Cannot get memory!
    if (backend == DNN_BACKEND_INFERENCE_ENGINE_NGRAPH && target == DNN_TARGET_MYRIAD)
        applyTestTag(CV_TEST_TAG_DNN_SKIP_IE_MYRIAD, CV_TEST_TAG_DNN_SKIP_IE_NGRAPH, CV_TEST_TAG_DNN_SKIP_IE_VERSION);
#elif defined(INF_ENGINE_RELEASE) && INF_ENGINE_VER_MAJOR_LT(2021040000)
    if (backend == DNN_BACKEND_INFERENCE_ENGINE_NN_BUILDER_2019)
    {
        if (target == DNN_TARGET_MYRIAD) applyTestTag(CV_TEST_TAG_DNN_SKIP_IE_MYRIAD, CV_TEST_TAG_DNN_SKIP_IE_NN_BUILDER);
    }
    if (backend == DNN_BACKEND_INFERENCE_ENGINE_NGRAPH)
    {
        if (target == DNN_TARGET_MYRIAD) applyTestTag(CV_TEST_TAG_DNN_SKIP_IE_MYRIAD, CV_TEST_TAG_DNN_SKIP_IE_NGRAPH);
    }
#endif
    testONNXModels("average_pooling_1d");
}

TEST_P(Test_ONNX_layers, PoolConv1d)
{
#if defined(INF_ENGINE_RELEASE) && INF_ENGINE_VER_MAJOR_EQ(2022010000)
    // Cannot get memory!
    if (backend == DNN_BACKEND_INFERENCE_ENGINE_NGRAPH && target == DNN_TARGET_CPU)
        applyTestTag(CV_TEST_TAG_DNN_SKIP_IE_CPU, CV_TEST_TAG_DNN_SKIP_IE_NGRAPH, CV_TEST_TAG_DNN_SKIP_IE_VERSION);
    // Cannot get memory!
    if (backend == DNN_BACKEND_INFERENCE_ENGINE_NGRAPH && target == DNN_TARGET_MYRIAD)
        applyTestTag(CV_TEST_TAG_DNN_SKIP_IE_MYRIAD, CV_TEST_TAG_DNN_SKIP_IE_NGRAPH, CV_TEST_TAG_DNN_SKIP_IE_VERSION);
    // Cannot get memory!
    if (backend == DNN_BACKEND_INFERENCE_ENGINE_NGRAPH && (target == DNN_TARGET_OPENCL || target == DNN_TARGET_OPENCL_FP16))
        applyTestTag(target == DNN_TARGET_OPENCL ? CV_TEST_TAG_DNN_SKIP_IE_OPENCL : CV_TEST_TAG_DNN_SKIP_IE_OPENCL_FP16,
            CV_TEST_TAG_DNN_SKIP_IE_NGRAPH, CV_TEST_TAG_DNN_SKIP_IE_VERSION
        );
#elif defined(INF_ENGINE_RELEASE) && INF_ENGINE_VER_MAJOR_LT(2021040000)
    if (backend == DNN_BACKEND_INFERENCE_ENGINE_NN_BUILDER_2019)
    {
        if (target == DNN_TARGET_MYRIAD) applyTestTag(CV_TEST_TAG_DNN_SKIP_IE_MYRIAD, CV_TEST_TAG_DNN_SKIP_IE_NN_BUILDER);
    }
    if (backend == DNN_BACKEND_INFERENCE_ENGINE_NGRAPH)
    {
        if (target == DNN_TARGET_MYRIAD) applyTestTag(CV_TEST_TAG_DNN_SKIP_IE_MYRIAD, CV_TEST_TAG_DNN_SKIP_IE_NGRAPH);
    }
#endif
    testONNXModels("pool_conv_1d");
}

TEST_P(Test_ONNX_layers, ConvResizePool1d)
{
#if defined(INF_ENGINE_RELEASE) && INF_ENGINE_VER_MAJOR_EQ(2021040000)
    // IE Exception: Ngraph operation Reshape with name 15 has dynamic output shape on 0 port, but CPU plug-in supports only static shape
    if (backend == DNN_BACKEND_INFERENCE_ENGINE_NGRAPH && (target == DNN_TARGET_OPENCL || target == DNN_TARGET_OPENCL_FP16))
        applyTestTag(target == DNN_TARGET_OPENCL ? CV_TEST_TAG_DNN_SKIP_IE_OPENCL : CV_TEST_TAG_DNN_SKIP_IE_OPENCL_FP16,
            CV_TEST_TAG_DNN_SKIP_IE_NGRAPH, CV_TEST_TAG_DNN_SKIP_IE_VERSION
        );
#endif
#if defined(INF_ENGINE_RELEASE)
    if (backend == DNN_BACKEND_INFERENCE_ENGINE_NN_BUILDER_2019)
    {
        if (target == DNN_TARGET_MYRIAD) applyTestTag(CV_TEST_TAG_DNN_SKIP_IE_MYRIAD, CV_TEST_TAG_DNN_SKIP_IE_NN_BUILDER);
    }
    if (backend == DNN_BACKEND_INFERENCE_ENGINE_NGRAPH)
    {
        if (target == DNN_TARGET_MYRIAD) applyTestTag(CV_TEST_TAG_DNN_SKIP_IE_MYRIAD, CV_TEST_TAG_DNN_SKIP_IE_NGRAPH);
#if INF_ENGINE_VER_MAJOR_EQ(2021030000)
        if (target == DNN_TARGET_OPENCL) applyTestTag(CV_TEST_TAG_DNN_SKIP_IE_OPENCL, CV_TEST_TAG_DNN_SKIP_IE_NGRAPH);  // exception
        if (target == DNN_TARGET_OPENCL_FP16) applyTestTag(CV_TEST_TAG_DNN_SKIP_IE_OPENCL_FP16, CV_TEST_TAG_DNN_SKIP_IE_NGRAPH);  // exception
#endif
    }
#endif
    testONNXModels("conv_resize_pool_1d");
}

TEST_P(Test_ONNX_layers, SubFromConst)
{
    testONNXModels("sub_from_const1");
    testONNXModels("sub_from_const_eltwise");
    testONNXModels("sub_from_const_broadcast");
}

TEST_P(Test_ONNX_layers, DivConst)
{
    testONNXModels("div_const");
}

<<<<<<< HEAD

TEST_P(Test_ONNX_layers, Quantized_Convolution)
{
    testONNXModels("quantized_conv_uint8_weights", npy, 0.004, 0.02);
    testONNXModels("quantized_conv_int8_weights", npy, 0.03, 0.5);
    testONNXModels("quantized_conv_per_channel_weights", npy, 0.06, 0.4);

    testONNXModels("quantized_conv_asymmetric_pads_int8_weights");
}

TEST_P(Test_ONNX_layers, Quantized_MatMul)
{
    testONNXModels("quantized_matmul_uint8_weights", npy, 0.005, 0.007);
    testONNXModels("quantized_matmul_int8_weights", npy, 0.06, 0.2);
    testONNXModels("quantized_matmul_per_channel_weights", npy, 0.06, 0.22);
}

TEST_P(Test_ONNX_layers, Quantized_MatMul_Variable_Weights)
{
    // Unsupported
    EXPECT_THROW(
    {
        testONNXModels("quantized_matmul_variable_inputs");
    }, cv::Exception);
}

TEST_P(Test_ONNX_layers, Quantized_Eltwise)
{
    testONNXModels("quantized_eltwise");
}

TEST_P(Test_ONNX_layers, Quantized_Eltwise_Scalar)
{
    testONNXModels("quantized_eltwise_scalar");
}

TEST_P(Test_ONNX_layers, Quantized_Eltwise_Broadcast)
{
    testONNXModels("quantized_eltwise_broadcast");
}

TEST_P(Test_ONNX_layers, Quantized_LeakyReLU)
{
    testONNXModels("quantized_leaky_relu");
}

TEST_P(Test_ONNX_layers, Quantized_Sigmoid)
{
    testONNXModels("quantized_sigmoid");
}

TEST_P(Test_ONNX_layers, Quantized_MaxPool)
{
    testONNXModels("quantized_maxpool");
}

TEST_P(Test_ONNX_layers, Quantized_AvgPool)
{
    testONNXModels("quantized_avgpool");
}

TEST_P(Test_ONNX_layers, Quantized_Split)
{
    testONNXModels("quantized_split");
}

TEST_P(Test_ONNX_layers, Quantized_Pad)
{
    testONNXModels("quantized_padding");
}

TEST_P(Test_ONNX_layers, Quantized_Reshape)
{
    testONNXModels("quantized_reshape");
}

TEST_P(Test_ONNX_layers, Quantized_Transpose)
{
    testONNXModels("quantized_transpose");
}

TEST_P(Test_ONNX_layers, Quantized_Squeeze)
{
    testONNXModels("quantized_squeeze");
}

TEST_P(Test_ONNX_layers, Quantized_Unsqueeze)
{
    testONNXModels("quantized_unsqueeze");
}

TEST_P(Test_ONNX_layers, Quantized_Resize)
{
    testONNXModels("quantized_resize_nearest");
    testONNXModels("quantized_resize_bilinear", npy, 2e-4, 0.003);
    testONNXModels("quantized_resize_bilinear_align", npy, 3e-4, 0.003);
}

TEST_P(Test_ONNX_layers, Quantized_Concat)
{
    testONNXModels("quantized_concat");
    testONNXModels("quantized_concat_const_blob");
}

TEST_P(Test_ONNX_layers, Quantized_Constant)
{
    testONNXModels("quantized_constant", npy, 0.002, 0.008);
=======
TEST_P(Test_ONNX_layers, OutputRegistration)
{
    testONNXModels("output_registration", npy, 0, 0, false, true, 2);
>>>>>>> 93dc0679
}

INSTANTIATE_TEST_CASE_P(/*nothing*/, Test_ONNX_layers, dnnBackendsAndTargets());

class Test_ONNX_nets : public Test_ONNX_layers
{
public:
    Test_ONNX_nets() { required = false; }
};

TEST_P(Test_ONNX_nets, Alexnet)
{
#if defined(OPENCV_32BIT_CONFIGURATION) && (defined(HAVE_OPENCL) || defined(_WIN32))
    applyTestTag(CV_TEST_TAG_MEMORY_2GB);
#else
    applyTestTag(target == DNN_TARGET_CPU ? CV_TEST_TAG_MEMORY_512MB : CV_TEST_TAG_MEMORY_1GB);
#endif

    const String model =  _tf("models/alexnet.onnx", false);

    Net net = readNetFromONNX(model);
    ASSERT_FALSE(net.empty());

    net.setPreferableBackend(backend);
    net.setPreferableTarget(target);

    Mat inp = imread(_tf("../grace_hopper_227.png"));
    Mat ref = blobFromNPY(_tf("../caffe_alexnet_prob.npy"));
    checkBackend(&inp, &ref);

    net.setInput(blobFromImage(inp, 1.0f, Size(227, 227), Scalar(), false));
    ASSERT_FALSE(net.empty());
    Mat out = net.forward();

    normAssert(out, ref, "", default_l1,  default_lInf);
    expectNoFallbacksFromIE(net);
}

TEST_P(Test_ONNX_nets, Squeezenet)
{
    testONNXModels("squeezenet", pb);
}

TEST_P(Test_ONNX_nets, Googlenet)
{
#if defined(INF_ENGINE_RELEASE) && INF_ENGINE_VER_MAJOR_EQ(2022010000)
    // accuracy
    if (target == DNN_TARGET_MYRIAD)
        applyTestTag(CV_TEST_TAG_DNN_SKIP_IE_MYRIAD, CV_TEST_TAG_DNN_SKIP_IE_NGRAPH, CV_TEST_TAG_DNN_SKIP_IE_VERSION);
#elif defined(INF_ENGINE_RELEASE) && INF_ENGINE_VER_MAJOR_EQ(2021040000)
    // accuracy
    if (target == DNN_TARGET_MYRIAD)
        applyTestTag(CV_TEST_TAG_DNN_SKIP_IE_MYRIAD, CV_TEST_TAG_DNN_SKIP_IE_NGRAPH, CV_TEST_TAG_DNN_SKIP_IE_VERSION);
#elif defined(INF_ENGINE_RELEASE) && INF_ENGINE_VER_MAJOR_LT(2021040000)
    if (backend == DNN_BACKEND_INFERENCE_ENGINE_NN_BUILDER_2019)
        applyTestTag(CV_TEST_TAG_DNN_SKIP_IE_NN_BUILDER);

    if (backend == DNN_BACKEND_INFERENCE_ENGINE_NGRAPH)
        applyTestTag(CV_TEST_TAG_DNN_SKIP_IE_NGRAPH);
#endif

    const String model = _tf("models/googlenet.onnx", false);

    Net net = readNetFromONNX(model);
    ASSERT_FALSE(net.empty());

    net.setPreferableBackend(backend);
    net.setPreferableTarget(target);

    std::vector<Mat> images;
    images.push_back( imread(_tf("../googlenet_0.png")) );
    images.push_back( imread(_tf("../googlenet_1.png")) );
    Mat inp = blobFromImages(images, 1.0f, Size(), Scalar(), false);
    Mat ref = blobFromNPY(_tf("../googlenet_prob.npy"));
    checkBackend(&inp, &ref);

    net.setInput(inp);
    ASSERT_FALSE(net.empty());
    Mat out = net.forward();

    normAssert(ref, out, "", default_l1,  default_lInf);
    expectNoFallbacksFromIE(net);
}

TEST_P(Test_ONNX_nets, CaffeNet)
{
#if defined(OPENCV_32BIT_CONFIGURATION) && (defined(HAVE_OPENCL) || defined(_WIN32))
    applyTestTag(CV_TEST_TAG_MEMORY_2GB);
#else
    applyTestTag(target == DNN_TARGET_CPU ? CV_TEST_TAG_MEMORY_512MB : CV_TEST_TAG_MEMORY_1GB);
#endif

#if defined(INF_ENGINE_RELEASE) && INF_ENGINE_VER_MAJOR_EQ(2019030000)
    if (backend == DNN_BACKEND_INFERENCE_ENGINE_NN_BUILDER_2019 && target == DNN_TARGET_MYRIAD
        && getInferenceEngineVPUType() == CV_DNN_INFERENCE_ENGINE_VPU_TYPE_MYRIAD_X)
        applyTestTag(CV_TEST_TAG_DNN_SKIP_IE_MYRIAD_X, CV_TEST_TAG_DNN_SKIP_IE_NN_BUILDER, CV_TEST_TAG_DNN_SKIP_IE_VERSION);
#endif
    testONNXModels("caffenet", pb);
}

TEST_P(Test_ONNX_nets, RCNN_ILSVRC13)
{
#if defined(OPENCV_32BIT_CONFIGURATION) && (defined(HAVE_OPENCL) || defined(_WIN32))
    applyTestTag(CV_TEST_TAG_MEMORY_2GB);
#else
    applyTestTag(target == DNN_TARGET_CPU ? CV_TEST_TAG_MEMORY_512MB : CV_TEST_TAG_MEMORY_1GB);
#endif

#if defined(INF_ENGINE_RELEASE) && INF_ENGINE_VER_MAJOR_EQ(2019030000)
    if (backend == DNN_BACKEND_INFERENCE_ENGINE_NN_BUILDER_2019 && target == DNN_TARGET_MYRIAD
        && getInferenceEngineVPUType() == CV_DNN_INFERENCE_ENGINE_VPU_TYPE_MYRIAD_X)
        applyTestTag(CV_TEST_TAG_DNN_SKIP_IE_MYRIAD_X, CV_TEST_TAG_DNN_SKIP_IE_NN_BUILDER, CV_TEST_TAG_DNN_SKIP_IE_VERSION);
#endif
    // Reference output values are in range [-4.992, -1.161]
    testONNXModels("rcnn_ilsvrc13", pb, 0.0046);
}

TEST_P(Test_ONNX_nets, VGG16_bn)
{
    applyTestTag(CV_TEST_TAG_MEMORY_6GB);  // > 2.3Gb

    // output range: [-16; 27], after Softmax [0; 0.67]
    const double lInf = (target == DNN_TARGET_MYRIAD) ? 0.038 : default_lInf;
    testONNXModels("vgg16-bn", pb, default_l1, lInf, true);
}

TEST_P(Test_ONNX_nets, ZFNet)
{
    applyTestTag(CV_TEST_TAG_MEMORY_2GB);
    testONNXModels("zfnet512", pb);
}

TEST_P(Test_ONNX_nets, ResNet18v1)
{
    applyTestTag(CV_TEST_TAG_MEMORY_512MB);

    // output range: [-16; 22], after Softmax [0, 0.51]
    testONNXModels("resnet18v1", pb, default_l1, default_lInf, true, target != DNN_TARGET_MYRIAD);
}

TEST_P(Test_ONNX_nets, ResNet50v1)
{
    applyTestTag(CV_TEST_TAG_MEMORY_512MB);

    // output range: [-67; 75], after Softmax [0, 0.98]
    testONNXModels("resnet50v1", pb, default_l1, default_lInf, true, target != DNN_TARGET_MYRIAD);
}

TEST_P(Test_ONNX_nets, ResNet50_Int8)
{
    testONNXModels("resnet50_int8", pb, default_l1, default_lInf, true);
}

TEST_P(Test_ONNX_nets, ResNet101_DUC_HDC)
{
    applyTestTag(CV_TEST_TAG_VERYLONG);

#if defined(INF_ENGINE_RELEASE) && INF_ENGINE_VER_MAJOR_GE(2019010000)
    if (backend == DNN_BACKEND_INFERENCE_ENGINE_NN_BUILDER_2019)
        applyTestTag(CV_TEST_TAG_DNN_SKIP_IE_NN_BUILDER, CV_TEST_TAG_DNN_SKIP_IE_VERSION);
#endif
#if defined(INF_ENGINE_RELEASE)
    if (backend == DNN_BACKEND_INFERENCE_ENGINE_NN_BUILDER_2019 && target == DNN_TARGET_MYRIAD)
        applyTestTag(CV_TEST_TAG_DNN_SKIP_IE_MYRIAD, CV_TEST_TAG_DNN_SKIP_IE_NN_BUILDER);
#endif
    if (target == DNN_TARGET_OPENCL_FP16 || target == DNN_TARGET_OPENCL)
    {
        if (backend == DNN_BACKEND_OPENCV)
            applyTestTag(target == DNN_TARGET_OPENCL ? CV_TEST_TAG_DNN_SKIP_OPENCL : CV_TEST_TAG_DNN_SKIP_OPENCL_FP16);
        throw SkipTestException("Test is disabled for OpenCL targets");
    }
    testONNXModels("resnet101_duc_hdc", pb);
}

TEST_P(Test_ONNX_nets, TinyYolov2)
{
    applyTestTag(CV_TEST_TAG_MEMORY_512MB);

    if (cvtest::skipUnstableTests)
        throw SkipTestException("Skip unstable test");
#if defined(INF_ENGINE_RELEASE)
    if (backend == DNN_BACKEND_INFERENCE_ENGINE_NN_BUILDER_2019
            && (target == DNN_TARGET_OPENCL || target == DNN_TARGET_OPENCL_FP16)
    )
        applyTestTag(target == DNN_TARGET_OPENCL ? CV_TEST_TAG_DNN_SKIP_IE_OPENCL : CV_TEST_TAG_DNN_SKIP_IE_OPENCL_FP16, CV_TEST_TAG_DNN_SKIP_IE_NN_BUILDER);

    if (target == DNN_TARGET_MYRIAD && getInferenceEngineVPUType() == CV_DNN_INFERENCE_ENGINE_VPU_TYPE_MYRIAD_X
    )
        applyTestTag(CV_TEST_TAG_DNN_SKIP_IE_MYRIAD_X,
                     backend == DNN_BACKEND_INFERENCE_ENGINE_NN_BUILDER_2019 ?
                     CV_TEST_TAG_DNN_SKIP_IE_NN_BUILDER :
                     CV_TEST_TAG_DNN_SKIP_IE_NGRAPH);
#endif

    // output range: [-11; 8]
    double l1 =  default_l1, lInf = default_lInf;
    if (target == DNN_TARGET_OPENCL_FP16 || target == DNN_TARGET_MYRIAD)
    {
        l1 = 0.02;
        lInf = 0.2;
    }
    else if (target == DNN_TARGET_CUDA_FP16)
    {
        l1 = 0.018;
        lInf = 0.16;
    }
#if defined(INF_ENGINE_RELEASE) && INF_ENGINE_VER_MAJOR_EQ(2020040000)
    if (backend == DNN_BACKEND_INFERENCE_ENGINE_NGRAPH && target == DNN_TARGET_OPENCL_FP16)
    {
        l1 = 0.018f; lInf = 0.16f;
    }
#endif

    testONNXModels("tiny_yolo2", pb, l1, lInf);
}

TEST_P(Test_ONNX_nets, CNN_MNIST)
{
    // output range: [-1952; 6574], after Softmax [0; 1]
    testONNXModels("cnn_mnist", pb, default_l1, default_lInf, true);
}

TEST_P(Test_ONNX_nets, MobileNet_v2)
{
    // output range: [-166; 317], after Softmax [0; 1]
    testONNXModels("mobilenetv2", pb, default_l1, default_lInf, true);
}

TEST_P(Test_ONNX_nets, LResNet100E_IR)
{
    applyTestTag(
#if defined(OPENCV_32BIT_CONFIGURATION) && defined(HAVE_OPENCL)
        CV_TEST_TAG_MEMORY_2GB,
#else
        (target == DNN_TARGET_CPU ? CV_TEST_TAG_MEMORY_512MB : CV_TEST_TAG_MEMORY_1GB),
#endif
        CV_TEST_TAG_DEBUG_LONG
    );
    if (backend == DNN_BACKEND_INFERENCE_ENGINE_NN_BUILDER_2019)
    {
        if (target == DNN_TARGET_OPENCL_FP16) applyTestTag(CV_TEST_TAG_DNN_SKIP_IE_OPENCL_FP16, CV_TEST_TAG_DNN_SKIP_IE_NN_BUILDER);
        if (target == DNN_TARGET_OPENCL)      applyTestTag(CV_TEST_TAG_DNN_SKIP_IE_OPENCL, CV_TEST_TAG_DNN_SKIP_IE_NN_BUILDER);
        if (target == DNN_TARGET_MYRIAD)      applyTestTag(CV_TEST_TAG_DNN_SKIP_IE_MYRIAD, CV_TEST_TAG_DNN_SKIP_IE_NN_BUILDER);
    }
    if (backend == DNN_BACKEND_INFERENCE_ENGINE_NGRAPH)
    {
        if (target == DNN_TARGET_OPENCL_FP16) applyTestTag(CV_TEST_TAG_DNN_SKIP_IE_OPENCL_FP16, CV_TEST_TAG_DNN_SKIP_IE_NGRAPH);
        if (target == DNN_TARGET_OPENCL)      applyTestTag(CV_TEST_TAG_DNN_SKIP_IE_OPENCL, CV_TEST_TAG_DNN_SKIP_IE_NGRAPH);
        if (target == DNN_TARGET_MYRIAD)      applyTestTag(CV_TEST_TAG_DNN_SKIP_IE_MYRIAD, CV_TEST_TAG_DNN_SKIP_IE_NGRAPH);
    }

    double l1 = default_l1, lInf = default_lInf;
    // output range: [-3; 3]
    if (backend == DNN_BACKEND_OPENCV && target == DNN_TARGET_OPENCL_FP16)
    {
        l1 = 0.009;
        lInf = 0.035;
    }
    else if (backend == DNN_BACKEND_INFERENCE_ENGINE_NN_BUILDER_2019 && target == DNN_TARGET_CPU)
    {
        l1 = 4.6e-5;
        lInf = 1.9e-4;
    }
    else if (target == DNN_TARGET_CUDA_FP16)
    {
        l1 = 0.008;
        lInf = 0.04;
    }
    testONNXModels("LResNet100E_IR", pb, l1, lInf);
}

TEST_P(Test_ONNX_nets, Emotion_ferplus)
{
#if defined(INF_ENGINE_RELEASE)
    if (target == DNN_TARGET_MYRIAD && getInferenceEngineVPUType() == CV_DNN_INFERENCE_ENGINE_VPU_TYPE_MYRIAD_X)
        applyTestTag(CV_TEST_TAG_DNN_SKIP_IE_MYRIAD_X,
                     backend == DNN_BACKEND_INFERENCE_ENGINE_NN_BUILDER_2019 ?
                     CV_TEST_TAG_DNN_SKIP_IE_NN_BUILDER :
                     CV_TEST_TAG_DNN_SKIP_IE_NGRAPH);
#endif

    double l1 = default_l1;
    double lInf = default_lInf;

    // Output values are in range [-2.011, 2.111]
    if ((backend == DNN_BACKEND_OPENCV && target == DNN_TARGET_OPENCL_FP16) || (target == DNN_TARGET_CUDA_FP16))
        l1 = 0.007;
    else if (backend == DNN_BACKEND_INFERENCE_ENGINE_NN_BUILDER_2019 && target == DNN_TARGET_OPENCL_FP16)
    {
        l1 = 0.021;
        lInf = 0.034;
    }
    else if (backend == DNN_BACKEND_INFERENCE_ENGINE_NN_BUILDER_2019 && (target == DNN_TARGET_CPU || target == DNN_TARGET_OPENCL)) {
        l1 = 2.4e-4;
        lInf = 6e-4;
    }
#if defined(INF_ENGINE_RELEASE) && INF_ENGINE_VER_MAJOR_GE(2020040000)
    if (backend == DNN_BACKEND_INFERENCE_ENGINE_NGRAPH && target == DNN_TARGET_OPENCL_FP16)
    {
        l1 = 0.013f; lInf = 0.035f;
    }
#endif

    testONNXModels("emotion_ferplus", pb, l1, lInf);
}

TEST_P(Test_ONNX_nets, Inception_v2)
{
    testONNXModels("inception_v2", pb, default_l1, default_lInf, true);
}

TEST_P(Test_ONNX_nets, DenseNet121)
{
    applyTestTag(CV_TEST_TAG_MEMORY_512MB);

    // output range: [-87; 138], after Softmax [0; 1]
    testONNXModels("densenet121", pb, default_l1, default_lInf, true, target != DNN_TARGET_MYRIAD);
}

TEST_P(Test_ONNX_nets, Inception_v1)
{
#if defined(INF_ENGINE_RELEASE) && INF_ENGINE_VER_MAJOR_LT(2021040000)
    if ((backend == DNN_BACKEND_INFERENCE_ENGINE_NN_BUILDER_2019 ||
         backend == DNN_BACKEND_INFERENCE_ENGINE_NGRAPH) && target == DNN_TARGET_MYRIAD)
        applyTestTag(CV_TEST_TAG_DNN_SKIP_IE_MYRIAD);
#endif
    testONNXModels("inception_v1", pb);
}

TEST_P(Test_ONNX_nets, Shufflenet)
{
#if defined(INF_ENGINE_RELEASE) && INF_ENGINE_VER_MAJOR_LT(2021040000)
    if (backend == DNN_BACKEND_INFERENCE_ENGINE_NN_BUILDER_2019)
    {
        if (target == DNN_TARGET_OPENCL_FP16) applyTestTag(CV_TEST_TAG_DNN_SKIP_IE_OPENCL_FP16, CV_TEST_TAG_DNN_SKIP_IE_NN_BUILDER);
        if (target == DNN_TARGET_OPENCL)      applyTestTag(CV_TEST_TAG_DNN_SKIP_IE_OPENCL, CV_TEST_TAG_DNN_SKIP_IE_NN_BUILDER);
        if (target == DNN_TARGET_MYRIAD)      applyTestTag(CV_TEST_TAG_DNN_SKIP_IE_MYRIAD, CV_TEST_TAG_DNN_SKIP_IE_NN_BUILDER);
    }
#endif
    testONNXModels("shufflenet", pb);
}

TEST_P(Test_ONNX_nets, Resnet34_kinetics)
{
#if defined(INF_ENGINE_RELEASE) && INF_ENGINE_VER_MAJOR_EQ(2022010000)
    // IE exception: Failed to allocate graph: MYRIAD device is not opened
    if (backend == DNN_BACKEND_INFERENCE_ENGINE_NGRAPH && target == DNN_TARGET_MYRIAD)
        applyTestTag(CV_TEST_TAG_DNN_SKIP_IE_MYRIAD, CV_TEST_TAG_DNN_SKIP_IE_NGRAPH, CV_TEST_TAG_DNN_SKIP_IE_VERSION);
    // accuracy
    if (backend == DNN_BACKEND_INFERENCE_ENGINE_NGRAPH && (target == DNN_TARGET_OPENCL || target == DNN_TARGET_OPENCL_FP16))
        applyTestTag(target == DNN_TARGET_OPENCL ? CV_TEST_TAG_DNN_SKIP_IE_OPENCL : CV_TEST_TAG_DNN_SKIP_IE_OPENCL_FP16,
            CV_TEST_TAG_DNN_SKIP_IE_NGRAPH, CV_TEST_TAG_DNN_SKIP_IE_VERSION
        );
#elif defined(INF_ENGINE_RELEASE) && INF_ENGINE_VER_MAJOR_EQ(2021040000)
    if (backend == DNN_BACKEND_INFERENCE_ENGINE_NGRAPH)
    {
        // IE exception: Function contains several inputs and outputs with one friendly name!
        if (target == DNN_TARGET_MYRIAD)
            applyTestTag(CV_TEST_TAG_DNN_SKIP_IE_MYRIAD, CV_TEST_TAG_DNN_SKIP_IE_NGRAPH, CV_TEST_TAG_DNN_SKIP_IE_VERSION);
    }
#elif defined(INF_ENGINE_RELEASE) && INF_ENGINE_VER_MAJOR_LT(2021040000)
    if (backend == DNN_BACKEND_INFERENCE_ENGINE_NN_BUILDER_2019 && target != DNN_TARGET_CPU)
        applyTestTag(CV_TEST_TAG_DNN_SKIP_IE_NN_BUILDER);  // Only CPU on DLIE backend is supported
    if (backend == DNN_BACKEND_INFERENCE_ENGINE_NGRAPH && target != DNN_TARGET_CPU)
        applyTestTag(CV_TEST_TAG_DNN_SKIP_IE_NGRAPH);  // Only CPU on DLIE backend is supported
#endif
    if (backend == DNN_BACKEND_OPENCV && target != DNN_TARGET_CPU)
        throw SkipTestException("Only CPU is supported");  // FIXIT use tags

    if (backend == DNN_BACKEND_VKCOM)
        applyTestTag(CV_TEST_TAG_DNN_SKIP_VULKAN);

    String onnxmodel = findDataFile("dnn/resnet-34_kinetics.onnx", false);
    Mat image0 = imread(findDataFile("dnn/dog416.png"));
    Mat image1 = imread(findDataFile("dnn/street.png"));

    Mat ref0 = blobFromNPY(_tf("data/output_kinetics0.npy"));
    Mat ref1 = blobFromNPY(_tf("data/output_kinetics1.npy"));

    std::vector<Mat> images_0(16, image0);
    std::vector<Mat> images_1(16, image1);
    Mat blob0 = blobFromImages(images_0, 1.0, Size(112, 112), Scalar(114.7748, 107.7354, 99.4750), true, true);
    Mat blob1 = blobFromImages(images_1, 1.0, Size(112, 112), Scalar(114.7748, 107.7354, 99.4750), true, true);

    Net permute;
    LayerParams lp;
    int order[] = {1, 0, 2, 3};
    lp.set("order", DictValue::arrayInt<int*>(&order[0], 4));
    permute.addLayerToPrev("perm", "Permute", lp);

    permute.setPreferableBackend(backend);
    permute.setPreferableTarget(target);

    permute.setInput(blob0);
    Mat input0 = permute.forward().clone();

    permute.setInput(blob1);
    Mat input1 = permute.forward().clone();

    int dims[] = {1, 3, 16, 112, 112};
    input0 = input0.reshape(0, 5, &dims[0]);
    input1 = input1.reshape(0, 5, &dims[0]);

    Net net = readNetFromONNX(onnxmodel);
    ASSERT_FALSE(net.empty());
    net.setPreferableBackend(backend);
    net.setPreferableTarget(target);

    // output range [-5, 11]
    float l1 = 0.0013;
    float lInf = 0.009;
    if (backend == DNN_BACKEND_INFERENCE_ENGINE_NGRAPH && target == DNN_TARGET_OPENCL_FP16)
    {
        l1 = 0.02;
        lInf = 0.07;
    }
    if (target == DNN_TARGET_CUDA_FP16)
    {
        l1 = 0.01;
        lInf = 0.06;
    }

    checkBackend(&input0, &ref0);
    net.setInput(input0);
    Mat out = net.forward().clone();
    normAssert(ref0, out, "", l1, lInf);

    checkBackend(&input1, &ref1);
    net.setInput(input1);
    out = net.forward().clone();
    normAssert(ref1, out, "", l1, lInf);

    expectNoFallbacksFromIE(net);
}

TEST_P(Test_ONNX_layers, CumSum)
{
    testONNXModels("cumsum_1d_exclusive_1");
    testONNXModels("cumsum_1d_reverse");
    testONNXModels("cumsum_1d_exclusive_1_reverse");
    testONNXModels("cumsum_2d_dim_1");
    testONNXModels("cumsum_3d_dim_2");
}

INSTANTIATE_TEST_CASE_P(/**/, Test_ONNX_nets, dnnBackendsAndTargets());

}} // namespace<|MERGE_RESOLUTION|>--- conflicted
+++ resolved
@@ -1746,7 +1746,6 @@
     testONNXModels("div_const");
 }
 
-<<<<<<< HEAD
 
 TEST_P(Test_ONNX_layers, Quantized_Convolution)
 {
@@ -1854,11 +1853,11 @@
 TEST_P(Test_ONNX_layers, Quantized_Constant)
 {
     testONNXModels("quantized_constant", npy, 0.002, 0.008);
-=======
+}
+
 TEST_P(Test_ONNX_layers, OutputRegistration)
 {
     testONNXModels("output_registration", npy, 0, 0, false, true, 2);
->>>>>>> 93dc0679
 }
 
 INSTANTIATE_TEST_CASE_P(/*nothing*/, Test_ONNX_layers, dnnBackendsAndTargets());
