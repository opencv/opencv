--- conflicted
+++ resolved
@@ -2766,7 +2766,6 @@
                         TestLayerFusion::dnnBackendsAndTargetsForFusionTests()
 ));
 
-<<<<<<< HEAD
 TEST(Layer_LSTM, repeatedInference)
 {
     std::string onnx_file_path = findDataFile("dnn/onnx/models/onnxscript_lstm.onnx", true);
@@ -2905,7 +2904,8 @@
     EXPECT_EQ(outs[0].total(), (size_t)1);
     EXPECT_EQ(outs[0].type(), CV_64S);
     EXPECT_EQ(outs[0].at<int64_t>(0), 1);
-=======
+}
+
 TEST(ConvolutionWinograd, Accuracy)
 {
     Mat weights({2, 1, 3, 3}, CV_32F);
@@ -2947,7 +2947,6 @@
 
     normAssert(outSmall, refSmall, "Small input after large", 0.0, 0.0);
     normAssert(outLarge, refLarge, "Large input after small", 0.0, 0.0);
->>>>>>> 6f745464
 }
 
 }} // namespace