--- conflicted
+++ resolved
@@ -1446,65 +1446,6 @@
   testing::ValuesIn(list_sizes)
 ));
 
-<<<<<<< HEAD
-typedef testing::TestWithParam<tuple<int, int, tuple<Backend, Target> > > Test_DLDT_two_inputs;
-TEST_P(Test_DLDT_two_inputs, as_backend)
-{
-    static const float kScale = 0.5f;
-    static const float kScaleInv = 1.0f / kScale;
-
-    Backend backendId = get<0>(get<2>(GetParam()));
-    Target targetId = get<1>(get<2>(GetParam()));
-
-    Net net;
-    LayerParams lp;
-    lp.type = "Eltwise";
-    lp.name = "testLayer";
-    lp.set("operation", "sum");
-    int eltwiseId = net.addLayerToPrev(lp.name, lp.type, lp);  // connect to a first input
-    net.connect(0, 1, eltwiseId, 1);  // connect to a second input
-
-    int inpSize[] = {1, 2, 3, 4};
-    Mat firstInp(4, &inpSize[0], get<0>(GetParam()));
-    Mat secondInp(4, &inpSize[0], get<1>(GetParam()));
-    randu(firstInp, 0, 255);
-    randu(secondInp, 0, 255);
-
-    net.setInputsNames({"data", "second_input"});
-    net.setInput(firstInp, "data", kScale);
-    net.setInput(secondInp, "second_input", kScaleInv);
-    net.setPreferableBackend(backendId);
-    net.setPreferableTarget(targetId);
-    Mat out = net.forward();
-
-    Mat ref;
-    addWeighted(firstInp, kScale, secondInp, kScaleInv, 0, ref, CV_32F);
-    // Output values are in range [0, 637.5].
-    double l1 = (targetId == DNN_TARGET_OPENCL_FP16 || targetId == DNN_TARGET_MYRIAD) ? 0.06 : 1e-6;
-    double lInf = (targetId == DNN_TARGET_OPENCL_FP16 || targetId == DNN_TARGET_MYRIAD) ? 0.3 : 1e-5;
-    if (targetId == DNN_TARGET_CUDA_FP16)
-    {
-        l1 = 0.06;
-        lInf = 0.3;
-    }
-    normAssert(out, ref, "", l1, lInf);
-    if (cvtest::debugLevel > 0 || HasFailure())
-    {
-        std::cout << "input1 scale=" << kScale << " input2 scale=" << kScaleInv << std::endl;
-        std::cout << "input1: " << firstInp.size << " " << firstInp.reshape(1, 1) << std::endl;
-        std::cout << "input2: " << secondInp.size << " " << secondInp.reshape(1, 1) << std::endl;
-        std::cout << "ref: " << ref.reshape(1, 1) << std::endl;
-        std::cout << "out: " << out.reshape(1, 1) << std::endl;
-    }
-}
-
-INSTANTIATE_TEST_CASE_P(/*nothing*/, Test_DLDT_two_inputs, Combine(
-  Values(CV_8U, CV_32F), Values(CV_8U, CV_32F),
-  dnnBackendsAndTargets()
-));
-
-=======
->>>>>>> 35ff9af6
 class UnsupportedLayer : public Layer
 {
 public:
