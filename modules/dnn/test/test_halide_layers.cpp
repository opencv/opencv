// This file is part of OpenCV project.
// It is subject to the license terms in the LICENSE file found in the top-level directory
// of this distribution and at http://opencv.org/license.html.
//
// Copyright (C) 2017-2019, Intel Corporation, all rights reserved.
// Third party copyrights are property of their respective owners.

// This tests doesn't require any external data. They just compare outputs of
// layers using different computation backends. Input and parameters are random.

#include "test_precomp.hpp"

namespace opencv_test { namespace {

using namespace cv;
using namespace cv::dnn;
using namespace testing;

static void test(Mat& input, Net& net, Backend backendId, Target targetId, bool skipCheck = false, bool randInput = true, double l1 = 0.0, double lInf = 0.0)
{
    DNNTestLayer::checkBackend(backendId, targetId);
    if (randInput)
        randu(input, -1.0f, 1.0f);

    net.setInput(input);
    net.setPreferableBackend(DNN_BACKEND_OPENCV);
    Mat outputDefault = net.forward().clone();

    net.setPreferableBackend(backendId);
    net.setPreferableTarget(targetId);
    Mat outputHalide = net.forward().clone();

    if (skipCheck)
        return;

    double default_l1, default_lInf;
    DNNTestLayer::getDefaultThresholds(backendId, targetId, &default_l1, &default_lInf);
    if (l1 == 0.0)
        l1 = default_l1;
    if (lInf == 0.0)
        lInf = default_lInf;
    normAssert(outputDefault, outputHalide, "", l1, lInf);
    if (cvtest::debugLevel > 0 || testing::Test::HasFailure())
    {
        std::cout << "l1=" << l1 << "  lInf=" << lInf << std::endl;
        std::cout << outputDefault.reshape(1, outputDefault.total()).t() << std::endl;
        std::cout << outputHalide.reshape(1, outputDefault.total()).t() << std::endl;
    }
}

static void test(LayerParams& params, Mat& input, Backend backendId, Target targetId, bool skipCheck = false, double l1 = 0.0, double lInf = 0.0)
{
    Net net;
    net.addLayerToPrev(params.name, params.type, params);
    test(input, net, backendId, targetId, skipCheck, true, l1, lInf);
}

static inline testing::internal::ParamGenerator<tuple<Backend, Target> > dnnBackendsAndTargetsWithHalide()
{
    return dnnBackendsAndTargets(true, true, false); // OpenCV/CPU is used as reference
}

class Test_Halide_layers : public DNNTestLayer {};

////////////////////////////////////////////////////////////////////////////////
// Padding
////////////////////////////////////////////////////////////////////////////////
TEST_P(Test_Halide_layers, Padding)
{
    static const int kNumRuns = 10;
    std::vector<int> paddings(8);
    cv::RNG& rng = cv::theRNG();
    for (int t = 0; t < kNumRuns; ++t)
    {
        for (int i = 0; i < paddings.size(); ++i)
            paddings[i] = rng(5);

        LayerParams lp;
        lp.set("paddings", DictValue::arrayInt<int*>(&paddings[0], paddings.size()));
        lp.type = "Padding";
        lp.name = "testLayer";

        int sz[] = {1 + (int)rng(10), 1 + (int)rng(10), 1 + (int)rng(10), 1 + (int)rng(10)};
        Mat input(4, &sz[0], CV_32F);
        test(lp, input, backend, target);
    }
}

////////////////////////////////////////////////////////////////////////////////
// Convolution
////////////////////////////////////////////////////////////////////////////////
typedef TestWithParam<tuple<Vec3i, Size, Size, Size, Size, Size, bool, tuple<Backend, Target> > > Convolution;
TEST_P(Convolution, Accuracy)
{
    int inChannels = get<0>(GetParam())[0];
    int outChannels = get<0>(GetParam())[1];
    int group = get<0>(GetParam())[2];
    Size inSize = get<1>(GetParam());
    Size kernel = get<2>(GetParam());
    Size stride = get<3>(GetParam());
    Size pad = get<4>(GetParam());
    Size dilation = get<5>(GetParam());
    bool hasBias = get<6>(GetParam());
    Backend backendId = get<0>(get<7>(GetParam()));
    Target targetId = get<1>(get<7>(GetParam()));

    bool skipCheck = false;

    int sz[] = {outChannels, inChannels / group, kernel.height, kernel.width};
    Mat weights(4, &sz[0], CV_32F);
    randu(weights, -1.0f, 1.0f);

    LayerParams lp;
    lp.set("kernel_w", kernel.width);
    lp.set("kernel_h", kernel.height);
    lp.set("pad_w", pad.width);
    lp.set("pad_h", pad.height);
    lp.set("stride_w", stride.width);
    lp.set("stride_h", stride.height);
    lp.set("dilation_w", dilation.width);
    lp.set("dilation_h", dilation.height);
    lp.set("num_output", outChannels);
    lp.set("group", group);
    lp.set("bias_term", hasBias);
    lp.type = "Convolution";
    lp.name = "testLayer";
    lp.blobs.push_back(weights);
    if (hasBias)
    {
        Mat bias(1, outChannels, CV_32F);
        randu(bias, -1.0f, 1.0f);
        lp.blobs.push_back(bias);
    }
    int inpSz[] = {1, inChannels, inSize.height, inSize.width};
    Mat input(4, &inpSz[0], CV_32F);
    test(lp, input, backendId, targetId, skipCheck);
    if (skipCheck)
        throw SkipTestException("Skip checks in unstable test");
}

INSTANTIATE_TEST_CASE_P(Layer_Test_Halide, Convolution, Combine(
/*in channels, out channels, group*/
             Values(Vec3i(6, 4, 1), Vec3i(6, 9, 1),
                    Vec3i(6, 4, 2), Vec3i(6, 9, 3)),
/*in size*/  Values(Size(5, 6)),
/*kernel*/   Values(Size(3, 1), Size(1, 3)),
/*stride*/   Values(Size(1, 1), Size(2, 2)),
/*pad*/      Values(Size(1, 0), Size(0, 1)),
/*dilation*/ Values(Size(1, 1), Size(2, 2)),
/*has bias*/ Bool(),
             dnnBackendsAndTargetsWithHalide()
));

////////////////////////////////////////////////////////////////////////////////
// Deconvolution
////////////////////////////////////////////////////////////////////////////////
typedef TestWithParam<tuple<Vec3i, Size, Size, Size, Size, Vec4i, bool, tuple<Backend, Target> > > Deconvolution;
TEST_P(Deconvolution, Accuracy)
{
    int inChannels = get<0>(GetParam())[0];
    int outChannels = get<0>(GetParam())[1];
    int group = get<0>(GetParam())[2];
    Size inSize = get<1>(GetParam());
    Size kernel = get<2>(GetParam());
    Size pad = get<3>(GetParam());
    Size dilation = get<4>(GetParam());
    Size stride = Size(get<5>(GetParam())[0], get<5>(GetParam())[1]);
    Size adjPad = Size(get<5>(GetParam())[2], get<5>(GetParam())[3]);
    bool hasBias = get<6>(GetParam());
    Backend backendId = get<0>(get<7>(GetParam()));
    Target targetId = get<1>(get<7>(GetParam()));

#if defined(INF_ENGINE_RELEASE) && INF_ENGINE_VER_MAJOR_GE(2019010000)
    if (backendId == DNN_BACKEND_INFERENCE_ENGINE_NN_BUILDER_2019 && targetId == DNN_TARGET_MYRIAD
            && getInferenceEngineVPUType() == CV_DNN_INFERENCE_ENGINE_VPU_TYPE_MYRIAD_X
            && inChannels == 6 && outChannels == 4 && group == 1
            && kernel == Size(1, 3) && pad == Size(1, 0)
            && stride == Size(1, 1) && dilation == Size(1, 1))
        applyTestTag(CV_TEST_TAG_DNN_SKIP_IE_MYRIAD_X);
#endif

    if (targetId == DNN_TARGET_CUDA_FP16)
        applyTestTag(CV_TEST_TAG_DNN_SKIP_CUDA_FP16);

    int sz[] = {inChannels, outChannels / group, kernel.height, kernel.width};
    Mat weights(4, &sz[0], CV_32F);
    randu(weights, -1.0f, 1.0f);

    LayerParams lp;
    lp.set("kernel_w", kernel.width);
    lp.set("kernel_h", kernel.height);
    lp.set("pad_w", pad.width);
    lp.set("pad_h", pad.height);
    lp.set("stride_w", stride.width);
    lp.set("stride_h", stride.height);
    lp.set("dilation_w", dilation.width);
    lp.set("dilation_h", dilation.height);
    lp.set("adj_w", adjPad.width);
    lp.set("adj_h", adjPad.height);
    lp.set("num_output", outChannels);
    lp.set("group", group);
    lp.set("bias_term", hasBias);
    lp.type = "Deconvolution";
    lp.name = "testLayer";
    lp.blobs.push_back(weights);
    if (hasBias)
    {
        Mat bias(1, outChannels, CV_32F);
        randu(bias, -1.0f, 1.0f);
        lp.blobs.push_back(bias);
    }
    int inpSz[] = {1, inChannels, inSize.height, inSize.width};
    Mat input(4, &inpSz[0], CV_32F);
    test(lp, input, backendId, targetId);
}

INSTANTIATE_TEST_CASE_P(Layer_Test_Halide, Deconvolution, Combine(
/*in channels, out channels, group*/
             Values(Vec3i(6, 4, 1), Vec3i(6, 9, 3)),
/*in size*/  Values(Size(5, 6)),
/*kernel*/   Values(Size(3, 1), Size(1, 3)),
/*pad*/      Values(Size(1, 0), Size(0, 1)),
/*dilation*/ Values(Size(1, 1)),
/*stride, adj. pad*/ Values(Vec4i(1,1, 0,0), Vec4i(2,2, 1,0), Vec4i(1,2, 0,1)),
/*has bias*/ Bool(),
             dnnBackendsAndTargetsWithHalide()
));

////////////////////////////////////////////////////////////////////////////////
// LRN
////////////////////////////////////////////////////////////////////////////////
typedef TestWithParam<tuple<Vec3i, int, Vec3f, bool, std::string, tuple<Backend, Target> > > LRN;
TEST_P(LRN, Accuracy)
{
    int inChannels = get<0>(GetParam())[0];
    Size inSize = Size(get<0>(GetParam())[1], get<0>(GetParam())[2]);
    int localSize = get<1>(GetParam());
    float alpha = get<2>(GetParam())[0];
    float beta = get<2>(GetParam())[1];
    float bias = get<2>(GetParam())[2];
    bool normBySize = get<3>(GetParam());
    std::string nrmType = get<4>(GetParam());
    Backend backendId = get<0>(get<5>(GetParam()));
    Target targetId = get<1>(get<5>(GetParam()));

#if defined(INF_ENGINE_RELEASE) && INF_ENGINE_VER_MAJOR_LT(2021040000)
    if ((inSize.width == 5 || inSize.height == 5) && targetId == DNN_TARGET_MYRIAD &&
        nrmType == "ACROSS_CHANNELS")
        applyTestTag(CV_TEST_TAG_DNN_SKIP_IE_MYRIAD);
#endif

    LayerParams lp;
    lp.set("norm_region", nrmType);
    lp.set("local_size", localSize);
    lp.set("alpha", alpha);
    lp.set("beta", beta);
    lp.set("bias", bias);
    lp.set("norm_by_size", normBySize);
    lp.type = "LRN";
    lp.name = "testLayer";

    int sz[] = {1, inChannels, inSize.height, inSize.width};
    Mat input(4, &sz[0], CV_32F);

    double l1 = 0.0, lInf = 0.0;
    // The OpenCL kernels use the native_ math functions which have
    // implementation defined accuracy, so we use relaxed thresholds. See
    // https://github.com/opencv/opencv/issues/9821 for more details.
    if (targetId == DNN_TARGET_OPENCL)
    {
        l1 = 0.01;
        lInf = 0.01;
    }
    test(lp, input, backendId, targetId, false, l1, lInf);
}

INSTANTIATE_TEST_CASE_P(Layer_Test_Halide, LRN, Combine(
/*input ch,w,h*/ Values(Vec3i(6, 5, 8), Vec3i(7, 11, 6)),
/*local size*/   Values(3, 5),
                 Values(Vec3f(0.9f, 1.0f, 1.1f), Vec3f(0.9f, 1.1f, 1.0f),
/*alpha, beta, bias*/   Vec3f(1.0f, 0.9f, 1.1f), Vec3f(1.0f, 1.1f, 0.9f),
                        Vec3f(1.1f, 0.9f, 1.0f), Vec3f(1.1f, 1.0f, 0.9f)),
/*norm_by_size*/ Bool(),
/*norm_type*/    Values("ACROSS_CHANNELS", "WITHIN_CHANNEL"),
                 dnnBackendsAndTargetsWithHalide()
));

////////////////////////////////////////////////////////////////////////////////
// Average pooling
////////////////////////////////////////////////////////////////////////////////
typedef TestWithParam<tuple<int, Size, Size, Size, tuple<Backend, Target> > > AvePooling;
TEST_P(AvePooling, Accuracy)
{
    int inChannels = get<0>(GetParam());
    Size outSize = get<1>(GetParam());;  // Input size will be computed from parameters.
    Size kernel = get<2>(GetParam());
    Size stride = get<3>(GetParam());
    Backend backendId = get<0>(get<4>(GetParam()));
    Target targetId = get<1>(get<4>(GetParam()));

#if defined(INF_ENGINE_RELEASE)
    if (backendId == DNN_BACKEND_INFERENCE_ENGINE_NN_BUILDER_2019 && targetId == DNN_TARGET_MYRIAD
            && getInferenceEngineVPUType() == CV_DNN_INFERENCE_ENGINE_VPU_TYPE_MYRIAD_X
            && kernel == Size(1, 1) && (stride == Size(1, 1) || stride == Size(2, 2)))
        applyTestTag(CV_TEST_TAG_DNN_SKIP_IE_MYRIAD_X);
#endif

    const int inWidth = (outSize.width - 1) * stride.width + kernel.width;
    const int inHeight = (outSize.height - 1) * stride.height + kernel.height;

    LayerParams lp;
    lp.set("pool", "ave");
    lp.set("kernel_w", kernel.width);
    lp.set("kernel_h", kernel.height);
    lp.set("stride_w", stride.width);
    lp.set("stride_h", stride.height);
    lp.type = "Pooling";
    lp.name = "testLayer";

    int sz[] = {1, inChannels, inHeight, inWidth};
    Mat input(4, &sz[0], CV_32F);
    test(lp, input, backendId, targetId);
}

INSTANTIATE_TEST_CASE_P(Layer_Test_Halide, AvePooling, Combine(
/*in channels*/ Values(3, 4),
/*out size*/    Values(Size(1, 1), Size(2, 2), Size(3, 2), Size(4, 7)),
/*kernel*/      Values(Size(1, 1), Size(2, 2), Size(3, 3), Size(3, 2)),
/*stride*/      Values(Size(1, 1), Size(2, 2), Size(3, 2)),
                dnnBackendsAndTargetsWithHalide()
));

////////////////////////////////////////////////////////////////////////////////
// Maximum pooling
////////////////////////////////////////////////////////////////////////////////
typedef TestWithParam<tuple<int, Size, Size, Size, Size, tuple<Backend, Target> > > MaxPooling;
TEST_P(MaxPooling, Accuracy)
{
    int inChannels = get<0>(GetParam());
    Size inSize = get<1>(GetParam());
    Size kernel = get<2>(GetParam());
    Size stride = get<3>(GetParam());
    Size pad = get<4>(GetParam());
    Backend backendId = get<0>(get<5>(GetParam()));
    Target targetId = get<1>(get<5>(GetParam()));

#if defined(INF_ENGINE_RELEASE) && INF_ENGINE_VER_MAJOR_LE(2018050000)
    if (backendId == DNN_BACKEND_INFERENCE_ENGINE_NN_BUILDER_2019 && targetId == DNN_TARGET_MYRIAD
            && inSize == Size(7, 6) && kernel == Size(3, 2)
            && (stride == Size(1, 1) || stride == Size(2, 2))
            && (pad == Size(0, 1) || pad == Size(1, 1))
    )
        applyTestTag(CV_TEST_TAG_DNN_SKIP_IE_MYRIAD, CV_TEST_TAG_DNN_SKIP_IE_VERSION);
#endif

#if defined(INF_ENGINE_RELEASE) && INF_ENGINE_VER_MAJOR_EQ(2018050000)
    if (backendId == DNN_BACKEND_INFERENCE_ENGINE_NN_BUILDER_2019 && targetId == DNN_TARGET_MYRIAD
            && (kernel == Size(2, 2) || kernel == Size(3, 2))
            && stride == Size(1, 1) && (pad == Size(0, 0) || pad == Size(0, 1))
    )
        applyTestTag(CV_TEST_TAG_DNN_SKIP_IE_MYRIAD, CV_TEST_TAG_DNN_SKIP_IE_VERSION);
#endif

#if defined(INF_ENGINE_RELEASE) && INF_ENGINE_VER_MAJOR_GE(2019010000)
    if (backendId == DNN_BACKEND_INFERENCE_ENGINE_NN_BUILDER_2019 && targetId == DNN_TARGET_MYRIAD
            && getInferenceEngineVPUType() == CV_DNN_INFERENCE_ENGINE_VPU_TYPE_MYRIAD_X
            && (stride == Size(1, 1) || stride == Size(2, 2))
            && (pad == Size(0, 1) || pad == Size(1, 1))
    )
        applyTestTag(CV_TEST_TAG_DNN_SKIP_IE_MYRIAD_X, CV_TEST_TAG_DNN_SKIP_IE_VERSION);
#endif

#if defined(INF_ENGINE_RELEASE) && INF_ENGINE_VER_MAJOR_GE(2020020000)
    if (backendId == DNN_BACKEND_INFERENCE_ENGINE_NGRAPH && targetId == DNN_TARGET_MYRIAD)
        applyTestTag(CV_TEST_TAG_DNN_SKIP_IE_MYRIAD, CV_TEST_TAG_DNN_SKIP_IE_NGRAPH, CV_TEST_TAG_DNN_SKIP_IE_VERSION);
#endif

    LayerParams lp;
    lp.set("pool", "max");
    lp.set("kernel_w", kernel.width);
    lp.set("kernel_h", kernel.height);
    lp.set("stride_w", stride.width);
    lp.set("stride_h", stride.height);
    lp.set("pad_w", pad.width);
    lp.set("pad_h", pad.height);
    lp.type = "Pooling";
    lp.name = "testLayer";

    int sz[] = {1, inChannels, inSize.height, inSize.width};
    Mat input(4, &sz[0], CV_32F);
    test(lp, input, backendId, targetId);
}

INSTANTIATE_TEST_CASE_P(Layer_Test_Halide, MaxPooling, Combine(
/*in channels*/ Values(3, 4),
/*in size*/     Values(Size(5, 5), Size(7, 6)),
/*kernel*/      Values(Size(2, 2), Size(3, 3), Size(3, 2)),
/*stride*/      Values(Size(1, 1), Size(2, 2), Size(3, 2)),
/*pad*/         Values(Size(0, 0), Size(1, 1), Size(0, 1)),
                dnnBackendsAndTargetsWithHalide()
));

////////////////////////////////////////////////////////////////////////////////
// Fully-connected
////////////////////////////////////////////////////////////////////////////////
typedef TestWithParam<tuple<int, Size, int, bool, tuple<Backend, Target> > > FullyConnected;
TEST_P(FullyConnected, Accuracy)
{
    int inChannels = get<0>(GetParam());
    Size inSize = get<1>(GetParam());
    int outChannels = get<2>(GetParam());
    bool hasBias = get<3>(GetParam());
    Backend backendId = get<0>(get<4>(GetParam()));
    Target targetId = get<1>(get<4>(GetParam()));
#if defined(INF_ENGINE_RELEASE) && INF_ENGINE_VER_MAJOR_LT(2021040000)
    if ((backendId == DNN_BACKEND_INFERENCE_ENGINE_NN_BUILDER_2019 ||
         backendId == DNN_BACKEND_INFERENCE_ENGINE_NGRAPH) && (targetId == DNN_TARGET_OPENCL_FP16 ||
       (targetId == DNN_TARGET_MYRIAD && getInferenceEngineVPUType() == CV_DNN_INFERENCE_ENGINE_VPU_TYPE_MYRIAD_X))) {
        applyTestTag(CV_TEST_TAG_DNN_SKIP_IE_OPENCL_FP16);
        applyTestTag(CV_TEST_TAG_DNN_SKIP_IE_MYRIAD_X);
    }
#endif

    Mat weights(outChannels, inChannels * inSize.height * inSize.width, CV_32F);
    randu(weights, -1.0f, 1.0f);

    Mat bias(1, outChannels, CV_32F);
    randu(bias, -1.0f, 1.0f);

    LayerParams lp;
    lp.set("num_output", outChannels);
    lp.set("bias_term", hasBias);
    lp.blobs.push_back(weights);
    lp.blobs.push_back(bias);
    lp.type = "InnerProduct";
    lp.name = "testLayer";

    int sz[] = {1, inChannels, inSize.height, inSize.width};
    Mat input(4, &sz[0], CV_32F);

    double l1 = 0.0;
<<<<<<< HEAD
    if (targetId == DNN_TARGET_CUDA_FP16)
        l1 = 0.015;
    test(lp, input, backendId, targetId, false, true, l1);
=======
    double lInf = 0.0;
#if defined(INF_ENGINE_RELEASE)
    if (targetId == DNN_TARGET_MYRIAD)
    {
        l1 = 0.015;
        lInf = 0.025;
    }
    else if (backendId == DNN_BACKEND_INFERENCE_ENGINE_NGRAPH && targetId == DNN_TARGET_OPENCL_FP16)
    {
        l1 = 0.01;
    }
#endif
    test(lp, input, backendId, targetId, false, l1, lInf);
>>>>>>> 35ff9af6
}

INSTANTIATE_TEST_CASE_P(Layer_Test_Halide, FullyConnected, Combine(
/*in channels*/  Values(3, 4),
/*in size*/      Values(Size(5, 4), Size(4, 5), Size(1, 1)),
/*out channels*/ Values(3, 4),
/*has bias*/     Bool(),
                 dnnBackendsAndTargetsWithHalide()
));

////////////////////////////////////////////////////////////////////////////////
// SoftMax
////////////////////////////////////////////////////////////////////////////////
typedef TestWithParam<tuple<int,  tuple<Backend, Target> > > SoftMax;
TEST_P(SoftMax, Accuracy)
{
    int inChannels = get<0>(GetParam());
    Backend backendId = get<0>(get<1>(GetParam()));
    Target targetId = get<1>(get<1>(GetParam()));
    LayerParams lp;
    lp.type = "Softmax";
    lp.name = "testLayer";

    int sz[] = {1, inChannels, 1, 1};
    Mat input(4, &sz[0], CV_32F);
    test(lp, input, backendId, targetId);
}

INSTANTIATE_TEST_CASE_P(Layer_Test_Halide, SoftMax, Combine(
    Values(3, 4, 5, 1024),
    dnnBackendsAndTargetsWithHalide()
));

//////////////////////////////////////////////////////////////////////////////
// Max pooling - unpooling
//////////////////////////////////////////////////////////////////////////////
TEST_P(Test_Halide_layers, MaxPoolUnpool)
{
    if (backend == DNN_BACKEND_INFERENCE_ENGINE_NN_BUILDER_2019)
        applyTestTag(CV_TEST_TAG_DNN_SKIP_IE_NN_BUILDER);
    if (backend == DNN_BACKEND_INFERENCE_ENGINE_NGRAPH)
        applyTestTag(CV_TEST_TAG_DNN_SKIP_IE_NGRAPH);

    LayerParams pool;
    pool.set("pool", "max");
    pool.set("kernel_w", 2);
    pool.set("kernel_h", 2);
    pool.set("stride_w", 2);
    pool.set("stride_h", 2);
    pool.set("pad_w", 0);
    pool.set("pad_h", 0);
    pool.type = "Pooling";
    pool.name = "testPool";

    LayerParams unpool;
    unpool.set("pool_k_w", 2);
    unpool.set("pool_k_h", 2);
    unpool.set("pool_stride_w", 2);
    unpool.set("pool_stride_h", 2);
    unpool.set("pool_pad_w", 0);
    unpool.set("pool_pad_h", 0);
    unpool.type = "MaxUnpool";
    unpool.name = "testUnpool";

    Net net;
    int poolId = net.addLayer(pool.name, pool.type, pool);
    net.connect(0, 0, poolId, 0);

    int unpoolId = net.addLayer(unpool.name, unpool.type, unpool);
    net.connect(poolId, 0, unpoolId, 0);
    net.connect(poolId, 1, unpoolId, 1);

    int sz[] = {1, 1, 4, 4};
    Mat input(4, &sz[0], CV_32F);
    test(input, net, backend, target);
}

////////////////////////////////////////////////////////////////////////////////
// AvePooling + in-place layers
////////////////////////////////////////////////////////////////////////////////
static const int kNumChannels = 3;

void testInPlaceActivation(LayerParams& lp, Backend backendId, Target targetId, double l1 = 0.0, double lInf = 0.0)
{
    EXPECT_FALSE(lp.name.empty());

    LayerParams pool;
    pool.set("pool", "ave");
    pool.set("kernel_w", 2);
    pool.set("kernel_h", 2);
    pool.set("stride_w", 2);
    pool.set("stride_h", 2);
    pool.type = "Pooling";
    pool.name = "ave_pool";

    Net net;
    int poolId = net.addLayer(pool.name, pool.type, pool);
    net.connect(0, 0, poolId, 0);
    net.addLayerToPrev(lp.name, lp.type, lp);

    int sz[] = {1, kNumChannels, 10, 10};
    Mat input(4, &sz[0], CV_32F);
    test(input, net, backendId, targetId, false, true, l1, lInf);
}

typedef TestWithParam<tuple<bool, bool, float, tuple<Backend, Target> > > BatchNorm;
TEST_P(BatchNorm, Accuracy)
{
    bool hasWeights = get<0>(GetParam());
    bool hasBias = get<1>(GetParam());
    float epsilon = get<2>(GetParam());
    Backend backendId = get<0>(get<3>(GetParam()));
    Target targetId = get<1>(get<3>(GetParam()));

    LayerParams lp;
    lp.set("has_weight", hasWeights);
    lp.set("has_bias", hasBias);
    lp.set("eps", epsilon);
    lp.type = "BatchNorm";
    lp.name = "testLayer";

    lp.blobs.reserve(4);
    for (int i = 0; i < 3; ++i)
        lp.blobs.push_back(Mat(1, kNumChannels, CV_32F));
    if (hasBias || hasWeights)
        lp.blobs.push_back(Mat(1, kNumChannels, CV_32F));

    for (int i = 0; i < lp.blobs.size(); ++i)
        randu(lp.blobs[i], 0.0f, 1.0f);

    testInPlaceActivation(lp, backendId, targetId);
}

INSTANTIATE_TEST_CASE_P(Layer_Test_Halide, BatchNorm, Combine(
/*has weights*/ Bool(),
/*has bias*/    Bool(),
/*epsilon*/     Values(1e-3f, 1e-5f),
                dnnBackendsAndTargetsWithHalide()
));

typedef TestWithParam<tuple<float, tuple<Backend, Target> > > ReLU;
TEST_P(ReLU, Accuracy)
{
    float negativeSlope = get<0>(GetParam());
    Backend backendId = get<0>(get<1>(GetParam()));
    Target targetId = get<1>(get<1>(GetParam()));

#if defined(INF_ENGINE_RELEASE) && INF_ENGINE_VER_MAJOR_GE(2019020000)
    if (backendId == DNN_BACKEND_INFERENCE_ENGINE_NN_BUILDER_2019 && targetId == DNN_TARGET_MYRIAD && negativeSlope < 0)
        applyTestTag(CV_TEST_TAG_DNN_SKIP_IE_NN_BUILDER, CV_TEST_TAG_DNN_SKIP_IE_VERSION);
#endif

    LayerParams lp;
    lp.set("negative_slope", negativeSlope);
    lp.type = "ReLU";
    lp.name = "testLayer";
    testInPlaceActivation(lp, backendId, targetId);
}

INSTANTIATE_TEST_CASE_P(Layer_Test_Halide, ReLU, Combine(
/*negative slope*/ Values(2.0f, 0.3f, -0.1f, 0.0f),
                   dnnBackendsAndTargetsWithHalide()
));

typedef TestWithParam<tuple<std::string, tuple<Backend, Target> > > NoParamActivation;
TEST_P(NoParamActivation, Accuracy)
{
    Backend backendId = get<0>(get<1>(GetParam()));
    Target targetId = get<1>(get<1>(GetParam()));

    LayerParams lp;
    lp.type = get<0>(GetParam());
    lp.name = "testLayer";
    testInPlaceActivation(lp, backendId, targetId);
}
INSTANTIATE_TEST_CASE_P(Layer_Test_Halide, NoParamActivation, Combine(
/*type*/ Values("TanH", "Sigmoid", "AbsVal", "BNLL", "Swish", "Mish"),
         dnnBackendsAndTargetsWithHalide()
));

typedef TestWithParam<tuple<Vec3f, tuple<Backend, Target> > > Power;
TEST_P(Power, Accuracy)
{
    float power = get<0>(GetParam())[0];
    float scale = get<0>(GetParam())[1];
    float shift = get<0>(GetParam())[2];
    Backend backendId = get<0>(get<1>(GetParam()));
    Target targetId = get<1>(get<1>(GetParam()));

    LayerParams lp;
    lp.set("power", power);
    lp.set("scale", scale);
    lp.set("shift", shift);
    lp.type = "Power";
    lp.name = "testLayer";
    testInPlaceActivation(lp, backendId, targetId);
}

INSTANTIATE_TEST_CASE_P(Layer_Test_Halide, Power, Combine(
/*power, scale, shift*/ Values(Vec3f(0.9f, 1.0f, 1.1f), Vec3f(0.9f, 1.1f, 1.0f),
                               Vec3f(1.0f, 0.9f, 1.1f), Vec3f(1.0f, 1.1f, 0.9f),
                               Vec3f(1.1f, 0.9f, 1.0f), Vec3f(1.1f, 1.0f, 0.9f)),
                        dnnBackendsAndTargetsWithHalide()
));

typedef TestWithParam<tuple<Vec3f, tuple<Backend, Target> > > Exp;
TEST_P(Exp, Accuracy)
{
    float base = get<0>(GetParam())[0];
    float scale = get<0>(GetParam())[1];
    float shift = get<0>(GetParam())[2];
    Backend backendId = get<0>(get<1>(GetParam()));
    Target targetId = get<1>(get<1>(GetParam()));

    LayerParams lp;
    lp.set("base", base);
    lp.set("scale", scale);
    lp.set("shift", shift);
    lp.type = "Exp";
    lp.name = "testLayer";
    testInPlaceActivation(lp, backendId, targetId);
}

INSTANTIATE_TEST_CASE_P(Layer_Test_Halide, Exp, Combine(
/*base, scale, shift*/ Values(Vec3f(0.9f, -1.0f, 1.1f), Vec3f(0.9f, 1.1f, -1.0f),
                              Vec3f(-1.0f, 0.9f, 1.1f), Vec3f(-1.0f, 1.1f, 0.9f),
                              Vec3f(1.1f, 0.9f, -1.0f), Vec3f(1.1f, -1.0f, 0.9f)),
                       dnnBackendsAndTargetsWithHalide()
));

TEST_P(Test_Halide_layers, ChannelsPReLU)
{
    LayerParams lp;
    lp.type = "ChannelsPReLU";
    lp.name = "testLayer";
    lp.blobs.push_back(Mat(1, kNumChannels, CV_32F));
    randu(lp.blobs[0], -1.0f, 1.0f);

    testInPlaceActivation(lp, backend, target);
}

typedef TestWithParam<tuple<bool, tuple<Backend, Target> > > Scale;
TEST_P(Scale, Accuracy)
{
    bool hasBias = get<0>(GetParam());
    Backend backendId = get<0>(get<1>(GetParam()));
    Target targetId = get<1>(get<1>(GetParam()));

    LayerParams lp;
    lp.set("bias_term", hasBias);
    lp.type = "Scale";
    lp.name = "testLayer";
    lp.blobs.push_back(Mat(1, kNumChannels, CV_32F));
    randu(lp.blobs[0], -1.0f, 1.0f);
    if (hasBias)
    {
        lp.blobs.push_back(Mat(1, kNumChannels, CV_32F));
        randu(lp.blobs[1], -1.0f, 1.0f);
    }
    testInPlaceActivation(lp, backendId, targetId);
}

INSTANTIATE_TEST_CASE_P(Layer_Test_Halide, Scale, Combine(
    Bool(),
    dnnBackendsAndTargetsWithHalide()
));

////////////////////////////////////////////////////////////////////////////////
// Concat layer
////////////////////////////////////////////////////////////////////////////////
//
// input --- conv --- concat --- output
//      `--- conv ----^ ^ ^
//      `---- ... ------' '
//      `-----------------'
typedef TestWithParam<tuple<Vec3i, Vec3i, tuple<Backend, Target> > > Concat;
TEST_P(Concat, Accuracy)
{
    Vec3i inSize = get<0>(GetParam());
    Vec3i numChannels = get<1>(GetParam());
    Backend backendId = get<0>(get<2>(GetParam()));
    Target targetId = get<1>(get<2>(GetParam()));

#if defined(INF_ENGINE_RELEASE) && INF_ENGINE_VER_MAJOR_LE(2018050000)
    if (backendId == DNN_BACKEND_INFERENCE_ENGINE_NN_BUILDER_2019 && targetId == DNN_TARGET_MYRIAD
            && inSize == Vec3i(1, 4, 5) && numChannels == Vec3i(1, 6, 2)
    )
        applyTestTag(CV_TEST_TAG_DNN_SKIP_IE_MYRIAD, CV_TEST_TAG_DNN_SKIP_IE_NN_BUILDER, CV_TEST_TAG_DNN_SKIP_IE_VERSION);  // crash
#endif

#if defined(INF_ENGINE_RELEASE) && INF_ENGINE_VER_MAJOR_GE(2019010000)
    if (backendId == DNN_BACKEND_INFERENCE_ENGINE_NN_BUILDER_2019 && targetId == DNN_TARGET_CPU
            && inSize == Vec3i(1, 4, 5) && numChannels == Vec3i(1, 6, 2)
    )
        applyTestTag(CV_TEST_TAG_DNN_SKIP_IE_NN_BUILDER, CV_TEST_TAG_DNN_SKIP_IE_VERSION);  // TODO: IE_CPU
#endif

    Net net;

    std::vector<int> convLayerIds;
    convLayerIds.reserve(numChannels.channels);
    for (int i = 0, n = numChannels.channels; i < n; ++i)
    {
        if (!numChannels[i])
            break;

        int sz[] = {numChannels[i], inSize[0], 1, 1};
        Mat weights(4, &sz[0], CV_32F);
        randu(weights, -1.0f, 1.0f);

        LayerParams convParam;
        convParam.set("kernel_w", 1);
        convParam.set("kernel_h", 1);
        convParam.set("num_output", numChannels[i]);
        convParam.set("bias_term", false);
        convParam.type = "Convolution";
        std::ostringstream ss;
        ss << "convLayer" << i;
        convParam.name = ss.str();
        convParam.blobs.push_back(weights);

        int layerId = net.addLayer(convParam.name, convParam.type, convParam);
        convLayerIds.push_back(layerId);
        net.connect(0, 0, layerId, 0);
    }

    LayerParams concatParam;
    concatParam.type = "Concat";
    concatParam.name = "testLayer";
    int concatId = net.addLayer(concatParam.name, concatParam.type, concatParam);
    net.connect(0, 0, concatId, 0);
    for (int i = 0; i < convLayerIds.size(); ++i)
    {
        net.connect(convLayerIds[i], 0, concatId, i + 1);
    }

    int sz[] = {1, inSize[0], inSize[1], inSize[2]};
    Mat input(4, &sz[0], CV_32F);
    test(input, net, backendId, targetId);
}

INSTANTIATE_TEST_CASE_P(Layer_Test_Halide, Concat, Combine(
/*input size*/ Values(Vec3i(1, 4, 5), Vec3i(2, 8, 6)),
/*channels*/   Values(Vec3i(2, 0, 0), Vec3i(3, 4, 0), Vec3i(1, 6, 2)),
               dnnBackendsAndTargetsWithHalide()
));

////////////////////////////////////////////////////////////////////////////////
// Element-wise layers
////////////////////////////////////////////////////////////////////////////////
//
// input --- conv --- eltwise --- output
//      `--- conv ----^ ^ ^
//      `---- ... ------' '
//      `-----------------'
typedef TestWithParam<tuple<Vec3i, std::string, int, bool, tuple<Backend, Target> > > Eltwise;
TEST_P(Eltwise, Accuracy)
{
    Vec3i inSize = get<0>(GetParam());
    std::string op = get<1>(GetParam());
    int numConv = get<2>(GetParam());
    bool weighted = get<3>(GetParam());
    Backend backendId = get<0>(get<4>(GetParam()));
    Target targetId = get<1>(get<4>(GetParam()));

#if defined(INF_ENGINE_RELEASE) && INF_ENGINE_VER_MAJOR_EQ(2021040000)
    // accuracy
    if (backendId == DNN_BACKEND_INFERENCE_ENGINE_NGRAPH && targetId == DNN_TARGET_OPENCL &&
        inSize == Vec3i(1, 4, 5) && op == "sum" && numConv == 1 && !weighted)
        applyTestTag(CV_TEST_TAG_DNN_SKIP_IE_OPENCL, CV_TEST_TAG_DNN_SKIP_IE_NGRAPH, CV_TEST_TAG_DNN_SKIP_IE_VERSION);
    if (backendId == DNN_BACKEND_INFERENCE_ENGINE_NGRAPH && targetId == DNN_TARGET_OPENCL &&
        inSize == Vec3i(2, 8, 6) && op == "sum" && numConv == 1 && !weighted)
        applyTestTag(CV_TEST_TAG_DNN_SKIP_IE_OPENCL, CV_TEST_TAG_DNN_SKIP_IE_NGRAPH, CV_TEST_TAG_DNN_SKIP_IE_VERSION);
#endif

#if defined(INF_ENGINE_RELEASE) && INF_ENGINE_VER_MAJOR_LE(2018050000)
    if (backendId == DNN_BACKEND_INFERENCE_ENGINE_NN_BUILDER_2019 && targetId == DNN_TARGET_MYRIAD &&
        inSize == Vec3i(1, 4, 5))
        applyTestTag(CV_TEST_TAG_DNN_SKIP_IE_MYRIAD, CV_TEST_TAG_DNN_SKIP_IE_NN_BUILDER, CV_TEST_TAG_DNN_SKIP_IE_VERSION);
#endif

#if defined(INF_ENGINE_RELEASE) && INF_ENGINE_VER_MAJOR_GE(2019010000) && INF_ENGINE_VER_MAJOR_LT(2021040000)
    if (backendId == DNN_BACKEND_INFERENCE_ENGINE_NN_BUILDER_2019 && numConv > 1)
        applyTestTag(CV_TEST_TAG_DNN_SKIP_IE_NN_BUILDER, CV_TEST_TAG_DNN_SKIP_IE_VERSION);
#endif

#if defined(INF_ENGINE_RELEASE) && INF_ENGINE_VER_MAJOR_LT(2021040000)
    if (backendId == DNN_BACKEND_INFERENCE_ENGINE_NN_BUILDER_2019 && targetId == DNN_TARGET_OPENCL &&
        op == "sum" && numConv == 1 && !weighted)
        applyTestTag(CV_TEST_TAG_DNN_SKIP_IE_OPENCL, CV_TEST_TAG_DNN_SKIP_IE_NN_BUILDER);
#endif

#if defined(INF_ENGINE_RELEASE) && INF_ENGINE_VER_MAJOR_LT(2021040000)
    if (backendId == DNN_BACKEND_INFERENCE_ENGINE_NGRAPH && numConv > 1)
        applyTestTag(CV_TEST_TAG_DNN_SKIP_IE_NGRAPH, CV_TEST_TAG_DNN_SKIP_IE_VERSION);
#endif

    bool convInputShift = 1;
    int numEltwiseInputs = numConv;
    if (op == "div")
    {
        numConv = 1;
        convInputShift = 0; // first input is convolution
    }

    Net net;

    std::vector<int> convLayerIds(numConv);
    for (int i = 0; i < numConv; ++i)
    {
        int sz[] = {inSize[0], inSize[0], 1, 1};
        Mat weights(4, &sz[0], CV_32F);
        randu(weights, -1.0f, 1.0f);

        LayerParams convParam;
        convParam.set("kernel_w", 1);
        convParam.set("kernel_h", 1);
        convParam.set("num_output", inSize[0]);
        convParam.set("bias_term", false);
        convParam.type = "Convolution";
        std::ostringstream ss;
        ss << "convLayer" << i;
        convParam.name = ss.str();
        convParam.blobs.push_back(weights);

        convLayerIds[i] = net.addLayer(convParam.name, convParam.type, convParam);
        net.connect(0, 0, convLayerIds[i], 0);
    }

    LayerParams eltwiseParam;
    eltwiseParam.set("operation", op);
    if (op == "sum" && weighted)
    {
        RNG& rng = cv::theRNG();
        std::vector<float> coeff(1 + numConv);
        for (int i = 0; i < coeff.size(); ++i)
        {
            coeff[i] = rng.uniform(-2.0f, 2.0f);
        }
        eltwiseParam.set("coeff", DictValue::arrayReal<float*>(&coeff[0], coeff.size()));
    }
    eltwiseParam.type = "Eltwise";
    eltwiseParam.name = "testLayer";
    int eltwiseId = net.addLayer(eltwiseParam.name, eltwiseParam.type, eltwiseParam);
    if (convInputShift == 1)
        net.connect(0, 0, eltwiseId, 0);
    for (int i = 0; i < numConv; ++i)
    {
        net.connect(convLayerIds[i], 0, eltwiseId, i + convInputShift);
    }
    if (convInputShift == 0)
        net.connect(0, 0, eltwiseId, numConv);
    for (int i = numConv; i < numEltwiseInputs; ++i)
    {
        net.connect(0, 0, eltwiseId, i + 1);
    }

    int sz[] = {1, inSize[0], inSize[1], inSize[2]};
    Mat input(4, &sz[0], CV_32F);
    if (op == "div")
        randu(input, 1.0f, 1.0f);  // ensure no divisor value has absouluate value of less than 0.5
    test(input, net, backendId, targetId, /*skipCheck*/false, (op == "div") ? false : true);
}

INSTANTIATE_TEST_CASE_P(Layer_Test_Halide, Eltwise, Combine(
/*input size*/ Values(Vec3i(1, 4, 5), Vec3i(2, 8, 6)),
/*operation*/  Values("prod", "sum", "div", "max", "min"),
/*num convs*/  Values(1, 2, 3),
/*weighted(for sum only)*/ Bool(),
               dnnBackendsAndTargetsWithHalide()
));

////////////////////////////////////////////////////////////////////////////
// Mixed backends
////////////////////////////////////////////////////////////////////////////
#ifdef HAVE_HALIDE
TEST(MixedBackends_Halide_Default_Halide, Accuracy)
{
    // Just a layer that supports Halide backend.
    LayerParams lrn;
    lrn.type = "LRN";
    lrn.name = "testLRN";

    // Some of layers that doesn't supports Halide backend yet.
    LayerParams mvn;
    mvn.type = "MVN";
    mvn.name = "testMVN";

    // Halide layer again.
    LayerParams lrn2;
    lrn2.type = "LRN";
    lrn2.name = "testLRN2";

    Net net;
    int lrnId = net.addLayer(lrn.name, lrn.type, lrn);
    net.connect(0, 0, lrnId, 0);
    net.addLayerToPrev(mvn.name, mvn.type, mvn);
    net.addLayerToPrev(lrn2.name, lrn2.type, lrn2);

    int sz[] = {4, 3, 5, 6};
    Mat input(4, &sz[0], CV_32F);
    randu(input, -1.0f, 1.0f);
    net.setInput(input);
    net.setPreferableBackend(DNN_BACKEND_OPENCV);
    Mat outputDefault = net.forward().clone();

    net.setPreferableBackend(DNN_BACKEND_HALIDE);
    net.setInput(input);
    Mat outputHalide = net.forward().clone();
    normAssert(outputDefault, outputHalide);

    net.setPreferableTarget(DNN_TARGET_OPENCL);
    net.setInput(input);
    outputHalide = net.forward().clone();
    normAssert(outputDefault, outputHalide);
}
#endif  // HAVE_HALIDE

INSTANTIATE_TEST_CASE_P(/*nothing*/, Test_Halide_layers, dnnBackendsAndTargetsWithHalide());

}} // namespace<|MERGE_RESOLUTION|>--- conflicted
+++ resolved
@@ -439,11 +439,6 @@
     Mat input(4, &sz[0], CV_32F);
 
     double l1 = 0.0;
-<<<<<<< HEAD
-    if (targetId == DNN_TARGET_CUDA_FP16)
-        l1 = 0.015;
-    test(lp, input, backendId, targetId, false, true, l1);
-=======
     double lInf = 0.0;
 #if defined(INF_ENGINE_RELEASE)
     if (targetId == DNN_TARGET_MYRIAD)
@@ -451,13 +446,15 @@
         l1 = 0.015;
         lInf = 0.025;
     }
-    else if (backendId == DNN_BACKEND_INFERENCE_ENGINE_NGRAPH && targetId == DNN_TARGET_OPENCL_FP16)
+    if (backendId == DNN_BACKEND_INFERENCE_ENGINE_NGRAPH && targetId == DNN_TARGET_OPENCL_FP16)
     {
         l1 = 0.01;
     }
 #endif
+    if (targetId == DNN_TARGET_CUDA_FP16)
+        l1 = 0.015;
+
     test(lp, input, backendId, targetId, false, l1, lInf);
->>>>>>> 35ff9af6
 }
 
 INSTANTIATE_TEST_CASE_P(Layer_Test_Halide, FullyConnected, Combine(
