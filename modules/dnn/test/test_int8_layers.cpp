// This file is part of OpenCV project.
// It is subject to the license terms in the LICENSE file found in the top-level directory
// of this distribution and at http://opencv.org/license.html.

#include "test_precomp.hpp"
#include "npy_blob.hpp"
#include <opencv2/dnn/shape_utils.hpp>
#include <opencv2/dnn/all_layers.hpp>
namespace opencv_test { namespace {

testing::internal::ParamGenerator< tuple<Backend, Target> > dnnBackendsAndTargetsInt8()
{
    std::vector< tuple<Backend, Target> > targets;
    targets.push_back(make_tuple(DNN_BACKEND_OPENCV, DNN_TARGET_CPU));
#ifdef HAVE_TIMVX
    targets.push_back(make_tuple(DNN_BACKEND_TIMVX, DNN_TARGET_NPU));
#endif
#ifdef HAVE_INF_ENGINE
    targets.push_back(make_tuple(DNN_BACKEND_INFERENCE_ENGINE_NGRAPH, DNN_TARGET_CPU));
#endif
    return testing::ValuesIn(targets);
}

template<typename TString>
static std::string _tf(TString filename)
{
    return (getOpenCVExtraDir() + "dnn/") + filename;
}

class Test_Int8_layers : public DNNTestLayer
{
public:
    void testLayer(const String& basename, const String& importer, double l1, double lInf,
                   int numInps = 1, int numOuts = 1, bool useCaffeModel = false,
                   bool useCommonInputBlob = true, bool hasText = false, bool perChannel = true)
    {
        CV_Assert_N(numInps >= 1, numInps <= 10, numOuts >= 1, numOuts <= 10);
        std::vector<Mat> inps(numInps), inps_int8(numInps);
        std::vector<Mat> refs(numOuts), outs_int8(numOuts), outs_dequantized(numOuts);
        std::vector<float> inputScale, outputScale;
        std::vector<int> inputZp, outputZp;
        String inpPath, outPath;
        Net net, qnet;

        if (importer == "Caffe")
        {
            String prototxt = _tf("layers/" + basename + ".prototxt");
            String caffemodel = _tf("layers/" + basename + ".caffemodel");
            net = readNetFromCaffe(prototxt, useCaffeModel ? caffemodel : String());

            inpPath = _tf("layers/" + (useCommonInputBlob ? "blob" : basename + ".input"));
            outPath =  _tf("layers/" + basename);
        }
        else if (importer == "TensorFlow")
        {
            String netPath = _tf("tensorflow/" + basename + "_net.pb");
            String netConfig = hasText ? _tf("tensorflow/" + basename + "_net.pbtxt") : "";
            net = readNetFromTensorflow(netPath, netConfig);

            inpPath = _tf("tensorflow/" + basename + "_in");
            outPath = _tf("tensorflow/" + basename + "_out");
        }
        else if (importer == "ONNX")
        {
            String onnxmodel = _tf("onnx/models/" + basename + ".onnx");
            net = readNetFromONNX(onnxmodel);

            inpPath = _tf("onnx/data/input_" + basename);
            outPath = _tf("onnx/data/output_" + basename);
        }
        ASSERT_FALSE(net.empty());

        for (int i = 0; i < numInps; i++)
            inps[i] = blobFromNPY(inpPath + ((numInps > 1) ? cv::format("_%d.npy", i) : ".npy"));

        for (int i = 0; i < numOuts; i++)
            refs[i] = blobFromNPY(outPath + ((numOuts > 1) ? cv::format("_%d.npy", i) : ".npy"));

        qnet = net.quantize(inps, CV_8S, CV_8S, perChannel);
        qnet.getInputDetails(inputScale, inputZp);
        qnet.getOutputDetails(outputScale, outputZp);
        qnet.setPreferableBackend(backend);
        qnet.setPreferableTarget(target);

        // Quantize inputs to int8
        // int8_value = float_value/scale + zero-point
        for (int i = 0; i < numInps; i++)
        {
            inps[i].convertTo(inps_int8[i], CV_8S, 1.f/inputScale[i], inputZp[i]);
            String inp_name = numInps > 1 ? (importer == "Caffe" ? cv::format("input_%d", i) : cv::format("%d", i)) : "";
            qnet.setInput(inps_int8[i], inp_name);
        }
        qnet.forward(outs_int8);

        // Dequantize outputs and compare with reference outputs
        // float_value = scale*(int8_value - zero-point)
        for (int i = 0; i < numOuts; i++)
        {
            outs_int8[i].convertTo(outs_dequantized[i], CV_32F, outputScale[i], -(outputScale[i] * outputZp[i]));
<<<<<<< HEAD
            Mat out_i = outs_dequantized[i], ref_i = refs[i];
            if (out_i.dims == 2 && ref_i.dims == 1) {
                ref_i = ref_i.reshape(1, 1);
            }
            normAssert(ref_i, out_i, "", l1, lInf);
=======
            normAssert(refs[i], outs_dequantized[i], basename.c_str(), l1, lInf);
>>>>>>> 2f63c583
        }
    }
};

TEST_P(Test_Int8_layers, Convolution1D)
{
    testLayer("conv1d", "ONNX", 0.00302, 0.00909);
    testLayer("conv1d_bias", "ONNX", 0.00306, 0.00948);

    {
        SCOPED_TRACE("Per-tensor quantize");
        testLayer("conv1d", "ONNX", 0.00302, 0.00909, 1, 1, false, true, false, false);
        testLayer("conv1d_bias", "ONNX", 0.00319, 0.00948, 1, 1, false, true, false, false);
    }
}

TEST_P(Test_Int8_layers, Convolution2D)
{
    if(backend == DNN_BACKEND_TIMVX)
        testLayer("single_conv", "TensorFlow", 0.00424, 0.02201);
    else
        testLayer("single_conv", "TensorFlow", 0.00413, 0.02201);

    testLayer("atrous_conv2d_valid", "TensorFlow", 0.0193, 0.0633);
    testLayer("atrous_conv2d_same", "TensorFlow", 0.0185, 0.1322);
    testLayer("keras_atrous_conv2d_same", "TensorFlow", 0.0056, 0.0244);

    if(backend == DNN_BACKEND_TIMVX)
        testLayer("convolution", "ONNX", 0.00534, 0.01516);
    else
        testLayer("convolution", "ONNX", 0.0052, 0.01516);

    if(backend == DNN_BACKEND_TIMVX)
        testLayer("two_convolution", "ONNX", 0.0033, 0.01);
    else
        testLayer("two_convolution", "ONNX", 0.00295, 0.00840);

    if(backend == DNN_BACKEND_TIMVX)
        applyTestTag(CV_TEST_TAG_DNN_SKIP_TIMVX);
    testLayer("layer_convolution", "Caffe", 0.0174, 0.0758, 1, 1, true);
    testLayer("depthwise_conv2d", "TensorFlow", 0.0388, 0.169);

    {
        SCOPED_TRACE("Per-tensor quantize");
        testLayer("single_conv", "TensorFlow", 0.00413, 0.02301, 1, 1, false, true, false, false);
        testLayer("atrous_conv2d_valid", "TensorFlow", 0.027967, 0.07808, 1, 1, false, true, false, false);
        testLayer("atrous_conv2d_same", "TensorFlow", 0.01945, 0.1322, 1, 1, false, true, false, false);
        testLayer("keras_atrous_conv2d_same", "TensorFlow", 0.005677, 0.03327, 1, 1, false, true, false, false);
        testLayer("convolution", "ONNX", 0.00538, 0.01517, 1, 1, false, true, false, false);
        testLayer("two_convolution", "ONNX", 0.00295, 0.00926, 1, 1, false, true, false, false);
        testLayer("layer_convolution", "Caffe", 0.0175, 0.0759, 1, 1, true, true, false, false);
        testLayer("depthwise_conv2d", "TensorFlow", 0.041847, 0.18744, 1, 1, false, true, false, false);
    }
}

TEST_P(Test_Int8_layers, Convolution3D)
{
    testLayer("conv3d", "TensorFlow", 0.00734, 0.02434);
    testLayer("conv3d", "ONNX", 0.00353, 0.00941);
    testLayer("conv3d_bias", "ONNX", 0.00129, 0.00249);
}

TEST_P(Test_Int8_layers, Flatten)
{
    testLayer("flatten", "TensorFlow", 0.0036, 0.0069, 1, 1, false, true, true);
    testLayer("unfused_flatten", "TensorFlow", 0.0014, 0.0028);
    testLayer("unfused_flatten_unknown_batch", "TensorFlow", 0.0043, 0.0051);

    {
        SCOPED_TRACE("Per-tensor quantize");
        testLayer("conv3d", "TensorFlow", 0.00734, 0.02434, 1, 1, false, true, false, false);
        testLayer("conv3d", "ONNX", 0.00377, 0.01362, 1, 1, false, true, false, false);
        testLayer("conv3d_bias", "ONNX", 0.00201, 0.0039, 1, 1, false, true, false, false);
    }
}

TEST_P(Test_Int8_layers, Padding)
{
    if (backend == DNN_BACKEND_TIMVX)
        testLayer("padding_valid", "TensorFlow", 0.0292, 0.0105);
    else
        testLayer("padding_valid", "TensorFlow", 0.0026, 0.0064);

    if (backend == DNN_BACKEND_TIMVX)
        testLayer("padding_same", "TensorFlow", 0.0085, 0.032);
    else
        testLayer("padding_same", "TensorFlow", 0.0081, 0.032);

    if (backend == DNN_BACKEND_TIMVX)
        testLayer("spatial_padding", "TensorFlow", 0.0079, 0.028);
    else
        testLayer("spatial_padding", "TensorFlow", 0.0078, 0.028);

    testLayer("mirror_pad", "TensorFlow", 0.0064, 0.013);
    testLayer("pad_and_concat", "TensorFlow", 0.0021, 0.0098);
    testLayer("padding", "ONNX", 0.0005, 0.0069);
    testLayer("ReflectionPad2d", "ONNX", 0.00062, 0.0018);
    testLayer("ZeroPad2d", "ONNX", 0.00037, 0.0018);
}

TEST_P(Test_Int8_layers, AvePooling)
{
    // Some tests failed with OpenVINO due to wrong padded area calculation
    if (backend != DNN_BACKEND_INFERENCE_ENGINE_NGRAPH)
        testLayer("layer_pooling_ave", "Caffe", 0.0021, 0.0075);
    testLayer("ave_pool_same", "TensorFlow", 0.00153, 0.0041);
    testLayer("average_pooling_1d", "ONNX", 0.002, 0.0048);
    if (backend != DNN_BACKEND_INFERENCE_ENGINE_NGRAPH)
        testLayer("average_pooling", "ONNX", 0.0014, 0.0032);
    testLayer("average_pooling_dynamic_axes", "ONNX", 0.0014, 0.006);

    if (target != DNN_TARGET_CPU)
        throw SkipTestException("Only CPU is supported");
    testLayer("ave_pool3d", "TensorFlow", 0.00175, 0.0047);
    testLayer("ave_pool3d", "ONNX", 0.00063, 0.0016);
}

TEST_P(Test_Int8_layers, MaxPooling)
{
    testLayer("pool_conv_1d", "ONNX", 0.0006, 0.0015);
    if (target != DNN_TARGET_CPU)
        throw SkipTestException("Only CPU is supported");
    testLayer("pool_conv_3d", "ONNX", 0.0033, 0.0124);

    testLayer("layer_pooling_max", "Caffe", 0.0021, 0.004);
    testLayer("max_pool_even", "TensorFlow", 0.0048, 0.0139);
    testLayer("max_pool_odd_valid", "TensorFlow", 0.0043, 0.012);
    testLayer("conv_pool_nchw", "TensorFlow", 0.007, 0.025);
    testLayer("max_pool3d", "TensorFlow", 0.0025, 0.0058);
    testLayer("maxpooling_1d", "ONNX", 0.0018, 0.0037);
    testLayer("two_maxpooling_1d", "ONNX", 0.0037, 0.0052);
    testLayer("maxpooling", "ONNX", 0.0034, 0.0065);
    testLayer("two_maxpooling", "ONNX", 0.0025, 0.0052);
    testLayer("max_pool3d", "ONNX", 0.0028, 0.0069);
}

TEST_P(Test_Int8_layers, Reduce)
{
    testLayer("reduce_mean", "TensorFlow", 0.0005, 0.0014);
    testLayer("reduce_mean", "ONNX", 0.00062, 0.0014);
    testLayer("reduce_mean_axis1", "ONNX", 0.00032, 0.0007);
    testLayer("reduce_mean_axis2", "ONNX", 0.00033, 0.001);

    testLayer("reduce_sum", "TensorFlow", 0.015, 0.031);
    testLayer("reduce_sum_channel", "TensorFlow", 0.008, 0.019);
    testLayer("sum_pool_by_axis", "TensorFlow", 0.012, 0.032);
    testLayer("reduce_sum", "ONNX", 0.0025, 0.0048);

    testLayer("reduce_max", "ONNX", 0, 0);
    testLayer("reduce_max_axis_0", "ONNX", 0.0042, 0.007);
    testLayer("reduce_max_axis_1", "ONNX", 0.0018, 0.0036);

    if (target != DNN_TARGET_CPU)
        throw SkipTestException("Only CPU is supported");
    testLayer("reduce_mean3d", "ONNX", 0.00048, 0.0016);
}

TEST_P(Test_Int8_layers, ReLU)
{
    testLayer("layer_relu", "Caffe", 0.0005, 0.002);
    testLayer("ReLU", "ONNX", 0.0012, 0.0047);
}

TEST_P(Test_Int8_layers, LeakyReLU)
{
    testLayer("leaky_relu", "TensorFlow", 0.0002, 0.0004);
}

TEST_P(Test_Int8_layers, ReLU6)
{
    testLayer("keras_relu6", "TensorFlow", 0.0018, 0.0062);
    testLayer("keras_relu6", "TensorFlow", 0.0018, 0.0062, 1, 1, false, true, true);
    testLayer("clip_by_value", "TensorFlow", 0.0009, 0.002);
    testLayer("clip", "ONNX", 0.00006, 0.00037);
}

TEST_P(Test_Int8_layers, Sigmoid)
{
    testLayer("maxpooling_sigmoid", "ONNX", 0.0011, 0.0032);
}

TEST_P(Test_Int8_layers, Sigmoid_dynamic_axes)
{
    testLayer("maxpooling_sigmoid_dynamic_axes", "ONNX", 0.002, 0.0032);
}

TEST_P(Test_Int8_layers, Sigmoid_1d)
{
    testLayer("maxpooling_sigmoid_1d", "ONNX", 0.002, 0.0037);
}

TEST_P(Test_Int8_layers, Mish)
{
    testLayer("mish", "ONNX", 0.0015, 0.0025);
}

TEST_P(Test_Int8_layers, Softmax_Caffe)
{
    testLayer("layer_softmax", "Caffe", 0.0011, 0.0036);
}
TEST_P(Test_Int8_layers, Softmax_keras_TF)
{
    testLayer("keras_softmax", "TensorFlow", 0.00093, 0.0027);
}
TEST_P(Test_Int8_layers, Softmax_slim_TF)
{
    testLayer("slim_softmax", "TensorFlow", 0.0016, 0.0034);
}
TEST_P(Test_Int8_layers, Softmax_slim_v2_TF)
{
    testLayer("slim_softmax_v2", "TensorFlow", 0.0029, 0.017);
}
TEST_P(Test_Int8_layers, Softmax_ONNX)
{
    testLayer("softmax", "ONNX", 0.0016, 0.0028);
}
TEST_P(Test_Int8_layers, Softmax_log_ONNX)
{
    testLayer("log_softmax", "ONNX", 0.014, 0.025);
}
TEST_P(Test_Int8_layers, DISABLED_Softmax_unfused_ONNX)  // FIXIT Support 'Identity' layer for outputs (#22022)
{
    testLayer("softmax_unfused", "ONNX", 0.0009, 0.0021);
}

TEST_P(Test_Int8_layers, Concat)
{
    testLayer("layer_concat_shared_input", "Caffe", 0.0076, 0.029, 1, 1, true, false);
    if (backend != DNN_BACKEND_INFERENCE_ENGINE_NGRAPH) {
        // Crashes with segfault
        testLayer("concat_axis_1", "TensorFlow", 0.0056, 0.017);
    }
    testLayer("keras_pad_concat", "TensorFlow", 0.0032, 0.0089);
    testLayer("concat_3d", "TensorFlow", 0.005, 0.014);
    testLayer("concatenation", "ONNX", 0.0032, 0.009);
}

TEST_P(Test_Int8_layers, BatchNorm)
{
    testLayer("layer_batch_norm", "Caffe", 0.0061, 0.019, 1, 1, true);
    testLayer("fused_batch_norm", "TensorFlow", 0.0063, 0.02);
    testLayer("batch_norm_text", "TensorFlow", 0.0048, 0.013, 1, 1, false, true, true);
    testLayer("unfused_batch_norm", "TensorFlow", 0.0076, 0.019);
    testLayer("fused_batch_norm_no_gamma", "TensorFlow", 0.0067, 0.015);
    testLayer("unfused_batch_norm_no_gamma", "TensorFlow", 0.0123, 0.044);
    testLayer("switch_identity", "TensorFlow", 0.0035, 0.011);
    testLayer("batch_norm3d", "TensorFlow", 0.0077, 0.02);
    testLayer("batch_norm", "ONNX", 0.0012, 0.0049);
    testLayer("batch_norm_3d", "ONNX", 0.0039, 0.012);
    testLayer("frozenBatchNorm2d", "ONNX", 0.001, 0.0018);
    testLayer("batch_norm_subgraph", "ONNX", 0.0049, 0.0098);
}

TEST_P(Test_Int8_layers, Scale)
{
    testLayer("batch_norm", "TensorFlow", 0.0028, 0.0098);
    testLayer("scale", "ONNX", 0.0025, 0.0071);
    testLayer("expand_hw", "ONNX", 0.0012, 0.0012);
    testLayer("flatten_const", "ONNX", 0.0024, 0.0048);
}

TEST_P(Test_Int8_layers, InnerProduct)
{
    testLayer("layer_inner_product", "Caffe", 0.005, 0.02, 1, 1, true);
    testLayer("matmul", "TensorFlow", 0.0061, 0.019);

    if (backend == DNN_BACKEND_TIMVX)
        testLayer("nhwc_transpose_reshape_matmul", "TensorFlow", 0.0018, 0.0175);
    else
        testLayer("nhwc_transpose_reshape_matmul", "TensorFlow", 0.0009, 0.0091);

    testLayer("nhwc_reshape_matmul", "TensorFlow", 0.03, 0.071);
    testLayer("matmul_layout", "TensorFlow", 0.035, 0.06);
    testLayer("tf2_dense", "TensorFlow", 0, 0);
    testLayer("matmul_add", "ONNX", 0.041, 0.082);
    testLayer("linear", "ONNX", 0.0027, 0.0046);

    if (backend == DNN_BACKEND_TIMVX)
        testLayer("constant", "ONNX", 0.00048, 0.0013);
    else
        testLayer("constant", "ONNX", 0.00021, 0.0006);

    testLayer("lin_with_constant", "ONNX", 0.0011, 0.0016);

    {
        SCOPED_TRACE("Per-tensor quantize");
        testLayer("layer_inner_product", "Caffe", 0.0055, 0.02, 1, 1, true, true, false, false);
        testLayer("matmul", "TensorFlow", 0.0075, 0.019, 1, 1, false, true, false, false);
        testLayer("nhwc_transpose_reshape_matmul", "TensorFlow", 0.0009, 0.0091, 1, 1, false, true, false, false);
        testLayer("nhwc_reshape_matmul", "TensorFlow", 0.037, 0.071, 1, 1, false, true, false, false);
        testLayer("matmul_layout", "TensorFlow", 0.035, 0.095, 1, 1, false, true, false, false);
        testLayer("tf2_dense", "TensorFlow", 0, 0, 1, 1, false, true, false, false);
        testLayer("matmul_add", "ONNX", 0.041, 0.082, 1, 1, false, true, false, false);
        testLayer("linear", "ONNX", 0.0027, 0.005, 1, 1, false, true, false, false);
        testLayer("constant", "ONNX", 0.00038, 0.0012, 1, 1, false, true, false, false);
        testLayer("lin_with_constant", "ONNX", 0.0011, 0.0016, 1, 1, false, true, false, false);
    }
}

TEST_P(Test_Int8_layers, Reshape)
{
    testLayer("reshape_layer", "TensorFlow", 0.0032, 0.0082);

    if (backend == DNN_BACKEND_TIMVX)
        testLayer("reshape_nchw", "TensorFlow", 0.0092, 0.0495);
    else
        testLayer("reshape_nchw", "TensorFlow", 0.0089, 0.029);

    testLayer("reshape_conv", "TensorFlow", 0.035, 0.054);
    if (backend == DNN_BACKEND_INFERENCE_ENGINE_NGRAPH)
        testLayer("reshape_reduce", "TensorFlow", 0.0053, 0.011);
    else
        testLayer("reshape_reduce", "TensorFlow", 0.0042, 0.0078);
    testLayer("reshape_as_shape", "TensorFlow", 0.0014, 0.0028);
    testLayer("reshape_no_reorder", "TensorFlow", 0.0014, 0.0028);
    testLayer("shift_reshape_no_reorder", "TensorFlow", 0.0063, backend == DNN_BACKEND_INFERENCE_ENGINE_NGRAPH ? 0.016 : 0.014);
    testLayer("dynamic_reshape", "ONNX", 0.0047, 0.0079);
    testLayer("dynamic_reshape_opset_11", "ONNX", 0.0048, 0.0081);
    testLayer("flatten_by_prod", "ONNX", 0.0048, 0.0081);
    testLayer("squeeze", "ONNX", 0.0048, 0.0081);
    testLayer("unsqueeze", "ONNX", 0.0033, 0.0053);

    if (backend == DNN_BACKEND_TIMVX)
        testLayer("squeeze_and_conv_dynamic_axes", "ONNX", 0.006, 0.0212);
    else
        testLayer("squeeze_and_conv_dynamic_axes", "ONNX", 0.0054, 0.0154);

    testLayer("unsqueeze_and_conv_dynamic_axes", "ONNX", 0.0037, 0.0151);
}

TEST_P(Test_Int8_layers, Permute)
{
    testLayer("tf2_permute_nhwc_ncwh", "TensorFlow", 0.0028, 0.006);
    testLayer("transpose", "ONNX", 0.0015, 0.0046);
}

TEST_P(Test_Int8_layers, Identity)
{
    testLayer("expand_batch", "ONNX", 0.0027, 0.0036);
    testLayer("expand_channels", "ONNX", 0.0013, 0.0019);
    testLayer("expand_neg_batch", "ONNX", 0.00071, 0.0019);
}

TEST_P(Test_Int8_layers, Slice_split_tf)
{
    testLayer("split", "TensorFlow", 0.0033, 0.0056);
}

TEST_P(Test_Int8_layers, Slice_4d_tf)
{
    testLayer("slice_4d", "TensorFlow", 0.003, 0.0073);
}

TEST_P(Test_Int8_layers, Slice_strided_tf)
{
    testLayer("strided_slice", "TensorFlow", 0.008, 0.0142);
}

TEST_P(Test_Int8_layers, DISABLED_Slice_onnx)  // FIXIT Support 'Identity' layer for outputs (#22022)
{
    testLayer("slice", "ONNX", 0.0046, 0.0077);
}

TEST_P(Test_Int8_layers, Slice_dynamic_axes_onnx)
{
    testLayer("slice_dynamic_axes", "ONNX", 0.0039, 0.02);
}

TEST_P(Test_Int8_layers, Slice_steps_2d_onnx11)
{
    testLayer("slice_opset_11_steps_2d", "ONNX", 0.01, 0.0124);
}

TEST_P(Test_Int8_layers, Slice_steps_3d_onnx11)
{
    testLayer("slice_opset_11_steps_3d", "ONNX", 0.0068, 0.014);
}

TEST_P(Test_Int8_layers, Slice_steps_4d_onnx11)
{
    testLayer("slice_opset_11_steps_4d", "ONNX", 0.0041, 0.008);
}

TEST_P(Test_Int8_layers, Slice_steps_5d_onnx11)
{
    testLayer("slice_opset_11_steps_5d", "ONNX", 0.0085, 0.021);
}

TEST_P(Test_Int8_layers, Dropout)
{
    testLayer("layer_dropout", "Caffe", 0.0021, 0.004);
    testLayer("dropout", "ONNX", 0.0029, 0.004);
}

TEST_P(Test_Int8_layers, Eltwise)
{
    testLayer("layer_eltwise", "Caffe", 0.062, 0.15);

    if (backend == DNN_BACKEND_TIMVX)
        applyTestTag(CV_TEST_TAG_DNN_SKIP_TIMVX);

    testLayer("conv_2_inps", "Caffe", 0.0086, 0.0232, 2, 1, true, false);
    testLayer("eltwise_sub", "TensorFlow", 0.015, 0.047);
    testLayer("eltwise_add_vec", "TensorFlow", 0.037, backend == DNN_BACKEND_INFERENCE_ENGINE_NGRAPH ? 0.24 : 0.21); // tflite 0.0095, 0.0365
    testLayer("eltwise_mul_vec", "TensorFlow", 0.173, 1.14); // tflite 0.0028, 0.017
    testLayer("channel_broadcast", "TensorFlow", 0.0025, 0.0063);
    testLayer("split_equals", "TensorFlow", backend == DNN_BACKEND_INFERENCE_ENGINE_NGRAPH ? 0.021 : 0.02, 0.065);
    testLayer("mul", "ONNX", 0.0039, 0.014);
    testLayer("split_max", "ONNX", 0.004, 0.012);
}

INSTANTIATE_TEST_CASE_P(/**/, Test_Int8_layers, dnnBackendsAndTargetsInt8());

class Test_Int8_nets : public DNNTestLayer
{
public:
    void testClassificationNet(Net baseNet, const Mat& blob, const Mat& ref, double l1, double lInf, bool perChannel = true)
    {
        Net qnet = baseNet.quantize(blob, CV_32F, CV_32F, perChannel);
        qnet.setPreferableBackend(backend);
        qnet.setPreferableTarget(target);

        qnet.setInput(blob);
        Mat out = qnet.forward();
        normAssert(ref, out, "", l1, lInf);
    }

    void testDetectionNet(Net baseNet, const Mat& blob, const Mat& ref,
                          double confThreshold, double scoreDiff, double iouDiff, bool perChannel = true)
    {
        Net qnet = baseNet.quantize(blob, CV_32F, CV_32F, perChannel);
        qnet.setPreferableBackend(backend);
        qnet.setPreferableTarget(target);

        qnet.setInput(blob);
        Mat out = qnet.forward();
        normAssertDetections(ref, out, "", confThreshold, scoreDiff, iouDiff);
    }

    void testFaster(Net baseNet, const Mat& ref, double confThreshold, double scoreDiff, double iouDiff, bool perChannel = true)
    {
        Mat inp = imread(_tf("dog416.png"));
        resize(inp, inp, Size(800, 600));
        Mat blob = blobFromImage(inp, 1.0, Size(), Scalar(102.9801, 115.9465, 122.7717), false, false);
        Mat imInfo = (Mat_<float>(1, 3) << inp.rows, inp.cols, 1.6f);

        Net qnet = baseNet.quantize(std::vector<Mat>{blob, imInfo}, CV_32F, CV_32F, perChannel);
        qnet.setPreferableBackend(backend);
        qnet.setPreferableTarget(target);

        qnet.setInput(blob, "data");
        qnet.setInput(imInfo, "im_info");
        Mat out = qnet.forward();
        normAssertDetections(ref, out, "", confThreshold, scoreDiff, iouDiff);
    }

    void testONNXNet(const String& basename, double l1, double lInf, bool useSoftmax = false, bool perChannel = true)
    {
        String onnxmodel = findDataFile("dnn/onnx/models/" + basename + ".onnx", false);

        Mat blob = readTensorFromONNX(findDataFile("dnn/onnx/data/input_" + basename + ".pb"));
        Mat ref = readTensorFromONNX(findDataFile("dnn/onnx/data/output_" + basename + ".pb"));
        Net baseNet = readNetFromONNX(onnxmodel);

        Net qnet = baseNet.quantize(blob, CV_32F, CV_32F, perChannel);
        qnet.setPreferableBackend(backend);
        qnet.setPreferableTarget(target);
        qnet.setInput(blob);
        Mat out = qnet.forward();

        if (useSoftmax)
        {
            LayerParams lp;
            Net netSoftmax;
            netSoftmax.addLayerToPrev("softmaxLayer", "Softmax", lp);
            netSoftmax.setPreferableBackend(DNN_BACKEND_OPENCV);

            netSoftmax.setInput(out);
            out = netSoftmax.forward();

            netSoftmax.setInput(ref);
            ref = netSoftmax.forward();
        }

        normAssert(ref, out, "", l1, lInf);
    }

    void testDarknetModel(const std::string& cfg, const std::string& weights,
                          const cv::Mat& ref, double scoreDiff, double iouDiff,
                          float confThreshold = 0.24, float nmsThreshold = 0.4, bool perChannel = true)
    {
        CV_Assert(ref.cols == 7);
        std::vector<std::vector<int> > refClassIds;
        std::vector<std::vector<float> > refScores;
        std::vector<std::vector<Rect2d> > refBoxes;
        for (int i = 0; i < ref.rows; ++i)
        {
            int batchId = static_cast<int>(ref.at<float>(i, 0));
            int classId = static_cast<int>(ref.at<float>(i, 1));
            float score = ref.at<float>(i, 2);
            float left  = ref.at<float>(i, 3);
            float top   = ref.at<float>(i, 4);
            float right  = ref.at<float>(i, 5);
            float bottom = ref.at<float>(i, 6);
            Rect2d box(left, top, right - left, bottom - top);
            if (batchId >= refClassIds.size())
            {
                refClassIds.resize(batchId + 1);
                refScores.resize(batchId + 1);
                refBoxes.resize(batchId + 1);
            }
            refClassIds[batchId].push_back(classId);
            refScores[batchId].push_back(score);
            refBoxes[batchId].push_back(box);
        }

        Mat img1 = imread(_tf("dog416.png"));
        Mat img2 = imread(_tf("street.png"));
        std::vector<Mat> samples(2);
        samples[0] = img1; samples[1] = img2;

        // determine test type, whether batch or single img
        int batch_size = refClassIds.size();
        CV_Assert(batch_size == 1 || batch_size == 2);
        samples.resize(batch_size);

        Mat inp = blobFromImages(samples, 1.0/255, Size(416, 416), Scalar(), true, false);

        Net baseNet = readNetFromDarknet(findDataFile("dnn/" + cfg), findDataFile("dnn/" + weights, false));
        Net qnet = baseNet.quantize(inp, CV_32F, CV_32F, perChannel);
        qnet.setPreferableBackend(backend);
        qnet.setPreferableTarget(target);
        qnet.setInput(inp);
        std::vector<Mat> outs;
        qnet.forward(outs, qnet.getUnconnectedOutLayersNames());

        for (int b = 0; b < batch_size; ++b)
        {
            std::vector<int> classIds;
            std::vector<float> confidences;
            std::vector<Rect2d> boxes;
            for (int i = 0; i < outs.size(); ++i)
            {
                Mat out;
                if (batch_size > 1){
                    // get the sample slice from 3D matrix (batch, box, classes+5)
                    Range ranges[3] = {Range(b, b+1), Range::all(), Range::all()};
                    out = outs[i](ranges).reshape(1, outs[i].size[1]);
                }else{
                    out = outs[i];
                }
                for (int j = 0; j < out.rows; ++j)
                {
                    Mat scores = out.row(j).colRange(5, out.cols);
                    double confidence;
                    Point maxLoc;
                    minMaxLoc(scores, 0, &confidence, 0, &maxLoc);

                    if (confidence > confThreshold) {
                        float* detection = out.ptr<float>(j);
                        double centerX = detection[0];
                        double centerY = detection[1];
                        double width = detection[2];
                        double height = detection[3];
                        boxes.push_back(Rect2d(centerX - 0.5 * width, centerY - 0.5 * height,
                                            width, height));
                        confidences.push_back(confidence);
                        classIds.push_back(maxLoc.x);
                    }
                }
            }

            // here we need NMS of boxes
            std::vector<int> indices;
            NMSBoxes(boxes, confidences, confThreshold, nmsThreshold, indices);

            std::vector<int> nms_classIds;
            std::vector<float> nms_confidences;
            std::vector<Rect2d> nms_boxes;

            for (size_t i = 0; i < indices.size(); ++i)
            {
                int idx = indices[i];
                Rect2d box = boxes[idx];
                float conf = confidences[idx];
                int class_id = classIds[idx];
                nms_boxes.push_back(box);
                nms_confidences.push_back(conf);
                nms_classIds.push_back(class_id);
            }

            if (cvIsNaN(iouDiff))
            {
                if (b == 0)
                    std::cout << "Skip accuracy checks" << std::endl;
                continue;
            }

            normAssertDetections(refClassIds[b], refScores[b], refBoxes[b], nms_classIds, nms_confidences, nms_boxes,
                                 format("batch size %d, sample %d\n", batch_size, b).c_str(), confThreshold, scoreDiff, iouDiff);
        }
    }
};

TEST_P(Test_Int8_nets, AlexNet)
{
#if defined(OPENCV_32BIT_CONFIGURATION) && defined(HAVE_OPENCL)
    applyTestTag(CV_TEST_TAG_MEMORY_2GB);
#else
    applyTestTag(target == DNN_TARGET_CPU ? CV_TEST_TAG_MEMORY_512MB : CV_TEST_TAG_MEMORY_1GB);
#endif
    if (target == DNN_TARGET_OPENCL_FP16 && !ocl::Device::getDefault().isIntel())
        applyTestTag(CV_TEST_TAG_DNN_SKIP_OPENCL_FP16);
    if (target == DNN_TARGET_OPENCL && !ocl::Device::getDefault().isIntel())
        applyTestTag(CV_TEST_TAG_DNN_SKIP_OPENCL);


    Net net = readNetFromCaffe(findDataFile("dnn/bvlc_alexnet.prototxt"),
                               findDataFile("dnn/bvlc_alexnet.caffemodel", false));

    Mat inp = imread(_tf("grace_hopper_227.png"));
    Mat blob = blobFromImage(inp, 1.0, Size(227, 227), Scalar(), false);
    Mat ref = blobFromNPY(_tf("caffe_alexnet_prob.npy"));

    float l1 = 1e-4, lInf = 0.003;
    testClassificationNet(net, blob, ref, l1, lInf);
}

TEST_P(Test_Int8_nets, GoogLeNet)
{
    if (target == DNN_TARGET_OPENCL_FP16 && !ocl::Device::getDefault().isIntel())
        applyTestTag(CV_TEST_TAG_DNN_SKIP_OPENCL_FP16);
    if (target == DNN_TARGET_OPENCL && !ocl::Device::getDefault().isIntel())
        applyTestTag(CV_TEST_TAG_DNN_SKIP_OPENCL);

    Net net = readNetFromCaffe(findDataFile("dnn/bvlc_googlenet.prototxt"),
                               findDataFile("dnn/bvlc_googlenet.caffemodel", false));

    std::vector<Mat> inpMats;
    inpMats.push_back( imread(_tf("googlenet_0.png")) );
    inpMats.push_back( imread(_tf("googlenet_1.png")) );
    Mat blob = blobFromImages(inpMats, 1.0, Size(224, 224), Scalar(), false);
    Mat ref = blobFromNPY(_tf("googlenet_prob.npy"));

    float l1 = 2e-4, lInf = 0.07;
    testClassificationNet(net, blob, ref, l1, lInf);
}

TEST_P(Test_Int8_nets, ResNet50)
{
    applyTestTag(target == DNN_TARGET_CPU ? CV_TEST_TAG_MEMORY_512MB : CV_TEST_TAG_MEMORY_1GB);

    if (target == DNN_TARGET_OPENCL_FP16 && !ocl::Device::getDefault().isIntel())
        applyTestTag(CV_TEST_TAG_DNN_SKIP_OPENCL_FP16);
    if (target == DNN_TARGET_OPENCL && !ocl::Device::getDefault().isIntel())
        applyTestTag(CV_TEST_TAG_DNN_SKIP_OPENCL);

    Net net = readNetFromCaffe(findDataFile("dnn/ResNet-50-deploy.prototxt"),
                               findDataFile("dnn/ResNet-50-model.caffemodel", false));

    Mat inp = imread(_tf("googlenet_0.png"));
    Mat blob = blobFromImage(inp, 1.0, Size(224, 224), Scalar(), false);
    Mat ref = blobFromNPY(_tf("resnet50_prob.npy"));

    float l1 = 3e-4, lInf = 0.05;
    testClassificationNet(net, blob, ref, l1, lInf);

    {
        SCOPED_TRACE("Per-tensor quantize");
        testClassificationNet(net, blob, ref, l1, lInf, false);
    }
}

TEST_P(Test_Int8_nets, DenseNet121)
{
    applyTestTag(CV_TEST_TAG_MEMORY_512MB);

    if (target == DNN_TARGET_OPENCL_FP16 && !ocl::Device::getDefault().isIntel())
        applyTestTag(CV_TEST_TAG_DNN_SKIP_OPENCL_FP16);
    if (target == DNN_TARGET_OPENCL && !ocl::Device::getDefault().isIntel())
        applyTestTag(CV_TEST_TAG_DNN_SKIP_OPENCL);
    if (backend == DNN_BACKEND_INFERENCE_ENGINE_NGRAPH)
        applyTestTag(CV_TEST_TAG_DNN_SKIP_IE_NGRAPH);

    Net net = readNetFromCaffe(findDataFile("dnn/DenseNet_121.prototxt", false),
                               findDataFile("dnn/DenseNet_121.caffemodel", false));

    Mat inp = imread(_tf("dog416.png"));
    Mat blob = blobFromImage(inp, 1.0 / 255.0, Size(224, 224), Scalar(), true, true);
    Mat ref = blobFromNPY(_tf("densenet_121_output.npy"));

    float l1 = 0.76, lInf = 3.31; // seems wrong
    testClassificationNet(net, blob, ref, l1, lInf);
}

TEST_P(Test_Int8_nets, SqueezeNet_v1_1)
{
    if(target == DNN_TARGET_OPENCL_FP16)
        applyTestTag(CV_TEST_TAG_DNN_SKIP_OPENCL_FP16);

    if (target == DNN_TARGET_OPENCL_FP16 && !ocl::Device::getDefault().isIntel())
        applyTestTag(CV_TEST_TAG_DNN_SKIP_OPENCL_FP16);
    if (target == DNN_TARGET_OPENCL && !ocl::Device::getDefault().isIntel())
        applyTestTag(CV_TEST_TAG_DNN_SKIP_OPENCL);

    Net net = readNetFromCaffe(findDataFile("dnn/squeezenet_v1.1.prototxt"),
                               findDataFile("dnn/squeezenet_v1.1.caffemodel", false));

    Mat inp = imread(_tf("googlenet_0.png"));
    Mat blob = blobFromImage(inp, 1.0, Size(227, 227), Scalar(), false, true);
    Mat ref = blobFromNPY(_tf("squeezenet_v1.1_prob.npy"));

    float l1 = 3e-4, lInf = 0.056;
    testClassificationNet(net, blob, ref, l1, lInf);
}

TEST_P(Test_Int8_nets, CaffeNet)
{
#if defined(OPENCV_32BIT_CONFIGURATION) && (defined(HAVE_OPENCL) || defined(_WIN32))
    applyTestTag(CV_TEST_TAG_MEMORY_2GB);
#else
    applyTestTag(target == DNN_TARGET_CPU ? CV_TEST_TAG_MEMORY_512MB : CV_TEST_TAG_MEMORY_1GB);
#endif

    if (target == DNN_TARGET_OPENCL_FP16 && !ocl::Device::getDefault().isIntel())
        applyTestTag(CV_TEST_TAG_DNN_SKIP_OPENCL_FP16);
    if (target == DNN_TARGET_OPENCL && !ocl::Device::getDefault().isIntel())
        applyTestTag(CV_TEST_TAG_DNN_SKIP_OPENCL);

    float l1 = 4e-5, lInf = 0.0025;
    testONNXNet("caffenet", l1, lInf);
}

TEST_P(Test_Int8_nets, RCNN_ILSVRC13)
{
#if defined(OPENCV_32BIT_CONFIGURATION) && (defined(HAVE_OPENCL) || defined(_WIN32))
    applyTestTag(CV_TEST_TAG_MEMORY_2GB);
#else
    applyTestTag(target == DNN_TARGET_CPU ? CV_TEST_TAG_MEMORY_512MB : CV_TEST_TAG_MEMORY_1GB);
#endif

    if (target == DNN_TARGET_OPENCL_FP16 && !ocl::Device::getDefault().isIntel())
        applyTestTag(CV_TEST_TAG_DNN_SKIP_OPENCL_FP16);
    if (target == DNN_TARGET_OPENCL && !ocl::Device::getDefault().isIntel())
        applyTestTag(CV_TEST_TAG_DNN_SKIP_OPENCL);

    float l1 = 0.02, lInf = 0.047;
    testONNXNet("rcnn_ilsvrc13", l1, lInf);
}

TEST_P(Test_Int8_nets, Inception_v2)
{
    if (target == DNN_TARGET_OPENCL_FP16 && !ocl::Device::getDefault().isIntel())
        applyTestTag(CV_TEST_TAG_DNN_SKIP_OPENCL_FP16);
    if (target == DNN_TARGET_OPENCL && !ocl::Device::getDefault().isIntel())
        applyTestTag(CV_TEST_TAG_DNN_SKIP_OPENCL);

    testONNXNet("inception_v2",  default_l1,  default_lInf, true);
}

TEST_P(Test_Int8_nets, MobileNet_v2)
{
    if (target == DNN_TARGET_OPENCL_FP16 && !ocl::Device::getDefault().isIntel())
        applyTestTag(CV_TEST_TAG_DNN_SKIP_OPENCL_FP16);
    if (target == DNN_TARGET_OPENCL && !ocl::Device::getDefault().isIntel())
        applyTestTag(CV_TEST_TAG_DNN_SKIP_OPENCL);

    testONNXNet("mobilenetv2", default_l1, default_lInf, true);
}

TEST_P(Test_Int8_nets, Shufflenet)
{
    if (target == DNN_TARGET_OPENCL_FP16 && !ocl::Device::getDefault().isIntel())
        applyTestTag(CV_TEST_TAG_DNN_SKIP_OPENCL_FP16);
    if (target == DNN_TARGET_OPENCL && !ocl::Device::getDefault().isIntel())
        applyTestTag(CV_TEST_TAG_DNN_SKIP_OPENCL);

    testONNXNet("shufflenet", default_l1, default_lInf);
}

TEST_P(Test_Int8_nets, MobileNet_SSD)
{
    if (target == DNN_TARGET_OPENCL_FP16 && !ocl::Device::getDefault().isIntel())
        applyTestTag(CV_TEST_TAG_DNN_SKIP_OPENCL_FP16);
    if (target == DNN_TARGET_OPENCL && !ocl::Device::getDefault().isIntel())
        applyTestTag(CV_TEST_TAG_DNN_SKIP_OPENCL);

    Net net = readNetFromCaffe(findDataFile("dnn/MobileNetSSD_deploy_19e3ec3.prototxt", false),
                               findDataFile("dnn/MobileNetSSD_deploy_19e3ec3.caffemodel", false));

    Mat inp = imread(_tf("street.png"));
    Mat blob = blobFromImage(inp, 1.0 / 127.5, Size(300, 300), Scalar(127.5, 127.5, 127.5), false);
    Mat ref = blobFromNPY(_tf("mobilenet_ssd_caffe_out.npy"));

    float confThreshold = FLT_MIN, scoreDiff = 0.084, iouDiff = 0.43;
    testDetectionNet(net, blob, ref, confThreshold, scoreDiff, iouDiff);
}

TEST_P(Test_Int8_nets, MobileNet_v1_SSD)
{
    if (target == DNN_TARGET_OPENCL_FP16 && !ocl::Device::getDefault().isIntel())
        applyTestTag(CV_TEST_TAG_DNN_SKIP_OPENCL_FP16);
    if (target == DNN_TARGET_OPENCL && !ocl::Device::getDefault().isIntel())
        applyTestTag(CV_TEST_TAG_DNN_SKIP_OPENCL);

    Net net = readNetFromTensorflow(findDataFile("dnn/ssd_mobilenet_v1_coco_2017_11_17.pb", false),
                                    findDataFile("dnn/ssd_mobilenet_v1_coco_2017_11_17.pbtxt"));

    Mat inp = imread(_tf("dog416.png"));
    Mat blob = blobFromImage(inp, 1.0, Size(300, 300), Scalar(), true, false);
    Mat ref = blobFromNPY(_tf("tensorflow/ssd_mobilenet_v1_coco_2017_11_17.detection_out.npy"));

    float confThreshold = 0.5, scoreDiff = 0.034, iouDiff = 0.13;
    testDetectionNet(net, blob, ref, confThreshold, scoreDiff, iouDiff);
}

TEST_P(Test_Int8_nets, MobileNet_v1_SSD_PPN)
{
    if (target == DNN_TARGET_OPENCL_FP16 && !ocl::Device::getDefault().isIntel())
        applyTestTag(CV_TEST_TAG_DNN_SKIP_OPENCL_FP16);
    if (target == DNN_TARGET_OPENCL && !ocl::Device::getDefault().isIntel())
        applyTestTag(CV_TEST_TAG_DNN_SKIP_OPENCL);

    Net net = readNetFromTensorflow(findDataFile("dnn/ssd_mobilenet_v1_ppn_coco.pb", false),
                                    findDataFile("dnn/ssd_mobilenet_v1_ppn_coco.pbtxt"));

    Mat inp = imread(_tf("dog416.png"));
    Mat blob = blobFromImage(inp, 1.0, Size(300, 300), Scalar(), true, false);
    Mat ref = blobFromNPY(_tf("tensorflow/ssd_mobilenet_v1_ppn_coco.detection_out.npy"));

    float confThreshold = 0.51, scoreDiff = 0.05, iouDiff = 0.06;
    testDetectionNet(net, blob, ref, confThreshold, scoreDiff, iouDiff);
}

TEST_P(Test_Int8_nets, Inception_v2_SSD)
{
    if (target == DNN_TARGET_OPENCL_FP16 && !ocl::Device::getDefault().isIntel())
        applyTestTag(CV_TEST_TAG_DNN_SKIP_OPENCL_FP16);
    if (target == DNN_TARGET_OPENCL && !ocl::Device::getDefault().isIntel())
        applyTestTag(CV_TEST_TAG_DNN_SKIP_OPENCL);

    applyTestTag(target == DNN_TARGET_CPU ? CV_TEST_TAG_MEMORY_512MB : CV_TEST_TAG_MEMORY_1GB);

    Net net = readNetFromTensorflow(findDataFile("dnn/ssd_inception_v2_coco_2017_11_17.pb", false),
                                    findDataFile("dnn/ssd_inception_v2_coco_2017_11_17.pbtxt"));

    Mat inp = imread(_tf("street.png"));
    Mat blob = blobFromImage(inp, 1.0, Size(300, 300), Scalar(), true, false);
    Mat ref = (Mat_<float>(5, 7) << 0, 1, 0.90176028, 0.19872092, 0.36311883, 0.26461923, 0.63498729,
                                    0, 3, 0.93569964, 0.64865261, 0.45906419, 0.80675775, 0.65708131,
                                    0, 3, 0.75838411, 0.44668293, 0.45907149, 0.49459291, 0.52197015,
                                    0, 10, 0.95932811, 0.38349164, 0.32528657, 0.40387636, 0.39165527,
                                    0, 10, 0.93973452, 0.66561931, 0.37841269, 0.68074018, 0.42907384);

    float confThreshold = 0.5, scoreDiff = 0.0114, iouDiff = 0.22;
    testDetectionNet(net, blob, ref, confThreshold, scoreDiff, iouDiff);
}

TEST_P(Test_Int8_nets, opencv_face_detector)
{
    if (target == DNN_TARGET_OPENCL_FP16 && !ocl::Device::getDefault().isIntel())
        applyTestTag(CV_TEST_TAG_DNN_SKIP_OPENCL_FP16);
    if (target == DNN_TARGET_OPENCL && !ocl::Device::getDefault().isIntel())
        applyTestTag(CV_TEST_TAG_DNN_SKIP_OPENCL);
    if (backend == DNN_BACKEND_INFERENCE_ENGINE_NGRAPH)
        applyTestTag(CV_TEST_TAG_DNN_SKIP_IE_NGRAPH);

    Net net = readNetFromCaffe(findDataFile("dnn/opencv_face_detector.prototxt"),
                               findDataFile("dnn/opencv_face_detector.caffemodel", false));

    Mat inp = imread(findDataFile("gpu/lbpcascade/er.png"));
    Mat blob = blobFromImage(inp, 1.0, Size(), Scalar(104.0, 177.0, 123.0), false, false);
    Mat ref = (Mat_<float>(6, 7) << 0, 1, 0.99520785, 0.80997437, 0.16379407, 0.87996572, 0.26685631,
                                    0, 1, 0.9934696, 0.2831718, 0.50738752, 0.345781, 0.5985168,
                                    0, 1, 0.99096733, 0.13629119, 0.24892329, 0.19756334, 0.3310290,
                                    0, 1, 0.98977017, 0.23901358, 0.09084064, 0.29902688, 0.1769477,
                                    0, 1, 0.97203469, 0.67965847, 0.06876482, 0.73999709, 0.1513494,
                                    0, 1, 0.95097077, 0.51901293, 0.45863652, 0.5777427, 0.5347801);

    float confThreshold = 0.5, scoreDiff = 0.002, iouDiff = 0.4;
    testDetectionNet(net, blob, ref, confThreshold, scoreDiff, iouDiff);
}

TEST_P(Test_Int8_nets, EfficientDet)
{
    if (cvtest::skipUnstableTests)
        throw SkipTestException("Skip unstable test");  // detail: https://github.com/opencv/opencv/pull/23167

    applyTestTag(CV_TEST_TAG_DEBUG_VERYLONG);
    if (target == DNN_TARGET_OPENCL_FP16 && !ocl::Device::getDefault().isIntel())
        applyTestTag(CV_TEST_TAG_DNN_SKIP_OPENCL_FP16);
    if (target == DNN_TARGET_OPENCL && !ocl::Device::getDefault().isIntel())
        applyTestTag(CV_TEST_TAG_DNN_SKIP_OPENCL);
    if (backend == DNN_BACKEND_TIMVX)
        applyTestTag(CV_TEST_TAG_DNN_SKIP_TIMVX);

    if (target != DNN_TARGET_CPU)
    {
        if (target == DNN_TARGET_OPENCL_FP16) applyTestTag(CV_TEST_TAG_DNN_SKIP_OPENCL_FP16);
        if (target == DNN_TARGET_OPENCL)      applyTestTag(CV_TEST_TAG_DNN_SKIP_OPENCL);
        if (target == DNN_TARGET_MYRIAD)      applyTestTag(CV_TEST_TAG_DNN_SKIP_IE_MYRIAD);
    }
    Net net = readNetFromTensorflow(findDataFile("dnn/efficientdet-d0.pb", false),
                                    findDataFile("dnn/efficientdet-d0.pbtxt"));

    Mat inp = imread(_tf("dog416.png"));
    Mat blob = blobFromImage(inp, 1.0/255, Size(512, 512), Scalar(123.675, 116.28, 103.53));
    Mat ref = (Mat_<float>(3, 7) << 0, 1, 0.8437444, 0.153996080160141, 0.20534580945968628, 0.7463544607162476, 0.7414066195487976,
                                    0, 17, 0.8245924, 0.16657517850399017, 0.3996818959712982, 0.4111558794975281, 0.9306337833404541,
                                    0, 7, 0.8039304, 0.6118435263633728, 0.13175517320632935, 0.9065558314323425, 0.2943994700908661);

    float confThreshold = 0.65, scoreDiff = 0.3, iouDiff = 0.18;
    testDetectionNet(net, blob, ref, confThreshold, scoreDiff, iouDiff);

    {
        SCOPED_TRACE("Per-tensor quantize");
        testDetectionNet(net, blob, ref, 0.85, scoreDiff, iouDiff, false);
    }
}

TEST_P(Test_Int8_nets, FasterRCNN_resnet50)
{
    applyTestTag(
        (target == DNN_TARGET_CPU ? CV_TEST_TAG_MEMORY_1GB : CV_TEST_TAG_MEMORY_2GB),
        CV_TEST_TAG_LONG,
        CV_TEST_TAG_DEBUG_VERYLONG
    );

    if (target == DNN_TARGET_OPENCL_FP16 && !ocl::Device::getDefault().isIntel())
        applyTestTag(CV_TEST_TAG_DNN_SKIP_OPENCL_FP16);
    if (target == DNN_TARGET_OPENCL && !ocl::Device::getDefault().isIntel())
        applyTestTag(CV_TEST_TAG_DNN_SKIP_OPENCL);
    if (backend == DNN_BACKEND_INFERENCE_ENGINE_NGRAPH)
        applyTestTag(CV_TEST_TAG_DNN_SKIP_IE_NGRAPH);
    if (backend == DNN_BACKEND_OPENCV && target == DNN_TARGET_OPENCL_FP16)
        applyTestTag(CV_TEST_TAG_DNN_SKIP_OPENCL_FP16);

    Net net = readNetFromTensorflow(findDataFile("dnn/faster_rcnn_resnet50_coco_2018_01_28.pb", false),
                                    findDataFile("dnn/faster_rcnn_resnet50_coco_2018_01_28.pbtxt"));

    Mat inp = imread(_tf("dog416.png"));
    Mat blob = blobFromImage(inp, 1.0, Size(800, 600), Scalar(), true, false);
    Mat ref = blobFromNPY(_tf("tensorflow/faster_rcnn_resnet50_coco_2018_01_28.detection_out.npy"));

    float confThreshold = 0.8, scoreDiff = 0.05, iouDiff = 0.15;
    testDetectionNet(net, blob, ref, confThreshold, scoreDiff, iouDiff);
}

TEST_P(Test_Int8_nets, FasterRCNN_inceptionv2)
{
    applyTestTag(
        (target == DNN_TARGET_CPU ? CV_TEST_TAG_MEMORY_1GB : CV_TEST_TAG_MEMORY_2GB),
        CV_TEST_TAG_LONG,
        CV_TEST_TAG_DEBUG_VERYLONG
    );

    if (target == DNN_TARGET_OPENCL_FP16 && !ocl::Device::getDefault().isIntel())
        applyTestTag(CV_TEST_TAG_DNN_SKIP_OPENCL_FP16);
    if (target == DNN_TARGET_OPENCL && !ocl::Device::getDefault().isIntel())
        applyTestTag(CV_TEST_TAG_DNN_SKIP_OPENCL);
    if (backend == DNN_BACKEND_INFERENCE_ENGINE_NGRAPH)
        applyTestTag(CV_TEST_TAG_DNN_SKIP_IE_NGRAPH);
    if (backend == DNN_BACKEND_OPENCV && target == DNN_TARGET_OPENCL_FP16)
        applyTestTag(CV_TEST_TAG_DNN_SKIP_OPENCL_FP16);

    Net net = readNetFromTensorflow(findDataFile("dnn/faster_rcnn_inception_v2_coco_2018_01_28.pb", false),
                                    findDataFile("dnn/faster_rcnn_inception_v2_coco_2018_01_28.pbtxt"));

    Mat inp = imread(_tf("dog416.png"));
    Mat blob = blobFromImage(inp, 1.0, Size(800, 600), Scalar(), true, false);
    Mat ref = blobFromNPY(_tf("tensorflow/faster_rcnn_inception_v2_coco_2018_01_28.detection_out.npy"));

    float confThreshold = 0.5, scoreDiff = 0.21, iouDiff = 0.1;
    testDetectionNet(net, blob, ref, confThreshold, scoreDiff, iouDiff);
}

TEST_P(Test_Int8_nets, FasterRCNN_vgg16)
{
    applyTestTag(
#if defined(OPENCV_32BIT_CONFIGURATION) && defined(HAVE_OPENCL)
        CV_TEST_TAG_MEMORY_2GB,
#else
        CV_TEST_TAG_MEMORY_2GB,
#endif
        CV_TEST_TAG_LONG,
        CV_TEST_TAG_DEBUG_VERYLONG
    );

    if (target == DNN_TARGET_OPENCL_FP16 && !ocl::Device::getDefault().isIntel())
        applyTestTag(CV_TEST_TAG_DNN_SKIP_OPENCL_FP16);
    if (target == DNN_TARGET_OPENCL && !ocl::Device::getDefault().isIntel())
        applyTestTag(CV_TEST_TAG_DNN_SKIP_OPENCL);
    if (backend == DNN_BACKEND_INFERENCE_ENGINE_NGRAPH)
        applyTestTag(CV_TEST_TAG_DNN_SKIP_IE_NGRAPH);

    Net net = readNetFromCaffe(findDataFile("dnn/faster_rcnn_vgg16.prototxt"),
                               findDataFile("dnn/VGG16_faster_rcnn_final.caffemodel", false));

    Mat ref = (Mat_<float>(3, 7) << 0, 2, 0.949398, 99.2454, 210.141, 601.205, 462.849,
                                    0, 7, 0.997022, 481.841, 92.3218, 722.685, 175.953,
                                    0, 12, 0.993028, 133.221, 189.377, 350.994, 563.166);

    float confThreshold = 0.8, scoreDiff = 0.048, iouDiff = 0.35;
    testFaster(net, ref, confThreshold, scoreDiff, iouDiff);
}

TEST_P(Test_Int8_nets, FasterRCNN_zf)
{
    applyTestTag(
#if defined(OPENCV_32BIT_CONFIGURATION) && defined(HAVE_OPENCL)
        CV_TEST_TAG_MEMORY_2GB,
#else
        (target == DNN_TARGET_CPU ? CV_TEST_TAG_MEMORY_512MB : CV_TEST_TAG_MEMORY_1GB),
#endif
        CV_TEST_TAG_DEBUG_VERYLONG
    );

    if (target == DNN_TARGET_OPENCL_FP16 && !ocl::Device::getDefault().isIntel())
        applyTestTag(CV_TEST_TAG_DNN_SKIP_OPENCL_FP16);
    if (target == DNN_TARGET_OPENCL && !ocl::Device::getDefault().isIntel())
        applyTestTag(CV_TEST_TAG_DNN_SKIP_OPENCL);
    if (backend == DNN_BACKEND_INFERENCE_ENGINE_NGRAPH)
        applyTestTag(CV_TEST_TAG_DNN_SKIP_IE_NGRAPH);

    Net net = readNetFromCaffe(findDataFile("dnn/faster_rcnn_zf.prototxt"),
                               findDataFile("dnn/ZF_faster_rcnn_final.caffemodel", false));

    Mat ref = (Mat_<float>(3, 7) << 0, 2, 0.90121, 120.407, 115.83, 570.586, 528.395,
                                    0, 7, 0.988779, 469.849, 75.1756, 718.64, 186.762,
                                    0, 12, 0.967198, 138.588, 206.843, 329.766, 553.176);

    float confThreshold = 0.8, scoreDiff = 0.021, iouDiff = 0.1;
    testFaster(net, ref, confThreshold, scoreDiff, iouDiff);
}

TEST_P(Test_Int8_nets, RFCN)
{
    applyTestTag(
        (target == DNN_TARGET_CPU ? CV_TEST_TAG_MEMORY_512MB : CV_TEST_TAG_MEMORY_2GB),
        CV_TEST_TAG_LONG,
        CV_TEST_TAG_DEBUG_VERYLONG
    );

    if (target == DNN_TARGET_OPENCL_FP16 && !ocl::Device::getDefault().isIntel())
        applyTestTag(CV_TEST_TAG_DNN_SKIP_OPENCL_FP16);
    if (target == DNN_TARGET_OPENCL && !ocl::Device::getDefault().isIntel())
        applyTestTag(CV_TEST_TAG_DNN_SKIP_OPENCL);

    Net net = readNetFromCaffe(findDataFile("dnn/rfcn_pascal_voc_resnet50.prototxt"),
                               findDataFile("dnn/resnet50_rfcn_final.caffemodel", false));

    Mat ref = (Mat_<float>(2, 7) << 0, 7, 0.991359, 491.822, 81.1668, 702.573, 178.234,
                                    0, 12, 0.94786, 132.093, 223.903, 338.077, 566.16);

    float confThreshold = 0.8, scoreDiff = 0.15, iouDiff = 0.11;
    if (backend == DNN_BACKEND_INFERENCE_ENGINE_NGRAPH) {
        iouDiff = 0.12;
    }
    testFaster(net, ref, confThreshold, scoreDiff, iouDiff);
}

TEST_P(Test_Int8_nets, YoloVoc)
{
    applyTestTag(
#if defined(OPENCV_32BIT_CONFIGURATION) && defined(HAVE_OPENCL)
        CV_TEST_TAG_MEMORY_2GB,
#else
        CV_TEST_TAG_MEMORY_1GB,
#endif
        CV_TEST_TAG_LONG,
        CV_TEST_TAG_DEBUG_VERYLONG
    );

    if (target == DNN_TARGET_OPENCL_FP16 && !ocl::Device::getDefault().isIntel())
        applyTestTag(CV_TEST_TAG_DNN_SKIP_OPENCL_FP16);
    if (target == DNN_TARGET_OPENCL && !ocl::Device::getDefault().isIntel())
        applyTestTag(CV_TEST_TAG_DNN_SKIP_OPENCL);

    Mat ref = (Mat_<float>(6, 7) << 0, 6,  0.750469f, 0.577374f, 0.127391f, 0.902949f, 0.300809f,
                                    0, 1,  0.780879f, 0.270762f, 0.264102f, 0.732475f, 0.745412f,
                                    0, 11, 0.901615f, 0.1386f,   0.338509f, 0.421337f, 0.938789f,
                                    1, 14, 0.623813f, 0.183179f, 0.381921f, 0.247726f, 0.625847f,
                                    1, 6,  0.667770f, 0.446555f, 0.453578f, 0.499986f, 0.519167f,
                                    1, 6,  0.844947f, 0.637058f, 0.460398f, 0.828508f, 0.66427f);

    std::string config_file = "yolo-voc.cfg";
    std::string weights_file = "yolo-voc.weights";

    double scoreDiff = 0.12, iouDiff = 0.3;
    {
    SCOPED_TRACE("batch size 1");
    testDarknetModel(config_file, weights_file, ref.rowRange(0, 3), scoreDiff, iouDiff);
    }

    {
    SCOPED_TRACE("batch size 2");
    testDarknetModel(config_file, weights_file, ref, scoreDiff, iouDiff);
    }
}

TEST_P(Test_Int8_nets, TinyYoloVoc)
{
    applyTestTag(CV_TEST_TAG_MEMORY_512MB);

    if (target == DNN_TARGET_OPENCL_FP16 && !ocl::Device::getDefault().isIntel())
        applyTestTag(CV_TEST_TAG_DNN_SKIP_OPENCL_FP16);
    if (target == DNN_TARGET_OPENCL && !ocl::Device::getDefault().isIntel())
        applyTestTag(CV_TEST_TAG_DNN_SKIP_OPENCL);

    Mat ref = (Mat_<float>(4, 7) << 0, 6,  0.761967f, 0.579042f, 0.159161f, 0.894482f, 0.31994f,
                                    0, 11, 0.780595f, 0.129696f, 0.386467f, 0.445275f, 0.920994f,
                                    1, 6,  0.651450f, 0.460526f, 0.458019f, 0.522527f, 0.5341f,
                                    1, 6,  0.928758f, 0.651024f, 0.463539f, 0.823784f, 0.654998f);

    std::string config_file = "tiny-yolo-voc.cfg";
    std::string weights_file = "tiny-yolo-voc.weights";

    double scoreDiff = 0.043, iouDiff = 0.12;
    {
    SCOPED_TRACE("batch size 1");
    testDarknetModel(config_file, weights_file, ref.rowRange(0, 2), scoreDiff, iouDiff);
        {
            SCOPED_TRACE("Per-tensor quantize");
            testDarknetModel(config_file, weights_file, ref.rowRange(0, 2), 0.1, 0.2, 0.24, 0.6, false);
        }
    }

    {
    SCOPED_TRACE("batch size 2");
    testDarknetModel(config_file, weights_file, ref, scoreDiff, iouDiff);

        {
            SCOPED_TRACE("Per-tensor quantize");
            testDarknetModel(config_file, weights_file, ref, 0.1, 0.2, 0.24, 0.6, false);
        }
    }
}

TEST_P(Test_Int8_nets, YOLOv3)
{
    applyTestTag(
            CV_TEST_TAG_LONG,
            (target == DNN_TARGET_CPU ? CV_TEST_TAG_MEMORY_1GB : CV_TEST_TAG_MEMORY_2GB),
            CV_TEST_TAG_DEBUG_VERYLONG
            );

    if (target == DNN_TARGET_OPENCL_FP16 && !ocl::Device::getDefault().isIntel())
        applyTestTag(CV_TEST_TAG_DNN_SKIP_OPENCL_FP16);
    if (target == DNN_TARGET_OPENCL && !ocl::Device::getDefault().isIntel())
        applyTestTag(CV_TEST_TAG_DNN_SKIP_OPENCL);

    const int N0 = 3;
    const int N1 = 6;
    static const float ref_[/* (N0 + N1) * 7 */] = {
0, 16, 0.998836f, 0.160024f, 0.389964f, 0.417885f, 0.943716f,
0, 1, 0.987908f, 0.150913f, 0.221933f, 0.742255f, 0.746261f,
0, 7, 0.952983f, 0.614621f, 0.150257f, 0.901368f, 0.289251f,

1, 2, 0.997412f, 0.647584f, 0.459939f, 0.821037f, 0.663947f,
1, 2, 0.989633f, 0.450719f, 0.463353f, 0.496306f, 0.522258f,
1, 0, 0.980053f, 0.195856f, 0.378454f, 0.258626f, 0.629257f,
1, 9, 0.785341f, 0.665503f, 0.373543f, 0.688893f, 0.439244f,
1, 9, 0.733275f, 0.376029f, 0.315694f, 0.401776f, 0.395165f,
1, 9, 0.384815f, 0.659824f, 0.372389f, 0.673927f, 0.429412f,
    };
    Mat ref(N0 + N1, 7, CV_32FC1, (void*)ref_);

    std::string config_file = "yolov3.cfg";
    std::string weights_file = "yolov3.weights";

    double scoreDiff = 0.08, iouDiff = 0.21, confThreshold = 0.25;
    {
        SCOPED_TRACE("batch size 1");
        testDarknetModel(config_file, weights_file, ref.rowRange(0, N0), scoreDiff, iouDiff, confThreshold);
    }

    {
        SCOPED_TRACE("batch size 2");
        testDarknetModel(config_file, weights_file, ref, scoreDiff, iouDiff, confThreshold);
    }
}

TEST_P(Test_Int8_nets, YOLOv4)
{
    applyTestTag(
            CV_TEST_TAG_LONG,
            (target == DNN_TARGET_CPU ? CV_TEST_TAG_MEMORY_1GB : CV_TEST_TAG_MEMORY_2GB),
            CV_TEST_TAG_DEBUG_VERYLONG
            );

    if (target == DNN_TARGET_OPENCL_FP16 && !ocl::Device::getDefault().isIntel())
        applyTestTag(CV_TEST_TAG_DNN_SKIP_OPENCL_FP16);
    if (target == DNN_TARGET_OPENCL && !ocl::Device::getDefault().isIntel())
        applyTestTag(CV_TEST_TAG_DNN_SKIP_OPENCL);

    const int N0 = 3;
    const int N1 = 7;
    static const float ref_[/* (N0 + N1) * 7 */] = {
0, 16, 0.992194f, 0.172375f, 0.402458f, 0.403918f, 0.932801f,
0, 1, 0.988326f, 0.166708f, 0.228236f, 0.737208f, 0.735803f,
0, 7, 0.94639f, 0.602523f, 0.130399f, 0.901623f, 0.298452f,

1, 2, 0.99761f, 0.646556f, 0.45985f, 0.816041f, 0.659067f,
1, 0, 0.988913f, 0.201726f, 0.360282f, 0.266181f, 0.631728f,
1, 2, 0.98233f, 0.452007f, 0.462217f, 0.495612f, 0.521687f,
1, 9, 0.919195f, 0.374642f, 0.316524f, 0.398126f, 0.393714f,
1, 9, 0.856303f, 0.666842f, 0.372215f, 0.685539f, 0.44141f,
1, 9, 0.313516f, 0.656791f, 0.374734f, 0.671959f, 0.438371f,
1, 9, 0.256625f, 0.940232f, 0.326931f, 0.967586f, 0.374002f,
    };
    Mat ref(N0 + N1, 7, CV_32FC1, (void*)ref_);

    std::string config_file = "yolov4.cfg";
    std::string weights_file = "yolov4.weights";
    double scoreDiff = 0.15, iouDiff = 0.2;
    {
        SCOPED_TRACE("batch size 1");
        testDarknetModel(config_file, weights_file, ref.rowRange(0, N0), scoreDiff, iouDiff);
    }

    {
        SCOPED_TRACE("batch size 2");

        testDarknetModel(config_file, weights_file, ref, scoreDiff, iouDiff);
    }
}

TEST_P(Test_Int8_nets, YOLOv4_tiny)
{
    applyTestTag(
        target == DNN_TARGET_CPU ? CV_TEST_TAG_MEMORY_512MB : CV_TEST_TAG_MEMORY_1GB
    );

    if (target == DNN_TARGET_OPENCL_FP16 && !ocl::Device::getDefault().isIntel())
        applyTestTag(CV_TEST_TAG_DNN_SKIP_OPENCL_FP16);
    if (target == DNN_TARGET_OPENCL && !ocl::Device::getDefault().isIntel())
        applyTestTag(CV_TEST_TAG_DNN_SKIP_OPENCL);
    if (backend == DNN_BACKEND_INFERENCE_ENGINE_NGRAPH)
        applyTestTag(CV_TEST_TAG_DNN_SKIP_IE_NGRAPH);

    const float confThreshold = 0.6;

    const int N0 = 2;
    const int N1 = 3;
    static const float ref_[/* (N0 + N1) * 7 */] = {
0, 16, 0.912199f, 0.169926f, 0.350896f, 0.422704f, 0.941837f,
0, 7, 0.845388f, 0.617568f, 0.13961f, 0.9008f, 0.29315f,

1, 2, 0.997789f, 0.657455f, 0.459714f, 0.809122f, 0.656829f,
1, 2, 0.924423f, 0.442872f, 0.470127f, 0.49816f, 0.516516f,
1, 0, 0.728307f, 0.202607f, 0.369828f, 0.259445f, 0.613846f,
    };
    Mat ref(N0 + N1, 7, CV_32FC1, (void*)ref_);

    std::string config_file = "yolov4-tiny-2020-12.cfg";
    std::string weights_file = "yolov4-tiny-2020-12.weights";
    double scoreDiff = 0.12;
    double iouDiff = target == DNN_TARGET_OPENCL_FP16 ? 0.2 : 0.118;

    {
        SCOPED_TRACE("batch size 1");
        testDarknetModel(config_file, weights_file, ref.rowRange(0, N0), scoreDiff, iouDiff, confThreshold);

        {
            SCOPED_TRACE("Per-tensor quantize");
            testDarknetModel(config_file, weights_file, ref.rowRange(0, N0), scoreDiff, 0.224, 0.7, 0.4, false);
        }
    }

    throw SkipTestException("batch2: bad accuracy on second image");
    /* bad accuracy on second image
    {
        SCOPED_TRACE("batch size 2");
        testDarknetModel(config_file, weights_file, ref, scoreDiff, iouDiff, confThreshold);
    }
    */
}

INSTANTIATE_TEST_CASE_P(/**/, Test_Int8_nets, dnnBackendsAndTargetsInt8());

}} // namespace<|MERGE_RESOLUTION|>--- conflicted
+++ resolved
@@ -97,15 +97,11 @@
         for (int i = 0; i < numOuts; i++)
         {
             outs_int8[i].convertTo(outs_dequantized[i], CV_32F, outputScale[i], -(outputScale[i] * outputZp[i]));
-<<<<<<< HEAD
             Mat out_i = outs_dequantized[i], ref_i = refs[i];
             if (out_i.dims == 2 && ref_i.dims == 1) {
                 ref_i = ref_i.reshape(1, 1);
             }
-            normAssert(ref_i, out_i, "", l1, lInf);
-=======
-            normAssert(refs[i], outs_dequantized[i], basename.c_str(), l1, lInf);
->>>>>>> 2f63c583
+            normAssert(ref_i, out_i, basename.c_str(), l1, lInf);
         }
     }
 };
