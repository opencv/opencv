--- conflicted
+++ resolved
@@ -47,19 +47,10 @@
         net.setInput(inp);
         net.setPreferableBackend(backend);
         net.setPreferableTarget(target);
-<<<<<<< HEAD
-        net.enableWinograd(useWinograd);
-=======
 
         if (target == DNN_TARGET_CPU_FP16)
             net.enableWinograd(false);
 
-        if (backend == DNN_BACKEND_HALIDE && !halideScheduler.empty())
-        {
-            halideScheduler = findDataFile(halideScheduler);
-            net.setHalideScheduler(halideScheduler);
-        }
->>>>>>> dad8af6b
         Mat out = net.forward(outputLayer).clone();
 
         check(outDefault, out, outputLayer, l1, lInf, detectionConfThresh, "First run");
@@ -290,18 +281,11 @@
 
 TEST_P(DNNTestNetwork, SSD_VGG16)
 {
-<<<<<<< HEAD
-    applyTestTag(CV_TEST_TAG_LONG, (target == DNN_TARGET_CPU ? CV_TEST_TAG_MEMORY_1GB : CV_TEST_TAG_MEMORY_2GB),
-                 CV_TEST_TAG_DEBUG_VERYLONG);
-=======
     applyTestTag(
         CV_TEST_TAG_MEMORY_2GB,
         CV_TEST_TAG_LONG,
         CV_TEST_TAG_DEBUG_VERYLONG
     );
-    if (backend == DNN_BACKEND_HALIDE && target == DNN_TARGET_CPU)
-        applyTestTag(CV_TEST_TAG_DNN_SKIP_HALIDE);  // TODO HALIDE_CPU
->>>>>>> dad8af6b
 
     Mat sample = imread(findDataFile("dnn/street.png"));
     Mat inp = blobFromImage(sample, 1.0f, Size(300, 300), Scalar(), false);
@@ -490,11 +474,7 @@
     else if (target == DNN_TARGET_CPU_FP16)
     {
         l1 = 0.4;
-<<<<<<< HEAD
         lInf = 26.;
-=======
-        lInf = 22.;
->>>>>>> dad8af6b
     }
     else if (target == DNN_TARGET_VULKAN)
     {
