--- conflicted
+++ resolved
@@ -64,13 +64,7 @@
         return readNetFromTensorflow(bufferModel, bufferConfig);
     else if (framework == "darknet")
         return readNetFromDarknet(bufferConfig, bufferModel);
-<<<<<<< HEAD
-    else if (framework == "dldt")
-=======
-    else if (framework == "torch")
-        CV_Error(Error::StsNotImplemented, "Reading Torch models from buffers");
     else if (framework == "dldt" || framework == "openvino")
->>>>>>> 7c9231ff
         return readNetFromModelOptimizer(bufferConfig, bufferModel);
     else if (framework == "tflite")
         return readNetFromTFLite(bufferModel);
