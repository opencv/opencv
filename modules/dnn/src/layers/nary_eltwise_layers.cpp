// This file is part of OpenCV project.
// It is subject to the license terms in the LICENSE file found in the top-level directory
// of this distribution and at http://opencv.org/license.html.

#include "../precomp.hpp"
#include "layers_common.hpp"
#include "../op_cuda.hpp"
#include "../op_cann.hpp"
#include "../ie_ngraph.hpp"
#include "../op_vkcom.hpp"

#include <opencv2/dnn/shape_utils.hpp>

#include <algorithm>
#include <iterator>
#include <numeric>

#ifdef HAVE_CUDA
#include "../cuda4dnn/primitives/eltwise.hpp"
using namespace cv::dnn::cuda4dnn;
#endif

namespace cv
{
namespace dnn
{

namespace {
static int _mod(int x, int y) {
    int res = x % y;
    if ((res < 0 && y > 0) || (res > 0 && y < 0)) {
        res += y;
    }
    return res;
}
}

class NaryEltwiseHelper CV_FINAL
{
public:
    int ninputs;
    int narrays;
    int max_ndims;
    std::vector<int> all_ndims;
    std::vector<std::vector<int>> orig_shapes;
    std::vector<std::vector<size_t>> orig_steps;
    std::vector<char*> ptrs;
    std::vector<std::vector<int>> shapes;
    std::vector<std::vector<size_t>> steps;

    NaryEltwiseHelper() {
    }

    void helperInit(const std::vector<Mat>& inputs, const std::vector<Mat>& outputs)
    {
        narrays = 0;
        max_ndims = 0;
        all_ndims.clear();
        orig_shapes.clear();
        orig_steps.clear();
        ptrs.clear();
        shapes.clear();
        steps.clear();

        ninputs = inputs.size();
        narrays = ninputs + 1;

        // collect ndims
        std::vector<int> v_inp_dims;
        std::transform(inputs.begin(), inputs.end(), std::back_inserter(v_inp_dims), [] (const Mat& m) { return m.dims; });
        const int* inp_ndims = v_inp_dims.data();
        int out_ndims = outputs[0].dims;

        // find max ndims for broadcasting
        int i;
        max_ndims = out_ndims > 2 ? out_ndims : 2;
        for(i = 0; i < ninputs; i++)
            max_ndims = max_ndims > inp_ndims[i] ? max_ndims : inp_ndims[i];

        shapes = std::vector<std::vector<int>>(narrays, std::vector<int>(max_ndims, 0));
        steps = std::vector<std::vector<size_t>>(narrays, std::vector<size_t>(max_ndims, 0));
        ptrs = std::vector<char*>(narrays, nullptr);

        for(i = 0; i <= ninputs; i++) {
            all_ndims.push_back(i == 0 ? out_ndims : inp_ndims[i-1]);
            std::vector<int> _size;
            std::vector<size_t> _step;
            if (!i) {
                std::transform(outputs[0].size.p, outputs[0].size.p + outputs[0].dims, std::back_inserter(_size), [](int s) { return s; });
                std::transform(outputs[0].step.p, outputs[0].step.p + outputs[0].dims, std::back_inserter(_step), [](size_t s) { return s; });
            }
            else {
                std::transform(inputs[i-1].size.p, inputs[i-1].size.p + inputs[i-1].dims, std::back_inserter(_size), [](int s) { return s; });
                std::transform(inputs[i-1].step.p, inputs[i-1].step.p + inputs[i-1].dims, std::back_inserter(_step), [](size_t s) { return s; });
            }
            orig_shapes.push_back(_size);
            orig_steps.push_back(_step);
        }
    }

    // use FP32 as default type in finalized() function
    template <typename T>
    bool prepare_for_broadcast_op()
    {
        int i, j, k;
        std::vector<size_t> elemsize(this->all_ndims.size(), sizeof(T));

        // step 1.
        // * make all inputs and the output max_ndims-dimensional.
        // ** prepend dimension 1 to the mat of less dims
        // * compute proper step's
        for (i = this->max_ndims-1; i >= 0; i--) {
            for (k = 0; k < this->narrays; k++) {
                j = this->all_ndims[k] - (this->max_ndims - i);
                int sz_i = j >= 0 ? this->orig_shapes[k][j] : 1;
                size_t st_i = j >= 0 && this->orig_steps[k][j] > 0 ? this->orig_steps[k][j] :
                    i == this->max_ndims-1 ? elemsize[k] : this->steps[k][i+1]*this->shapes[k][i+1];
                assert(st_i % elemsize[k] == 0);
                this->shapes[k][i] = sz_i;
                this->steps[k][i] = st_i;
                if (this->shapes[k][i] == 0)
                    return false;
            }
        }

        // step 3. Let's do the flattening first,
        // since we'd need proper values of steps to check continuity.
        // this loop is probably the most tricky part
        // in the whole implementation of broadcasting.
        j = this->max_ndims-1;
        for (i = j - 1; i >= 0; i--) {
            bool all_contiguous = true, all_scalars = true, all_consistent = true;
            for(k = 0; k < this->narrays; k++) {
                size_t st = this->steps[k][j]*this->shapes[k][j];
                bool prev_scalar = this->shapes[k][j] == 1;
                bool scalar = this->shapes[k][i] == 1;
                all_contiguous = all_contiguous && (st == this->steps[k][i]);
                all_scalars = all_scalars && scalar;
                all_consistent = all_consistent && (scalar == prev_scalar);
            }
            if (all_contiguous && (all_consistent || all_scalars)) {
                for(k = 0; k < this->narrays; k++)
                    this->shapes[k][j] *= this->shapes[k][i];
            } else {
                j--;
                if (i < j) {
                    for(k = 0; k < this->narrays; k++) {
                        this->shapes[k][j] = this->shapes[k][i];
                        this->steps[k][j] = this->steps[k][i];
                    }
                }
            }
        }

        // step 2. Set some step's to 0's.
        for (i = this->max_ndims-1; i >= j; i--) {
            for (k = 0; k < this->narrays; k++)
                this->steps[k][i] = this->shapes[k][i] == 1 ? 0 : this->steps[k][i];
        }
        for (; i >= 0; i--) {
            for (k = 0; k < this->narrays; k++) {
                this->steps[k][i] = 0;
                this->shapes[k][i] = 1;
            }
        }
        return true;
    }
};

class NaryEltwiseLayerImpl CV_FINAL : public NaryEltwiseLayer
{
    NaryEltwiseHelper helper;
public:
    enum class OPERATION
    {
        AND = 0,
        EQUAL,
        GREATER,
        GREATER_EQUAL,
        LESS,
        LESS_EQUAL,
        OR,
        POW,
        XOR,
        BITSHIFT,
        MAX,
        MEAN,
        MIN,
        MOD,  // Integer Mod. Reminder's sign = Divisor's sign.
        FMOD, // Floating-point Mod. Reminder's sign = Dividend's sign.
        PROD,
        SUB,
        SUM,
        ADD,
        DIV,
        WHERE,
    } op;

    NaryEltwiseLayerImpl(const LayerParams& params)
    {
        setParamsFrom(params);

        String operation = toLowerCase(params.get<String>("operation", "sum"));

        if (operation == "equal")
            op = OPERATION::EQUAL;
        else if (operation == "greater")
            op = OPERATION::GREATER;
        else if (operation == "greaterorequal")
            op = OPERATION::GREATER_EQUAL;
        else if (operation == "less")
            op = OPERATION::LESS;
        else if (operation == "lessorequal")
            op = OPERATION::LESS_EQUAL;
        else if (operation == "pow")
            op = OPERATION::POW;
        else if (operation == "bitshift")
            op = OPERATION::BITSHIFT;
        else if (operation == "max")
            op = OPERATION::MAX;
        else if (operation == "mean")
            op = OPERATION::MEAN;
        else if (operation == "min")
            op = OPERATION::MIN;
        else if (operation == "mod")
            op = OPERATION::MOD;
        else if (operation == "fmod")
            op = OPERATION::FMOD;
        else if (operation == "mul")
            op = OPERATION::PROD;
        else if (operation == "sub")
            op = OPERATION::SUB;
        else if (operation == "sum")
            op = OPERATION::SUM;
        else if (operation == "add")
            op = OPERATION::ADD;
        else if (operation == "div")
            op = OPERATION::DIV;
        else if (operation == "and")
            op = OPERATION::AND;
        else if (operation == "or")
            op = OPERATION::OR;
        else if (operation == "xor")
            op = OPERATION::XOR;
        else if (operation == "where")
            op = OPERATION::WHERE;
        else
            CV_Error(cv::Error::StsBadArg, "Unknown operation type \"" + operation + "\"");
    }

    virtual bool supportBackend(int backendId) CV_OVERRIDE
    {
#ifdef HAVE_CANN
        if (backendId == DNN_BACKEND_CANN)
            return op == OPERATION::ADD || op == OPERATION::PROD || op == OPERATION::SUB ||
                   op == OPERATION::DIV || op == OPERATION::MAX  || op == OPERATION::MIN ||
                   op == OPERATION::MOD || op == OPERATION::FMOD;
#endif
        if (backendId == DNN_BACKEND_INFERENCE_ENGINE_NGRAPH)
            return (op == OPERATION::ADD ||
                    op == OPERATION::PROD ||
                    op == OPERATION::GREATER_EQUAL ||
                    op == OPERATION::LESS_EQUAL ||
                    op == OPERATION::MOD ||
                    op == OPERATION::FMOD
            );

#ifdef HAVE_VULKAN
        if (backendId == DNN_BACKEND_VKCOM)
            return op == OPERATION::ADD || op == OPERATION::PROD || op == OPERATION::SUB ||
                   op == OPERATION::DIV ;
#endif

        if (backendId == DNN_BACKEND_CUDA) {
            return op == OPERATION::MAX  || op == OPERATION::MIN  || op == OPERATION::SUM ||
                   op == OPERATION::PROD || op == OPERATION::DIV  || op == OPERATION::ADD ||
                   op == OPERATION::SUB  || op == OPERATION::MOD || op == OPERATION::FMOD;
        }
        return backendId == DNN_BACKEND_OPENCV;
    }

    static MatShape findCommonShape(std::vector<MatShape> shapes)
    {
        CV_Assert(!shapes.empty());
        const size_t dim = std::max_element(shapes.begin(), shapes.end(),
                                            [](const MatShape& a, const MatShape& b)
                                            { return a.size() < b.size(); })->size();

        for (auto& shape : shapes)
        {
            shape.insert(shape.begin(), dim - shape.size(), 1);
        }

        MatShape outShape(dim, 1);
        for (size_t i = 0; i < dim; ++i)
        {
            for (const auto& shape : shapes)
            {
                if (shape[i] != outShape[i])
                {
                    CV_Assert(shape[i] == 1 || outShape[i] == 1);
                    outShape[i] = std::max(outShape[i], shape[i]);
                }
            }
        }

        return outShape;
    }


<<<<<<< HEAD
        // step 3. Let's do the flattening first,
        // since we'd need proper values of steps to check continuity.
        // this loop is probably the most tricky part
        // in the whole implementation of broadcasting.
        j = max_ndims > 0 ? max_ndims-1 : 0;
        for (i = j - 1; i >= 0; i--) {
            bool all_contiguous = true, all_scalars = true, all_consistent = true;
            for(k = 0; k < narrays; k++) {
                size_t st = step[k][j]*shape[k][j];
                bool prev_scalar = shape[k][j] == 1;
                bool scalar = shape[k][i] == 1;
                all_contiguous = all_contiguous && (st == step[k][i]);
                all_scalars = all_scalars && scalar;
                all_consistent = all_consistent && (scalar == prev_scalar);
            }
            if (all_contiguous && (all_consistent || all_scalars)) {
                for(k = 0; k < narrays; k++)
                    shape[k][j] *= shape[k][i];
            } else {
                j--;
                if (i < j) {
                    for(k = 0; k < narrays; k++) {
                        shape[k][j] = shape[k][i];
                        step[k][j] = step[k][i];
                    }
                }
            }
        }

        // step 2. Set some step's to 0's.
        for (i = max_ndims-1; i >= j; i--) {
            for (k = 0; k < narrays; k++)
                step[k][i] = shape[k][i] == 1 ? 0 : step[k][i];
        }
        if (max_ndims == 0)
            i = 0;
        for (; i >= 0; i--) {
            for (k = 0; k < narrays; k++) {
                step[k][i] = 0;
                shape[k][i] = 1;
            }
        }
        return true;
=======
    virtual void finalize(InputArrayOfArrays inputs_arr, OutputArrayOfArrays outputs_arr) CV_OVERRIDE {
        std::vector<Mat> inputs, outputs;
        inputs_arr.getMatVector(inputs);
        outputs_arr.getMatVector(outputs);

        helper.helperInit(inputs, outputs);
        CV_Assert(helper.prepare_for_broadcast_op<float>());
>>>>>>> 250cfe81
    }

    bool getMemoryShapes(const std::vector<MatShape> &inputs,
                         const int requiredOutputs,
                         std::vector<MatShape> &outputs,
                         std::vector<MatShape> &internals) const CV_OVERRIDE
    {
        MatShape outShape = findCommonShape(inputs);
        outputs.assign(1, outShape);
        return false;
    }

    template <typename T, typename Functor>
    void binary_forward_impl(
            int ndims, const std::vector<int>& shape,
            const char* data1, const std::vector<size_t>& step1,
            const char* data2, const std::vector<size_t>& step2,
            char* data, const std::vector<size_t>& step,
            const Functor& op)
    {
        size_t dp1 = 0, dp2 = 0, dp = 0;
        int k, n1 = 1, n2 = 1;
        size_t inplane_step1 = 0, inplane_step2 = 0, inplane_step = 0;
        size_t plane_idx, nplanes = 1;

        if (ndims >= 1) {
            dp1 = step1[ndims-1]/sizeof(T);
            dp2 = step2[ndims-1]/sizeof(T);
            dp = step[ndims-1]/sizeof(T);
            n1 = shape[ndims-1];

            if (ndims >= 2) {
                inplane_step1 = step1[ndims-2];
                inplane_step2 = step2[ndims-2];
                inplane_step = step[ndims-2];
                n2 = shape[ndims-2];

                for (k = 0; k < ndims-2; k++) nplanes *= shape[k];
            }
        }

        for (plane_idx = 0; plane_idx < nplanes; plane_idx++) {
            const char* ptr1_ = data1;
            const char* ptr2_ = data2;
            char* ptr_ = data;
            size_t idx = plane_idx;
            for (k = ndims-3; k >= 0; k--) {
                size_t next_idx = idx/shape[k];
                int i_k = (int)(idx - next_idx*shape[k]);
                ptr1_ += i_k*step1[k];
                ptr2_ += i_k*step2[k];
                ptr_ += i_k*step[k];
                idx = next_idx;
            }
            for (int i2 = 0; i2 < n2; i2++, ptr1_ += inplane_step1,
                                            ptr2_ += inplane_step2,
                                            ptr_ += inplane_step)
            {
                const T* ptr1 = (const T*)ptr1_;
                const T* ptr2 = (const T*)ptr2_;
                T* ptr = (T*)ptr_;
                if (dp1 == 1 && dp2 == 1 && dp == 1) {
                    for(int i1 = 0; i1 < n1; i1++)
                        ptr[i1] = op(ptr1[i1], ptr2[i1]);
                } else if (dp1 == 1 && dp2 == 0 && dp == 1){
                    T x2 = *ptr2;
                    for(int i1 = 0; i1 < n1; i1++)
                        ptr[i1] = op(ptr1[i1], x2);
                } else if (dp1 == 0 && dp2 == 1 && dp == 1){
                    T x1 = *ptr1;
                    for(int i1 = 0; i1 < n1; i1++)
                        ptr[i1] = op(x1, ptr2[i1]);
                } else {
                    for(int i1 = 0; i1 < n1; i1++, ptr1 += dp1, ptr2 += dp2, ptr += dp)
                        *ptr = op(*ptr1, *ptr2);
                }
            }
        }
    }

    template <typename T, typename Functor>
    void binary_forward(const Functor& f, const std::vector<Mat>& inputs, std::vector<Mat>& outputs)
    {
        const Mat& a = inputs[0];
        const Mat& b = inputs[1];
        Mat& out = outputs[0];
<<<<<<< HEAD

        // collect info of inputs and output
        const int* in_shape[] = {a.size.p, b.size.p};
        const size_t* in_step[] = {a.step.p, b.step.p};
        const int* out_shape = out.size.p;
        const size_t* out_step = out.step.p;
        const int in_ndims[] = {a.dims, b.dims};
        int out_ndims = out.dims;

        int max_ndims = std::max(a.dims, std::max(b.dims, out.dims));

        const int* orig_shapes[3];
        int shapes_[3][CV_MAX_DIM];
        int* shapes[] = {shapes_[0], shapes_[1], shapes_[2]};
        const size_t* orig_steps[3];
        size_t steps_[3][CV_MAX_DIM];
        size_t* steps[] = {steps_[0], steps_[1], steps_[2]};
        int all_ndims[3];
        size_t all_type_sizes[3];

        // assign orig_shapes, shapes, orig_steps, steps, all_ndims, all_type_sizes
        for (int i = 0; i < 3; i++)
        {
            orig_shapes[i] = (const int*)(i == 0 ? out_shape : in_shape[i-1]);
            orig_steps[i] = (size_t*)(i == 0 ? out_step : in_step[i-1]);
            all_ndims[i] = i == 0 ? out_ndims : in_ndims[i-1];
            all_type_sizes[i] = sizeof(T);
        }

        if (!prepare_for_broadcast_op(3, max_ndims, all_type_sizes,
                                      all_ndims, (const int**)orig_shapes,
                                      (const size_t**)orig_steps,
                                      shapes, steps))
            return;

=======
        CV_Assert(helper.shapes.size() == 3 && helper.steps.size() == 3);
>>>>>>> 250cfe81
        binary_forward_impl<T, Functor>(
                helper.max_ndims, helper.shapes[0], a.ptr<char>(), helper.steps[1],
                b.ptr<char>(), helper.steps[2], out.ptr<char>(), helper.steps[0],
                f);
    }

    template<typename T, typename Functor>
    void nary_forward_impl(
        const Functor& f, const T scale, int ninputs, int ndims, const std::vector<int>& shape,
        const char** inp, char* out,
        const std::vector<std::vector<size_t>>& steps, std::vector<char*>& ptrs)
    {
        CV_Assert(ndims >= 2);
        size_t dp = steps[0][ndims-1]/sizeof(T);
        size_t dp1 = steps[1][ndims-1]/sizeof(T);
        size_t dp2 = steps[2][ndims-1]/sizeof(T);

        enum { BLOCK_SIZE = 1024 };
        T blck[BLOCK_SIZE];

        int k, i, di1=0, n1 = shape[ndims-1], n2 = shape[ndims-2];
        int second = ninputs == 1 ? 1 : 2;
        size_t plane_idx, nplanes = 1;
        for (k = 0; k < ndims-2; k++) nplanes *= shape[k];

        for (plane_idx = 0; plane_idx < nplanes; plane_idx++) {
            ptrs[0] = out;
            for (i = 0; i < ninputs; i++) ptrs[i+1] = (char*)inp[i];
            size_t idx = plane_idx;
            for (k = ndims-3; k >= 0; k--) {
                size_t next_idx = idx/shape[k];
                int i_k = (int)(idx - next_idx*shape[k]);
                for (i = 0; i < ninputs; i++)
                    ptrs[i] += i_k*steps[i][k];
                idx = next_idx;
            }
            for (int i2 = 0; i2 < n2; i2++)
            {
                const T* ptr1 = (const T*)(ptrs[1] + steps[1][ndims-2]*i2);
                const T* ptr2 = (const T*)(ptrs[second] + steps[second][ndims-2]*i2);
                T* ptr = (T*)(ptrs[0] + steps[0][ndims-2]*i2);
                if (ninputs <= 2) {
                    if (dp1 == 1 && dp2 == 1) {
                        for (int i1 = 0; i1 < n1; i1++)
                            ptr[i1] = saturate_cast<T>(f(ptr1[i1], ptr2[i1])*scale);
                    } else {
                        for(int i1 = 0; i1 < n1; i1++, ptr1 += dp1, ptr2 += dp2, ptr += dp)
                            *ptr = saturate_cast<T>(f(*ptr1, *ptr2)*scale);
                    }
                } else {
                    for (int i1 = 0; i1 < n1; i1 += di1, ptr += di1) {
                        di1 = BLOCK_SIZE < n1-i1 ? BLOCK_SIZE : n1-i1;
                        if (dp1 == 1 && dp2 == 1) {
                            for (int j = 0; j < di1; j++)
                                blck[j] = f(ptr1[j], ptr2[j]);
                            ptr1 += di1;
                            ptr2 += di1;
                        } else {
                            for(int j = 0; j < di1; j++, ptr1 += dp1, ptr2 += dp2)
                                blck[j] = f(*ptr1, *ptr2);
                        }
                        for(i = 2; i < ninputs; i++) {
                            int dp_i = steps[i+1][ndims-1]/sizeof(T);
                            const T* ptr_i = (const T*)(ptrs[i+1] +
                                    steps[i+1][ndims-2]*i2) + i1*dp_i;
                            if (dp_i == 1) {
                                if (i < ninputs-1) {
                                    for (int j = 0; j < di1; j++)
                                        blck[j] = f(blck[j], ptr_i[j]);
                                } else {
                                    for (int j = 0; j < di1; j++)
                                        ptr[j] = saturate_cast<T>(f(blck[j], ptr_i[j]) * scale);
                                }
                            } else {
                                if (i < ninputs-1) {
                                    for (int j = 0; j < di1; j++, ptr_i += dp_i)
                                        blck[j] = f(blck[j], *ptr_i);
                                } else {
                                    for (int j = 0; j < di1; j++, ptr_i += dp_i)
                                        ptr[j] = saturate_cast<T>(f(blck[j], *ptr_i) * scale);
                                }
                            }
                        }
                    }
                }
            }
        }
    }

    template <typename T, typename Functor>
    void nary_forward(
        const Functor& f, T scale,
        const std::vector<Mat>& inputs, std::vector<Mat>& outputs
        )
    {
        // collect all input info
        std::vector<const char*> v_inp;
        std::transform(inputs.begin(), inputs.end(), std::back_inserter(v_inp), [] (const Mat& m) { return m.template ptr<const char>(); });
        const char** inp = v_inp.data();

        // collect output info
        char* out = outputs[0].ptr<char>();

        nary_forward_impl<T>(
                f, scale, helper.ninputs, helper.max_ndims, helper.shapes[0], inp, out, helper.steps, helper.ptrs);
    }

    template <typename T, typename Functor>
    void trinary_forward(const Functor& f, const std::vector<Mat>& inputs, std::vector<Mat>& outputs)
    {
        const Mat& a = inputs[0];
        const Mat& b = inputs[1];
        const Mat& c = inputs[2];
        Mat& out = outputs[0];

        CV_Assert(helper.shapes.size() == 4 && helper.steps.size() == 4);

        trinary_forward_impl<T, Functor>(
                helper.max_ndims, helper.shapes[0], a.ptr<char>(), helper.steps[1], b.ptr<char>(), helper.steps[2],
                c.ptr<char>(), helper.steps[3], out.ptr<char>(), helper.steps[0],
                f);
    }

    template <typename T, typename Functor>
    void trinary_forward_impl(
            int ndims, const std::vector<int>& shape,
            const char* data1, const std::vector<size_t>& step1,
            const char* data2, const std::vector<size_t>& step2,
            const char* data3, const std::vector<size_t>& step3,
            char* data, const std::vector<size_t>& step,
            const Functor& op)
    {
        assert(ndims >= 2);
        size_t dp1 = step1[ndims-1]/sizeof(T);
        size_t dp2 = step2[ndims-1]/sizeof(T);
        size_t dp3 = step3[ndims-1]/sizeof(T);
        size_t dp = step[ndims-1]/sizeof(T);
        int k, n1 = shape[ndims-1], n2 = shape[ndims-2];
        size_t plane_idx, nplanes = 1;
        for (k = 0; k < ndims-2; k++) nplanes *= shape[k];

        for (plane_idx = 0; plane_idx < nplanes; plane_idx++)
        {
            const char* ptr1_ = data1;
            const char* ptr2_ = data2;
            const char* ptr3_ = data3;
            char* ptr_ = data;
            size_t idx = plane_idx;
            for (k = ndims-3; k >= 0; k--)
            {
                size_t next_idx = idx/shape[k];
                int i_k = (int)(idx - next_idx*shape[k]);
                ptr1_ += i_k*step1[k];
                ptr2_ += i_k*step2[k];
                ptr3_ += i_k*step3[k];
                ptr_ += i_k*step[k];
                idx = next_idx;
            }

            for (int i2 = 0; i2 < n2; i2++, ptr1_ += step1[ndims-2],
                                            ptr2_ += step2[ndims-2],
                                            ptr3_ += step3[ndims-2],
                                            ptr_ += step[ndims-2])
            {
                const T* ptr1 = (const T*)ptr1_;
                const T* ptr2 = (const T*)ptr2_;
                const T* ptr3 = (const T*)ptr3_;
                T* ptr = (T*)ptr_;

                if (dp1 == 1 && dp2 == 1 && dp3 == 1 && dp == 1)
                {
                    for(int i1 = 0; i1 < n1; i1++)
                        ptr[i1] = op(ptr1[i1], ptr2[i1], ptr3[i1]);
                }
                else
                {
                    for(int i1 = 0; i1 < n1; i1++, ptr1 += dp1, ptr2 += dp2, ptr3 += dp3, ptr += dp)
                        *ptr = op(*ptr1, *ptr2, *ptr3);
                }
            }
        }
    }

    void forward(InputArrayOfArrays inputs_arr, OutputArrayOfArrays outputs_arr, OutputArrayOfArrays internals_arr) CV_OVERRIDE
    {
        CV_TRACE_FUNCTION();
        CV_TRACE_ARG_VALUE(name, "name", name.c_str());

        if (inputs_arr.depth() == CV_16F)
        {
            forward_fallback(inputs_arr, outputs_arr, internals_arr);
            return;
        }

        std::vector<Mat> inputs, outputs;
        inputs_arr.getMatVector(inputs);
        outputs_arr.getMatVector(outputs);

        // TODO: assert types
        typeDispatch(outputs[0].type(), inputs.size(), inputs, outputs);
    }

    template<typename T, typename... Args>
    inline void opDispatch(size_t ninputs, Args&&... args)
    {
        switch (op)
        {
            case OPERATION::EQUAL:
            {
                auto equal = [](const T &a, const T &b) { return a == b; };
                binary_forward<T>(equal, std::forward<Args>(args)...);
                break;
            }
            case OPERATION::GREATER:
            {
                auto greater = [](const T &a, const T &b) { return a > b; };
                binary_forward<T>(greater, std::forward<Args>(args)...);
                break;
            }
            case OPERATION::GREATER_EQUAL:
            {
                auto greater_equal = [](const T &a, const T &b) { return a >= b; };
                binary_forward<T>(greater_equal, std::forward<Args>(args)...);
                break;
            }
            case OPERATION::LESS:
            {
                auto less = [](const T &a, const T &b) { return a < b; };
                binary_forward<T>(less, std::forward<Args>(args)...);
                break;
            }
            case OPERATION::LESS_EQUAL:
            {
                auto less_equal = [](const T &a, const T &b) { return a <= b; };
                binary_forward<T>(less_equal, std::forward<Args>(args)...);
                break;
            }
            case OPERATION::POW:
            {
                auto pow = [] (const T& a, const T& b) { return std::pow(a, b); };
                binary_forward<T>(pow, std::forward<Args>(args)...);
                break;
            }
            case OPERATION::BITSHIFT:
            {
                auto bitshift = [] (const uint8_t &a, const uint8_t &b) { return a << b; };
                binary_forward<T>(bitshift, std::forward<Args>(args)...);
                break;
            }
            case OPERATION::MAX:
            {
                auto max = [](const T &a, const T &b) { return std::max(a, b); };
                nary_forward<T>(max, T{1}, std::forward<Args>(args)...);
                break;
            }
            case OPERATION::MEAN:
            {
                auto mean = [](const T &a, const T &b) { return (a + b) / T{2}; };
                nary_forward<T>(mean, T{1} / ninputs, std::forward<Args>(args)...);
                break;
            }
            case OPERATION::MIN:
            {
                auto min = [](const T &a, const T &b) { return std::min(a, b); };
                nary_forward<T>(min, T{1}, std::forward<Args>(args)...);
                break;
            }
            case OPERATION::MOD:
            {
                auto mod = [] (const T &a, const T &b) { return static_cast<T>(_mod(int(a), int(b))); };
                binary_forward<T>(mod, std::forward<Args>(args)...);
                break;
            }
            case OPERATION::FMOD:
            {
                auto fmod = [](const T &a, const T &b) { return std::fmod(a, b); };
                binary_forward<T>(fmod, std::forward<Args>(args)...);
                break;
            }
            case OPERATION::PROD:
            {
                auto prod = [](const T &a, const T &b) { return a * b; };
                binary_forward<T>(prod, std::forward<Args>(args)...);
                break;
            }
            case OPERATION::SUB:
            {
                auto sub = [](const T &a, const T &b) { return a - b; };
                binary_forward<T>(sub, std::forward<Args>(args)...);
                break;
            }
            case OPERATION::SUM:
            {
                auto sum = [](const T &a, const T &b) { return a + b; };
                nary_forward<T>(sum, T{1}, std::forward<Args>(args)...);
                break;
            }
            case OPERATION::ADD:
            {
                auto add = [](const T &a, const T &b) { return a + b; };
                binary_forward<T>(add, std::forward<Args>(args)...);
                break;
            }
            case OPERATION::DIV:
            {
                auto div = [](const T &a, const T &b) { return a / b; };
                binary_forward<T>(div, std::forward<Args>(args)...);
                break;
            }
            case OPERATION::AND:
            {
                auto op_and = [](const uint8_t &a, const uint8_t &b) { return a & b; };
                binary_forward<T>(op_and, std::forward<Args>(args)...);
                break;
            }
            case OPERATION::OR:
            {
                auto op_or = [](const uint8_t &a, const uint8_t &b) { return a | b; };
                binary_forward<T>(op_or, std::forward<Args>(args)...);
                break;
            }
            case OPERATION::XOR:
            {
                auto op_xor = [](const uint8_t &a, const uint8_t &b) { return a ^ b; };
                binary_forward<T>(op_xor, std::forward<Args>(args)...);
                break;
            }
            case OPERATION::WHERE:
            {
                auto op_where = [](const T &a, const T &b, const T &c) { return a ? b : c; };
                trinary_forward<T>(op_where, std::forward<Args>(args)...);
                break;
            }
            default:
                CV_Error(Error::StsBadArg, "Unsupported operation.");
        };
    }

    template<typename... Args>
    inline void typeDispatch(const int type, Args&&... args)
    {
        switch (type)
        {
            case CV_8U:
                opDispatch<uint8_t>(std::forward<Args>(args)...);
                helper.prepare_for_broadcast_op<uint8_t>();
                /*
                    recompute broadcasted shapes
                    because default type is FP32 which is calculated in finalize() function
                */
                break;
            case CV_32S:
                opDispatch<int32_t>(std::forward<Args>(args)...);
                break;
            case CV_32F:
                CV_Assert(op != OPERATION::BITSHIFT && op != OPERATION::AND &&
                          op != OPERATION::OR && op != OPERATION::XOR);
                opDispatch<float>(std::forward<Args>(args)...);
                break;
            default:
                CV_Error(cv::Error::BadDepth, "Unsupported type.");
        };
    }

#ifdef HAVE_CUDA
    Ptr<BackendNode> initCUDA(
        void *context_,
        const std::vector<Ptr<BackendWrapper>>& inputs,
        const std::vector<Ptr<BackendWrapper>>& outputs
    ) override
    {
        auto context = reinterpret_cast<csl::CSLContext*>(context_);

        cuda4dnn::EltwiseOpType op_ = cuda4dnn::EltwiseOpType::SUM;
        switch (op) {
            case OPERATION::MAX:
                op_ = cuda4dnn::EltwiseOpType::MAX;
                break;
            case OPERATION::MIN:
                op_ = cuda4dnn::EltwiseOpType::MIN;
                break;
            case OPERATION::SUM:
                op_ = cuda4dnn::EltwiseOpType::SUM;
                break;
            case OPERATION::PROD:
                op_ = cuda4dnn::EltwiseOpType::PRODUCT;
                break;
            case OPERATION::DIV:
                op_ = cuda4dnn::EltwiseOpType::DIV;
                break;
            case OPERATION::ADD:
                op_ = cuda4dnn::EltwiseOpType::SUM;
                break;
            case OPERATION::SUB:
                op_ = cuda4dnn::EltwiseOpType::SUB;
                break;
            case OPERATION::MOD:
                op_ = cuda4dnn::EltwiseOpType::MOD;
                break;
            case OPERATION::FMOD:
                op_ = cuda4dnn::EltwiseOpType::FMOD;
                break;
            default: return Ptr<BackendNode>(); // return empty cuda_node if the EltwiseOpType is unsupported type.
        };

        return make_cuda_node<cuda4dnn::EltwiseOp>(preferableTarget, std::move(context->stream), op_, std::vector<float>());
    }
#endif

#ifdef HAVE_CANN
    virtual Ptr<BackendNode> initCann(const std::vector<Ptr<BackendWrapper> > &inputs,
                                      const std::vector<Ptr<BackendWrapper> > &outputs,
                                      const std::vector<Ptr<BackendNode> >& nodes) CV_OVERRIDE
    {
        CV_Assert(inputs.size() == 2);
        CV_Assert(nodes.size() == 2);

        auto op_x1 = nodes[0].dynamicCast<CannBackendNode>()->getOp();
        auto x1 = inputs[0].dynamicCast<CannBackendWrapper>();
        auto x1_desc = x1->getTensorDesc();
        auto op_x2 = nodes[1].dynamicCast<CannBackendNode>()->getOp();
        auto x2 = inputs[1].dynamicCast<CannBackendWrapper>();
        auto x2_desc = x2->getTensorDesc();
        auto output_desc = std::make_shared<ge::TensorDesc>(ge::Shape(), ge::FORMAT_NCHW, ge::DT_FLOAT);

        std::shared_ptr<ge::Operator> eltwise_operator = nullptr;
        // add, mul, sub, div, max, min
        switch (op)
        {
#define BUILD_CANN_ELTWISE_OP(op_type, class_name, op_name)                 \
            case op_type: {                                                 \
                auto eltwise_op =                                           \
                  std::make_shared<ge::op::class_name>(op_name);            \
                eltwise_op->set_input_x1_by_name(*op_x1, x1->name.c_str()); \
                eltwise_op->set_input_x2_by_name(*op_x2, x2->name.c_str()); \
                eltwise_op->update_input_desc_x1(*x1_desc);                 \
                eltwise_op->update_input_desc_x2(*x2_desc);                 \
                eltwise_op->update_output_desc_y(*output_desc);             \
                eltwise_operator = eltwise_op;                              \
            } break;
            BUILD_CANN_ELTWISE_OP(OPERATION::ADD,  Add,     name);
            BUILD_CANN_ELTWISE_OP(OPERATION::PROD, Mul,     name);
            BUILD_CANN_ELTWISE_OP(OPERATION::SUB,  Sub,     name);
            BUILD_CANN_ELTWISE_OP(OPERATION::DIV,  Xdivy,   name);
            BUILD_CANN_ELTWISE_OP(OPERATION::MAX,  Maximum, name);
            BUILD_CANN_ELTWISE_OP(OPERATION::MIN,  Minimum, name);
            BUILD_CANN_ELTWISE_OP(OPERATION::MOD,  Mod,     name);
            BUILD_CANN_ELTWISE_OP(OPERATION::FMOD, Mod,     name);
#undef BUILD_CANN_ELTWISE_OP
            default: CV_Error(Error::StsNotImplemented, "Unsupported eltwise operation");
        }

        return Ptr<BackendNode>(new CannBackendNode(eltwise_operator));
    }
#endif // HAVE_CANN

    virtual bool tryQuantize(const std::vector<std::vector<float> > &scales,
                             const std::vector<std::vector<int> > &zeropoints, LayerParams& params) CV_OVERRIDE
    {
        return false;
    }

    virtual int64 getFLOPS(const std::vector<MatShape> &inputs,
                           const std::vector<MatShape> &outputs) const CV_OVERRIDE
    {
        CV_Assert(inputs.size());
        return inputs.size() * total(outputs[0]);
    }

#ifdef HAVE_DNN_NGRAPH
    virtual Ptr<BackendNode> initNgraph(const std::vector<Ptr<BackendWrapper> >& inputs, const std::vector<Ptr<BackendNode> >& nodes) CV_OVERRIDE
    {
        CV_Assert(inputs.size() == 2);
        auto& inp0 = nodes[0].dynamicCast<InfEngineNgraphNode>()->node;
        auto& inp1 = nodes[1].dynamicCast<InfEngineNgraphNode>()->node;

        if (inp0.get_element_type() != inp1.get_element_type()) {
            auto dtype = preferableTarget == DNN_TARGET_OPENCL_FP16 || preferableTarget == DNN_TARGET_MYRIAD ?
                        ngraph::element::f16 : ngraph::element::f32;
            if (inp0.get_element_type() != dtype)
                inp0 = std::make_shared<ngraph::op::v0::Convert>(inp0, dtype);
            if (inp1.get_element_type() != dtype)
                inp1 = std::make_shared<ngraph::op::v0::Convert>(inp1, dtype);
        }

        std::shared_ptr<ngraph::Node> node;
        if (op == OPERATION::ADD)
            node = std::make_shared<ngraph::op::v1::Add>(inp0, inp1);
        else if (op == OPERATION::PROD)
            node = std::make_shared<ngraph::op::v1::Multiply>(inp0, inp1);
        else if (op == OPERATION::GREATER_EQUAL)
            node = std::make_shared<ngraph::op::v1::GreaterEqual>(inp0, inp1);
        else if (op == OPERATION::LESS_EQUAL)
            node = std::make_shared<ngraph::op::v1::LessEqual>(inp0, inp1);
        // Ideally we should do this but int32 internal blobs are converted to float32 data type in inference.
        // TODO: Remove data type convertion when we have type inference.
        else if (op == OPERATION::MOD) {
            auto inp0_i64 = std::make_shared<ngraph::op::Convert>(inp0, ngraph::element::i64);
            auto inp1_i64 = std::make_shared<ngraph::op::Convert>(inp1, ngraph::element::i64);
            auto mod = std::make_shared<ngraph::op::v1::FloorMod>(inp0_i64, inp1_i64);
            node = std::make_shared<ngraph::op::Convert>(mod, ngraph::element::f32);
        }
        else if (op == OPERATION::FMOD)
            node = std::make_shared<ngraph::op::v1::Mod>(inp0, inp1);
        else
            CV_Error(Error::StsNotImplemented, "Operation is not implemented for nGraph backend");
        return Ptr<BackendNode>(new InfEngineNgraphNode(node));
    }
#endif

#ifdef HAVE_VULKAN
    virtual Ptr<BackendNode> initVkCom(const std::vector<Ptr<BackendWrapper> > &inputs,
                                       std::vector<Ptr<BackendWrapper> > &outputs) CV_OVERRIDE
    {
        Ptr<vkcom::OpBase> op = makePtr<vkcom::OpNary>((vkcom::OpNary::OPERATION) this->op, helper.ninputs, helper.max_ndims, helper.shapes, helper.steps);
        return Ptr<BackendNode>(makePtr<VkComBackendNode>(inputs, op, outputs));
    }
#endif

};

Ptr<NaryEltwiseLayer> NaryEltwiseLayer::create(const LayerParams& params)
{
    return Ptr<NaryEltwiseLayer>(new NaryEltwiseLayerImpl(params));
}

}
}<|MERGE_RESOLUTION|>--- conflicted
+++ resolved
@@ -308,51 +308,6 @@
     }
 
 
-<<<<<<< HEAD
-        // step 3. Let's do the flattening first,
-        // since we'd need proper values of steps to check continuity.
-        // this loop is probably the most tricky part
-        // in the whole implementation of broadcasting.
-        j = max_ndims > 0 ? max_ndims-1 : 0;
-        for (i = j - 1; i >= 0; i--) {
-            bool all_contiguous = true, all_scalars = true, all_consistent = true;
-            for(k = 0; k < narrays; k++) {
-                size_t st = step[k][j]*shape[k][j];
-                bool prev_scalar = shape[k][j] == 1;
-                bool scalar = shape[k][i] == 1;
-                all_contiguous = all_contiguous && (st == step[k][i]);
-                all_scalars = all_scalars && scalar;
-                all_consistent = all_consistent && (scalar == prev_scalar);
-            }
-            if (all_contiguous && (all_consistent || all_scalars)) {
-                for(k = 0; k < narrays; k++)
-                    shape[k][j] *= shape[k][i];
-            } else {
-                j--;
-                if (i < j) {
-                    for(k = 0; k < narrays; k++) {
-                        shape[k][j] = shape[k][i];
-                        step[k][j] = step[k][i];
-                    }
-                }
-            }
-        }
-
-        // step 2. Set some step's to 0's.
-        for (i = max_ndims-1; i >= j; i--) {
-            for (k = 0; k < narrays; k++)
-                step[k][i] = shape[k][i] == 1 ? 0 : step[k][i];
-        }
-        if (max_ndims == 0)
-            i = 0;
-        for (; i >= 0; i--) {
-            for (k = 0; k < narrays; k++) {
-                step[k][i] = 0;
-                shape[k][i] = 1;
-            }
-        }
-        return true;
-=======
     virtual void finalize(InputArrayOfArrays inputs_arr, OutputArrayOfArrays outputs_arr) CV_OVERRIDE {
         std::vector<Mat> inputs, outputs;
         inputs_arr.getMatVector(inputs);
@@ -360,7 +315,6 @@
 
         helper.helperInit(inputs, outputs);
         CV_Assert(helper.prepare_for_broadcast_op<float>());
->>>>>>> 250cfe81
     }
 
     bool getMemoryShapes(const std::vector<MatShape> &inputs,
@@ -381,26 +335,13 @@
             char* data, const std::vector<size_t>& step,
             const Functor& op)
     {
-        size_t dp1 = 0, dp2 = 0, dp = 0;
-        int k, n1 = 1, n2 = 1;
-        size_t inplane_step1 = 0, inplane_step2 = 0, inplane_step = 0;
+        assert(ndims >= 2);
+        size_t dp1 = step1[ndims-1]/sizeof(T);
+        size_t dp2 = step2[ndims-1]/sizeof(T);
+        size_t dp = step[ndims-1]/sizeof(T);
+        int k, n1 = shape[ndims-1], n2 = shape[ndims-2];
         size_t plane_idx, nplanes = 1;
-
-        if (ndims >= 1) {
-            dp1 = step1[ndims-1]/sizeof(T);
-            dp2 = step2[ndims-1]/sizeof(T);
-            dp = step[ndims-1]/sizeof(T);
-            n1 = shape[ndims-1];
-
-            if (ndims >= 2) {
-                inplane_step1 = step1[ndims-2];
-                inplane_step2 = step2[ndims-2];
-                inplane_step = step[ndims-2];
-                n2 = shape[ndims-2];
-
-                for (k = 0; k < ndims-2; k++) nplanes *= shape[k];
-            }
-        }
+        for (k = 0; k < ndims-2; k++) nplanes *= shape[k];
 
         for (plane_idx = 0; plane_idx < nplanes; plane_idx++) {
             const char* ptr1_ = data1;
@@ -415,9 +356,9 @@
                 ptr_ += i_k*step[k];
                 idx = next_idx;
             }
-            for (int i2 = 0; i2 < n2; i2++, ptr1_ += inplane_step1,
-                                            ptr2_ += inplane_step2,
-                                            ptr_ += inplane_step)
+            for (int i2 = 0; i2 < n2; i2++, ptr1_ += step1[ndims-2],
+                                            ptr2_ += step2[ndims-2],
+                                            ptr_ += step[ndims-2])
             {
                 const T* ptr1 = (const T*)ptr1_;
                 const T* ptr2 = (const T*)ptr2_;
@@ -447,45 +388,7 @@
         const Mat& a = inputs[0];
         const Mat& b = inputs[1];
         Mat& out = outputs[0];
-<<<<<<< HEAD
-
-        // collect info of inputs and output
-        const int* in_shape[] = {a.size.p, b.size.p};
-        const size_t* in_step[] = {a.step.p, b.step.p};
-        const int* out_shape = out.size.p;
-        const size_t* out_step = out.step.p;
-        const int in_ndims[] = {a.dims, b.dims};
-        int out_ndims = out.dims;
-
-        int max_ndims = std::max(a.dims, std::max(b.dims, out.dims));
-
-        const int* orig_shapes[3];
-        int shapes_[3][CV_MAX_DIM];
-        int* shapes[] = {shapes_[0], shapes_[1], shapes_[2]};
-        const size_t* orig_steps[3];
-        size_t steps_[3][CV_MAX_DIM];
-        size_t* steps[] = {steps_[0], steps_[1], steps_[2]};
-        int all_ndims[3];
-        size_t all_type_sizes[3];
-
-        // assign orig_shapes, shapes, orig_steps, steps, all_ndims, all_type_sizes
-        for (int i = 0; i < 3; i++)
-        {
-            orig_shapes[i] = (const int*)(i == 0 ? out_shape : in_shape[i-1]);
-            orig_steps[i] = (size_t*)(i == 0 ? out_step : in_step[i-1]);
-            all_ndims[i] = i == 0 ? out_ndims : in_ndims[i-1];
-            all_type_sizes[i] = sizeof(T);
-        }
-
-        if (!prepare_for_broadcast_op(3, max_ndims, all_type_sizes,
-                                      all_ndims, (const int**)orig_shapes,
-                                      (const size_t**)orig_steps,
-                                      shapes, steps))
-            return;
-
-=======
         CV_Assert(helper.shapes.size() == 3 && helper.steps.size() == 3);
->>>>>>> 250cfe81
         binary_forward_impl<T, Functor>(
                 helper.max_ndims, helper.shapes[0], a.ptr<char>(), helper.steps[1],
                 b.ptr<char>(), helper.steps[2], out.ptr<char>(), helper.steps[0],
