/*M///////////////////////////////////////////////////////////////////////////////////////
//
//  IMPORTANT: READ BEFORE DOWNLOADING, COPYING, INSTALLING OR USING.
//
//  By downloading, copying, installing or using the software you agree to this license.
//  If you do not agree to this license, do not download, install,
//  copy or use the software.
//
//
//                           License Agreement
//                For Open Source Computer Vision Library
//
// Copyright (C) 2013, OpenCV Foundation, all rights reserved.
// Copyright (C) 2017, Intel Corporation, all rights reserved.
// Third party copyrights are property of their respective owners.
//
// Redistribution and use in source and binary forms, with or without modification,
// are permitted provided that the following conditions are met:
//
//   * Redistribution's of source code must retain the above copyright notice,
//     this list of conditions and the following disclaimer.
//
//   * Redistribution's in binary form must reproduce the above copyright notice,
//     this list of conditions and the following disclaimer in the documentation
//     and/or other materials provided with the distribution.
//
//   * The name of the copyright holders may not be used to endorse or promote products
//     derived from this software without specific prior written permission.
//
// This software is provided by the copyright holders and contributors "as is" and
// any express or implied warranties, including, but not limited to, the implied
// warranties of merchantability and fitness for a particular purpose are disclaimed.
// In no event shall the Intel Corporation or contributors be liable for any direct,
// indirect, incidental, special, exemplary, or consequential damages
// (including, but not limited to, procurement of substitute goods or services;
// loss of use, data, or profits; or business interruption) however caused
// and on any theory of liability, whether in contract, strict liability,
// or tort (including negligence or otherwise) arising in any way out of
// the use of this software, even if advised of the possibility of such damage.
//
//M*/

#include "../precomp.hpp"
#include "layers_common.hpp"
#include "../op_cuda.hpp"
#include "../op_halide.hpp"
#include "../op_inf_engine.hpp"
#include "../ie_ngraph.hpp"
#include "../op_vkcom.hpp"
#include "../op_webnn.hpp"
#include "../op_cann.hpp"

#include <opencv2/dnn/shape_utils.hpp>
#include <iostream>
#include <limits>
#include <cfenv>

#ifdef HAVE_OPENCL
#include "opencl_kernels_dnn.hpp"
#endif

#ifdef HAVE_CUDA
#include "../cuda4dnn/primitives/activation.hpp"
using namespace cv::dnn::cuda4dnn;
#endif
#include <opencv2/core/utils/logger.hpp>

namespace cv
{
namespace dnn
{

using std::abs;
using std::exp;
using std::expm1;
using std::tanh;
using std::pow;
using std::ceil;
using std::floor;
using std::log;
using std::log1p;
using std::sqrt;
using std::round;
using std::acos;
using std::acosh;
using std::asin;
using std::asinh;
using std::atan;
using std::atanh;
using std::cos;
using std::cosh;
using std::erf;
using std::sin;
using std::sinh;
using std::tan;

template<typename Func>
class ElementWiseLayer : public Func::Layer
{
public:
    class PBody : public cv::ParallelLoopBody
    {
    public:
        const Func* func_;
        const Mat* src_;
        Mat* dst_;
        int nstripes_;

        PBody(const Func &func, const Mat &src, Mat& dst, int nstripes)
        {
            func_ = &func;
            src_ = &src;
            dst_ = &dst;
            nstripes_ = nstripes;
        }

        void operator()(const Range &r) const CV_OVERRIDE
        {
            int nstripes = nstripes_, nsamples = 1, outCn = 1;
            size_t planeSize = 1;

            if (src_->dims > 1)
            {
                nsamples = src_->size[0];
                outCn = src_->size[1];
            }
            else
                outCn = src_->size[0];

            for (int i = 2; i < src_->dims; ++i)
                planeSize *= src_->size[i];

            size_t stripeSize = (planeSize + nstripes - 1)/nstripes;
            size_t stripeStart = r.start*stripeSize;
            size_t stripeEnd = std::min(r.end*stripeSize, planeSize);

            for( int i = 0; i < nsamples; i++ )
            {
                const float* srcptr = src_->ptr<float>(i) + stripeStart;
                float* dstptr = dst_->ptr<float>(i) + stripeStart;
                func_->apply(srcptr, dstptr, (int)(stripeEnd - stripeStart), planeSize, 0, outCn);
            }
        }
    };

    ElementWiseLayer(const Func &f=Func()) { func = f; }

    virtual bool supportBackend(int backendId) CV_OVERRIDE
    {
        return func.supportBackend(backendId, this->preferableTarget);
    }

    virtual void finalize(InputArrayOfArrays, OutputArrayOfArrays) CV_OVERRIDE
    {
        func.finalize();
    }

    virtual Ptr<BackendNode> tryAttach(const Ptr<BackendNode>& node) CV_OVERRIDE
    {
        switch (node->backendId)
        {
            case DNN_BACKEND_HALIDE:
            {
#ifdef HAVE_HALIDE
                auto base = node.dynamicCast<HalideBackendNode>();
                Halide::Func& input = base->funcs.back();
                Halide::Var x("x"), y("y"), c("c"), n("n");
                Halide::Func top = (this->name.empty() ? Halide::Func() : Halide::Func(this->name));
                func.attachHalide(input(x, y, c, n), top);
                return Ptr<BackendNode>(new HalideBackendNode(base, top));
#endif  // HAVE_HALIDE
                break;
            }
        }
        return Ptr<BackendNode>();
    }

    virtual Ptr<BackendNode> initHalide(const std::vector<Ptr<BackendWrapper> > &inputs) CV_OVERRIDE
    {
#ifdef HAVE_HALIDE
        Halide::Buffer<float> input = halideBuffer(inputs[0]);
        Halide::Var x("x"), y("y"), c("c"), n("n");
        Halide::Func top = (this->name.empty() ? Halide::Func() : Halide::Func(this->name));
        func.attachHalide(input(x, y, c, n), top);
        return Ptr<BackendNode>(new HalideBackendNode(top));
#endif  // HAVE_HALIDE
        return Ptr<BackendNode>();
    }

#ifdef HAVE_CANN
<<<<<<< HEAD
    virtual Ptr<BackendNode> initCann(const std::vector<Ptr<BackendWrapper> > &inputsWrapper, const int index, const std::vector<Ptr<BackendNode> >& nodes) CV_OVERRIDE
    {
        return func.initCannOp(inputsWrapper, index, nodes);
=======
    virtual Ptr<BackendNode> initCann(const std::vector<Ptr<BackendWrapper> > &inputsWrapper,
                                      const std::vector<Ptr<BackendNode> >& nodes) CV_OVERRIDE
    {
        return func.initCannOp(Layer::name, inputsWrapper, nodes);
>>>>>>> d0f51972
    }
#endif // HAVE_CANN

#ifdef HAVE_DNN_NGRAPH
    virtual Ptr<BackendNode> initNgraph(const std::vector<Ptr<BackendWrapper> >& inputs, const std::vector<Ptr<BackendNode> >& nodes) CV_OVERRIDE
    {
        auto& ieInpNode = nodes[0].dynamicCast<InfEngineNgraphNode>()->node;
        auto node = func.initNgraphAPI(ieInpNode);
        return Ptr<BackendNode>(new InfEngineNgraphNode(node));
    }
#endif  // HAVE_DNN_NGRAPH

#ifdef HAVE_WEBNN
    virtual Ptr<BackendNode> initWebnn(const std::vector<Ptr<BackendWrapper> >& inputs, const std::vector<Ptr<BackendNode> >& nodes) CV_OVERRIDE
    {
        Ptr<WebnnBackendNode> node = nodes[0].dynamicCast<WebnnBackendNode>();
        auto& webnnInpOperand = node->operand;
        auto& webnnGraphBuilder = node->net->builder;
        auto operand = func.initWebnnAPI(webnnGraphBuilder, webnnInpOperand);
        return Ptr<BackendNode>(new WebnnBackendNode(operand));
    }
#endif

    virtual Ptr<BackendNode> initVkCom(const std::vector<Ptr<BackendWrapper> >& inputs) CV_OVERRIDE
    {
#ifdef HAVE_VULKAN
        return Ptr<BackendNode>(new VkComBackendNode(inputs, func.initVkCom()));
#endif  // HAVE_VULKAN
        return Ptr<BackendNode>();
    }

    virtual bool tryFuse(Ptr<dnn::Layer>& top) CV_OVERRIDE
    {
        return func.tryFuse(top);
    }

    void getScaleShift(Mat& scale_, Mat& shift_) const CV_OVERRIDE
    {
        func.getScaleShift(scale_, shift_);
    }

    bool getMemoryShapes(const std::vector<MatShape> &inputs,
                         const int requiredOutputs,
                         std::vector<MatShape> &outputs,
                         std::vector<MatShape> &internals) const CV_OVERRIDE
    {
        Layer::getMemoryShapes(inputs, requiredOutputs, outputs, internals);
        return true;
    }

    void forward(InputArrayOfArrays inputs_arr, OutputArrayOfArrays outputs_arr, OutputArrayOfArrays internals_arr) CV_OVERRIDE
    {
        CV_TRACE_FUNCTION();

        CV_OCL_RUN(IS_DNN_OPENCL_TARGET(this->preferableTarget),
                   func.applyOCL(inputs_arr, outputs_arr, internals_arr))

        if (inputs_arr.depth() == CV_16S)
        {
            Layer::forward_fallback(inputs_arr, outputs_arr, internals_arr);
            return;
        }

        std::vector<Mat> inputs, outputs;
        inputs_arr.getMatVector(inputs);
        outputs_arr.getMatVector(outputs);

        for (size_t i = 0; i < inputs.size(); i++)
        {
            const Mat &src = inputs[i];
            Mat &dst = outputs[i];
            CV_Assert(src.size == dst.size && src.type() == dst.type() &&
                      src.isContinuous() && dst.isContinuous() && src.type() == CV_32F);

            const int nstripes = getNumThreads();
            PBody body(func, src, dst, nstripes);
            parallel_for_(Range(0, nstripes), body, nstripes);
        }
    }

    void forwardSlice(const float* src, float* dst, int len, size_t planeSize, int cn0, int cn1) const CV_OVERRIDE
    {
        func.apply(src, dst, len, planeSize, cn0, cn1);
    }

#ifdef HAVE_CUDA
    Ptr<BackendNode> initCUDA(
        void *context_,
        const std::vector<Ptr<BackendWrapper>>& inputs,
        const std::vector<Ptr<BackendWrapper>>& outputs
    ) override
    {
        auto context = reinterpret_cast<csl::CSLContext*>(context_);
        return func.initCUDA(Layer::preferableTarget, context->stream);
    }
#endif

    virtual bool tryQuantize(const std::vector<std::vector<float> > &scales,
                             const std::vector<std::vector<int> > &zeropoints, LayerParams& params) CV_OVERRIDE
    {
        return func.tryQuantize(scales, zeropoints, params);
    }

    virtual int64 getFLOPS(const std::vector<MatShape> &inputs,
                           const std::vector<MatShape> &outputs) const CV_OVERRIDE
    {
        long flops = 0;
        for (int i = 0; i < outputs.size(); i++)
        {
            flops += total(outputs[i]) * func.getFLOPSPerElement();
        }
        return flops;
    }

    Func func;
};

#ifdef HAVE_OPENCL
static String oclGetTMacro(const UMat &m)
{
    String str_name = ocl::typeToStr(m.type());

    if (str_name == "short")
        str_name = "half";

    return format("-DT=%s -Dconvert_T=convert_%s ", str_name.c_str(), str_name.c_str());
}
#endif

struct BaseFunctor
{
    void finalize() {}

    bool tryFuse(Ptr<dnn::Layer>&) { return false; }

    void getScaleShift(Mat&, Mat&) const {}

    bool tryQuantize(const std::vector<std::vector<float>>&, const std::vector<std::vector<int>>&, LayerParams&) { return false; }
};

struct ReLUFunctor : public BaseFunctor
{
    typedef ReLULayer Layer;
    float slope;

    explicit ReLUFunctor(float slope_=1.f) : slope(slope_) {}

    bool supportBackend(int backendId, int)
    {
#ifdef HAVE_DNN_NGRAPH
        if (backendId == DNN_BACKEND_INFERENCE_ENGINE_NGRAPH)
            return true;
#endif
#ifdef HAVE_WEBNN
        if (backendId == DNN_BACKEND_WEBNN) {
            // TODO: support PRELU
            if (slope != 0)
            {
                CV_LOG_WARNING(NULL, "PRELU is not supported now.");
            }
            return slope == 0;
        }
#endif
        return backendId == DNN_BACKEND_OPENCV ||
               backendId == DNN_BACKEND_CUDA ||
               backendId == DNN_BACKEND_HALIDE ||
               backendId == DNN_BACKEND_VKCOM ||
               backendId == DNN_BACKEND_CANN;
    }

    void apply(const float* srcptr, float* dstptr, int len, size_t planeSize, int cn0, int cn1) const
    {
        float s = slope;
        for( int cn = cn0; cn < cn1; cn++, srcptr += planeSize, dstptr += planeSize )
        {
            int i = 0;
#if CV_SIMD128
            v_float32x4 s4 = v_setall_f32(s), z = v_setzero_f32();
            for( ; i <= len - 16; i += 16 )
            {
                v_float32x4 x0 = v_load(srcptr + i);
                v_float32x4 x1 = v_load(srcptr + i + 4);
                v_float32x4 x2 = v_load(srcptr + i + 8);
                v_float32x4 x3 = v_load(srcptr + i + 12);
                x0 = v_select(x0 >= z, x0, x0*s4);
                x1 = v_select(x1 >= z, x1, x1*s4);
                x2 = v_select(x2 >= z, x2, x2*s4);
                x3 = v_select(x3 >= z, x3, x3*s4);
                v_store(dstptr + i, x0);
                v_store(dstptr + i + 4, x1);
                v_store(dstptr + i + 8, x2);
                v_store(dstptr + i + 12, x3);
            }
#endif
            for( ; i < len; i++ )
            {
                float x = srcptr[i];
                dstptr[i] = x >= 0.f ? x : s*x;
            }
        }
    }

#ifdef HAVE_CUDA
    Ptr<BackendNode> initCUDA(int target, csl::Stream stream)
    {
        return make_cuda_node<cuda4dnn::ReLUOp>(target, stream, slope);
    }
#endif

#ifdef HAVE_OPENCL
    bool initKernel(ocl::Kernel &ker, const UMat &src) const
    {
        const char *buildoptSlope = (slope == 0) ? "-DRELU_NO_SLOPE" : "";
        String buildopt = oclGetTMacro(src) + buildoptSlope;

        if (!ker.create("ReLUForward", ocl::dnn::activations_oclsrc, buildopt))
            return false;

        if (slope != 0)
            ker.set(3, (float)slope);

        return true;
    }

    bool applyOCL(InputArrayOfArrays inps, OutputArrayOfArrays outs, OutputArrayOfArrays internals)
    {
        std::vector<UMat> inputs;
        std::vector<UMat> outputs;

        inps.getUMatVector(inputs);
        outs.getUMatVector(outputs);

        for (size_t i = 0; i < inputs.size(); i++)
        {
            UMat& src = inputs[i];
            UMat& dst = outputs[i];
            CV_Assert(src.isContinuous() && dst.isContinuous() && !src.offset && !dst.offset);

            ocl::Kernel kernel;
            CV_Assert(initKernel(kernel, src));
            kernel.set(0, (int)src.total());
            kernel.set(1, ocl::KernelArg::PtrReadOnly(src));
            kernel.set(2, ocl::KernelArg::PtrWriteOnly(dst));

            size_t gSize = src.total();
            CV_Assert(kernel.run(1, &gSize, NULL, false));
        }

        return true;
    }
#endif

#ifdef HAVE_HALIDE
    void attachHalide(const Halide::Expr& input, Halide::Func& top)
    {
        Halide::Var x("x"), y("y"), c("c"), n("n");
        if (slope)
        {
            top(x, y, c, n) = select(input >= 0.0f, input, slope * input);
        }
        else
        {
            top(x, y, c, n) = max(input, 0.0f);
        }
    }
#endif  // HAVE_HALIDE

#ifdef HAVE_CANN
<<<<<<< HEAD
    Ptr<BackendNode> initCannOp(const std::vector<Ptr<BackendWrapper> > &inputsWrapper, const int index, const std::vector<Ptr<BackendNode> >& nodes)
=======
    Ptr<BackendNode> initCannOp(const std::string& name,
                                const std::vector<Ptr<BackendWrapper> > &inputsWrapper,
                                const std::vector<Ptr<BackendNode> >& nodes)
>>>>>>> d0f51972
    {
        auto x = inputsWrapper[0].dynamicCast<CannBackendWrapper>();
        auto op_x = nodes[0].dynamicCast<CannBackendNode>()->getOp();
        auto x_desc = x->getTensorDesc();

        auto output_desc = std::make_shared<ge::TensorDesc>(ge::Shape(), ge::FORMAT_NCHW, ge::DT_FLOAT);

        if (slope)
        {
<<<<<<< HEAD
            std::string op_name = cv::format("leakyrelu_%d", index);
            auto op = std::make_shared<ge::op::LeakyRelu>(op_name);

            op->set_input_x_by_name(*op_x, "y");
=======
            auto op = std::make_shared<ge::op::LeakyRelu>(name);

            op->set_input_x_by_name(*op_x, x->name.c_str());
>>>>>>> d0f51972
            op->update_input_desc_x(*x_desc);

            op->set_attr_negative_slope(slope);

            op->update_output_desc_y(*output_desc);

            return Ptr<BackendNode>(new CannBackendNode(op));
        }

<<<<<<< HEAD
        std::string op_name = cv::format("relu_%d", index);
        auto op = std::make_shared<ge::op::Relu>(op_name); // FIXIT: Relu6?

        op->set_input_x_by_name(*op_x, "y");
=======
        auto op = std::make_shared<ge::op::Relu>(name);

        op->set_input_x_by_name(*op_x, x->name.c_str());
>>>>>>> d0f51972
        op->update_input_desc_x(*x_desc);

        op->update_output_desc_y(*output_desc);

        return Ptr<BackendNode>(new CannBackendNode(op));
    }
#endif

#ifdef HAVE_DNN_NGRAPH
    std::shared_ptr<ngraph::Node> initNgraphAPI(const std::shared_ptr<ngraph::Node>& node)
    {
        if (slope) {
            auto param = std::make_shared<ngraph::op::Constant>(ngraph::element::f32, ngraph::Shape{1}, &slope);
            return std::make_shared<ngraph::op::PRelu>(node, param);
        }
        return std::make_shared<ngraph::op::Relu>(node);
    }
#endif  // HAVE_DNN_NGRAPH

#ifdef HAVE_WEBNN
    ml::Operand initWebnnAPI(const ml::GraphBuilder& builder, const ml::Operand& input)
    {
        return builder.Relu(input);
    }
#endif

#ifdef HAVE_VULKAN
    std::shared_ptr<vkcom::OpBase> initVkCom()
    {
        std::shared_ptr<vkcom::OpBase> op(new vkcom::OpReLU(slope));
        return op;
    }
#endif  // HAVE_VULKAN

    bool tryQuantize(const std::vector<std::vector<float> > &scales,
                     const std::vector<std::vector<int> > &zeropoints, LayerParams& params)
    {
        if (slope != 0.f)
        {
            float inpScale = scales[0][0], outScale = scales[1][0];
            int inpZp = zeropoints[0][0], outZp = zeropoints[1][0];

            Mat lookUpTable(1, 256, CV_8S);
            int8_t* table = lookUpTable.ptr<int8_t>();
            for (int i = -128; i < 128; i++)
            {
                float x = inpScale*(i - inpZp);
                float y = x >= 0.f ? x : slope*x;
                int quantized = outZp + (int)std::round(y/outScale);
                table[i+128] = saturate_cast<int8_t>(quantized);
            }
            params.blobs.clear();
            params.blobs.push_back(lookUpTable);
        }
        params.set("input_scale", scales[0][0]);
        params.set("input_zeropoint", zeropoints[0][0]);
        params.set("slope", slope);
        return true;
    }

    int64 getFLOPSPerElement() const { return 1; }
};

struct ReLU6Functor : public BaseFunctor
{
    typedef ReLU6Layer Layer;
    float minValue, maxValue;

    ReLU6Functor(float minValue_ = 0.0f, float maxValue_ = 6.0f)
        : minValue(minValue_), maxValue(maxValue_)
    {
        CV_Assert(minValue <= maxValue);
    }

    bool supportBackend(int backendId, int)
    {
#ifdef HAVE_INF_ENGINE
        if (backendId == DNN_BACKEND_INFERENCE_ENGINE_NGRAPH)
            return true;
#endif
        return backendId == DNN_BACKEND_OPENCV ||
               backendId == DNN_BACKEND_CUDA ||
               backendId == DNN_BACKEND_HALIDE ||
               backendId == DNN_BACKEND_WEBNN ||
               backendId == DNN_BACKEND_CANN;
    }

    void apply(const float* srcptr, float* dstptr, int len, size_t planeSize, int cn0, int cn1) const
    {
        for( int cn = cn0; cn < cn1; cn++, srcptr += planeSize, dstptr += planeSize )
        {
            int i = 0;
#if CV_SIMD128
            v_float32x4 minV = v_setall_f32(minValue), maxV = v_setall_f32(maxValue);
            for( ; i <= len - 16; i += 16 )
            {
                v_float32x4 x0 = v_load(srcptr + i);
                v_float32x4 x1 = v_load(srcptr + i + 4);
                v_float32x4 x2 = v_load(srcptr + i + 8);
                v_float32x4 x3 = v_load(srcptr + i + 12);
                x0 = v_min(v_max(minV, x0), maxV);
                x1 = v_min(v_max(minV, x1), maxV);
                x2 = v_min(v_max(minV, x2), maxV);
                x3 = v_min(v_max(minV, x3), maxV);
                v_store(dstptr + i, x0);
                v_store(dstptr + i + 4, x1);
                v_store(dstptr + i + 8, x2);
                v_store(dstptr + i + 12, x3);
            }
#endif
            for( ; i < len; i++ )
            {
                float x = srcptr[i];
                if (x >= minValue)
                    dstptr[i] = x <= maxValue ? x : maxValue;
                else
                    dstptr[i] = minValue;
            }
        }
    }

#ifdef HAVE_OPENCL
    bool applyOCL(InputArrayOfArrays inps, OutputArrayOfArrays outs, OutputArrayOfArrays internals)
    {
        std::vector<UMat> inputs;
        std::vector<UMat> outputs;

        inps.getUMatVector(inputs);
        outs.getUMatVector(outputs);
        String buildopt = oclGetTMacro(inputs[0]);

        for (size_t i = 0; i < inputs.size(); i++)
        {
            UMat& src = inputs[i];
            UMat& dst = outputs[i];

            ocl::Kernel kernel("ReLU6Forward", ocl::dnn::activations_oclsrc, buildopt);
            kernel.set(0, (int)src.total());
            kernel.set(1, ocl::KernelArg::PtrReadOnly(src));
            kernel.set(2, ocl::KernelArg::PtrWriteOnly(dst));
            kernel.set(3, (float)minValue);
            kernel.set(4, (float)maxValue);

            size_t gSize = src.total();
            CV_Assert(kernel.run(1, &gSize, NULL, false));
        }

        return true;
    }
#endif

#ifdef HAVE_CUDA
    Ptr<BackendNode> initCUDA(int target, csl::Stream stream)
    {
        return make_cuda_node<cuda4dnn::ClippedReLUOp>(target, stream, minValue, maxValue);
    }
#endif

#ifdef HAVE_HALIDE
    void attachHalide(const Halide::Expr& input, Halide::Func& top)
    {
        Halide::Var x("x"), y("y"), c("c"), n("n");
        top(x, y, c, n) = clamp(input, minValue, maxValue);
    }
#endif  // HAVE_HALIDE

#ifdef HAVE_CANN
<<<<<<< HEAD
    Ptr<BackendNode> initCannOp(const std::vector<Ptr<BackendWrapper> > &inputsWrapper, const int index, const std::vector<Ptr<BackendNode> >& nodes)
    {
        auto x = inputsWrapper[0].dynamicCast<CannBackendWrapper>();

        std::string op_name = cv::format("clip_%d", index);
        auto op = std::make_shared<ge::op::ClipByValue>(op_name);

        auto op_x = nodes[0].dynamicCast<CannBackendNode>()->getOp();
        op->set_input_x_by_name(*op_x, "y");
=======
    Ptr<BackendNode> initCannOp(const std::string& name,
                                const std::vector<Ptr<BackendWrapper> > &inputsWrapper,
                                const std::vector<Ptr<BackendNode> >& nodes)
    {
        auto x = inputsWrapper[0].dynamicCast<CannBackendWrapper>();

        auto op = std::make_shared<ge::op::ClipByValue>(name);

        auto op_x = nodes[0].dynamicCast<CannBackendNode>()->getOp();
        op->set_input_x_by_name(*op_x, x->name.c_str());
>>>>>>> d0f51972
        auto x_desc = x->getTensorDesc();
        op->update_input_desc_x(*x_desc);

        Mat min_value_mat(1, 1, CV_32F, Scalar(minValue));
        std::vector<int> shape_{1};
<<<<<<< HEAD
        auto op_const_minv = std::make_shared<CannConstOp>(min_value_mat.data, min_value_mat.type(), shape_, cv::format("%s_min_value", op_name.c_str()));
=======
        auto op_const_minv = std::make_shared<CannConstOp>(min_value_mat.data, min_value_mat.type(), shape_, cv::format("%s_min_value", name.c_str()));
>>>>>>> d0f51972
        op->set_input_clip_value_min(*(op_const_minv->getOp()));
        op->update_input_desc_clip_value_min(*(op_const_minv->getTensorDesc()));

        Mat max_value_mat(1, 1, CV_32F, Scalar(maxValue));
<<<<<<< HEAD
        auto op_const_maxv = std::make_shared<CannConstOp>(max_value_mat.data, max_value_mat.type(), shape_, cv::format("%s_max_value", op_name.c_str()));
        op->set_input_clip_value_min(*(op_const_maxv->getOp()));
        op->update_input_desc_clip_value_min(*(op_const_maxv->getTensorDesc()));
=======
        auto op_const_maxv = std::make_shared<CannConstOp>(max_value_mat.data, max_value_mat.type(), shape_, cv::format("%s_max_value", name.c_str()));
        op->set_input_clip_value_max(*(op_const_maxv->getOp()));
        op->update_input_desc_clip_value_max(*(op_const_maxv->getTensorDesc()));
>>>>>>> d0f51972

        auto output_desc = std::make_shared<ge::TensorDesc>(ge::Shape(), ge::FORMAT_NCHW, ge::DT_FLOAT);
        op->update_output_desc_y(*output_desc);

        return Ptr<BackendNode>(new CannBackendNode(op));
    }
#endif


#ifdef HAVE_DNN_NGRAPH
    std::shared_ptr<ngraph::Node> initNgraphAPI(const std::shared_ptr<ngraph::Node>& node)
    {
        return std::make_shared<ngraph::op::Clamp>(node, minValue, maxValue);
    }
#endif  // HAVE_DNN_NGRAPH



#ifdef HAVE_WEBNN
    ml::Operand initWebnnAPI(const ml::GraphBuilder& builder, const ml::Operand& input)
    {
        ml::ClampOptions clampOptions;
        clampOptions.minValue = minValue;
        clampOptions.maxValue = maxValue;
        return builder.Clamp(input, &clampOptions);
    }
#endif

#ifdef HAVE_VULKAN
    std::shared_ptr<vkcom::OpBase> initVkCom()
    {
        // TODO: add vkcom implementation
        return std::shared_ptr<vkcom::OpBase>();
    }
#endif  // HAVE_VULKAN

    bool tryQuantize(const std::vector<std::vector<float> > &scales,
                     const std::vector<std::vector<int> > &zeropoints, LayerParams& params)
    {
        params.set("input_scale", scales[0][0]);
        params.set("input_zeropoint", zeropoints[0][0]);
        return true;
    }

    int64 getFLOPSPerElement() const { return 2; }
};

template <class T>
struct BaseDefaultFunctor : public BaseFunctor
{
    void apply(const float* srcptr, float* dstptr, int len, size_t planeSize, int cn0, int cn1) const
    {
        for( int cn = cn0; cn < cn1; cn++, srcptr += planeSize, dstptr += planeSize )
        {
            for( int i = 0; i < len; i++ )
            {
                float x = srcptr[i];
                dstptr[i] = static_cast<const T*>(this)->calculate(x);
            }
        }
    }

#ifdef HAVE_OPENCL
    bool applyOCL(InputArrayOfArrays inps, OutputArrayOfArrays outs, OutputArrayOfArrays internals)
    {
        std::vector<UMat> inputs;
        std::vector<UMat> outputs;

        inps.getUMatVector(inputs);
        outs.getUMatVector(outputs);
        String buildopt = oclGetTMacro(inputs[0]);

        for (size_t i = 0; i < inputs.size(); i++)
        {
            UMat& src = inputs[i];
            UMat& dst = outputs[i];

            ocl::Kernel kernel(ocl_kernel_name, ocl::dnn::activations_oclsrc, buildopt);
            kernel.set(0, static_cast<int>(src.total()));
            kernel.set(1, ocl::KernelArg::PtrReadOnly(src));
            kernel.set(2, ocl::KernelArg::PtrWriteOnly(dst));
            static_cast<const T*>(this)->setKernelParams(kernel);

            size_t gSize = src.total();
            CV_Assert(kernel.run(1, &gSize, nullptr, false));
        }

        return true;
    }
#endif

    inline void setKernelParams(ocl::Kernel& kernel) const {}

    bool tryQuantize(const std::vector<std::vector<float> > &scales,
                     const std::vector<std::vector<int> > &zeropoints, LayerParams& params)
    {
        float inpScale = scales[0][0], outScale = scales[1][0];
        int inpZp = zeropoints[0][0], outZp = zeropoints[1][0];

        Mat lookUpTable(1, 256, CV_8S);
        int8_t* table = lookUpTable.ptr<int8_t>();
        for (int i = -128; i < 128; i++)
        {
            float x = inpScale * static_cast<float>(i - inpZp);
            float y = static_cast<T const*>(this)->calculate(x);
            int quantized = outZp + static_cast<int>(std::round(y/outScale));
            table[i+128] = saturate_cast<int8_t>(quantized);
        }
        params.blobs.clear();
        params.blobs.push_back(lookUpTable);
        params.set("input_scale", scales[0][0]);
        params.set("input_zeropoint", zeropoints[0][0]);
        return true;
    }

#ifdef HAVE_CUDA
    Ptr<BackendNode> initCUDA(int target, csl::Stream stream)
    {
        CV_Error(Error::StsNotImplemented, "");
    }
#endif

#ifdef HAVE_HALIDE
    void attachHalide(const Halide::Expr& input, Halide::Func& top)
    {
        CV_Error(Error::StsNotImplemented, "");
    }
#endif  // HAVE_HALIDE

#ifdef HAVE_CANN
<<<<<<< HEAD
    Ptr<BackendNode> initCannOp(const std::vector<Ptr<BackendWrapper> > &inputsWrapper, const int index, const std::vector<Ptr<BackendNode> >& nodes)
=======
    Ptr<BackendNode> initCannOp(const std::string& name,
                                const std::vector<Ptr<BackendWrapper> > &inputsWrapper,
                                const std::vector<Ptr<BackendNode> >& nodes)
>>>>>>> d0f51972
    {
        CV_Error(Error::StsNotImplemented, "");
    }
#endif // HAVE_CANN

#ifdef HAVE_DNN_NGRAPH
    std::shared_ptr<ngraph::Node> initNgraphAPI(const std::shared_ptr<ngraph::Node>& node)
    {
        CV_Error(Error::StsNotImplemented, "");
    }
#endif  // HAVE_DNN_NGRAPH

#ifdef HAVE_WEBNN
    ml::Operand initWebnnAPI(const ml::GraphBuilder& builder, const ml::Operand& input)
    {
        CV_Error(Error::StsNotImplemented, "");
    }
#endif

#ifdef HAVE_VULKAN
    std::shared_ptr<vkcom::OpBase> initVkCom()
    {
        // TODO: add vkcom implementation
        return std::shared_ptr<vkcom::OpBase>();
    }
#endif  // HAVE_VULKAN

private:
    static const char* const ocl_kernel_name;
};

struct GeluFunctor : public BaseDefaultFunctor<GeluFunctor>
{
    typedef GeluLayer Layer;

    explicit GeluFunctor() {}

    bool supportBackend(int backendId, int)
    {
        return backendId == DNN_BACKEND_OPENCV;
    }

    inline float calculate(float x) const
    {
        return 0.5f * x * (1.0f + erf(x * M_SQRT1_2));
    }

    int64 getFLOPSPerElement() const { return 100; }
};

template<>
const char* const BaseDefaultFunctor<GeluFunctor>::ocl_kernel_name = "GeluForward";

namespace GeluApproximationConstants
{
    static constexpr float sqrt_2_pi = 0.7978845834732056f;
    static constexpr float coef_sqrt_2_pi = 0.044714998453855515f * sqrt_2_pi;
}

struct GeluApproximationFunctor : public BaseDefaultFunctor<GeluApproximationFunctor>
{
    typedef GeluApproximationLayer Layer;

    explicit GeluApproximationFunctor() {}

    bool supportBackend(int backendId, int)
    {
        return backendId == DNN_BACKEND_OPENCV;
    }

    inline float calculate(float x) const
    {
        return 0.5f * x * (1.f + tanh(x * (GeluApproximationConstants::sqrt_2_pi +
                                           GeluApproximationConstants::coef_sqrt_2_pi * x * x)));
    }

    int64 getFLOPSPerElement() const { return 100; }
};

template<>
const char* const BaseDefaultFunctor<GeluApproximationFunctor>::ocl_kernel_name = "GeluApproximationForward";

struct TanHFunctor : public BaseDefaultFunctor<TanHFunctor>
{
    typedef TanHLayer Layer;

    bool supportBackend(int backendId, int)
    {
#ifdef HAVE_INF_ENGINE
        if (backendId == DNN_BACKEND_INFERENCE_ENGINE_NGRAPH)
            return true;
#endif
        return backendId == DNN_BACKEND_OPENCV ||
               backendId == DNN_BACKEND_CUDA ||
               backendId == DNN_BACKEND_HALIDE ||
               backendId == DNN_BACKEND_CANN;
    }

    inline float calculate(float x) const
    {
        return tanh(x);
    }

#ifdef HAVE_CUDA
    Ptr<BackendNode> initCUDA(int target, csl::Stream stream)
    {
        return make_cuda_node<cuda4dnn::TanHOp>(target, stream);
    }
#endif

#ifdef HAVE_HALIDE
    void attachHalide(const Halide::Expr& input, Halide::Func& top)
    {
        Halide::Var x("x"), y("y"), c("c"), n("n");
        top(x, y, c, n) = tanh(input);
    }
#endif  // HAVE_HALIDE

#ifdef HAVE_CANN
<<<<<<< HEAD
    Ptr<BackendNode> initCannOp(const std::vector<Ptr<BackendWrapper> > &inputsWrapper, const int index, const std::vector<Ptr<BackendNode> >& nodes)
    {
        auto x = inputsWrapper[0].dynamicCast<CannBackendWrapper>();

        std::string op_name = cv::format("tanh_%d", index);
        auto op = std::make_shared<ge::op::Tanh>(op_name);

        auto op_x = nodes[0].dynamicCast<CannBackendNode>()->getOp();
        op->set_input_x_by_name(*op_x, "y");
=======
    Ptr<BackendNode> initCannOp(const std::string& name,
                                const std::vector<Ptr<BackendWrapper> > &inputsWrapper,
                                const std::vector<Ptr<BackendNode> >& nodes)
    {
        auto x = inputsWrapper[0].dynamicCast<CannBackendWrapper>();

        auto op = std::make_shared<ge::op::Tanh>(name);

        auto op_x = nodes[0].dynamicCast<CannBackendNode>()->getOp();
        op->set_input_x_by_name(*op_x, x->name.c_str());
>>>>>>> d0f51972
        auto x_desc = x->getTensorDesc();
        op->update_input_desc_x(*x_desc);

        auto output_desc = std::make_shared<ge::TensorDesc>(ge::Shape(), ge::FORMAT_NCHW, ge::DT_FLOAT);
        op->update_output_desc_y(*output_desc);

        return Ptr<BackendNode>(new CannBackendNode(op));
    }
#endif // HAVE_CANN

#ifdef HAVE_DNN_NGRAPH
    std::shared_ptr<ngraph::Node> initNgraphAPI(const std::shared_ptr<ngraph::Node>& node)
    {
        return std::make_shared<ngraph::op::Tanh>(node);
    }
#endif  // HAVE_DNN_NGRAPH

    int64 getFLOPSPerElement() const { return 1; }
};

template<>
const char* const TanHFunctor::BaseDefaultFunctor<TanHFunctor>::ocl_kernel_name = "TanHForward";

struct SwishFunctor : public BaseDefaultFunctor<SwishFunctor>
{
    typedef SwishLayer Layer;

    bool supportBackend(int backendId, int)
    {
        return backendId == DNN_BACKEND_OPENCV ||
               backendId == DNN_BACKEND_CUDA ||
               backendId == DNN_BACKEND_HALIDE ||
               backendId == DNN_BACKEND_INFERENCE_ENGINE_NGRAPH ||
               backendId == DNN_BACKEND_CANN;
    }

    inline float calculate(float x) const
    {
        return x / (1.f + exp(-x));
    }

#ifdef HAVE_CUDA
    Ptr<BackendNode> initCUDA(int target, csl::Stream stream)
    {
        return make_cuda_node<cuda4dnn::SwishOp>(target, stream);
    }
#endif

#ifdef HAVE_HALIDE
    void attachHalide(const Halide::Expr& input, Halide::Func& top)
    {
        Halide::Var x("x"), y("y"), c("c"), n("n");
        top(x, y, c, n) = input / (1.0f + exp(-input));
    }
#endif  // HAVE_HALIDE

#ifdef HAVE_CANN
<<<<<<< HEAD
    Ptr<BackendNode> initCannOp(const std::vector<Ptr<BackendWrapper> > &inputsWrapper, const int index, const std::vector<Ptr<BackendNode> >& nodes)
    {
        auto x = inputsWrapper[0].dynamicCast<CannBackendWrapper>();

        std::string op_name = cv::format("swish_%d", index);
        auto op = std::make_shared<ge::op::Swish>(op_name);
=======
    Ptr<BackendNode> initCannOp(const std::string& name,
                                const std::vector<Ptr<BackendWrapper> > &inputsWrapper,
                                const std::vector<Ptr<BackendNode> >& nodes)
    {
        auto x = inputsWrapper[0].dynamicCast<CannBackendWrapper>();

        auto op = std::make_shared<ge::op::Swish>(name);
>>>>>>> d0f51972

        op->set_attr_scale(1.0f);

        auto op_x = nodes[0].dynamicCast<CannBackendNode>()->getOp();
<<<<<<< HEAD
        op->set_input_x_by_name(*op_x, "y");
=======
        op->set_input_x_by_name(*op_x, x->name.c_str());
>>>>>>> d0f51972
        auto x_desc = x->getTensorDesc();
        op->update_input_desc_x(*x_desc);

        auto output_desc = std::make_shared<ge::TensorDesc>(ge::Shape(), ge::FORMAT_NCHW, ge::DT_FLOAT);
        op->update_output_desc_y(*output_desc);

        return Ptr<BackendNode>(new CannBackendNode(op));
    }
#endif // HAVE_CANN

#ifdef HAVE_DNN_NGRAPH
    std::shared_ptr<ngraph::Node> initNgraphAPI(const std::shared_ptr<ngraph::Node>& node)
    {
        auto sigmoid = std::make_shared<ngraph::op::Sigmoid>(node);
        return std::make_shared<ngraph::op::v1::Multiply>(node, sigmoid);
    }
#endif  // HAVE_DNN_NGRAPH

    int64 getFLOPSPerElement() const { return 3; }
};

template<>
const char* const SwishFunctor::BaseDefaultFunctor<SwishFunctor>::ocl_kernel_name = "SwishForward";

struct MishFunctor : public BaseDefaultFunctor<MishFunctor>
{
    typedef MishLayer Layer;

    bool supportBackend(int backendId, int)
    {
        return backendId == DNN_BACKEND_OPENCV ||
               backendId == DNN_BACKEND_CUDA ||
               backendId == DNN_BACKEND_HALIDE ||
               backendId == DNN_BACKEND_INFERENCE_ENGINE_NGRAPH ||
               backendId == DNN_BACKEND_CANN;
    }

    inline float calculate(float x) const
    {
        // Use fast approximation introduced in https://github.com/opencv/opencv/pull/17200
        if (x >= 8.f)
        {
            return x;
        }

        float eX = exp(x);
        float n = (eX + 2.f) * eX;
        return (x * n) / (n + 2.f);
    }

#ifdef HAVE_CUDA
    Ptr<BackendNode> initCUDA(int target, csl::Stream stream)
    {
        return make_cuda_node<cuda4dnn::MishOp>(target, stream);
    }
#endif

#ifdef HAVE_HALIDE
    void attachHalide(const Halide::Expr& input, Halide::Func& top)
    {
        Halide::Var x("x"), y("y"), c("c"), n("n");
        top(x, y, c, n) = input * tanh(log(1.0f + exp(input)));
    }
#endif  // HAVE_HALIDE

#ifdef HAVE_CANN
<<<<<<< HEAD
    Ptr<BackendNode> initCannOp(const std::vector<Ptr<BackendWrapper> > &inputsWrapper, const int index, const std::vector<Ptr<BackendNode> >& nodes)
    {
        auto x = inputsWrapper[0].dynamicCast<CannBackendWrapper>();

        std::string op_name = cv::format("mish_%d", index);
        auto op = std::make_shared<ge::op::Mish>(op_name);

        auto op_x = nodes[0].dynamicCast<CannBackendNode>()->getOp();
        op->set_input_x_by_name(*op_x, "y");
=======
    Ptr<BackendNode> initCannOp(const std::string& name,
                                const std::vector<Ptr<BackendWrapper> > &inputsWrapper,
                                const std::vector<Ptr<BackendNode> >& nodes)
    {
        auto x = inputsWrapper[0].dynamicCast<CannBackendWrapper>();

        auto op = std::make_shared<ge::op::Mish>(name);

        auto op_x = nodes[0].dynamicCast<CannBackendNode>()->getOp();
        op->set_input_x_by_name(*op_x, x->name.c_str());
>>>>>>> d0f51972
        auto x_desc = x->getTensorDesc();
        op->update_input_desc_x(*x_desc);

        auto output_desc = std::make_shared<ge::TensorDesc>(ge::Shape(), ge::FORMAT_NCHW, ge::DT_FLOAT);
        op->update_output_desc_y(*output_desc);

        return Ptr<BackendNode>(new CannBackendNode(op));
    }
#endif // HAVE_CANN

#ifdef HAVE_DNN_NGRAPH
    std::shared_ptr<ngraph::Node> initNgraphAPI(const std::shared_ptr<ngraph::Node>& node)
    {
        float one = 1.0f;
        auto constant = std::make_shared<ngraph::op::Constant>(ngraph::element::f32, ngraph::Shape{1}, &one);
        auto exp_node = std::make_shared<ngraph::op::v0::Exp>(node);
        auto sum = std::make_shared<ngraph::op::v1::Add>(constant, exp_node, ngraph::op::AutoBroadcastType::NUMPY);
        auto log_node = std::make_shared<ngraph::op::v0::Log>(sum);
        auto tanh_node = std::make_shared<ngraph::op::Tanh>(log_node);
        return std::make_shared<ngraph::op::v1::Multiply>(node, tanh_node);
    }
#endif  // HAVE_DNN_NGRAPH

    int64 getFLOPSPerElement() const { return 3; }
};

template<>
const char* const MishFunctor::BaseDefaultFunctor<MishFunctor>::ocl_kernel_name = "MishForward";

struct SigmoidFunctor : public BaseDefaultFunctor<SigmoidFunctor>
{
    typedef SigmoidLayer Layer;

    bool supportBackend(int backendId, int)
    {
#ifdef HAVE_INF_ENGINE
        if (backendId == DNN_BACKEND_INFERENCE_ENGINE_NGRAPH)
            return true;
#endif
        return backendId == DNN_BACKEND_OPENCV ||
               backendId == DNN_BACKEND_CUDA ||
               backendId == DNN_BACKEND_HALIDE ||
               backendId == DNN_BACKEND_CANN;
    }

    inline float calculate(float x) const
    {
        return 1.f / (1.f + exp(-x));
    }

#ifdef HAVE_CUDA
    Ptr<BackendNode> initCUDA(int target, csl::Stream stream)
    {
        return make_cuda_node<cuda4dnn::SigmoidOp>(target, stream);
    }
#endif

#ifdef HAVE_HALIDE
    void attachHalide(const Halide::Expr& input, Halide::Func& top)
    {
        Halide::Var x("x"), y("y"), c("c"), n("n");
        top(x, y, c, n) = 1.0f / (1.0f + exp(-input));
    }
#endif  // HAVE_HALIDE

#ifdef HAVE_CANN
<<<<<<< HEAD
    Ptr<BackendNode> initCannOp(const std::vector<Ptr<BackendWrapper> > &inputsWrapper, const int index, const std::vector<Ptr<BackendNode> >& nodes)
    {
        auto x = inputsWrapper[0].dynamicCast<CannBackendWrapper>();

        std::string op_name = cv::format("sigmoid_%d", index);
        auto op = std::make_shared<ge::op::Sigmoid>(op_name);

        auto op_x = nodes[0].dynamicCast<CannBackendNode>()->getOp();
        op->set_input_x_by_name(*op_x, "y");
=======
    Ptr<BackendNode> initCannOp(const std::string& name,
                                const std::vector<Ptr<BackendWrapper> > &inputsWrapper,
                                const std::vector<Ptr<BackendNode> >& nodes)
    {
        auto x = inputsWrapper[0].dynamicCast<CannBackendWrapper>();

        auto op = std::make_shared<ge::op::Sigmoid>(name);

        auto op_x = nodes[0].dynamicCast<CannBackendNode>()->getOp();
        op->set_input_x_by_name(*op_x, x->name.c_str());
>>>>>>> d0f51972
        auto x_desc = x->getTensorDesc();
        op->update_input_desc_x(*x_desc);

        auto output_desc = std::make_shared<ge::TensorDesc>(ge::Shape(), ge::FORMAT_NCHW, ge::DT_FLOAT);
        op->update_output_desc_y(*output_desc);

        return Ptr<BackendNode>(new CannBackendNode(op));
    }
#endif // HAVE_CANN

#ifdef HAVE_DNN_NGRAPH
    std::shared_ptr<ngraph::Node> initNgraphAPI(const std::shared_ptr<ngraph::Node>& node)
    {
        return std::make_shared<ngraph::op::Sigmoid>(node);
    }
#endif  // HAVE_DNN_NGRAPH

    int64 getFLOPSPerElement() const { return 3; }
};

template<>
const char* const SigmoidFunctor::BaseDefaultFunctor<SigmoidFunctor>::ocl_kernel_name = "SigmoidForward";

struct ELUFunctor : public BaseDefaultFunctor<ELUFunctor>
{
    typedef ELULayer Layer;
    float alpha;

    explicit ELUFunctor(float alpha_ = 1.f) : alpha(alpha_) {}

    bool supportBackend(int backendId, int)
    {
#ifdef HAVE_INF_ENGINE
        if (backendId == DNN_BACKEND_INFERENCE_ENGINE_NGRAPH)
            return true;
#endif
        return backendId == DNN_BACKEND_OPENCV ||
               backendId == DNN_BACKEND_CUDA ||
               backendId == DNN_BACKEND_HALIDE ||
               backendId == DNN_BACKEND_CANN;
    }

    inline float calculate(float x) const
    {
        return x >= 0.f ? x : alpha * (exp(x) - 1.f);
    }

    inline void setKernelParams(ocl::Kernel& kernel) const
    {
        kernel.set(3, alpha);
    }

#ifdef HAVE_CUDA
    Ptr<BackendNode> initCUDA(int target, csl::Stream stream)
    {
        return make_cuda_node<cuda4dnn::ELUOp>(target, stream, alpha);
    }
#endif

#ifdef HAVE_HALIDE
    void attachHalide(const Halide::Expr& input, Halide::Func& top)
    {
        Halide::Var x("x"), y("y"), c("c"), n("n");
        top(x, y, c, n) = select(input >= 0.0f, input, alpha * (exp(input) - 1));
    }
#endif  // HAVE_HALIDE

#ifdef HAVE_CANN
<<<<<<< HEAD
    Ptr<BackendNode> initCannOp(const std::vector<Ptr<BackendWrapper> > &inputsWrapper, const int index, const std::vector<Ptr<BackendNode> >& nodes)
    {
        auto x = inputsWrapper[0].dynamicCast<CannBackendWrapper>();

        std::string op_name = cv::format("elu_%d", index);
        auto op = std::make_shared<ge::op::Elu>(op_name);
=======
    Ptr<BackendNode> initCannOp(const std::string& name,
                                const std::vector<Ptr<BackendWrapper> > &inputsWrapper,
                                const std::vector<Ptr<BackendNode> >& nodes)
    {
        auto x = inputsWrapper[0].dynamicCast<CannBackendWrapper>();

        auto op = std::make_shared<ge::op::Elu>(name);
>>>>>>> d0f51972

        op->set_attr_alpha(alpha);

        auto op_x = nodes[0].dynamicCast<CannBackendNode>()->getOp();
<<<<<<< HEAD
        op->set_input_x_by_name(*op_x, "y");
=======
        op->set_input_x_by_name(*op_x, x->name.c_str());
>>>>>>> d0f51972
        auto x_desc = x->getTensorDesc();
        op->update_input_desc_x(*x_desc);

        auto output_desc = std::make_shared<ge::TensorDesc>(ge::Shape(), ge::FORMAT_NCHW, ge::DT_FLOAT);
        op->update_output_desc_y(*output_desc);

        return Ptr<BackendNode>(new CannBackendNode(op));
    }
#endif // HAVE_CANN

#ifdef HAVE_DNN_NGRAPH
    std::shared_ptr<ngraph::Node> initNgraphAPI(const std::shared_ptr<ngraph::Node>& node)
    {
        return std::make_shared<ngraph::op::Elu>(node, alpha);
    }
#endif  // HAVE_DNN_NGRAPH

    int64 getFLOPSPerElement() const { return 2; }
};

template<>
const char* const ELUFunctor::BaseDefaultFunctor<ELUFunctor>::ocl_kernel_name = "ELUForward";

struct AbsValFunctor : public BaseDefaultFunctor<AbsValFunctor>
{
    typedef AbsLayer Layer;

    bool supportBackend(int backendId, int)
    {
#ifdef HAVE_INF_ENGINE
        if (backendId == DNN_BACKEND_INFERENCE_ENGINE_NGRAPH)
            return true;
#endif
        return backendId == DNN_BACKEND_OPENCV ||
               backendId == DNN_BACKEND_CUDA ||
               backendId == DNN_BACKEND_HALIDE ||
               backendId == DNN_BACKEND_CANN;
    }

    inline float calculate(float x) const
    {
        return abs(x);
    }

#ifdef HAVE_CUDA
    Ptr<BackendNode> initCUDA(int target, csl::Stream stream)
    {
        return make_cuda_node<cuda4dnn::AbsValOp>(target, stream);
    }
#endif

#ifdef HAVE_HALIDE
    void attachHalide(const Halide::Expr& input, Halide::Func& top)
    {
        Halide::Var x("x"), y("y"), c("c"), n("n");
        top(x, y, c, n) = abs(input);
    }
#endif  // HAVE_HALIDE

#ifdef HAVE_CANN
<<<<<<< HEAD
    Ptr<BackendNode> initCannOp(const std::vector<Ptr<BackendWrapper> > &inputsWrapper, const int index, const std::vector<Ptr<BackendNode> >& nodes)
    {
        auto x = inputsWrapper[0].dynamicCast<CannBackendWrapper>();

        std::string op_name = cv::format("abs_%d", index);
        auto op = std::make_shared<ge::op::Abs>(op_name);

        auto op_x = nodes[0].dynamicCast<CannBackendNode>()->getOp();
        op->set_input_x_by_name(*op_x, "y");
=======
    Ptr<BackendNode> initCannOp(const std::string& name,
                                const std::vector<Ptr<BackendWrapper> > &inputsWrapper,
                                const std::vector<Ptr<BackendNode> >& nodes)
    {
        auto x = inputsWrapper[0].dynamicCast<CannBackendWrapper>();

        auto op = std::make_shared<ge::op::Abs>(name);

        auto op_x = nodes[0].dynamicCast<CannBackendNode>()->getOp();
        op->set_input_x_by_name(*op_x, x->name.c_str());
>>>>>>> d0f51972
        auto x_desc = x->getTensorDesc();
        op->update_input_desc_x(*x_desc);

        auto output_desc = std::make_shared<ge::TensorDesc>(ge::Shape(), ge::FORMAT_NCHW, ge::DT_FLOAT);
        op->update_output_desc_y(*output_desc);

        return Ptr<BackendNode>(new CannBackendNode(op));
    }
#endif // HAVE_CANN

#ifdef HAVE_DNN_NGRAPH
    std::shared_ptr<ngraph::Node> initNgraphAPI(const std::shared_ptr<ngraph::Node>& node)
    {
        float coeff = -0.999999f;
        // float coeff = preferableTarget == DNN_TARGET_MYRIAD ? -0.999f : -0.999999f;
        auto slope = std::make_shared<ngraph::op::Constant>(ngraph::element::f32, ngraph::Shape{1}, &coeff);
        return std::make_shared<ngraph::op::PRelu>(node, slope);
    }
#endif  // HAVE_DNN_NGRAPH

    int64 getFLOPSPerElement() const { return 1; }
};

template<>
const char* const AbsValFunctor::BaseDefaultFunctor<AbsValFunctor>::ocl_kernel_name = "AbsValForward";

struct BNLLFunctor : public BaseDefaultFunctor<BNLLFunctor>
{
    typedef BNLLLayer Layer;

    bool supportBackend(int backendId, int)
    {
        return backendId == DNN_BACKEND_OPENCV ||
               backendId == DNN_BACKEND_CUDA ||
               backendId == DNN_BACKEND_HALIDE ||
               backendId == DNN_BACKEND_CANN;
    }

    inline float calculate(float x) const
    {
        // https://github.com/BVLC/caffe/blame/1.0/src/caffe/layers/bnll_layer.cpp#L17
        return x > 0 ? x + log(1.f + exp(-x)) : log(1.f + exp(x));
    }

#ifdef HAVE_CUDA
    Ptr<BackendNode> initCUDA(int target, csl::Stream stream)
    {
        return make_cuda_node<cuda4dnn::BNLLOp>(target, stream);
    }
#endif

#ifdef HAVE_CANN
<<<<<<< HEAD
    Ptr<BackendNode> initCannOp(const std::vector<Ptr<BackendWrapper> > &inputsWrapper, const int index, const std::vector<Ptr<BackendNode> >& nodes)
    {
        auto x = inputsWrapper[0].dynamicCast<CannBackendWrapper>();

        std::string op_name = cv::format("bnll_%d", index);
        auto op = std::make_shared<ge::op::BNLL>(op_name);

        auto op_x = nodes[0].dynamicCast<CannBackendNode>()->getOp();
        op->set_input_x_by_name(*op_x, "y");
=======
    Ptr<BackendNode> initCannOp(const std::string& name,
                                const std::vector<Ptr<BackendWrapper> > &inputsWrapper,
                                const std::vector<Ptr<BackendNode> >& nodes)
    {
        auto x = inputsWrapper[0].dynamicCast<CannBackendWrapper>();

        auto op = std::make_shared<ge::op::BNLL>(name);

        auto op_x = nodes[0].dynamicCast<CannBackendNode>()->getOp();
        op->set_input_x_by_name(*op_x, x->name.c_str());
>>>>>>> d0f51972
        auto x_desc = x->getTensorDesc();
        op->update_input_desc_x(*x_desc);

        auto output_desc = std::make_shared<ge::TensorDesc>(ge::Shape(), ge::FORMAT_NCHW, ge::DT_FLOAT);
        op->update_output_desc_y(*output_desc);

        return Ptr<BackendNode>(new CannBackendNode(op));
    }
#endif // HAVE_CANN

#ifdef HAVE_HALIDE
    void attachHalide(const Halide::Expr& input, Halide::Func& top)
    {
        Halide::Var x("x"), y("y"), c("c"), n("n");
        // https://github.com/BVLC/caffe/blame/1.0/src/caffe/layers/bnll_layer.cpp#L17
        top(x, y, c, n) = max(input, 0) + log(1.0f + exp(-abs(input)));
    }
#endif  // HAVE_HALIDE

    int64 getFLOPSPerElement() const { return 5; }
};

template<>
const char* const BNLLFunctor::BaseDefaultFunctor<BNLLFunctor>::ocl_kernel_name = "BNLLForward";

struct CeilFunctor : public BaseDefaultFunctor<CeilFunctor>
{
    typedef CeilLayer Layer;

    bool supportBackend(int backendId, int)
    {
        return backendId == DNN_BACKEND_OPENCV || backendId == DNN_BACKEND_CUDA || backendId == DNN_BACKEND_HALIDE;
    }

    inline float calculate(float x) const
    {
        return ceil(x);
    }

#ifdef HAVE_CUDA
    Ptr<BackendNode> initCUDA(int target, csl::Stream stream)
    {
        return make_cuda_node<cuda4dnn::CeilOp>(target, stream);
    }
#endif

#ifdef HAVE_CANN
<<<<<<< HEAD
    Ptr<BackendNode> initCannOp(const std::vector<Ptr<BackendWrapper> > &inputsWrapper, const int index, const std::vector<Ptr<BackendNode> >& nodes)
    {
        auto x = inputsWrapper[0].dynamicCast<CannBackendWrapper>();

        std::string op_name = cv::format("bnll_%d", index);
        auto op = std::make_shared<ge::op::BNLL>(op_name);

        auto op_x = nodes[0].dynamicCast<CannBackendNode>()->getOp();
        op->set_input_x_by_name(*op_x, "y");
=======
    Ptr<BackendNode> initCannOp(const std::string& name,
                                const std::vector<Ptr<BackendWrapper> > &inputsWrapper,
                                const std::vector<Ptr<BackendNode> >& nodes)
    {
        auto x = inputsWrapper[0].dynamicCast<CannBackendWrapper>();

        auto op = std::make_shared<ge::op::BNLL>(name);

        auto op_x = nodes[0].dynamicCast<CannBackendNode>()->getOp();
        op->set_input_x_by_name(*op_x, x->name.c_str());
>>>>>>> d0f51972
        auto x_desc = x->getTensorDesc();
        op->update_input_desc_x(*x_desc);

        auto output_desc = std::make_shared<ge::TensorDesc>(ge::Shape(), ge::FORMAT_NCHW, ge::DT_FLOAT);
        op->update_output_desc_y(*output_desc);

        return Ptr<BackendNode>(new CannBackendNode(op));
    }
#endif // HAVE_CANN

#ifdef HAVE_HALIDE
    void attachHalide(const Halide::Expr& input, Halide::Func& top)
    {
        Halide::Var x("x"), y("y"), c("c"), n("n");
        top(x, y, c, n) = ceil(input);
    }
#endif  // HAVE_HALIDE

    int64 getFLOPSPerElement() const { return 1; }
};

template<>
const char* const BaseDefaultFunctor<CeilFunctor>::ocl_kernel_name = "CeilForward";

struct FloorFunctor : public BaseDefaultFunctor<FloorFunctor>
{
    typedef FloorLayer Layer;

    bool supportBackend(int backendId, int)
    {
        return backendId == DNN_BACKEND_OPENCV ||
               backendId == DNN_BACKEND_CUDA   ||
               backendId == DNN_BACKEND_HALIDE ||
               backendId == DNN_BACKEND_CANN;
    }

    inline float calculate(float x) const
    {
        return floor(x);
    }

#ifdef HAVE_CUDA
    Ptr<BackendNode> initCUDA(int target, csl::Stream stream)
    {
        return make_cuda_node<cuda4dnn::FloorOp>(target, stream);
    }
#endif

#ifdef HAVE_CANN
<<<<<<< HEAD
    Ptr<BackendNode> initCannOp(const std::vector<Ptr<BackendWrapper> > &inputsWrapper, const int index, const std::vector<Ptr<BackendNode> >& nodes)
    {
        auto x = inputsWrapper[0].dynamicCast<CannBackendWrapper>();

        std::string op_name = cv::format("floor_%d", index);
        auto op = std::make_shared<ge::op::Floor>(op_name);

        auto op_x = nodes[0].dynamicCast<CannBackendNode>()->getOp();
        op->set_input_x_by_name(*op_x, "y");
=======
    Ptr<BackendNode> initCannOp(const std::string& name,
                                const std::vector<Ptr<BackendWrapper> > &inputsWrapper,
                                const std::vector<Ptr<BackendNode> >& nodes)
    {
        auto x = inputsWrapper[0].dynamicCast<CannBackendWrapper>();

        auto op = std::make_shared<ge::op::Floor>(name);

        auto op_x = nodes[0].dynamicCast<CannBackendNode>()->getOp();
        op->set_input_x_by_name(*op_x, x->name.c_str());
>>>>>>> d0f51972
        auto x_desc = x->getTensorDesc();
        op->update_input_desc_x(*x_desc);

        auto output_desc = std::make_shared<ge::TensorDesc>(ge::Shape(), ge::FORMAT_NCHW, ge::DT_FLOAT);
        op->update_output_desc_y(*output_desc);

        return Ptr<BackendNode>(new CannBackendNode(op));
    }
#endif // HAVE_CANN

#ifdef HAVE_HALIDE
    void attachHalide(const Halide::Expr& input, Halide::Func& top)
    {
        Halide::Var x("x"), y("y"), c("c"), n("n");
        top(x, y, c, n) = floor(input);
    }
#endif  // HAVE_HALIDE

    int64 getFLOPSPerElement() const { return 1; }
};

template<>
const char* const BaseDefaultFunctor<FloorFunctor>::ocl_kernel_name = "FloorForward";

struct LogFunctor : public BaseDefaultFunctor<LogFunctor>
{
    typedef LogLayer Layer;

    bool supportBackend(int backendId, int)
    {
        return backendId == DNN_BACKEND_OPENCV || backendId == DNN_BACKEND_CUDA || backendId == DNN_BACKEND_HALIDE;
    }

    inline float calculate(float x) const
    {
        return log(x);
    }

#ifdef HAVE_CUDA
    Ptr<BackendNode> initCUDA(int target, csl::Stream stream)
    {
        return make_cuda_node<cuda4dnn::LogOp>(target, stream);
    }
#endif

#ifdef HAVE_HALIDE
    void attachHalide(const Halide::Expr& input, Halide::Func& top)
    {
        Halide::Var x("x"), y("y"), c("c"), n("n");
        top(x, y, c, n) = log(input);
    }
#endif  // HAVE_HALIDE

    int64 getFLOPSPerElement() const { return 1; }
};

template<>
const char* const BaseDefaultFunctor<LogFunctor>::ocl_kernel_name = "LogForward";

struct RoundFunctor : public BaseDefaultFunctor<RoundFunctor>
{
    typedef RoundLayer Layer;

    bool supportBackend(int backendId, int)
    {
        return backendId == DNN_BACKEND_OPENCV || backendId == DNN_BACKEND_CUDA || backendId == DNN_BACKEND_HALIDE;
    }

    inline float calculate(float x) const
    {
        // Rounds to even numbers in halfway cases, so 2.5 -> 2, -2.5 -> -2
        int old_rounding_direction = std::fegetround();
        std::fesetround(FE_TONEAREST);
        float y = std::nearbyint(x);
        std::fesetround(old_rounding_direction);
        return y;
    }

#ifdef HAVE_CUDA
    Ptr<BackendNode> initCUDA(int target, csl::Stream stream)
    {
        return make_cuda_node<cuda4dnn::RoundOp>(target, stream);
    }
#endif

#ifdef HAVE_HALIDE
    void attachHalide(const Halide::Expr& input, Halide::Func& top)
    {
        Halide::Var x("x"), y("y"), c("c"), n("n");
        top(x, y, c, n) = round(input);
    }
#endif  // HAVE_HALIDE

    int64 getFLOPSPerElement() const { return 2; }
};

template<>
const char* const BaseDefaultFunctor<RoundFunctor>::ocl_kernel_name = "RoundForward";

struct SqrtFunctor : public BaseDefaultFunctor<SqrtFunctor>
{
    typedef SqrtLayer Layer;

    bool supportBackend(int backendId, int)
    {
        return backendId == DNN_BACKEND_OPENCV || backendId == DNN_BACKEND_CUDA || backendId == DNN_BACKEND_HALIDE;
    }

    inline float calculate(float x) const
    {
        return sqrt(x);
    }

#ifdef HAVE_CUDA
    Ptr<BackendNode> initCUDA(int target, csl::Stream stream)
    {
        return make_cuda_node<cuda4dnn::SqrtOp>(target, stream);
    }
#endif

#ifdef HAVE_HALIDE
    void attachHalide(const Halide::Expr& input, Halide::Func& top)
    {
        Halide::Var x("x"), y("y"), c("c"), n("n");
        top(x, y, c, n) = sqrt(input);
    }
#endif  // HAVE_HALIDE

#ifdef HAVE_DNN_NGRAPH
    std::shared_ptr<ngraph::Node> initNgraphAPI(const std::shared_ptr<ngraph::Node>& node)
    {
        return std::make_shared<ngraph::op::v0::Sqrt>(node);
    }
#endif  // HAVE_DNN_NGRAPH

    int64 getFLOPSPerElement() const { return 1; }
};

template<>
const char* const BaseDefaultFunctor<SqrtFunctor>::ocl_kernel_name = "SqrtForward";

struct NotFunctor : public BaseDefaultFunctor<NotFunctor>
{
    typedef NotLayer Layer;

    bool supportBackend(int backendId, int)
    {
        return backendId == DNN_BACKEND_OPENCV || backendId == DNN_BACKEND_CUDA || backendId == DNN_BACKEND_HALIDE;
    }

    inline float calculate(float x) const
    {
        return floor(1.f - x);
    }

#ifdef HAVE_CUDA
    Ptr<BackendNode> initCUDA(int target, csl::Stream stream)
    {
        return make_cuda_node<cuda4dnn::NotOp>(target, stream);
    }
#endif

#ifdef HAVE_HALIDE
    void attachHalide(const Halide::Expr& input, Halide::Func& top)
    {
        Halide::Var x("x"), y("y"), c("c"), n("n");
        top(x, y, c, n) = floor(1.0f - input);
    }
#endif  // HAVE_HALIDE

    int64 getFLOPSPerElement() const { return 2; }
};

template<>
const char* const BaseDefaultFunctor<NotFunctor>::ocl_kernel_name = "NotForward";

struct AcosFunctor : public BaseDefaultFunctor<AcosFunctor>
{
    typedef AcosLayer Layer;

    bool supportBackend(int backendId, int)
    {
        return backendId == DNN_BACKEND_OPENCV || backendId == DNN_BACKEND_CUDA;
    }

    inline float calculate(float x) const
    {
        return acos(x);
    }

#ifdef HAVE_CUDA
    Ptr<BackendNode> initCUDA(int target, csl::Stream stream)
    {
        return make_cuda_node<cuda4dnn::AcosOp>(target, stream);
    }
#endif

    int64 getFLOPSPerElement() const { return 1; }
};

template<>
const char* const BaseDefaultFunctor<AcosFunctor>::ocl_kernel_name = "AcosForward";

struct AcoshFunctor : public BaseDefaultFunctor<AcoshFunctor>
{
    typedef AcoshLayer Layer;

    bool supportBackend(int backendId, int)
    {
        return backendId == DNN_BACKEND_OPENCV || backendId == DNN_BACKEND_CUDA;
    }

    inline float calculate(float x) const
    {
        return acosh(x);
    }

#ifdef HAVE_CUDA
    Ptr<BackendNode> initCUDA(int target, csl::Stream stream)
    {
        return make_cuda_node<cuda4dnn::AcoshOp>(target, stream);
    }
#endif

    int64 getFLOPSPerElement() const { return 1; }
};

template<>
const char* const BaseDefaultFunctor<AcoshFunctor>::ocl_kernel_name = "AcoshForward";

struct AsinFunctor : public BaseDefaultFunctor<AsinFunctor>
{
    typedef AsinLayer Layer;

    bool supportBackend(int backendId, int)
    {
        return backendId == DNN_BACKEND_OPENCV || backendId == DNN_BACKEND_CUDA;
    }

    inline float calculate(float x) const
    {
        return asin(x);
    }

#ifdef HAVE_CUDA
    Ptr<BackendNode> initCUDA(int target, csl::Stream stream)
    {
        return make_cuda_node<cuda4dnn::AsinOp>(target, stream);
    }
#endif

    int64 getFLOPSPerElement() const { return 1; }
};

template<>
const char* const BaseDefaultFunctor<AsinFunctor>::ocl_kernel_name = "AsinForward";

struct AsinhFunctor : public BaseDefaultFunctor<AsinhFunctor>
{
    typedef AsinhLayer Layer;

    bool supportBackend(int backendId, int)
    {
        return backendId == DNN_BACKEND_OPENCV || backendId == DNN_BACKEND_CUDA;
    }

    inline float calculate(float x) const
    {
        return asinh(x);
    }

#ifdef HAVE_CUDA
    Ptr<BackendNode> initCUDA(int target, csl::Stream stream)
    {
        return make_cuda_node<cuda4dnn::AsinhOp>(target, stream);
    }
#endif

    int64 getFLOPSPerElement() const { return 1; }
};

template<>
const char* const BaseDefaultFunctor<AsinhFunctor>::ocl_kernel_name = "AsinhForward";

struct AtanFunctor : public BaseDefaultFunctor<AtanFunctor>
{
    typedef AtanLayer Layer;

    bool supportBackend(int backendId, int)
    {
        return backendId == DNN_BACKEND_OPENCV || backendId == DNN_BACKEND_CUDA;
    }

    inline float calculate(float x) const
    {
        return atan(x);
    }

#ifdef HAVE_CUDA
    Ptr<BackendNode> initCUDA(int target, csl::Stream stream)
    {
        return make_cuda_node<cuda4dnn::AtanOp>(target, stream);
    }
#endif

    int64 getFLOPSPerElement() const { return 1; }
};

template<>
const char* const BaseDefaultFunctor<AtanFunctor>::ocl_kernel_name = "AtanForward";

struct AtanhFunctor : public BaseDefaultFunctor<AtanhFunctor>
{
    typedef AtanhLayer Layer;

    bool supportBackend(int backendId, int)
    {
        return backendId == DNN_BACKEND_OPENCV || backendId == DNN_BACKEND_CUDA;
    }

    inline float calculate(float x) const
    {
        return atanh(x);
    }

#ifdef HAVE_CUDA
    Ptr<BackendNode> initCUDA(int target, csl::Stream stream)
    {
        return make_cuda_node<cuda4dnn::AtanhOp>(target, stream);
    }
#endif

    int64 getFLOPSPerElement() const { return 1; }
};

template<>
const char* const BaseDefaultFunctor<AtanhFunctor>::ocl_kernel_name = "AtanhForward";

struct CosFunctor : public BaseDefaultFunctor<CosFunctor>
{
    typedef CosLayer Layer;

    bool supportBackend(int backendId, int)
    {
        return backendId == DNN_BACKEND_OPENCV || backendId == DNN_BACKEND_CUDA;
    }

    inline float calculate(float x) const
    {
        return cos(x);
    }

#ifdef HAVE_CUDA
    Ptr<BackendNode> initCUDA(int target, csl::Stream stream)
    {
        return make_cuda_node<cuda4dnn::CosOp>(target, stream);
    }
#endif

    int64 getFLOPSPerElement() const { return 1; }
};

template<>
const char* const BaseDefaultFunctor<CosFunctor>::ocl_kernel_name = "CosForward";

struct CoshFunctor : public BaseDefaultFunctor<CoshFunctor>
{
    typedef CoshLayer Layer;

    bool supportBackend(int backendId, int)
    {
        return backendId == DNN_BACKEND_OPENCV || backendId == DNN_BACKEND_CUDA;
    }

    inline float calculate(float x) const
    {
        return cosh(x);
    }

#ifdef HAVE_CUDA
    Ptr<BackendNode> initCUDA(int target, csl::Stream stream)
    {
        return make_cuda_node<cuda4dnn::CoshOp>(target, stream);
    }
#endif

    int64 getFLOPSPerElement() const { return 1; }
};

template<>
const char* const BaseDefaultFunctor<CoshFunctor>::ocl_kernel_name = "CoshForward";

struct ErfFunctor : public BaseDefaultFunctor<ErfFunctor>
{
    typedef ErfLayer Layer;

    bool supportBackend(int backendId, int)
    {
        return backendId == DNN_BACKEND_OPENCV || backendId == DNN_BACKEND_CUDA;
    }

    inline float calculate(float x) const
    {
        return erf(x);
    }

#ifdef HAVE_CUDA
    Ptr<BackendNode> initCUDA(int target, csl::Stream stream)
    {
        return make_cuda_node<cuda4dnn::ErfOp>(target, stream);
    }
#endif

    int64 getFLOPSPerElement() const { return 1; }
};

template<>
const char* const BaseDefaultFunctor<ErfFunctor>::ocl_kernel_name = "ErfForward";

struct HardSwishFunctor : public BaseDefaultFunctor<HardSwishFunctor>
{
    typedef HardSwishLayer Layer;

    bool supportBackend(int backendId, int)
    {
        return backendId == DNN_BACKEND_OPENCV || backendId == DNN_BACKEND_CUDA;
    }

    inline float calculate(float x) const
    {
        return x * max(0.f, min(1.f, x / 6.f + 0.5f));
    }

#ifdef HAVE_CUDA
    Ptr<BackendNode> initCUDA(int target, csl::Stream stream)
    {
        return make_cuda_node<cuda4dnn::HardSwishOp>(target, stream);
    }
#endif

    int64 getFLOPSPerElement() const { return 1; }
};

template<>
const char* const BaseDefaultFunctor<HardSwishFunctor>::ocl_kernel_name = "HardSwishForward";

struct SinFunctor : public BaseDefaultFunctor<SinFunctor>
{
    typedef SinLayer Layer;

    bool supportBackend(int backendId, int)
    {
        return backendId == DNN_BACKEND_OPENCV || backendId == DNN_BACKEND_CUDA;
    }

    inline float calculate(float x) const
    {
        return sin(x);
    }

#ifdef HAVE_CUDA
        Ptr<BackendNode> initCUDA(int target, csl::Stream stream)
        {
            return make_cuda_node<cuda4dnn::SinOp>(target, stream);
        }
#endif

    int64 getFLOPSPerElement() const { return 1; }
};

template<>
const char* const BaseDefaultFunctor<SinFunctor>::ocl_kernel_name = "SinForward";

struct SinhFunctor : public BaseDefaultFunctor<SinhFunctor>
{
    typedef SinhLayer Layer;

    bool supportBackend(int backendId, int)
    {
        return backendId == DNN_BACKEND_OPENCV || backendId == DNN_BACKEND_CUDA;
    }

    inline float calculate(float x) const
    {
        return sinh(x);
    }

#ifdef HAVE_CUDA
    Ptr<BackendNode> initCUDA(int target, csl::Stream stream)
    {
        return make_cuda_node<cuda4dnn::SinhOp>(target, stream);
    }
#endif

    int64 getFLOPSPerElement() const { return 1; }
};

template<>
const char* const BaseDefaultFunctor<SinhFunctor>::ocl_kernel_name = "SinhForward";

struct SoftplusFunctor : public BaseDefaultFunctor<SoftplusFunctor>
{
    typedef SoftplusLayer Layer;

    bool supportBackend(int backendId, int)
    {
        return backendId == DNN_BACKEND_OPENCV || backendId == DNN_BACKEND_CUDA;
    }

    inline float calculate(float x) const
    {
        return log1p(exp(x));
    }

#ifdef HAVE_CUDA
    Ptr<BackendNode> initCUDA(int target, csl::Stream stream)
    {
        return make_cuda_node<cuda4dnn::SoftplusOp>(target, stream);
    }
#endif

    int64 getFLOPSPerElement() const { return 1; }
};

template<>
const char* const BaseDefaultFunctor<SoftplusFunctor>::ocl_kernel_name = "SoftplusForward";

struct SoftsignFunctor : public BaseDefaultFunctor<SoftsignFunctor>
{
    typedef SoftsignLayer Layer;

    bool supportBackend(int backendId, int)
    {
        return backendId == DNN_BACKEND_OPENCV || backendId == DNN_BACKEND_CUDA;
    }

    inline float calculate(float x) const
    {
        return x / (1.f + abs(x));
    }

#ifdef HAVE_CUDA
    Ptr<BackendNode> initCUDA(int target, csl::Stream stream)
    {
        return make_cuda_node<cuda4dnn::SoftsignOp>(target, stream);
    }
#endif

    int64 getFLOPSPerElement() const { return 1; }
};

template<>
const char* const BaseDefaultFunctor<SoftsignFunctor>::ocl_kernel_name = "SoftsignForward";

struct TanFunctor : public BaseDefaultFunctor<TanFunctor>
{
    typedef TanLayer Layer;

    bool supportBackend(int backendId, int)
    {
        return backendId == DNN_BACKEND_OPENCV || backendId == DNN_BACKEND_CUDA;
    }

    inline float calculate(float x) const
    {
        return tan(x);
    }

#ifdef HAVE_CUDA
    Ptr<BackendNode> initCUDA(int target, csl::Stream stream)
    {
        return make_cuda_node<cuda4dnn::TanOp>(target, stream);
    }
#endif

    int64 getFLOPSPerElement() const { return 1; }
};

template<>
const char* const BaseDefaultFunctor<TanFunctor>::ocl_kernel_name = "TanForward";

struct CeluFunctor : public BaseDefaultFunctor<CeluFunctor>
{
    typedef CeluLayer Layer;

    float alpha;

    explicit CeluFunctor(float alpha_ = 1.f) : alpha(alpha_) {}

    bool supportBackend(int backendId, int)
    {
        return backendId == DNN_BACKEND_OPENCV || backendId == DNN_BACKEND_CUDA;
    }

    inline float calculate(float x) const
    {
        return max(0.f, x) + min(0.f, alpha * expm1(x / alpha));
    }

    inline void setKernelParams(ocl::Kernel& kernel) const
    {
        kernel.set(3, alpha);
    }

#ifdef HAVE_CUDA
    Ptr<BackendNode> initCUDA(int target, csl::Stream stream)
    {
        return make_cuda_node<cuda4dnn::CeluOp>(target, stream, alpha);
    }
#endif

    int64 getFLOPSPerElement() const { return 1; }
};

template<>
const char* const BaseDefaultFunctor<CeluFunctor>::ocl_kernel_name = "CeluForward";

struct HardSigmoidFunctor : public BaseDefaultFunctor<HardSigmoidFunctor>
{
    typedef HardSigmoidLayer Layer;

    float alpha;
    float beta;

    explicit HardSigmoidFunctor(float alpha_ = 0.2f, float beta_ = 0.5f) : alpha(alpha_), beta(beta_) {}

    bool supportBackend(int backendId, int)
    {
        return backendId == DNN_BACKEND_OPENCV || backendId == DNN_BACKEND_CUDA;
    }

    inline float calculate(float x) const
    {
        return max(0.f, min(1.f, alpha * x + beta));
    }

    inline void setKernelParams(ocl::Kernel& kernel) const
    {
        kernel.set(3, alpha);
        kernel.set(4, beta);
    }

#ifdef HAVE_CUDA
    Ptr<BackendNode> initCUDA(int target, csl::Stream stream)
    {
        return make_cuda_node<cuda4dnn::HardSigmoidOp>(target, stream, alpha, beta);
    }
#endif

    int64 getFLOPSPerElement() const { return 1; }
};

template<>
const char* const BaseDefaultFunctor<HardSigmoidFunctor>::ocl_kernel_name = "HardSigmoidForward";

struct SeluFunctor : public BaseDefaultFunctor<SeluFunctor>
{
    typedef SeluLayer Layer;

    float alpha;
    float gamma;

    explicit SeluFunctor(float alpha_ = 1.67326319217681884765625f,
                         float gamma_ = 1.05070102214813232421875f) : alpha(alpha_), gamma(gamma_) {}

    bool supportBackend(int backendId, int)
    {
        return backendId == DNN_BACKEND_OPENCV || backendId == DNN_BACKEND_CUDA;
    }

    inline float calculate(float x) const
    {
        return gamma * (x > 0.f ? x : alpha * expm1(x));
    }

    inline void setKernelParams(ocl::Kernel& kernel) const
    {
        kernel.set(3, alpha);
        kernel.set(4, gamma);
    }

#ifdef HAVE_CUDA
    Ptr<BackendNode> initCUDA(int target, csl::Stream stream)
    {
        return make_cuda_node<cuda4dnn::SeluOp>(target, stream, alpha, gamma);
    }
#endif

    int64 getFLOPSPerElement() const { return 1; }
};

template<>
const char* const BaseDefaultFunctor<SeluFunctor>::ocl_kernel_name = "SeluForward";

struct ThresholdedReluFunctor : public BaseDefaultFunctor<ThresholdedReluFunctor>
{
    typedef ThresholdedReluLayer Layer;

    float alpha;

    explicit ThresholdedReluFunctor(float alpha_ = 1.f) : alpha(alpha_) {}


    bool supportBackend(int backendId, int)
    {
        return backendId == DNN_BACKEND_OPENCV || backendId == DNN_BACKEND_CUDA;
    }

    inline float calculate(float x) const
    {
        return x > alpha ? x : 0.f;
    }

    inline void setKernelParams(ocl::Kernel& kernel) const
    {
        kernel.set(3, alpha);
    }

#ifdef HAVE_CUDA
    Ptr<BackendNode> initCUDA(int target, csl::Stream stream)
    {
        return make_cuda_node<cuda4dnn::ThresholdedReluOp>(target, stream, alpha);
    }
#endif

    int64 getFLOPSPerElement() const { return 1; }
};

template<>
const char* const BaseDefaultFunctor<ThresholdedReluFunctor>::ocl_kernel_name = "ThresholdedReluForward";

struct PowerFunctor : public BaseFunctor
{
    typedef PowerLayer Layer;

    float power, scale, shift;
    float originPower, originScale, originShift;

    explicit PowerFunctor(float power_ = 1.f, float scale_ = 1.f, float shift_ = 0.f)
        : power(power_), scale(scale_), shift(shift_),
          originPower(power_), originScale(scale_), originShift(shift_) {}

    bool supportBackend(int backendId, int targetId)
    {
#ifdef HAVE_INF_ENGINE
        if (backendId == DNN_BACKEND_INFERENCE_ENGINE_NGRAPH)
            return true;
#endif
        {
            return backendId == DNN_BACKEND_OPENCV ||
                   backendId == DNN_BACKEND_CUDA ||
                   backendId == DNN_BACKEND_HALIDE;
        }
    }

    void finalize()
    {
        power = originPower;
        scale = originScale;
        shift = originShift;
    }

    void apply(const float* srcptr, float* dstptr, int len, size_t planeSize, int cn0, int cn1) const
    {
        float a = scale, b = shift, p = power;
        if( p == 1.f )
        {
            for( int cn = cn0; cn < cn1; cn++, srcptr += planeSize, dstptr += planeSize )
            {
                for( int i = 0; i < len; i++ )
                {
                    float x = srcptr[i];
                    dstptr[i] = a*x + b;
                }
            }
        }
        else
        {
            for( int cn = cn0; cn < cn1; cn++, srcptr += planeSize, dstptr += planeSize )
            {
                for( int i = 0; i < len; i++ )
                {
                    float x = srcptr[i];
                    dstptr[i] = pow(a*x + b, p);
                }
            }
        }
    }

#ifdef HAVE_OPENCL
    bool applyOCL(InputArrayOfArrays inps, OutputArrayOfArrays outs, OutputArrayOfArrays internals)
    {
        std::vector<UMat> inputs;
        std::vector<UMat> outputs;

        inps.getUMatVector(inputs);
        outs.getUMatVector(outputs);
        String buildopt = oclGetTMacro(inputs[0]);

        for (size_t i = 0; i < inputs.size(); i++)
        {
            UMat& src = inputs[i];
            UMat& dst = outputs[i];

            ocl::Kernel kernel("PowForward", ocl::dnn::activations_oclsrc, buildopt);
            kernel.set(0, (int)src.total());
            kernel.set(1, ocl::KernelArg::PtrReadOnly(src));
            kernel.set(2, ocl::KernelArg::PtrWriteOnly(dst));
            kernel.set(3, (float)power);
            kernel.set(4, (float)scale);
            kernel.set(5, (float)shift);

            size_t gSize = src.total();
            CV_Assert(kernel.run(1, &gSize, NULL, false));
        }

        return true;
    }
#endif

#ifdef HAVE_CUDA
    Ptr<BackendNode> initCUDA(int target, csl::Stream stream)
    {
        return make_cuda_node<cuda4dnn::PowerOp>(target, stream, power, scale, shift);
    }
#endif

#ifdef HAVE_HALIDE
    void attachHalide(const Halide::Expr& input, Halide::Func& top)
    {
        Halide::Var x("x"), y("y"), c("c"), n("n");
        Halide::Expr topExpr = (scale == 1.0f ? input : input * scale);
        if (shift)
        {
            topExpr += shift;
        }
        if (power != 1.0f)
        {
            topExpr = pow(topExpr, power);
        }
        top(x, y, c, n) = topExpr;
    }
#endif  // HAVE_HALIDE

#ifdef HAVE_CANN
<<<<<<< HEAD
    Ptr<BackendNode> initCannOp(const std::vector<Ptr<BackendWrapper> > &inputsWrapper, const int index, const std::vector<Ptr<BackendNode> >& nodes)
=======
    Ptr<BackendNode> initCannOp(const std::string& name,
                                const std::vector<Ptr<BackendWrapper> > &inputsWrapper,
                                const std::vector<Ptr<BackendNode> >& nodes)
>>>>>>> d0f51972
    {
        CV_Error(Error::StsNotImplemented, "");
    }
#endif // HAVE_CANN

#ifdef HAVE_DNN_NGRAPH
    std::shared_ptr<ngraph::Node> initNgraphAPI(const std::shared_ptr<ngraph::Node>& node)
    {
        auto scale_node = std::make_shared<ngraph::op::Constant>(ngraph::element::f32,
                                                                 ngraph::Shape{1}, &scale);
        auto shift_node = std::make_shared<ngraph::op::Constant>(ngraph::element::f32,
                                                                 ngraph::Shape{1}, &shift);

        auto mul = std::make_shared<ngraph::op::v1::Multiply>(scale_node, node, ngraph::op::AutoBroadcastType::NUMPY);
        auto scale_shift = std::make_shared<ngraph::op::v1::Add>(mul, shift_node, ngraph::op::AutoBroadcastType::NUMPY);

        if (power == 1)
            return scale_shift;

        auto power_node = std::make_shared<ngraph::op::Constant>(ngraph::element::f32,
                                                                 ngraph::Shape{1}, &power);
        return std::make_shared<ngraph::op::v1::Power>(scale_shift, power_node, ngraph::op::AutoBroadcastType::NUMPY);
    }
#endif  // HAVE_DNN_NGRAPH

#ifdef HAVE_WEBNN
    ml::Operand initWebnnAPI(const ml::GraphBuilder& builder, const ml::Operand& input)
    {
        CV_Error(Error::StsNotImplemented, "");
        ml::Operand operand;
        return operand;
    }
#endif

#ifdef HAVE_VULKAN
    std::shared_ptr<vkcom::OpBase> initVkCom()
    {
        // TODO: add vkcom implementation
        return std::shared_ptr<vkcom::OpBase>();
    }
#endif  // HAVE_VULKAN

    bool tryFuse(Ptr<dnn::Layer>& top)
    {
        if (power != 1.0f && shift != 0.0f)
            return false;

        Mat w, b;
        top->getScaleShift(w, b);
        if ((w.empty() && b.empty()) || w.total() > 1 || b.total() > 1)
            return false;

        float nextScale = w.empty() ? 1.0f : w.at<float>(0);
        float nextShift = b.empty() ? 0.0f : b.at<float>(0);
        scale = std::pow(scale, power) * nextScale;
        shift = nextScale * shift + nextShift;
        return true;
    }

    void getScaleShift(Mat& _scale, Mat& _shift) const
    {
        if (power == 1.0f)
        {
            _scale = Mat(1, 1, CV_32F, Scalar(scale));
            _shift = Mat(1, 1, CV_32F, Scalar(shift));
        }
    }

    int64 getFLOPSPerElement() const { return power == 1 ? 2 : 10; }
};

struct ExpFunctor : public BaseDefaultFunctor<ExpFunctor>
{
    typedef ExpLayer Layer;
    float base, scale, shift;
    float normScale, normShift;

    ExpFunctor(float base_ = -1.f, float scale_ = 1.f, float shift_ = 0.f)
        : base(base_), scale(scale_), shift(shift_)
    {
        // For base > 0 :
        // y     = base^(scale * input + shift)
        // ln(y) = ln(base)*(scale * input + shift)
        // y     = exp((ln(base)*scale) * input + (ln(base)*shift))
        // y     = exp(normalized_scale * input + normalized_shift)
        CV_Check(base, base == -1.f || base > 0.f, "Unsupported 'base' value");
        const float ln_base = (base == -1.f) ? 1.f : log(base);
        normScale = scale * ln_base;
        normShift = shift * ln_base;
    }

    bool supportBackend(int backendId, int targetId)
    {
        return backendId == DNN_BACKEND_OPENCV || backendId == DNN_BACKEND_CUDA ||
               backendId == DNN_BACKEND_HALIDE || backendId == DNN_BACKEND_INFERENCE_ENGINE_NGRAPH;
    }

    inline float calculate(float x) const
    {
        return exp(normScale * x + normShift);
    }

    inline void setKernelParams(ocl::Kernel& kernel) const
    {
        kernel.set(3, normScale);
        kernel.set(4, normShift);
    }

#ifdef HAVE_CUDA
    Ptr<BackendNode> initCUDA(int target, csl::Stream stream)
    {
        return make_cuda_node<cuda4dnn::ExpOp>(target, stream, normScale, normShift);
    }
#endif

#ifdef HAVE_HALIDE
    void attachHalide(const Halide::Expr& input, Halide::Func& top)
    {
        Halide::Var x("x"), y("y"), c("c"), n("n");
        top(x, y, c, n) = exp(normScale * input + normShift);
    }
#endif  // HAVE_HALIDE

#ifdef HAVE_DNN_NGRAPH
    std::shared_ptr<ngraph::Node> initNgraphAPI(const std::shared_ptr<ngraph::Node>& node)
    {
        auto scale_node = std::make_shared<ngraph::op::Constant>(ngraph::element::f32,
                                                                 ngraph::Shape{1}, &normScale);
        auto shift_node = std::make_shared<ngraph::op::Constant>(ngraph::element::f32,
                                                                 ngraph::Shape{1}, &normShift);
        auto mul = std::make_shared<ngraph::op::v1::Multiply>(scale_node, node, ngraph::op::AutoBroadcastType::NUMPY);
        auto scale_shift = std::make_shared<ngraph::op::v1::Add>(mul, shift_node, ngraph::op::AutoBroadcastType::NUMPY);
        return std::make_shared<ngraph::op::v0::Exp>(scale_shift);
    }
#endif  // HAVE_DNN_NGRAPH

    int64 getFLOPSPerElement() const { return 3; }
};

template<>
const char* const ExpFunctor::BaseDefaultFunctor<ExpFunctor>::ocl_kernel_name = "ExpForward";

struct ChannelsPReLUFunctor : public BaseFunctor
{
    typedef ChannelsPReLULayer Layer;
    Mat scale;
#ifdef HAVE_OPENCL
    UMat scale_umat;
#endif

    explicit ChannelsPReLUFunctor(const Mat& scale_=Mat()) : scale(scale_)
    {
    }

    bool supportBackend(int backendId, int)
    {
#ifdef HAVE_INF_ENGINE
        if (backendId == DNN_BACKEND_INFERENCE_ENGINE_NGRAPH)
            return true;
#endif
        return backendId == DNN_BACKEND_OPENCV ||
               backendId == DNN_BACKEND_CUDA ||
               backendId == DNN_BACKEND_HALIDE;
    }

    void apply(const float* srcptr, float* dstptr, int len, size_t planeSize, int cn0, int cn1) const
    {
        CV_Assert(scale.isContinuous() && scale.type() == CV_32F);

        const float* scaleptr = scale.ptr<float>();
        CV_Assert( 0 <= cn0 && cn0 < cn1 && cn1 <= (int)scale.total() );

        for( int cn = cn0; cn < cn1; cn++, srcptr += planeSize, dstptr += planeSize )
        {
            float s = scaleptr[cn];
            int i = 0;
        #if CV_SIMD128
            v_float32x4 s4 = v_setall_f32(s), z = v_setzero_f32();
            for( ; i <= len - 16; i += 16 )
            {
                v_float32x4 x0 = v_load(srcptr + i);
                v_float32x4 x1 = v_load(srcptr + i + 4);
                v_float32x4 x2 = v_load(srcptr + i + 8);
                v_float32x4 x3 = v_load(srcptr + i + 12);
                x0 = v_select(x0 >= z, x0, x0*s4);
                x1 = v_select(x1 >= z, x1, x1*s4);
                x2 = v_select(x2 >= z, x2, x2*s4);
                x3 = v_select(x3 >= z, x3, x3*s4);
                v_store(dstptr + i, x0);
                v_store(dstptr + i + 4, x1);
                v_store(dstptr + i + 8, x2);
                v_store(dstptr + i + 12, x3);
            }
        #endif
            for( ; i < len; i++ )
            {
                float x = srcptr[i];
                dstptr[i] = x >= 0.f ? x : s*x;
            }
        }
    }

#ifdef HAVE_OPENCL
    bool applyOCL(InputArrayOfArrays inps, OutputArrayOfArrays outs, OutputArrayOfArrays internals)
    {
        if (scale_umat.empty())
            scale.copyTo(scale_umat);

        std::vector<UMat> inputs;
        std::vector<UMat> outputs;

        inps.getUMatVector(inputs);
        outs.getUMatVector(outputs);
        String buildopt = oclGetTMacro(inputs[0]);

        for (size_t i = 0; i < inputs.size(); i++)
        {
            UMat& src = inputs[i];
            UMat& dst = outputs[i];

            ocl::Kernel kernel("PReLUForward", ocl::dnn::activations_oclsrc, buildopt);
            kernel.set(0, (int)src.total());
            kernel.set(1, (int)src.size[1]);
            kernel.set(2, (int)total(shape(src), 2));
            kernel.set(3, ocl::KernelArg::PtrReadOnly(src));
            kernel.set(4, ocl::KernelArg::PtrWriteOnly(dst));
            kernel.set(5, ocl::KernelArg::PtrReadOnly(scale_umat));

            size_t gSize = src.total();
            CV_Assert(kernel.run(1, &gSize, NULL, false));
        }

        return true;
    }
#endif

#ifdef HAVE_CUDA
    Ptr<BackendNode> initCUDA(int target, csl::Stream stream)
    {
        return make_cuda_node<cuda4dnn::ChannelwiseReLUOp>(target, stream, scale);
    }
#endif

#ifdef HAVE_HALIDE
    void attachHalide(const Halide::Expr& input, Halide::Func& top)
    {
        Halide::Var x("x"), y("y"), c("c"), n("n");
        auto weights = wrapToHalideBuffer(scale, {(int)scale.total()});
        top(x, y, c, n) = select(input >= 0.0f, input, weights(c) * input);
    }
#endif  // HAVE_HALIDE

#ifdef HAVE_CANN
<<<<<<< HEAD
    Ptr<BackendNode> initCannOp(const std::vector<Ptr<BackendWrapper> > &inputsWrapper, const int index, const std::vector<Ptr<BackendNode> >& nodes)
=======
    Ptr<BackendNode> initCannOp(const std::string& name,
                                const std::vector<Ptr<BackendWrapper> > &inputsWrapper,
                                const std::vector<Ptr<BackendNode> >& nodes)
>>>>>>> d0f51972
    {
        auto x = inputsWrapper[0].dynamicCast<CannBackendWrapper>();
        auto op_x = nodes[0].dynamicCast<CannBackendNode>()->getOp();
        auto x_desc = x->getTensorDesc();

        auto output_desc = std::make_shared<ge::TensorDesc>(ge::Shape(), ge::FORMAT_NCHW, ge::DT_FLOAT);

<<<<<<< HEAD
        std::string op_name = cv::format("prelu_%d", index);
        auto op = std::make_shared<ge::op::PRelu>(op_name);

        op->set_input_x_by_name(*op_x, "y");
        op->update_input_desc_x(*x_desc);

        std::vector<int> shape_{scale.size[0]}; // scale should be a 1d of shape [n] tensor, and it is a 2d mat of shape [n, 1] in opencv
        auto op_const_slope = std::make_shared<CannConstOp>(scale.data, scale.type(), shape_, cv::format("%s_weight", op_name.c_str()));
=======
        auto op = std::make_shared<ge::op::PRelu>(name);

        op->set_input_x_by_name(*op_x, x->name.c_str());
        op->update_input_desc_x(*x_desc);

        std::vector<int> shape_{scale.size[0]}; // scale should be a 1d of shape [n] tensor, and it is a 2d mat of shape [n, 1] in opencv
        auto op_const_slope = std::make_shared<CannConstOp>(scale.data, scale.type(), shape_, cv::format("%s_weight", name.c_str()));
>>>>>>> d0f51972
        op->set_input_weight(*(op_const_slope->getOp()));
        op->update_input_desc_weight(*(op_const_slope->getTensorDesc()));

        op->update_output_desc_y(*output_desc);

        return Ptr<BackendNode>(new CannBackendNode(op));
    }
#endif // HAVE_CANN

#ifdef HAVE_DNN_NGRAPH
    std::shared_ptr<ngraph::Node> initNgraphAPI(const std::shared_ptr<ngraph::Node>& node)
    {
        const size_t numChannels = scale.total();
        auto slope = std::make_shared<ngraph::op::Constant>(ngraph::element::f32, ngraph::Shape{numChannels}, scale.data);
        return std::make_shared<ngraph::op::PRelu>(node, slope);
    }
#endif  // HAVE_DNN_NGRAPH

#ifdef HAVE_WEBNN
    ml::Operand initWebnnAPI(const ml::GraphBuilder& builder, const ml::Operand& input)
    {
        CV_Error(Error::StsNotImplemented, "");
        ml::Operand operand;
        return operand;
    }
#endif

#ifdef HAVE_VULKAN
    std::shared_ptr<vkcom::OpBase> initVkCom()
    {
        // TODO: add vkcom implementation
        return std::shared_ptr<vkcom::OpBase>();
    }
#endif  // HAVE_VULKAN

    int64 getFLOPSPerElement() const { return 1; }
};

struct SignFunctor : public BaseDefaultFunctor<SignFunctor>
{
    typedef SignLayer Layer;

    bool supportBackend(int backendId, int)
    {
        return backendId == DNN_BACKEND_OPENCV ||
               backendId == DNN_BACKEND_CUDA;
    }

    inline float calculate(float x) const
    {
        return x > 0.f ? 1.f : (x < 0.f ? -1.f : 0.f);
    }

#ifdef HAVE_CUDA
    Ptr<BackendNode> initCUDA(int target, csl::Stream stream)
    {
        return make_cuda_node<cuda4dnn::SignOp>(target, stream);
    }
#endif

    int64 getFLOPSPerElement() const { return 1; }
};

template<>
const char* const SignFunctor::BaseDefaultFunctor<SignFunctor>::ocl_kernel_name = "SignForward";


struct ShrinkFunctor : public BaseDefaultFunctor<ShrinkFunctor>
{
    typedef ShrinkLayer Layer;
    float bias;
    float lambd;

    explicit ShrinkFunctor(float bias_ = 0.0f, float lambd_ = 0.5f) : bias(bias_), lambd(lambd_) {}

    bool supportBackend(int backendId, int)
    {
        return backendId == DNN_BACKEND_OPENCV ||
               backendId == DNN_BACKEND_CUDA;
    }

    inline float calculate(float x) const
    {
        return x > lambd ? x - bias : (x < -lambd ? x + bias : 0.f);
    }

#ifdef HAVE_CUDA
    Ptr<BackendNode> initCUDA(int target, csl::Stream stream)
    {
        return make_cuda_node<cuda4dnn::ShrinkOp>(target, stream, bias, lambd);
    }
#endif

    int64 getFLOPSPerElement() const { return 1; }
};

template<>
const char* const ShrinkFunctor::BaseDefaultFunctor<ShrinkFunctor>::ocl_kernel_name = "ShrinkForward";

struct ReciprocalFunctor : public BaseDefaultFunctor<ReciprocalFunctor>
{
    typedef ReciprocalLayer Layer;

    bool supportBackend(int backendId, int)
    {
        return backendId == DNN_BACKEND_OPENCV ||
               backendId == DNN_BACKEND_CUDA;
    }

    inline float calculate(float x) const
    {
        return 1.f/x;
    }

#ifdef HAVE_CUDA
    Ptr<BackendNode> initCUDA(int target, csl::Stream stream)
    {
        return make_cuda_node<cuda4dnn::ReciprocalOp>(target, stream);
    }
#endif

    int64 getFLOPSPerElement() const { return 1; }
};

template<>
const char* const ReciprocalFunctor::BaseDefaultFunctor<ReciprocalFunctor>::ocl_kernel_name = "ReciprocalForward";


#define ACTIVATION_CREATOR_FOR(_Layer, _Functor, ...) \
Ptr<_Layer> _Layer::create() { \
    return return Ptr<_Layer>( new ElementWiseLayer<_Functor>(_Functor()) ); }


Ptr<ReLULayer> ReLULayer::create(const LayerParams& params)
{
    float negativeSlope = params.get<float>("negative_slope", 0.f);
    Ptr<ReLULayer> l(new ElementWiseLayer<ReLUFunctor>(ReLUFunctor(negativeSlope)));
    l->setParamsFrom(params);
    l->negativeSlope = negativeSlope;

    return l;
}

Ptr<ReLU6Layer> ReLU6Layer::create(const LayerParams& params)
{
    float minValue = params.get<float>("min_value", 0.0f);
    float maxValue = params.get<float>("max_value", 6.0f);
    Ptr<ReLU6Layer> l(new ElementWiseLayer<ReLU6Functor>(ReLU6Functor(minValue, maxValue)));
    l->setParamsFrom(params);
    l->minValue = minValue;
    l->maxValue = maxValue;

    return l;
}

Ptr<GeluLayer> GeluLayer::create(const LayerParams& params)
{
    Ptr<GeluLayer> l(new ElementWiseLayer<GeluFunctor>(GeluFunctor()));
    l->setParamsFrom(params);

    return l;
}

Ptr<GeluApproximationLayer> GeluApproximationLayer::create(const LayerParams& params)
{
    Ptr<GeluApproximationLayer> l(new ElementWiseLayer<GeluApproximationFunctor>(GeluApproximationFunctor()));
    l->setParamsFrom(params);

    return l;
}

Ptr<TanHLayer> TanHLayer::create(const LayerParams& params)
{
    Ptr<TanHLayer> l(new ElementWiseLayer<TanHFunctor>());
    l->setParamsFrom(params);

    return l;
}

Ptr<SwishLayer> SwishLayer::create(const LayerParams& params)
{
    Ptr<SwishLayer> l(new ElementWiseLayer<SwishFunctor>());
    l->setParamsFrom(params);

    return l;
}

Ptr<MishLayer> MishLayer::create(const LayerParams& params)
{
    Ptr<MishLayer> l(new ElementWiseLayer<MishFunctor>());
    l->setParamsFrom(params);

    return l;
}

Ptr<SigmoidLayer> SigmoidLayer::create(const LayerParams& params)
{
    Ptr<SigmoidLayer> l(new ElementWiseLayer<SigmoidFunctor>());
    l->setParamsFrom(params);

    return l;
}

Ptr<ELULayer> ELULayer::create(const LayerParams& params)
{
    float alpha = params.get<float>("alpha", 1.0f);
    Ptr<ELULayer> l(new ElementWiseLayer<ELUFunctor>(ELUFunctor(alpha)));
    l->setParamsFrom(params);
    l->alpha = alpha;

    return l;
}

Ptr<AbsLayer> AbsLayer::create(const LayerParams& params)
{
    Ptr<AbsLayer> l(new ElementWiseLayer<AbsValFunctor>());
    l->setParamsFrom(params);

    return l;
}

Ptr<BNLLLayer> BNLLLayer::create(const LayerParams& params)
{
    Ptr<BNLLLayer> l(new ElementWiseLayer<BNLLFunctor>());
    l->setParamsFrom(params);

    return l;
}


Ptr<CeilLayer> CeilLayer::create(const LayerParams& params)
{
    Ptr<CeilLayer> l(new ElementWiseLayer<CeilFunctor>());
    l->setParamsFrom(params);

    return l;
}

Ptr<FloorLayer> FloorLayer::create(const LayerParams& params)
{
    Ptr<FloorLayer> l(new ElementWiseLayer<FloorFunctor>());
    l->setParamsFrom(params);

    return l;
}

Ptr<LogLayer> LogLayer::create(const LayerParams& params)
{
    Ptr<LogLayer> l(new ElementWiseLayer<LogFunctor>());
    l->setParamsFrom(params);

    return l;
}

Ptr<RoundLayer> RoundLayer::create(const LayerParams& params)
{
    Ptr<RoundLayer> l(new ElementWiseLayer<RoundFunctor>());
    l->setParamsFrom(params);

    return l;
}

Ptr<SqrtLayer> SqrtLayer::create(const LayerParams& params)
{
    Ptr<SqrtLayer> l(new ElementWiseLayer<SqrtFunctor>());
    l->setParamsFrom(params);

    return l;
}

Ptr<NotLayer> NotLayer::create(const LayerParams& params)
{
    Ptr<NotLayer> l(new ElementWiseLayer<NotFunctor>());
    l->setParamsFrom(params);

    return l;
}

Ptr<AcosLayer> AcosLayer::create(const LayerParams& params)
{
    Ptr<AcosLayer> l(new ElementWiseLayer<AcosFunctor>());
    l->setParamsFrom(params);

    return l;
}

Ptr<AcoshLayer> AcoshLayer::create(const LayerParams& params)
{
    Ptr<AcoshLayer> l(new ElementWiseLayer<AcoshFunctor>());
    l->setParamsFrom(params);

    return l;
}

Ptr<AsinLayer> AsinLayer::create(const LayerParams& params)
{
    Ptr<AsinLayer> l(new ElementWiseLayer<AsinFunctor>());
    l->setParamsFrom(params);

    return l;
}

Ptr<AsinhLayer> AsinhLayer::create(const LayerParams& params)
{
    Ptr<AsinhLayer> l(new ElementWiseLayer<AsinhFunctor>());
    l->setParamsFrom(params);

    return l;
}

Ptr<AtanLayer> AtanLayer::create(const LayerParams& params)
{
    Ptr<AtanLayer> l(new ElementWiseLayer<AtanFunctor>());
    l->setParamsFrom(params);

    return l;
}

Ptr<AtanhLayer> AtanhLayer::create(const LayerParams& params)
{
    Ptr<AtanhLayer> l(new ElementWiseLayer<AtanhFunctor>());
    l->setParamsFrom(params);

    return l;
}

Ptr<CosLayer> CosLayer::create(const LayerParams& params)
{
    Ptr<CosLayer> l(new ElementWiseLayer<CosFunctor>());
    l->setParamsFrom(params);

    return l;
}

Ptr<CoshLayer> CoshLayer::create(const LayerParams& params)
{
    Ptr<CoshLayer> l(new ElementWiseLayer<CoshFunctor>());
    l->setParamsFrom(params);

    return l;
}

Ptr<ErfLayer> ErfLayer::create(const LayerParams& params)
{
    Ptr<ErfLayer> l(new ElementWiseLayer<ErfFunctor>());
    l->setParamsFrom(params);

    return l;
}

Ptr<HardSwishLayer> HardSwishLayer::create(const LayerParams& params)
{
    Ptr<HardSwishLayer> l(new ElementWiseLayer<HardSwishFunctor>());
    l->setParamsFrom(params);

    return l;
}

Ptr<SinLayer> SinLayer::create(const LayerParams& params)
{
    Ptr<SinLayer> l(new ElementWiseLayer<SinFunctor>());
    l->setParamsFrom(params);

    return l;
}

Ptr<SinhLayer> SinhLayer::create(const LayerParams& params)
{
    Ptr<SinhLayer> l(new ElementWiseLayer<SinhFunctor>());
    l->setParamsFrom(params);

    return l;
}

Ptr<SoftplusLayer> SoftplusLayer::create(const LayerParams& params)
{
    Ptr<SoftplusLayer> l(new ElementWiseLayer<SoftplusFunctor>());
    l->setParamsFrom(params);

    return l;
}

Ptr<SoftsignLayer> SoftsignLayer::create(const LayerParams& params)
{
    Ptr<SoftsignLayer> l(new ElementWiseLayer<SoftsignFunctor>());
    l->setParamsFrom(params);

    return l;
}

Ptr<TanLayer> TanLayer::create(const LayerParams& params)
{
    Ptr<TanLayer> l(new ElementWiseLayer<TanFunctor>());
    l->setParamsFrom(params);

    return l;
}

Ptr<CeluLayer> CeluLayer::create(const LayerParams& params)
{
    float alpha = params.get<float>("alpha", 1.f);
    Ptr<CeluLayer> l(new ElementWiseLayer<CeluFunctor>(CeluFunctor(alpha)));
    l->setParamsFrom(params);
    l->alpha = alpha;

    return l;
}

Ptr<HardSigmoidLayer> HardSigmoidLayer::create(const LayerParams& params)
{
    float alpha = params.get<float>("alpha", 0.2f);
    float beta = params.get<float>("beta", 0.5f);
    Ptr<HardSigmoidLayer> l(new ElementWiseLayer<HardSigmoidFunctor>(HardSigmoidFunctor(alpha, beta)));
    l->setParamsFrom(params);
    l->alpha = alpha;
    l->beta = beta;

    return l;
}

Ptr<SeluLayer> SeluLayer::create(const LayerParams& params)
{
    float alpha = params.get<float>("alpha", 1.67326319217681884765625f);
    float gamma = params.get<float>("gamma", 1.05070102214813232421875f);
    Ptr<SeluLayer> l(new ElementWiseLayer<SeluFunctor>(SeluFunctor(alpha, gamma)));
    l->setParamsFrom(params);
    l->alpha = alpha;
    l->gamma = gamma;

    return l;
}

Ptr<ThresholdedReluLayer> ThresholdedReluLayer::create(const LayerParams& params)
{
    float alpha = params.get<float>("alpha", 1.f);
    Ptr<ThresholdedReluLayer> l(new ElementWiseLayer<ThresholdedReluFunctor>(ThresholdedReluFunctor(alpha)));
    l->setParamsFrom(params);
    l->alpha = alpha;

    return l;
}

Ptr<PowerLayer> PowerLayer::create(const LayerParams& params)
{
    float power = params.get<float>("power", 1.0f);
    float scale = params.get<float>("scale", 1.0f);
    float shift = params.get<float>("shift", 0.0f);
    Ptr<PowerLayer> l(new ElementWiseLayer<PowerFunctor>(PowerFunctor(power, scale, shift)));
    l->setParamsFrom(params);
    l->power = power;
    l->scale = scale;
    l->shift = shift;

    return l;
}

Ptr<ExpLayer> ExpLayer::create(const LayerParams& params)
{
    float base = params.get<float>("base", -1.0f);
    float scale = params.get<float>("scale", 1.0f);
    float shift = params.get<float>("shift", 0.0f);
    Ptr<ExpLayer> l(new ElementWiseLayer<ExpFunctor>(ExpFunctor(base, scale, shift)));
    l->setParamsFrom(params);
    l->base = base;
    l->scale = scale;
    l->shift = shift;

    return l;
}

Ptr<Layer> ChannelsPReLULayer::create(const LayerParams& params)
{
    CV_Assert(params.blobs.size() == 1);
    if (params.blobs[0].total() == 1)
    {
        LayerParams reluParams = params;
        reluParams.set("negative_slope", *params.blobs[0].ptr<float>());
        return ReLULayer::create(reluParams);
    }
    Ptr<ChannelsPReLULayer> l(new ElementWiseLayer<ChannelsPReLUFunctor>(ChannelsPReLUFunctor(params.blobs[0])));
    l->setParamsFrom(params);

    return l;
}

Ptr<SignLayer> SignLayer::create(const LayerParams& params)
{
    Ptr<SignLayer> l(new ElementWiseLayer<SignFunctor>());
    l->setParamsFrom(params);

    return l;
}

Ptr<ReciprocalLayer> ReciprocalLayer::create(const LayerParams& params)
{
    Ptr<ReciprocalLayer> l(new ElementWiseLayer<ReciprocalFunctor>());
    l->setParamsFrom(params);

    return l;
}

Ptr<ShrinkLayer> ShrinkLayer::create(const LayerParams& params)
{
    float bias = params.get<float>("bias", 0.f);
    float lambd = params.get<float>("lambd", 0.5f);
    Ptr<ShrinkLayer> l(new ElementWiseLayer<ShrinkFunctor>(ShrinkFunctor(bias, lambd)));
    l->setParamsFrom(params);
    l->bias = bias;
    l->lambd = lambd;

    return l;
}
}
}<|MERGE_RESOLUTION|>--- conflicted
+++ resolved
@@ -188,16 +188,10 @@
     }
 
 #ifdef HAVE_CANN
-<<<<<<< HEAD
-    virtual Ptr<BackendNode> initCann(const std::vector<Ptr<BackendWrapper> > &inputsWrapper, const int index, const std::vector<Ptr<BackendNode> >& nodes) CV_OVERRIDE
-    {
-        return func.initCannOp(inputsWrapper, index, nodes);
-=======
     virtual Ptr<BackendNode> initCann(const std::vector<Ptr<BackendWrapper> > &inputsWrapper,
                                       const std::vector<Ptr<BackendNode> >& nodes) CV_OVERRIDE
     {
         return func.initCannOp(Layer::name, inputsWrapper, nodes);
->>>>>>> d0f51972
     }
 #endif // HAVE_CANN
 
@@ -466,13 +460,9 @@
 #endif  // HAVE_HALIDE
 
 #ifdef HAVE_CANN
-<<<<<<< HEAD
-    Ptr<BackendNode> initCannOp(const std::vector<Ptr<BackendWrapper> > &inputsWrapper, const int index, const std::vector<Ptr<BackendNode> >& nodes)
-=======
     Ptr<BackendNode> initCannOp(const std::string& name,
                                 const std::vector<Ptr<BackendWrapper> > &inputsWrapper,
                                 const std::vector<Ptr<BackendNode> >& nodes)
->>>>>>> d0f51972
     {
         auto x = inputsWrapper[0].dynamicCast<CannBackendWrapper>();
         auto op_x = nodes[0].dynamicCast<CannBackendNode>()->getOp();
@@ -482,16 +472,9 @@
 
         if (slope)
         {
-<<<<<<< HEAD
-            std::string op_name = cv::format("leakyrelu_%d", index);
-            auto op = std::make_shared<ge::op::LeakyRelu>(op_name);
-
-            op->set_input_x_by_name(*op_x, "y");
-=======
             auto op = std::make_shared<ge::op::LeakyRelu>(name);
 
             op->set_input_x_by_name(*op_x, x->name.c_str());
->>>>>>> d0f51972
             op->update_input_desc_x(*x_desc);
 
             op->set_attr_negative_slope(slope);
@@ -501,16 +484,9 @@
             return Ptr<BackendNode>(new CannBackendNode(op));
         }
 
-<<<<<<< HEAD
-        std::string op_name = cv::format("relu_%d", index);
-        auto op = std::make_shared<ge::op::Relu>(op_name); // FIXIT: Relu6?
-
-        op->set_input_x_by_name(*op_x, "y");
-=======
         auto op = std::make_shared<ge::op::Relu>(name);
 
         op->set_input_x_by_name(*op_x, x->name.c_str());
->>>>>>> d0f51972
         op->update_input_desc_x(*x_desc);
 
         op->update_output_desc_y(*output_desc);
@@ -678,17 +654,6 @@
 #endif  // HAVE_HALIDE
 
 #ifdef HAVE_CANN
-<<<<<<< HEAD
-    Ptr<BackendNode> initCannOp(const std::vector<Ptr<BackendWrapper> > &inputsWrapper, const int index, const std::vector<Ptr<BackendNode> >& nodes)
-    {
-        auto x = inputsWrapper[0].dynamicCast<CannBackendWrapper>();
-
-        std::string op_name = cv::format("clip_%d", index);
-        auto op = std::make_shared<ge::op::ClipByValue>(op_name);
-
-        auto op_x = nodes[0].dynamicCast<CannBackendNode>()->getOp();
-        op->set_input_x_by_name(*op_x, "y");
-=======
     Ptr<BackendNode> initCannOp(const std::string& name,
                                 const std::vector<Ptr<BackendWrapper> > &inputsWrapper,
                                 const std::vector<Ptr<BackendNode> >& nodes)
@@ -699,30 +664,19 @@
 
         auto op_x = nodes[0].dynamicCast<CannBackendNode>()->getOp();
         op->set_input_x_by_name(*op_x, x->name.c_str());
->>>>>>> d0f51972
         auto x_desc = x->getTensorDesc();
         op->update_input_desc_x(*x_desc);
 
         Mat min_value_mat(1, 1, CV_32F, Scalar(minValue));
         std::vector<int> shape_{1};
-<<<<<<< HEAD
-        auto op_const_minv = std::make_shared<CannConstOp>(min_value_mat.data, min_value_mat.type(), shape_, cv::format("%s_min_value", op_name.c_str()));
-=======
         auto op_const_minv = std::make_shared<CannConstOp>(min_value_mat.data, min_value_mat.type(), shape_, cv::format("%s_min_value", name.c_str()));
->>>>>>> d0f51972
         op->set_input_clip_value_min(*(op_const_minv->getOp()));
         op->update_input_desc_clip_value_min(*(op_const_minv->getTensorDesc()));
 
         Mat max_value_mat(1, 1, CV_32F, Scalar(maxValue));
-<<<<<<< HEAD
-        auto op_const_maxv = std::make_shared<CannConstOp>(max_value_mat.data, max_value_mat.type(), shape_, cv::format("%s_max_value", op_name.c_str()));
-        op->set_input_clip_value_min(*(op_const_maxv->getOp()));
-        op->update_input_desc_clip_value_min(*(op_const_maxv->getTensorDesc()));
-=======
         auto op_const_maxv = std::make_shared<CannConstOp>(max_value_mat.data, max_value_mat.type(), shape_, cv::format("%s_max_value", name.c_str()));
         op->set_input_clip_value_max(*(op_const_maxv->getOp()));
         op->update_input_desc_clip_value_max(*(op_const_maxv->getTensorDesc()));
->>>>>>> d0f51972
 
         auto output_desc = std::make_shared<ge::TensorDesc>(ge::Shape(), ge::FORMAT_NCHW, ge::DT_FLOAT);
         op->update_output_desc_y(*output_desc);
@@ -853,13 +807,9 @@
 #endif  // HAVE_HALIDE
 
 #ifdef HAVE_CANN
-<<<<<<< HEAD
-    Ptr<BackendNode> initCannOp(const std::vector<Ptr<BackendWrapper> > &inputsWrapper, const int index, const std::vector<Ptr<BackendNode> >& nodes)
-=======
     Ptr<BackendNode> initCannOp(const std::string& name,
                                 const std::vector<Ptr<BackendWrapper> > &inputsWrapper,
                                 const std::vector<Ptr<BackendNode> >& nodes)
->>>>>>> d0f51972
     {
         CV_Error(Error::StsNotImplemented, "");
     }
@@ -979,17 +929,6 @@
 #endif  // HAVE_HALIDE
 
 #ifdef HAVE_CANN
-<<<<<<< HEAD
-    Ptr<BackendNode> initCannOp(const std::vector<Ptr<BackendWrapper> > &inputsWrapper, const int index, const std::vector<Ptr<BackendNode> >& nodes)
-    {
-        auto x = inputsWrapper[0].dynamicCast<CannBackendWrapper>();
-
-        std::string op_name = cv::format("tanh_%d", index);
-        auto op = std::make_shared<ge::op::Tanh>(op_name);
-
-        auto op_x = nodes[0].dynamicCast<CannBackendNode>()->getOp();
-        op->set_input_x_by_name(*op_x, "y");
-=======
     Ptr<BackendNode> initCannOp(const std::string& name,
                                 const std::vector<Ptr<BackendWrapper> > &inputsWrapper,
                                 const std::vector<Ptr<BackendNode> >& nodes)
@@ -1000,7 +939,6 @@
 
         auto op_x = nodes[0].dynamicCast<CannBackendNode>()->getOp();
         op->set_input_x_by_name(*op_x, x->name.c_str());
->>>>>>> d0f51972
         auto x_desc = x->getTensorDesc();
         op->update_input_desc_x(*x_desc);
 
@@ -1058,14 +996,6 @@
 #endif  // HAVE_HALIDE
 
 #ifdef HAVE_CANN
-<<<<<<< HEAD
-    Ptr<BackendNode> initCannOp(const std::vector<Ptr<BackendWrapper> > &inputsWrapper, const int index, const std::vector<Ptr<BackendNode> >& nodes)
-    {
-        auto x = inputsWrapper[0].dynamicCast<CannBackendWrapper>();
-
-        std::string op_name = cv::format("swish_%d", index);
-        auto op = std::make_shared<ge::op::Swish>(op_name);
-=======
     Ptr<BackendNode> initCannOp(const std::string& name,
                                 const std::vector<Ptr<BackendWrapper> > &inputsWrapper,
                                 const std::vector<Ptr<BackendNode> >& nodes)
@@ -1073,16 +1003,11 @@
         auto x = inputsWrapper[0].dynamicCast<CannBackendWrapper>();
 
         auto op = std::make_shared<ge::op::Swish>(name);
->>>>>>> d0f51972
 
         op->set_attr_scale(1.0f);
 
         auto op_x = nodes[0].dynamicCast<CannBackendNode>()->getOp();
-<<<<<<< HEAD
-        op->set_input_x_by_name(*op_x, "y");
-=======
         op->set_input_x_by_name(*op_x, x->name.c_str());
->>>>>>> d0f51972
         auto x_desc = x->getTensorDesc();
         op->update_input_desc_x(*x_desc);
 
@@ -1149,17 +1074,6 @@
 #endif  // HAVE_HALIDE
 
 #ifdef HAVE_CANN
-<<<<<<< HEAD
-    Ptr<BackendNode> initCannOp(const std::vector<Ptr<BackendWrapper> > &inputsWrapper, const int index, const std::vector<Ptr<BackendNode> >& nodes)
-    {
-        auto x = inputsWrapper[0].dynamicCast<CannBackendWrapper>();
-
-        std::string op_name = cv::format("mish_%d", index);
-        auto op = std::make_shared<ge::op::Mish>(op_name);
-
-        auto op_x = nodes[0].dynamicCast<CannBackendNode>()->getOp();
-        op->set_input_x_by_name(*op_x, "y");
-=======
     Ptr<BackendNode> initCannOp(const std::string& name,
                                 const std::vector<Ptr<BackendWrapper> > &inputsWrapper,
                                 const std::vector<Ptr<BackendNode> >& nodes)
@@ -1170,7 +1084,6 @@
 
         auto op_x = nodes[0].dynamicCast<CannBackendNode>()->getOp();
         op->set_input_x_by_name(*op_x, x->name.c_str());
->>>>>>> d0f51972
         auto x_desc = x->getTensorDesc();
         op->update_input_desc_x(*x_desc);
 
@@ -1237,17 +1150,6 @@
 #endif  // HAVE_HALIDE
 
 #ifdef HAVE_CANN
-<<<<<<< HEAD
-    Ptr<BackendNode> initCannOp(const std::vector<Ptr<BackendWrapper> > &inputsWrapper, const int index, const std::vector<Ptr<BackendNode> >& nodes)
-    {
-        auto x = inputsWrapper[0].dynamicCast<CannBackendWrapper>();
-
-        std::string op_name = cv::format("sigmoid_%d", index);
-        auto op = std::make_shared<ge::op::Sigmoid>(op_name);
-
-        auto op_x = nodes[0].dynamicCast<CannBackendNode>()->getOp();
-        op->set_input_x_by_name(*op_x, "y");
-=======
     Ptr<BackendNode> initCannOp(const std::string& name,
                                 const std::vector<Ptr<BackendWrapper> > &inputsWrapper,
                                 const std::vector<Ptr<BackendNode> >& nodes)
@@ -1258,7 +1160,6 @@
 
         auto op_x = nodes[0].dynamicCast<CannBackendNode>()->getOp();
         op->set_input_x_by_name(*op_x, x->name.c_str());
->>>>>>> d0f51972
         auto x_desc = x->getTensorDesc();
         op->update_input_desc_x(*x_desc);
 
@@ -1327,14 +1228,6 @@
 #endif  // HAVE_HALIDE
 
 #ifdef HAVE_CANN
-<<<<<<< HEAD
-    Ptr<BackendNode> initCannOp(const std::vector<Ptr<BackendWrapper> > &inputsWrapper, const int index, const std::vector<Ptr<BackendNode> >& nodes)
-    {
-        auto x = inputsWrapper[0].dynamicCast<CannBackendWrapper>();
-
-        std::string op_name = cv::format("elu_%d", index);
-        auto op = std::make_shared<ge::op::Elu>(op_name);
-=======
     Ptr<BackendNode> initCannOp(const std::string& name,
                                 const std::vector<Ptr<BackendWrapper> > &inputsWrapper,
                                 const std::vector<Ptr<BackendNode> >& nodes)
@@ -1342,16 +1235,11 @@
         auto x = inputsWrapper[0].dynamicCast<CannBackendWrapper>();
 
         auto op = std::make_shared<ge::op::Elu>(name);
->>>>>>> d0f51972
 
         op->set_attr_alpha(alpha);
 
         auto op_x = nodes[0].dynamicCast<CannBackendNode>()->getOp();
-<<<<<<< HEAD
-        op->set_input_x_by_name(*op_x, "y");
-=======
         op->set_input_x_by_name(*op_x, x->name.c_str());
->>>>>>> d0f51972
         auto x_desc = x->getTensorDesc();
         op->update_input_desc_x(*x_desc);
 
@@ -1412,17 +1300,6 @@
 #endif  // HAVE_HALIDE
 
 #ifdef HAVE_CANN
-<<<<<<< HEAD
-    Ptr<BackendNode> initCannOp(const std::vector<Ptr<BackendWrapper> > &inputsWrapper, const int index, const std::vector<Ptr<BackendNode> >& nodes)
-    {
-        auto x = inputsWrapper[0].dynamicCast<CannBackendWrapper>();
-
-        std::string op_name = cv::format("abs_%d", index);
-        auto op = std::make_shared<ge::op::Abs>(op_name);
-
-        auto op_x = nodes[0].dynamicCast<CannBackendNode>()->getOp();
-        op->set_input_x_by_name(*op_x, "y");
-=======
     Ptr<BackendNode> initCannOp(const std::string& name,
                                 const std::vector<Ptr<BackendWrapper> > &inputsWrapper,
                                 const std::vector<Ptr<BackendNode> >& nodes)
@@ -1433,7 +1310,6 @@
 
         auto op_x = nodes[0].dynamicCast<CannBackendNode>()->getOp();
         op->set_input_x_by_name(*op_x, x->name.c_str());
->>>>>>> d0f51972
         auto x_desc = x->getTensorDesc();
         op->update_input_desc_x(*x_desc);
 
@@ -1486,17 +1362,6 @@
 #endif
 
 #ifdef HAVE_CANN
-<<<<<<< HEAD
-    Ptr<BackendNode> initCannOp(const std::vector<Ptr<BackendWrapper> > &inputsWrapper, const int index, const std::vector<Ptr<BackendNode> >& nodes)
-    {
-        auto x = inputsWrapper[0].dynamicCast<CannBackendWrapper>();
-
-        std::string op_name = cv::format("bnll_%d", index);
-        auto op = std::make_shared<ge::op::BNLL>(op_name);
-
-        auto op_x = nodes[0].dynamicCast<CannBackendNode>()->getOp();
-        op->set_input_x_by_name(*op_x, "y");
-=======
     Ptr<BackendNode> initCannOp(const std::string& name,
                                 const std::vector<Ptr<BackendWrapper> > &inputsWrapper,
                                 const std::vector<Ptr<BackendNode> >& nodes)
@@ -1507,7 +1372,6 @@
 
         auto op_x = nodes[0].dynamicCast<CannBackendNode>()->getOp();
         op->set_input_x_by_name(*op_x, x->name.c_str());
->>>>>>> d0f51972
         auto x_desc = x->getTensorDesc();
         op->update_input_desc_x(*x_desc);
 
@@ -1555,17 +1419,6 @@
 #endif
 
 #ifdef HAVE_CANN
-<<<<<<< HEAD
-    Ptr<BackendNode> initCannOp(const std::vector<Ptr<BackendWrapper> > &inputsWrapper, const int index, const std::vector<Ptr<BackendNode> >& nodes)
-    {
-        auto x = inputsWrapper[0].dynamicCast<CannBackendWrapper>();
-
-        std::string op_name = cv::format("bnll_%d", index);
-        auto op = std::make_shared<ge::op::BNLL>(op_name);
-
-        auto op_x = nodes[0].dynamicCast<CannBackendNode>()->getOp();
-        op->set_input_x_by_name(*op_x, "y");
-=======
     Ptr<BackendNode> initCannOp(const std::string& name,
                                 const std::vector<Ptr<BackendWrapper> > &inputsWrapper,
                                 const std::vector<Ptr<BackendNode> >& nodes)
@@ -1576,7 +1429,6 @@
 
         auto op_x = nodes[0].dynamicCast<CannBackendNode>()->getOp();
         op->set_input_x_by_name(*op_x, x->name.c_str());
->>>>>>> d0f51972
         auto x_desc = x->getTensorDesc();
         op->update_input_desc_x(*x_desc);
 
@@ -1626,17 +1478,6 @@
 #endif
 
 #ifdef HAVE_CANN
-<<<<<<< HEAD
-    Ptr<BackendNode> initCannOp(const std::vector<Ptr<BackendWrapper> > &inputsWrapper, const int index, const std::vector<Ptr<BackendNode> >& nodes)
-    {
-        auto x = inputsWrapper[0].dynamicCast<CannBackendWrapper>();
-
-        std::string op_name = cv::format("floor_%d", index);
-        auto op = std::make_shared<ge::op::Floor>(op_name);
-
-        auto op_x = nodes[0].dynamicCast<CannBackendNode>()->getOp();
-        op->set_input_x_by_name(*op_x, "y");
-=======
     Ptr<BackendNode> initCannOp(const std::string& name,
                                 const std::vector<Ptr<BackendWrapper> > &inputsWrapper,
                                 const std::vector<Ptr<BackendNode> >& nodes)
@@ -1647,7 +1488,6 @@
 
         auto op_x = nodes[0].dynamicCast<CannBackendNode>()->getOp();
         op->set_input_x_by_name(*op_x, x->name.c_str());
->>>>>>> d0f51972
         auto x_desc = x->getTensorDesc();
         op->update_input_desc_x(*x_desc);
 
@@ -2493,13 +2333,9 @@
 #endif  // HAVE_HALIDE
 
 #ifdef HAVE_CANN
-<<<<<<< HEAD
-    Ptr<BackendNode> initCannOp(const std::vector<Ptr<BackendWrapper> > &inputsWrapper, const int index, const std::vector<Ptr<BackendNode> >& nodes)
-=======
     Ptr<BackendNode> initCannOp(const std::string& name,
                                 const std::vector<Ptr<BackendWrapper> > &inputsWrapper,
                                 const std::vector<Ptr<BackendNode> >& nodes)
->>>>>>> d0f51972
     {
         CV_Error(Error::StsNotImplemented, "");
     }
@@ -2753,13 +2589,9 @@
 #endif  // HAVE_HALIDE
 
 #ifdef HAVE_CANN
-<<<<<<< HEAD
-    Ptr<BackendNode> initCannOp(const std::vector<Ptr<BackendWrapper> > &inputsWrapper, const int index, const std::vector<Ptr<BackendNode> >& nodes)
-=======
     Ptr<BackendNode> initCannOp(const std::string& name,
                                 const std::vector<Ptr<BackendWrapper> > &inputsWrapper,
                                 const std::vector<Ptr<BackendNode> >& nodes)
->>>>>>> d0f51972
     {
         auto x = inputsWrapper[0].dynamicCast<CannBackendWrapper>();
         auto op_x = nodes[0].dynamicCast<CannBackendNode>()->getOp();
@@ -2767,16 +2599,6 @@
 
         auto output_desc = std::make_shared<ge::TensorDesc>(ge::Shape(), ge::FORMAT_NCHW, ge::DT_FLOAT);
 
-<<<<<<< HEAD
-        std::string op_name = cv::format("prelu_%d", index);
-        auto op = std::make_shared<ge::op::PRelu>(op_name);
-
-        op->set_input_x_by_name(*op_x, "y");
-        op->update_input_desc_x(*x_desc);
-
-        std::vector<int> shape_{scale.size[0]}; // scale should be a 1d of shape [n] tensor, and it is a 2d mat of shape [n, 1] in opencv
-        auto op_const_slope = std::make_shared<CannConstOp>(scale.data, scale.type(), shape_, cv::format("%s_weight", op_name.c_str()));
-=======
         auto op = std::make_shared<ge::op::PRelu>(name);
 
         op->set_input_x_by_name(*op_x, x->name.c_str());
@@ -2784,7 +2606,6 @@
 
         std::vector<int> shape_{scale.size[0]}; // scale should be a 1d of shape [n] tensor, and it is a 2d mat of shape [n, 1] in opencv
         auto op_const_slope = std::make_shared<CannConstOp>(scale.data, scale.type(), shape_, cv::format("%s_weight", name.c_str()));
->>>>>>> d0f51972
         op->set_input_weight(*(op_const_slope->getOp()));
         op->update_input_desc_weight(*(op_const_slope->getTensorDesc()));
 
