/*M///////////////////////////////////////////////////////////////////////////////////////
//
//  IMPORTANT: READ BEFORE DOWNLOADING, COPYING, INSTALLING OR USING.
//
//  By downloading, copying, installing or using the software you agree to this license.
//  If you do not agree to this license, do not download, install,
//  copy or use the software.
//
//
//                           License Agreement
//                For Open Source Computer Vision Library
//
// Copyright (C) 2013, OpenCV Foundation, all rights reserved.
// Copyright (C) 2017, Intel Corporation, all rights reserved.
// Third party copyrights are property of their respective owners.
//
// Redistribution and use in source and binary forms, with or without modification,
// are permitted provided that the following conditions are met:
//
//   * Redistribution's of source code must retain the above copyright notice,
//     this list of conditions and the following disclaimer.
//
//   * Redistribution's in binary form must reproduce the above copyright notice,
//     this list of conditions and the following disclaimer in the documentation
//     and/or other materials provided with the distribution.
//
//   * The name of the copyright holders may not be used to endorse or promote products
//     derived from this software without specific prior written permission.
//
// This software is provided by the copyright holders and contributors "as is" and
// any express or implied warranties, including, but not limited to, the implied
// warranties of merchantability and fitness for a particular purpose are disclaimed.
// In no event shall the Intel Corporation or contributors be liable for any direct,
// indirect, incidental, special, exemplary, or consequential damages
// (including, but not limited to, procurement of substitute goods or services;
// loss of use, data, or profits; or business interruption) however caused
// and on any theory of liability, whether in contract, strict liability,
// or tort (including negligence or otherwise) arising in any way out of
// the use of this software, even if advised of the possibility of such damage.
//
//M*/

#include "../precomp.hpp"
#include "layers_common.hpp"
#include "../op_cuda.hpp"
#include "../op_inf_engine.hpp"
#include "../ie_ngraph.hpp"
#include "../op_vkcom.hpp"
#include "../op_webnn.hpp"
#include "../op_cann.hpp"

#include <opencv2/dnn/shape_utils.hpp>
#include <iostream>
#include <limits>
#include <cfenv>

#ifdef HAVE_OPENCL
#include "opencl_kernels_dnn.hpp"
#endif

#ifdef HAVE_CUDA
#include "../cuda4dnn/primitives/activation.hpp"
using namespace cv::dnn::cuda4dnn;
#endif
#include <opencv2/core/utils/logger.hpp>

namespace cv
{
namespace dnn
{

using std::abs;
using std::exp;
using std::expm1;
using std::tanh;
using std::pow;
using std::ceil;
using std::floor;
using std::log;
using std::log1p;
using std::sqrt;
using std::round;
using std::acos;
using std::acosh;
using std::asin;
using std::asinh;
using std::atan;
using std::atanh;
using std::cos;
using std::cosh;
using std::erf;
using std::sin;
using std::sinh;
using std::tan;

template<typename Func>
class ElementWiseLayer : public Func::Layer
{
public:
    class PBody : public cv::ParallelLoopBody
    {
    public:
        const Func* func_;
        const Mat* src_;
        Mat* dst_;
        int nstripes_;

        PBody(const Func &func, const Mat &src, Mat& dst, int nstripes)
        {
            func_ = &func;
            src_ = &src;
            dst_ = &dst;
            nstripes_ = nstripes;
        }

        void operator()(const Range &r) const CV_OVERRIDE
        {
            int nstripes = nstripes_, nsamples = 1, outCn = 1;
            size_t planeSize = 1;

            if (src_->dims > 1)
            {
                nsamples = src_->size[0];
                outCn = src_->size[1];
            }
            else
                outCn = src_->size[0];

            for (int i = 2; i < src_->dims; ++i)
                planeSize *= src_->size[i];

            size_t stripeSize = (planeSize + nstripes - 1)/nstripes;
            size_t stripeStart = r.start*stripeSize;
            size_t stripeEnd = std::min(r.end*stripeSize, planeSize);

            for( int i = 0; i < nsamples; i++ )
            {
                const float* srcptr = src_->ptr<float>(i) + stripeStart;
                float* dstptr = dst_->ptr<float>(i) + stripeStart;
                func_->apply(srcptr, dstptr, stripeStart, (int)(stripeEnd - stripeStart), planeSize, 0, outCn);
            }
        }
    };

    ElementWiseLayer(const Func &f=Func()) { func = f; }

    virtual bool supportBackend(int backendId) CV_OVERRIDE
    {
        return func.supportBackend(backendId, this->preferableTarget);
    }

    virtual void finalize(InputArrayOfArrays, OutputArrayOfArrays) CV_OVERRIDE
    {
        func.finalize();
    }

#ifdef HAVE_CANN
    virtual Ptr<BackendNode> initCann(const std::vector<Ptr<BackendWrapper> > &inputs,
                                      const std::vector<Ptr<BackendWrapper> > &outputs,
                                      const std::vector<Ptr<BackendNode> >& nodes) CV_OVERRIDE
    {
        return func.initCannOp(Layer::name, inputs, nodes);
    }
#endif // HAVE_CANN

#ifdef HAVE_DNN_NGRAPH
    virtual Ptr<BackendNode> initNgraph(const std::vector<Ptr<BackendWrapper> >& inputs, const std::vector<Ptr<BackendNode> >& nodes) CV_OVERRIDE
    {
        auto& ieInpNode = nodes[0].dynamicCast<InfEngineNgraphNode>()->node;
        auto node = func.initNgraphAPI(ieInpNode);
        return Ptr<BackendNode>(new InfEngineNgraphNode(node));
    }
#endif  // HAVE_DNN_NGRAPH

#ifdef HAVE_WEBNN
    virtual Ptr<BackendNode> initWebnn(const std::vector<Ptr<BackendWrapper> >& inputs, const std::vector<Ptr<BackendNode> >& nodes) CV_OVERRIDE
    {
        Ptr<WebnnBackendNode> node = nodes[0].dynamicCast<WebnnBackendNode>();
        auto& webnnInpOperand = node->operand;
        auto& webnnGraphBuilder = node->net->builder;
        auto operand = func.initWebnnAPI(webnnGraphBuilder, webnnInpOperand);
        return Ptr<BackendNode>(new WebnnBackendNode(operand));
    }
#endif


    virtual bool tryFuse(Ptr<dnn::Layer>& top) CV_OVERRIDE
    {
        return func.tryFuse(top);
    }

    void getScaleShift(Mat& scale_, Mat& shift_) const CV_OVERRIDE
    {
        func.getScaleShift(scale_, shift_);
    }

    bool getMemoryShapes(const std::vector<MatShape> &inputs,
                         const int requiredOutputs,
                         std::vector<MatShape> &outputs,
                         std::vector<MatShape> &internals) const CV_OVERRIDE
    {
        Layer::getMemoryShapes(inputs, requiredOutputs, outputs, internals);
        return true;
    }

    void forward(InputArrayOfArrays inputs_arr, OutputArrayOfArrays outputs_arr, OutputArrayOfArrays internals_arr) CV_OVERRIDE
    {
        CV_TRACE_FUNCTION();

        CV_OCL_RUN(IS_DNN_OPENCL_TARGET(this->preferableTarget),
                   func.applyOCL(inputs_arr, outputs_arr, internals_arr))

        if (inputs_arr.depth() == CV_16F)
        {
            Layer::forward_fallback(inputs_arr, outputs_arr, internals_arr);
            return;
        }

        std::vector<Mat> inputs, outputs;
        inputs_arr.getMatVector(inputs);
        outputs_arr.getMatVector(outputs);

        for (size_t i = 0; i < inputs.size(); i++)
        {
            const Mat &src = inputs[i];
            Mat &dst = outputs[i];
            CV_Assert_N(src.size == dst.size, src.type() == dst.type(),
                      src.isContinuous(), dst.isContinuous(), src.type() == CV_32F);

            const int nstripes = getNumThreads();
            PBody body(func, src, dst, nstripes);
            parallel_for_(Range(0, nstripes), body, nstripes);
        }
    }

    void forwardSlice(const float* src, float* dst, int len, size_t planeSize, int cn0, int cn1) const CV_OVERRIDE
    {
        func.apply(src, dst, -1, len, planeSize, cn0, cn1);
    }

#ifdef HAVE_CUDA
    Ptr<BackendNode> initCUDA(
        void *context_,
        const std::vector<Ptr<BackendWrapper>>& inputs,
        const std::vector<Ptr<BackendWrapper>>& outputs
    ) override
    {
        auto context = reinterpret_cast<csl::CSLContext*>(context_);
        return func.initCUDA(Layer::preferableTarget, context->stream);
    }
#endif

    virtual int64 getFLOPS(const std::vector<MatShape> &inputs,
                           const std::vector<MatShape> &outputs) const CV_OVERRIDE
    {
        long flops = 0;
        for (int i = 0; i < outputs.size(); i++)
        {
            flops += total(outputs[i]) * func.getFLOPSPerElement();
        }
        return flops;
    }

    Func func;
};

#ifdef HAVE_OPENCL
static String oclGetTMacro(const UMat &m)
{
    String str_name = ocl::typeToStr(m.type());

    if (str_name == "short")
        str_name = "half";

    return format("-DT=%s -Dconvert_T=convert_%s ", str_name.c_str(), str_name.c_str());
}
#endif

struct BaseFunctor
{
    void finalize() {}

    bool tryFuse(Ptr<dnn::Layer>&) { return false; }

    void getScaleShift(Mat&, Mat&) const {}
};

struct ReLUFunctor : public BaseFunctor
{
    typedef ReLULayer Layer;
    float slope;

    explicit ReLUFunctor(float slope_=1.f) : slope(slope_) {}

    bool supportBackend(int backendId, int)
    {
#ifdef HAVE_DNN_NGRAPH
        if (backendId == DNN_BACKEND_INFERENCE_ENGINE_NGRAPH)
            return true;
#endif
#ifdef HAVE_WEBNN
        if (backendId == DNN_BACKEND_WEBNN) {
            // TODO: support PRELU
            if (slope != 0)
            {
                CV_LOG_WARNING(NULL, "PRELU is not supported now.");
            }
            return slope == 0;
        }
#endif
        return backendId == DNN_BACKEND_OPENCV ||
               backendId == DNN_BACKEND_CUDA ||
               backendId == DNN_BACKEND_CANN;
    }

    void apply(const float* srcptr, float* dstptr, int stripeStart, int len, size_t planeSize, int cn0, int cn1) const
    {
        CV_UNUSED(stripeStart);
        float s = slope;
        for( int cn = cn0; cn < cn1; cn++, srcptr += planeSize, dstptr += planeSize )
        {
            int i = 0;
#if CV_SIMD128
            v_float32x4 s4 = v_setall_f32(s), z = v_setzero_f32();
            for( ; i <= len - 16; i += 16 )
            {
                v_float32x4 x0 = v_load(srcptr + i);
                v_float32x4 x1 = v_load(srcptr + i + 4);
                v_float32x4 x2 = v_load(srcptr + i + 8);
                v_float32x4 x3 = v_load(srcptr + i + 12);
                x0 = v_select(v_ge(x0, z), x0, v_mul(x0, s4));
                x1 = v_select(v_ge(x1, z), x1, v_mul(x1, s4));
                x2 = v_select(v_ge(x2, z), x2, v_mul(x2, s4));
                x3 = v_select(v_ge(x3, z), x3, v_mul(x3, s4));
                v_store(dstptr + i, x0);
                v_store(dstptr + i + 4, x1);
                v_store(dstptr + i + 8, x2);
                v_store(dstptr + i + 12, x3);
            }
#endif
            for( ; i < len; i++ )
            {
                float x = srcptr[i];
                dstptr[i] = x >= 0.f ? x : s*x;
            }
        }
    }

#ifdef HAVE_CUDA
    Ptr<BackendNode> initCUDA(int target, csl::Stream stream)
    {
        return make_cuda_node<cuda4dnn::ReLUOp>(target, stream, slope);
    }
#endif

#ifdef HAVE_OPENCL
    bool initKernel(ocl::Kernel &ker, const UMat &src) const
    {
        const char *buildoptSlope = (slope == 0) ? "-DRELU_NO_SLOPE" : "";
        String buildopt = oclGetTMacro(src) + buildoptSlope;

        if (!ker.create("ReLUForward", ocl::dnn::activations_oclsrc, buildopt))
            return false;

        if (slope != 0)
            ker.set(3, (float)slope);

        return true;
    }

    bool applyOCL(InputArrayOfArrays inps, OutputArrayOfArrays outs, OutputArrayOfArrays internals)
    {
        std::vector<UMat> inputs;
        std::vector<UMat> outputs;

        inps.getUMatVector(inputs);
        outs.getUMatVector(outputs);

        for (size_t i = 0; i < inputs.size(); i++)
        {
            UMat& src = inputs[i];
            UMat& dst = outputs[i];
            CV_Assert(src.isContinuous() && dst.isContinuous() && !src.offset && !dst.offset);

            ocl::Kernel kernel;
            CV_Assert(initKernel(kernel, src));
            kernel.set(0, (int)src.total());
            kernel.set(1, ocl::KernelArg::PtrReadOnly(src));
            kernel.set(2, ocl::KernelArg::PtrWriteOnly(dst));

            size_t gSize = src.total();
            CV_Assert(kernel.run(1, &gSize, NULL, false));
        }

        return true;
    }
#endif

#ifdef HAVE_CANN
    Ptr<BackendNode> initCannOp(const std::string& name,
                                const std::vector<Ptr<BackendWrapper> > &inputs,
                                const std::vector<Ptr<BackendNode> >& nodes)
    {
        auto x = inputs[0].dynamicCast<CannBackendWrapper>();
        auto op_x = nodes[0].dynamicCast<CannBackendNode>()->getOp();
        auto x_desc = x->getTensorDesc();

        auto output_desc = std::make_shared<ge::TensorDesc>(ge::Shape(), ge::FORMAT_NCHW, ge::DT_FLOAT);

        if (slope)
        {
            auto op = std::make_shared<ge::op::LeakyRelu>(name);

            op->set_input_x_by_name(*op_x, x->name.c_str());
            op->update_input_desc_x(*x_desc);

            op->set_attr_negative_slope(slope);

            op->update_output_desc_y(*output_desc);

            return Ptr<BackendNode>(new CannBackendNode(op));
        }

        auto op = std::make_shared<ge::op::Relu>(name);

        op->set_input_x_by_name(*op_x, x->name.c_str());
        op->update_input_desc_x(*x_desc);

        op->update_output_desc_y(*output_desc);

        return Ptr<BackendNode>(new CannBackendNode(op));
    }
#endif

#ifdef HAVE_DNN_NGRAPH
    std::shared_ptr<ov::Node> initNgraphAPI(const ov::Output<ov::Node>& node)
    {
        if (slope) {
            auto param = std::make_shared<ov::op::v0::Constant>(ov::element::f32, ov::Shape{1}, &slope);
            return std::make_shared<ov::op::v0::PRelu>(node, param);
        }
        return std::make_shared<ov::op::v0::Relu>(node);
    }
#endif  // HAVE_DNN_NGRAPH

#ifdef HAVE_WEBNN
    ml::Operand initWebnnAPI(const ml::GraphBuilder& builder, const ml::Operand& input)
    {
        return builder.Relu(input);
    }
#endif

    int64 getFLOPSPerElement() const { return 1; }
};

struct ReLU6Functor : public BaseFunctor
{
    typedef ReLU6Layer Layer;
    float minValue, maxValue;

    ReLU6Functor(float minValue_ = 0.0f, float maxValue_ = 6.0f)
        : minValue(minValue_), maxValue(maxValue_)
    {
        CV_Assert(minValue <= maxValue);
    }

    bool supportBackend(int backendId, int)
    {
#ifdef HAVE_INF_ENGINE
        if (backendId == DNN_BACKEND_INFERENCE_ENGINE_NGRAPH)
            return true;
#endif
        return backendId == DNN_BACKEND_OPENCV ||
               backendId == DNN_BACKEND_CUDA ||
               backendId == DNN_BACKEND_WEBNN ||
               backendId == DNN_BACKEND_CANN;
    }

    void apply(const float* srcptr, float* dstptr, int stripeStart, int len, size_t planeSize, int cn0, int cn1) const
    {
        CV_UNUSED(stripeStart);
        for( int cn = cn0; cn < cn1; cn++, srcptr += planeSize, dstptr += planeSize )
        {
            int i = 0;
#if CV_SIMD128
            v_float32x4 minV = v_setall_f32(minValue), maxV = v_setall_f32(maxValue);
            for( ; i <= len - 16; i += 16 )
            {
                v_float32x4 x0 = v_load(srcptr + i);
                v_float32x4 x1 = v_load(srcptr + i + 4);
                v_float32x4 x2 = v_load(srcptr + i + 8);
                v_float32x4 x3 = v_load(srcptr + i + 12);
                x0 = v_min(v_max(minV, x0), maxV);
                x1 = v_min(v_max(minV, x1), maxV);
                x2 = v_min(v_max(minV, x2), maxV);
                x3 = v_min(v_max(minV, x3), maxV);
                v_store(dstptr + i, x0);
                v_store(dstptr + i + 4, x1);
                v_store(dstptr + i + 8, x2);
                v_store(dstptr + i + 12, x3);
            }
#endif
            for( ; i < len; i++ )
            {
                float x = srcptr[i];
                if (x >= minValue)
                    dstptr[i] = x <= maxValue ? x : maxValue;
                else
                    dstptr[i] = minValue;
            }
        }
    }

#ifdef HAVE_OPENCL
    bool applyOCL(InputArrayOfArrays inps, OutputArrayOfArrays outs, OutputArrayOfArrays internals)
    {
        std::vector<UMat> inputs;
        std::vector<UMat> outputs;

        inps.getUMatVector(inputs);
        outs.getUMatVector(outputs);
        String buildopt = oclGetTMacro(inputs[0]);

        for (size_t i = 0; i < inputs.size(); i++)
        {
            UMat& src = inputs[i];
            UMat& dst = outputs[i];

            ocl::Kernel kernel("ReLU6Forward", ocl::dnn::activations_oclsrc, buildopt);
            kernel.set(0, (int)src.total());
            kernel.set(1, ocl::KernelArg::PtrReadOnly(src));
            kernel.set(2, ocl::KernelArg::PtrWriteOnly(dst));
            kernel.set(3, (float)minValue);
            kernel.set(4, (float)maxValue);

            size_t gSize = src.total();
            CV_Assert(kernel.run(1, &gSize, NULL, false));
        }

        return true;
    }
#endif

#ifdef HAVE_CUDA
    Ptr<BackendNode> initCUDA(int target, csl::Stream stream)
    {
        return make_cuda_node<cuda4dnn::ClippedReLUOp>(target, stream, minValue, maxValue);
    }
#endif

#ifdef HAVE_CANN
    Ptr<BackendNode> initCannOp(const std::string& name,
                                const std::vector<Ptr<BackendWrapper> > &inputs,
                                const std::vector<Ptr<BackendNode> >& nodes)
    {
        auto x = inputs[0].dynamicCast<CannBackendWrapper>();

        auto op = std::make_shared<ge::op::ClipByValue>(name);

        auto op_x = nodes[0].dynamicCast<CannBackendNode>()->getOp();
        op->set_input_x_by_name(*op_x, x->name.c_str());
        auto x_desc = x->getTensorDesc();
        op->update_input_desc_x(*x_desc);

        Mat min_value_mat(1, 1, CV_32F, Scalar(minValue));
        std::vector<int> shape_{1};
        auto op_const_minv = std::make_shared<CannConstOp>(min_value_mat.data, min_value_mat.type(), shape_, cv::format("%s_min_value", name.c_str()));
        op->set_input_clip_value_min(*(op_const_minv->getOp()));
        op->update_input_desc_clip_value_min(*(op_const_minv->getTensorDesc()));

        Mat max_value_mat(1, 1, CV_32F, Scalar(maxValue));
        auto op_const_maxv = std::make_shared<CannConstOp>(max_value_mat.data, max_value_mat.type(), shape_, cv::format("%s_max_value", name.c_str()));
        op->set_input_clip_value_max(*(op_const_maxv->getOp()));
        op->update_input_desc_clip_value_max(*(op_const_maxv->getTensorDesc()));

        auto output_desc = std::make_shared<ge::TensorDesc>(ge::Shape(), ge::FORMAT_NCHW, ge::DT_FLOAT);
        op->update_output_desc_y(*output_desc);

        return Ptr<BackendNode>(new CannBackendNode(op));
    }
#endif


#ifdef HAVE_DNN_NGRAPH
    std::shared_ptr<ov::Node> initNgraphAPI(const ov::Output<ov::Node>& node)
    {
        return std::make_shared<ov::op::v0::Clamp>(node, minValue, maxValue);
    }
#endif  // HAVE_DNN_NGRAPH



#ifdef HAVE_WEBNN
    ml::Operand initWebnnAPI(const ml::GraphBuilder& builder, const ml::Operand& input)
    {
        ml::ClampOptions clampOptions;
        clampOptions.minValue = minValue;
        clampOptions.maxValue = maxValue;
        return builder.Clamp(input, &clampOptions);
    }
#endif

    int64 getFLOPSPerElement() const { return 2; }
};

template <class T>
struct BaseDefaultFunctor : public BaseFunctor
{
    void apply(const float* srcptr, float* dstptr, int stripeStart, int len, size_t planeSize, int cn0, int cn1) const
    {
        CV_UNUSED(stripeStart);
        for( int cn = cn0; cn < cn1; cn++, srcptr += planeSize, dstptr += planeSize )
        {
            for( int i = 0; i < len; i++ )
            {
                float x = srcptr[i];
                dstptr[i] = static_cast<const T*>(this)->calculate(x);
            }
        }
    }

#ifdef HAVE_OPENCL
    bool applyOCL(InputArrayOfArrays inps, OutputArrayOfArrays outs, OutputArrayOfArrays internals)
    {
        std::vector<UMat> inputs;
        std::vector<UMat> outputs;

        inps.getUMatVector(inputs);
        outs.getUMatVector(outputs);
        String buildopt = oclGetTMacro(inputs[0]);

        for (size_t i = 0; i < inputs.size(); i++)
        {
            UMat& src = inputs[i];
            UMat& dst = outputs[i];

            ocl::Kernel kernel(ocl_kernel_name, ocl::dnn::activations_oclsrc, buildopt);
            kernel.set(0, static_cast<int>(src.total()));
            kernel.set(1, ocl::KernelArg::PtrReadOnly(src));
            kernel.set(2, ocl::KernelArg::PtrWriteOnly(dst));
            static_cast<const T*>(this)->setKernelParams(kernel);

            size_t gSize = src.total();
            CV_Assert(kernel.run(1, &gSize, nullptr, false));
        }

        return true;
    }
#endif

    inline void setKernelParams(ocl::Kernel& kernel) const {}

#ifdef HAVE_CUDA
    Ptr<BackendNode> initCUDA(int target, csl::Stream stream)
    {
        CV_Error(Error::StsNotImplemented, "");
    }
#endif

#ifdef HAVE_CANN
    Ptr<BackendNode> initCannOp(const std::string& name,
                                const std::vector<Ptr<BackendWrapper> > &inputs,
                                const std::vector<Ptr<BackendNode> >& nodes)
    {
        CV_Error(Error::StsNotImplemented, "");
    }
#endif // HAVE_CANN

#ifdef HAVE_DNN_NGRAPH
    std::shared_ptr<ov::Node> initNgraphAPI(const ov::Output<ov::Node>& node)
    {
        CV_Error(Error::StsNotImplemented, "");
    }
#endif  // HAVE_DNN_NGRAPH

#ifdef HAVE_WEBNN
    ml::Operand initWebnnAPI(const ml::GraphBuilder& builder, const ml::Operand& input)
    {
        CV_Error(Error::StsNotImplemented, "");
    }
#endif

private:
    static const char* const ocl_kernel_name;
};

namespace {
    // Refer to v_erf in modules/core/include/opencv2/core/hal/intrin_math.hpp
    constexpr float c_erf_coef0 = 0.3275911f;
    constexpr float c_erf_coef1 = 1.061405429f;
    constexpr float c_erf_coef2 = -1.453152027f;
    constexpr float c_erf_coef3 = 1.421413741f;
    constexpr float c_erf_coef4 = -0.284496736f;
    constexpr float c_erf_coef5 = 0.254829592f;

    inline float erf_approx(float v) {
        float t = 1.f / fmaf(fabsf(v), c_erf_coef0, 1.f);
        float r = fmaf(c_erf_coef1, t, c_erf_coef2);
        r = fmaf(r, t, c_erf_coef3);
        r = fmaf(r, t, c_erf_coef4);
        r = fmaf(r, t, c_erf_coef5);
        r = 1.f - r * t * expf(-v * v);
        return std::copysignf(r, v);
    }
}

struct GeluFunctor : public BaseFunctor {
    using Layer = GeluLayer;
    int vlanes;

    explicit GeluFunctor() {
#if (CV_SIMD || CV_SIMD_SCALABLE)
        vlanes = VTraits<v_float32>::vlanes();
#else
        vlanes = 1;
#endif
    }

    bool supportBackend(int backendId, int)
    {
        return backendId == DNN_BACKEND_OPENCV ||
               backendId == DNN_BACKEND_CUDA   ||
               backendId == DNN_BACKEND_INFERENCE_ENGINE_NGRAPH ||
               backendId == DNN_BACKEND_CANN;
    }

    void apply(const float* srcptr, float* dstptr, int stripeStart, int len, size_t planeSize, int cn0, int cn1) const {
        CV_UNUSED(stripeStart);
        for (int cn = cn0; cn < cn1; cn++, srcptr += planeSize, dstptr += planeSize) {
            int i = 0;
#if (CV_SIMD || CV_SIMD_SCALABLE)
            // 0.5f * x * (1.0f + erf(x * M_SQRT1_2));
            v_float32 half = vx_setall_f32(0.5f),
                      one = vx_setall_f32(1.0f),
                      reciprocal_sqrt2 = vx_setall_f32(M_SQRT1_2);
            for (; i <= len - vlanes; i += vlanes) {
                v_float32 x0 = vx_load(srcptr + i);

                // t = x * M_SQRT1_2
                v_float32 t0 = v_mul(reciprocal_sqrt2, x0);

                // t = 1.0f + t
                t0 = v_add(one, v_erf(t0));

                // x = 0.5 * x
                x0 = v_mul(half, x0);

                // x = x * t
                x0 = v_mul(x0, t0);

                vx_store(dstptr + i, x0);
            }
#endif
            // 0.5f * x * (1.0f + erf(x * M_SQRT1_2));
            for( ; i < len; i++ )
            {
                float x = srcptr[i];
                dstptr[i] = 0.5f * x * (1.0f + erf_approx(x * M_SQRT1_2));
            }
        }
    }

#ifdef HAVE_CUDA
    Ptr<BackendNode> initCUDA(int target, csl::Stream stream)
    {
        return make_cuda_node<cuda4dnn::GeluOp>(target, stream);
    }
#endif

#ifdef HAVE_OPENCL
    bool initKernel(ocl::Kernel &ker, const UMat &src) const
    {
        String buildopt = oclGetTMacro(src);

        if (!ker.create("GeluForward", ocl::dnn::activations_oclsrc, buildopt))
            return false;

        return true;
    }

    bool applyOCL(InputArrayOfArrays inps, OutputArrayOfArrays outs, OutputArrayOfArrays internals)
    {
        std::vector<UMat> inputs;
        std::vector<UMat> outputs;

        inps.getUMatVector(inputs);
        outs.getUMatVector(outputs);

        for (size_t i = 0; i < inputs.size(); i++)
        {
            UMat& src = inputs[i];
            UMat& dst = outputs[i];
            CV_Assert(src.isContinuous() && dst.isContinuous() && !src.offset && !dst.offset);

            ocl::Kernel kernel;
            CV_Assert(initKernel(kernel, src));
            kernel.set(0, (int)src.total());
            kernel.set(1, ocl::KernelArg::PtrReadOnly(src));
            kernel.set(2, ocl::KernelArg::PtrWriteOnly(dst));

            size_t gSize = src.total();
            CV_Assert(kernel.run(1, &gSize, NULL, false));
        }

        return true;
    }
#endif

#ifdef HAVE_DNN_NGRAPH
    std::shared_ptr<ov::Node> initNgraphAPI(const ov::Output<ov::Node>& node)
    {
        return std::make_shared<ov::op::v0::Gelu>(node);
    }
#endif  // HAVE_DNN_NGRAPH

#ifdef HAVE_CANN
    Ptr<BackendNode> initCannOp(const std::string& name,
                                const std::vector<Ptr<BackendWrapper> > &inputs,
                                const std::vector<Ptr<BackendNode> >& nodes)
    {
        auto input_wrapper = inputs[0].dynamicCast<CannBackendWrapper>();

        auto op = std::make_shared<ge::op::Gelu>(name);

        auto input_node = nodes[0].dynamicCast<CannBackendNode>()->getOp();
        op->set_input_x_by_name(*input_node, input_wrapper->name.c_str());
        auto input_desc = input_wrapper->getTensorDesc();
        op->update_input_desc_x(*input_desc);

        auto output_desc = std::make_shared<ge::TensorDesc>(ge::Shape(), ge::FORMAT_NCHW, ge::DT_FLOAT);
        op->update_output_desc_y(*output_desc);

        return Ptr<BackendNode>(new CannBackendNode(op));
    }
#endif // HAVE_CANN

    int64 getFLOPSPerElement() const { return 100; }
};

namespace GeluApproximationConstants
{
    static constexpr float sqrt_2_pi = 0.7978845834732056f;
    static constexpr float coef_sqrt_2_pi = 0.044714998453855515f * sqrt_2_pi;
}

struct GeluApproximationFunctor : public BaseDefaultFunctor<GeluApproximationFunctor>
{
    typedef GeluApproximationLayer Layer;

    explicit GeluApproximationFunctor() {}

    bool supportBackend(int backendId, int)
    {
        return backendId == DNN_BACKEND_OPENCV;
    }

    inline float calculate(float x) const
    {
        return 0.5f * x * (1.f + tanh(x * (GeluApproximationConstants::sqrt_2_pi +
                                           GeluApproximationConstants::coef_sqrt_2_pi * x * x)));
    }

    int64 getFLOPSPerElement() const { return 100; }
};

template<>
const char* const BaseDefaultFunctor<GeluApproximationFunctor>::ocl_kernel_name = "GeluApproximationForward";

struct TanHFunctor : public BaseDefaultFunctor<TanHFunctor>
{
    typedef TanHLayer Layer;

    bool supportBackend(int backendId, int)
    {
#ifdef HAVE_INF_ENGINE
        if (backendId == DNN_BACKEND_INFERENCE_ENGINE_NGRAPH)
            return true;
#endif
        return backendId == DNN_BACKEND_OPENCV ||
               backendId == DNN_BACKEND_CUDA ||
               backendId == DNN_BACKEND_CANN;
    }

    inline float calculate(float x) const
    {
        return tanh(x);
    }

#ifdef HAVE_CUDA
    Ptr<BackendNode> initCUDA(int target, csl::Stream stream)
    {
        return make_cuda_node<cuda4dnn::TanHOp>(target, stream);
    }
#endif

#ifdef HAVE_CANN
    Ptr<BackendNode> initCannOp(const std::string& name,
                                const std::vector<Ptr<BackendWrapper> > &inputs,
                                const std::vector<Ptr<BackendNode> >& nodes)
    {
        auto x = inputs[0].dynamicCast<CannBackendWrapper>();

        auto op = std::make_shared<ge::op::Tanh>(name);

        auto op_x = nodes[0].dynamicCast<CannBackendNode>()->getOp();
        op->set_input_x_by_name(*op_x, x->name.c_str());
        auto x_desc = x->getTensorDesc();
        op->update_input_desc_x(*x_desc);

        auto output_desc = std::make_shared<ge::TensorDesc>(ge::Shape(), ge::FORMAT_NCHW, ge::DT_FLOAT);
        op->update_output_desc_y(*output_desc);

        return Ptr<BackendNode>(new CannBackendNode(op));
    }
#endif // HAVE_CANN

#ifdef HAVE_DNN_NGRAPH
    std::shared_ptr<ov::Node> initNgraphAPI(const ov::Output<ov::Node>& node)
    {
        return std::make_shared<ov::op::v0::Tanh>(node);
    }
#endif  // HAVE_DNN_NGRAPH

    int64 getFLOPSPerElement() const { return 1; }
};

template<>
const char* const TanHFunctor::BaseDefaultFunctor<TanHFunctor>::ocl_kernel_name = "TanHForward";

struct SwishFunctor : public BaseDefaultFunctor<SwishFunctor>
{
    using Layer = SwishLayer;

    int vlanes;

    explicit SwishFunctor() {
#if (CV_SIMD || CV_SIMD_SCALABLE)
        vlanes = VTraits<v_float32>::vlanes();
#else
        vlanes = 1;
#endif
    }

    bool supportBackend(int backendId, int)
    {
        return backendId == DNN_BACKEND_OPENCV ||
               backendId == DNN_BACKEND_CUDA ||
               backendId == DNN_BACKEND_INFERENCE_ENGINE_NGRAPH ||
               backendId == DNN_BACKEND_CANN;
    }

    inline float calculate(float x) const
    {
        return x / (1.f + exp(-x));
    }

    void apply(const float* srcptr, float* dstptr, int stripeStart, int len, size_t planeSize, int cn0, int cn1) const {
        CV_UNUSED(stripeStart);
        for (int cn = cn0; cn < cn1; cn++, srcptr += planeSize, dstptr += planeSize) {
            int i = 0;
#if (CV_SIMD || CV_SIMD_SCALABLE)
            // x / (1.f + exp(-x));
            v_float32 one = vx_setall_f32(1.0f),
                      zero = vx_setzero_f32();
            for (; i <= len - vlanes; i += vlanes) {
                v_float32 x = vx_load(srcptr + i);

                v_float32 t = v_sub(zero, x);
                t = v_exp(t);
                t = v_add(one, t);
                t = v_div(x, t);

                vx_store(dstptr + i, t);
            }
#endif
            // In case SIMD is not available or len < vlanes
            for (; i < len; i++) {
                dstptr[i] = calculate(srcptr[i]);
            }
        }
    }

#ifdef HAVE_CUDA
    Ptr<BackendNode> initCUDA(int target, csl::Stream stream)
    {
        return make_cuda_node<cuda4dnn::SwishOp>(target, stream);
    }
#endif

#ifdef HAVE_CANN
    Ptr<BackendNode> initCannOp(const std::string& name,
                                const std::vector<Ptr<BackendWrapper> > &inputs,
                                const std::vector<Ptr<BackendNode> >& nodes)
    {
        auto x = inputs[0].dynamicCast<CannBackendWrapper>();

        auto op = std::make_shared<ge::op::Swish>(name);

        op->set_attr_scale(1.0f);

        auto op_x = nodes[0].dynamicCast<CannBackendNode>()->getOp();
        op->set_input_x_by_name(*op_x, x->name.c_str());
        auto x_desc = x->getTensorDesc();
        op->update_input_desc_x(*x_desc);

        auto output_desc = std::make_shared<ge::TensorDesc>(ge::Shape(), ge::FORMAT_NCHW, ge::DT_FLOAT);
        op->update_output_desc_y(*output_desc);

        return Ptr<BackendNode>(new CannBackendNode(op));
    }
#endif // HAVE_CANN

#ifdef HAVE_DNN_NGRAPH
    std::shared_ptr<ov::Node> initNgraphAPI(const ov::Output<ov::Node>& node)
    {
        auto sigmoid = std::make_shared<ov::op::v0::Sigmoid>(node);
        return std::make_shared<ov::op::v1::Multiply>(node, sigmoid);
    }
#endif  // HAVE_DNN_NGRAPH

    int64 getFLOPSPerElement() const { return 3; }
};

template<>
const char* const SwishFunctor::BaseDefaultFunctor<SwishFunctor>::ocl_kernel_name = "SwishForward";

namespace {
    constexpr float MISH_THRESHOLD = -36.73f;
}

/*
    This implementation is derived from
    https://github.com/vpisarev/ficus/blob/3c9a8b78f49e17489c5e1fd6dd5dd487348c99c2/lib/NN/OpElemwise.fx#L110
*/
struct MishFunctor : public BaseDefaultFunctor<MishFunctor>
{
    using Layer = MishLayer;

    int vlanes;

    explicit MishFunctor() {
#if (CV_SIMD || CV_SIMD_SCALABLE)
        vlanes = VTraits<v_float32>::vlanes();
#else
        vlanes = 1;
#endif
    }

    bool supportBackend(int backendId, int)
    {
        return backendId == DNN_BACKEND_OPENCV ||
               backendId == DNN_BACKEND_CUDA ||
               backendId == DNN_BACKEND_INFERENCE_ENGINE_NGRAPH ||
               backendId == DNN_BACKEND_CANN;
    }

    inline float calculate(float x) const
    {
        float y = x > MISH_THRESHOLD ? std::exp(-x) : 1.f;
        x *= x > MISH_THRESHOLD ? 1.f : 0.f;
        return x * (1 + 2 * y) / (1 + 2 * y + 2 * y * y);
    }

    void apply(const float* srcptr, float* dstptr, int stripeStart, int len, size_t planeSize, int cn0, int cn1) const {
        CV_UNUSED(stripeStart);
        for (int cn = cn0; cn < cn1; cn++, srcptr += planeSize, dstptr += planeSize) {
            int i = 0;
#if (CV_SIMD || CV_SIMD_SCALABLE)
            v_float32 v_threshold = vx_setall_f32(MISH_THRESHOLD), one = vx_setall_f32(1.f), z = vx_setzero_f32();
            for (; i <= len - vlanes; i += vlanes) {
                v_float32 x = vx_load(srcptr + i);

                x = v_select(v_le(x, v_threshold), z, x);
                v_float32 y = v_exp(v_sub(z, x));
                v_float32 _2y = v_add(y, y),
                          _2ya1 = v_add(_2y, one);
                x = v_div(v_mul(x, _2ya1), v_add(_2ya1, v_mul(_2y, y)));

                vx_store(dstptr + i, x);
            }
#endif
            // In case SIMD is not available or len < vlanes
            for (; i < len; i++) {
                dstptr[i] = calculate(srcptr[i]);
            }
        }
    }

#ifdef HAVE_CUDA
    Ptr<BackendNode> initCUDA(int target, csl::Stream stream)
    {
        return make_cuda_node<cuda4dnn::MishOp>(target, stream);
    }
#endif

#ifdef HAVE_CANN
    Ptr<BackendNode> initCannOp(const std::string& name,
                                const std::vector<Ptr<BackendWrapper> > &inputs,
                                const std::vector<Ptr<BackendNode> >& nodes)
    {
        auto x = inputs[0].dynamicCast<CannBackendWrapper>();

        auto op = std::make_shared<ge::op::Mish>(name);

        auto op_x = nodes[0].dynamicCast<CannBackendNode>()->getOp();
        op->set_input_x_by_name(*op_x, x->name.c_str());
        auto x_desc = x->getTensorDesc();
        op->update_input_desc_x(*x_desc);

        auto output_desc = std::make_shared<ge::TensorDesc>(ge::Shape(), ge::FORMAT_NCHW, ge::DT_FLOAT);
        op->update_output_desc_y(*output_desc);

        return Ptr<BackendNode>(new CannBackendNode(op));
    }
#endif // HAVE_CANN

#ifdef HAVE_DNN_NGRAPH
    std::shared_ptr<ov::Node> initNgraphAPI(const ov::Output<ov::Node>& node)
    {
        return std::make_shared<ov::op::v4::Mish>(node);
    }
#endif  // HAVE_DNN_NGRAPH

    int64 getFLOPSPerElement() const { return 3; }
};

template<>
const char* const MishFunctor::BaseDefaultFunctor<MishFunctor>::ocl_kernel_name = "MishForward";

struct SigmoidFunctor : public BaseDefaultFunctor<SigmoidFunctor>
{
    typedef SigmoidLayer Layer;

    bool supportBackend(int backendId, int)
    {
#ifdef HAVE_INF_ENGINE
        if (backendId == DNN_BACKEND_INFERENCE_ENGINE_NGRAPH)
            return true;
#endif
        return backendId == DNN_BACKEND_OPENCV ||
               backendId == DNN_BACKEND_CUDA ||
               backendId == DNN_BACKEND_CANN;
    }

    inline float calculate(float x) const
    {
        float y;
        if (x >= 0)
            y = 1.f / (1.f + exp(-x));
        else {
            y = exp(x);
            y = y / (1 + y);
        }
        return y;
    }

#ifdef HAVE_CUDA
    Ptr<BackendNode> initCUDA(int target, csl::Stream stream)
    {
        return make_cuda_node<cuda4dnn::SigmoidOp>(target, stream);
    }
#endif

#ifdef HAVE_CANN
    Ptr<BackendNode> initCannOp(const std::string& name,
                                const std::vector<Ptr<BackendWrapper> > &inputs,
                                const std::vector<Ptr<BackendNode> >& nodes)
    {
        auto x = inputs[0].dynamicCast<CannBackendWrapper>();

        auto op = std::make_shared<ge::op::Sigmoid>(name);

        auto op_x = nodes[0].dynamicCast<CannBackendNode>()->getOp();
        op->set_input_x_by_name(*op_x, x->name.c_str());
        auto x_desc = x->getTensorDesc();
        op->update_input_desc_x(*x_desc);

        auto output_desc = std::make_shared<ge::TensorDesc>(ge::Shape(), ge::FORMAT_NCHW, ge::DT_FLOAT);
        op->update_output_desc_y(*output_desc);

        return Ptr<BackendNode>(new CannBackendNode(op));
    }
#endif // HAVE_CANN

#ifdef HAVE_DNN_NGRAPH
    std::shared_ptr<ov::Node> initNgraphAPI(const ov::Output<ov::Node>& node)
    {
        return std::make_shared<ov::op::v0::Sigmoid>(node);
    }
#endif  // HAVE_DNN_NGRAPH

    int64 getFLOPSPerElement() const { return 3; }
};

template<>
const char* const SigmoidFunctor::BaseDefaultFunctor<SigmoidFunctor>::ocl_kernel_name = "SigmoidForward";

struct ELUFunctor : public BaseDefaultFunctor<ELUFunctor>
{
    using Layer = ELULayer;

    float alpha;
    int vlanes;

    explicit ELUFunctor(float alpha_ = 1.f) : alpha(alpha_) {
#if (CV_SIMD || CV_SIMD_SCALABLE)
        vlanes = VTraits<v_float32>::vlanes();
#else
        vlanes = 1;
#endif
    }

    bool supportBackend(int backendId, int)
    {
#ifdef HAVE_INF_ENGINE
        if (backendId == DNN_BACKEND_INFERENCE_ENGINE_NGRAPH)
            return true;
#endif
        return backendId == DNN_BACKEND_OPENCV ||
               backendId == DNN_BACKEND_CUDA ||
               backendId == DNN_BACKEND_CANN;
    }

    inline float calculate(float x) const
    {
        return x >= 0.f ? x : alpha * (exp(x) - 1.f);
    }

    void apply(const float* srcptr, float* dstptr, int stripeStart, int len, size_t planeSize, int cn0, int cn1) const {
        CV_UNUSED(stripeStart);
        for (int cn = cn0; cn < cn1; cn++, srcptr += planeSize, dstptr += planeSize) {
            int i = 0;
#if (CV_SIMD || CV_SIMD_SCALABLE)
            v_float32 z = vx_setzero_f32(), v_alpha = vx_setall_f32(alpha), one = vx_setall_f32(1.0f);
            for (; i <= len - vlanes; i += vlanes) {
                v_float32 x = vx_load(srcptr + i);

                v_float32 t = v_mul(v_alpha, v_sub(v_exp(x), one));
                x = v_select(v_ge(x, z), x, t);

                vx_store(dstptr + i, x);
            }
#endif
            // In case SIMD is not available or len < vlanes
            for (; i < len; i++) {
                dstptr[i] = calculate(srcptr[i]);
            }
        }
    }

    inline void setKernelParams(ocl::Kernel& kernel) const
    {
        kernel.set(3, alpha);
    }

#ifdef HAVE_CUDA
    Ptr<BackendNode> initCUDA(int target, csl::Stream stream)
    {
        return make_cuda_node<cuda4dnn::ELUOp>(target, stream, alpha);
    }
#endif

#ifdef HAVE_CANN
    Ptr<BackendNode> initCannOp(const std::string& name,
                                const std::vector<Ptr<BackendWrapper> > &inputs,
                                const std::vector<Ptr<BackendNode> >& nodes)
    {
        auto x = inputs[0].dynamicCast<CannBackendWrapper>();

        auto op = std::make_shared<ge::op::Elu>(name);

        op->set_attr_alpha(alpha);

        auto op_x = nodes[0].dynamicCast<CannBackendNode>()->getOp();
        op->set_input_x_by_name(*op_x, x->name.c_str());
        auto x_desc = x->getTensorDesc();
        op->update_input_desc_x(*x_desc);

        auto output_desc = std::make_shared<ge::TensorDesc>(ge::Shape(), ge::FORMAT_NCHW, ge::DT_FLOAT);
        op->update_output_desc_y(*output_desc);

        return Ptr<BackendNode>(new CannBackendNode(op));
    }
#endif // HAVE_CANN

#ifdef HAVE_DNN_NGRAPH
    std::shared_ptr<ov::Node> initNgraphAPI(const ov::Output<ov::Node>& node)
    {
        return std::make_shared<ov::op::v0::Elu>(node, alpha);
    }
#endif  // HAVE_DNN_NGRAPH

    int64 getFLOPSPerElement() const { return 2; }
};

template<>
const char* const ELUFunctor::BaseDefaultFunctor<ELUFunctor>::ocl_kernel_name = "ELUForward";

struct AbsValFunctor : public BaseDefaultFunctor<AbsValFunctor>
{
    typedef AbsLayer Layer;

    bool supportBackend(int backendId, int)
    {
#ifdef HAVE_INF_ENGINE
        if (backendId == DNN_BACKEND_INFERENCE_ENGINE_NGRAPH)
            return true;
#endif
        return backendId == DNN_BACKEND_OPENCV ||
               backendId == DNN_BACKEND_CUDA ||
               backendId == DNN_BACKEND_CANN;
    }

    inline float calculate(float x) const
    {
        return abs(x);
    }

#ifdef HAVE_CUDA
    Ptr<BackendNode> initCUDA(int target, csl::Stream stream)
    {
        return make_cuda_node<cuda4dnn::AbsValOp>(target, stream);
    }
#endif

#ifdef HAVE_CANN
    Ptr<BackendNode> initCannOp(const std::string& name,
                                const std::vector<Ptr<BackendWrapper> > &inputs,
                                const std::vector<Ptr<BackendNode> >& nodes)
    {
        auto x = inputs[0].dynamicCast<CannBackendWrapper>();

        auto op = std::make_shared<ge::op::Abs>(name);

        auto op_x = nodes[0].dynamicCast<CannBackendNode>()->getOp();
        op->set_input_x_by_name(*op_x, x->name.c_str());
        auto x_desc = x->getTensorDesc();
        op->update_input_desc_x(*x_desc);

        auto output_desc = std::make_shared<ge::TensorDesc>(ge::Shape(), ge::FORMAT_NCHW, ge::DT_FLOAT);
        op->update_output_desc_y(*output_desc);

        return Ptr<BackendNode>(new CannBackendNode(op));
    }
#endif // HAVE_CANN

#ifdef HAVE_DNN_NGRAPH
    std::shared_ptr<ov::Node> initNgraphAPI(const ov::Output<ov::Node>& node)
    {
        return std::make_shared<ov::op::v0::Abs>(node);
    }
#endif  // HAVE_DNN_NGRAPH

    int64 getFLOPSPerElement() const { return 1; }
};

template<>
const char* const AbsValFunctor::BaseDefaultFunctor<AbsValFunctor>::ocl_kernel_name = "AbsValForward";

struct BNLLFunctor : public BaseDefaultFunctor<BNLLFunctor>
{
    typedef BNLLLayer Layer;

    bool supportBackend(int backendId, int)
    {
        return backendId == DNN_BACKEND_OPENCV ||
               backendId == DNN_BACKEND_CUDA ||
               backendId == DNN_BACKEND_CANN;
    }

    inline float calculate(float x) const
    {
        // https://github.com/BVLC/caffe/blame/1.0/src/caffe/layers/bnll_layer.cpp#L17
        return x > 0 ? x + log(1.f + exp(-x)) : log(1.f + exp(x));
    }

#ifdef HAVE_CUDA
    Ptr<BackendNode> initCUDA(int target, csl::Stream stream)
    {
        return make_cuda_node<cuda4dnn::BNLLOp>(target, stream);
    }
#endif

#ifdef HAVE_CANN
    Ptr<BackendNode> initCannOp(const std::string& name,
                                const std::vector<Ptr<BackendWrapper> > &inputs,
                                const std::vector<Ptr<BackendNode> >& nodes)
    {
        auto x = inputs[0].dynamicCast<CannBackendWrapper>();

        auto op = std::make_shared<ge::op::BNLL>(name);

        auto op_x = nodes[0].dynamicCast<CannBackendNode>()->getOp();
        op->set_input_x_by_name(*op_x, x->name.c_str());
        auto x_desc = x->getTensorDesc();
        op->update_input_desc_x(*x_desc);

        auto output_desc = std::make_shared<ge::TensorDesc>(ge::Shape(), ge::FORMAT_NCHW, ge::DT_FLOAT);
        op->update_output_desc_y(*output_desc);

        return Ptr<BackendNode>(new CannBackendNode(op));
    }
#endif // HAVE_CANN

    int64 getFLOPSPerElement() const { return 5; }
};

template<>
const char* const BNLLFunctor::BaseDefaultFunctor<BNLLFunctor>::ocl_kernel_name = "BNLLForward";

struct CeilFunctor : public BaseDefaultFunctor<CeilFunctor>
{
    typedef CeilLayer Layer;

    bool supportBackend(int backendId, int)
    {
        return backendId == DNN_BACKEND_OPENCV || backendId == DNN_BACKEND_CUDA;
    }

    inline float calculate(float x) const
    {
        return ceil(x);
    }

#ifdef HAVE_CUDA
    Ptr<BackendNode> initCUDA(int target, csl::Stream stream)
    {
        return make_cuda_node<cuda4dnn::CeilOp>(target, stream);
    }
#endif

#ifdef HAVE_CANN
    Ptr<BackendNode> initCannOp(const std::string& name,
                                const std::vector<Ptr<BackendWrapper> > &inputs,
                                const std::vector<Ptr<BackendNode> >& nodes)
    {
        auto x = inputs[0].dynamicCast<CannBackendWrapper>();

        auto op = std::make_shared<ge::op::BNLL>(name);

        auto op_x = nodes[0].dynamicCast<CannBackendNode>()->getOp();
        op->set_input_x_by_name(*op_x, x->name.c_str());
        auto x_desc = x->getTensorDesc();
        op->update_input_desc_x(*x_desc);

        auto output_desc = std::make_shared<ge::TensorDesc>(ge::Shape(), ge::FORMAT_NCHW, ge::DT_FLOAT);
        op->update_output_desc_y(*output_desc);

        return Ptr<BackendNode>(new CannBackendNode(op));
    }
#endif // HAVE_CANN

    int64 getFLOPSPerElement() const { return 1; }
};

template<>
const char* const BaseDefaultFunctor<CeilFunctor>::ocl_kernel_name = "CeilForward";

struct FloorFunctor : public BaseDefaultFunctor<FloorFunctor>
{
    typedef FloorLayer Layer;

    bool supportBackend(int backendId, int)
    {
        return backendId == DNN_BACKEND_OPENCV ||
               backendId == DNN_BACKEND_CUDA   ||
               backendId == DNN_BACKEND_CANN;
    }

    inline float calculate(float x) const
    {
        return floor(x);
    }

#ifdef HAVE_CUDA
    Ptr<BackendNode> initCUDA(int target, csl::Stream stream)
    {
        return make_cuda_node<cuda4dnn::FloorOp>(target, stream);
    }
#endif

#ifdef HAVE_CANN
    Ptr<BackendNode> initCannOp(const std::string& name,
                                const std::vector<Ptr<BackendWrapper> > &inputs,
                                const std::vector<Ptr<BackendNode> >& nodes)
    {
        auto x = inputs[0].dynamicCast<CannBackendWrapper>();

        auto op = std::make_shared<ge::op::Floor>(name);

        auto op_x = nodes[0].dynamicCast<CannBackendNode>()->getOp();
        op->set_input_x_by_name(*op_x, x->name.c_str());
        auto x_desc = x->getTensorDesc();
        op->update_input_desc_x(*x_desc);

        auto output_desc = std::make_shared<ge::TensorDesc>(ge::Shape(), ge::FORMAT_NCHW, ge::DT_FLOAT);
        op->update_output_desc_y(*output_desc);

        return Ptr<BackendNode>(new CannBackendNode(op));
    }
#endif // HAVE_CANN

    int64 getFLOPSPerElement() const { return 1; }
};

template<>
const char* const BaseDefaultFunctor<FloorFunctor>::ocl_kernel_name = "FloorForward";

struct LogFunctor : public BaseDefaultFunctor<LogFunctor>
{
    typedef LogLayer Layer;

    bool supportBackend(int backendId, int)
    {
        return backendId == DNN_BACKEND_OPENCV || backendId == DNN_BACKEND_CUDA;
    }

    inline float calculate(float x) const
    {
        return log(x);
    }

#ifdef HAVE_CUDA
    Ptr<BackendNode> initCUDA(int target, csl::Stream stream)
    {
        return make_cuda_node<cuda4dnn::LogOp>(target, stream);
    }
#endif

    int64 getFLOPSPerElement() const { return 1; }
};

template<>
const char* const BaseDefaultFunctor<LogFunctor>::ocl_kernel_name = "LogForward";

struct RoundFunctor : public BaseDefaultFunctor<RoundFunctor>
{
    typedef RoundLayer Layer;

    bool supportBackend(int backendId, int)
    {
        return backendId == DNN_BACKEND_OPENCV || backendId == DNN_BACKEND_CUDA;
    }

    inline float calculate(float x) const
    {
        // Rounds to even numbers in halfway cases, so 2.5 -> 2, -2.5 -> -2
        int old_rounding_direction = fegetround();
        fesetround(FE_TONEAREST);
        float y = std::nearbyint(x);
        fesetround(old_rounding_direction);
        return y;
    }

#ifdef HAVE_CUDA
    Ptr<BackendNode> initCUDA(int target, csl::Stream stream)
    {
        return make_cuda_node<cuda4dnn::RoundOp>(target, stream);
    }
#endif

    int64 getFLOPSPerElement() const { return 2; }
};

template<>
const char* const BaseDefaultFunctor<RoundFunctor>::ocl_kernel_name = "RoundForward";

struct SqrtFunctor : public BaseDefaultFunctor<SqrtFunctor>
{
    typedef SqrtLayer Layer;

    bool supportBackend(int backendId, int)
    {
<<<<<<< HEAD
        return backendId == DNN_BACKEND_OPENCV || backendId == DNN_BACKEND_CUDA;
=======
        return backendId == DNN_BACKEND_OPENCV ||
               backendId == DNN_BACKEND_CUDA   ||
               backendId == DNN_BACKEND_CANN   ||
               backendId == DNN_BACKEND_HALIDE;
>>>>>>> 4813d1cd
    }

    inline float calculate(float x) const
    {
        return sqrt(x);
    }

#ifdef HAVE_CUDA
    Ptr<BackendNode> initCUDA(int target, csl::Stream stream)
    {
        return make_cuda_node<cuda4dnn::SqrtOp>(target, stream);
    }
#endif

#ifdef HAVE_DNN_NGRAPH
    std::shared_ptr<ov::Node> initNgraphAPI(const ov::Output<ov::Node>& node)
    {
        return std::make_shared<ov::op::v0::Sqrt>(node);
    }
#endif  // HAVE_DNN_NGRAPH

#ifdef HAVE_CANN
    Ptr<BackendNode> initCannOp(const std::string& name,
                                const std::vector<Ptr<BackendWrapper> > &inputs,
                                const std::vector<Ptr<BackendNode> >& nodes)
    {
        auto input_wrapper = inputs[0].dynamicCast<CannBackendWrapper>();

        auto op = std::make_shared<ge::op::Sqrt>(name);

        auto input_node = nodes[0].dynamicCast<CannBackendNode>()->getOp();
        op->set_input_x_by_name(*input_node, input_wrapper->name.c_str());
        auto input_desc = input_wrapper->getTensorDesc();
        op->update_input_desc_x(*input_desc);

        auto output_desc = std::make_shared<ge::TensorDesc>(ge::Shape(), ge::FORMAT_NCHW, ge::DT_FLOAT);
        op->update_output_desc_y(*output_desc);

        return Ptr<BackendNode>(new CannBackendNode(op));
    }
#endif // HAVE_CANN

    int64 getFLOPSPerElement() const { return 1; }
};

template<>
const char* const BaseDefaultFunctor<SqrtFunctor>::ocl_kernel_name = "SqrtForward";

struct AcosFunctor : public BaseDefaultFunctor<AcosFunctor>
{
    typedef AcosLayer Layer;

    bool supportBackend(int backendId, int)
    {
        return backendId == DNN_BACKEND_OPENCV || backendId == DNN_BACKEND_CUDA;
    }

    inline float calculate(float x) const
    {
        return acos(x);
    }

#ifdef HAVE_CUDA
    Ptr<BackendNode> initCUDA(int target, csl::Stream stream)
    {
        return make_cuda_node<cuda4dnn::AcosOp>(target, stream);
    }
#endif

    int64 getFLOPSPerElement() const { return 1; }
};

template<>
const char* const BaseDefaultFunctor<AcosFunctor>::ocl_kernel_name = "AcosForward";

struct AcoshFunctor : public BaseDefaultFunctor<AcoshFunctor>
{
    typedef AcoshLayer Layer;

    bool supportBackend(int backendId, int)
    {
        return backendId == DNN_BACKEND_OPENCV || backendId == DNN_BACKEND_CUDA;
    }

    inline float calculate(float x) const
    {
        return acosh(x);
    }

#ifdef HAVE_CUDA
    Ptr<BackendNode> initCUDA(int target, csl::Stream stream)
    {
        return make_cuda_node<cuda4dnn::AcoshOp>(target, stream);
    }
#endif

    int64 getFLOPSPerElement() const { return 1; }
};

template<>
const char* const BaseDefaultFunctor<AcoshFunctor>::ocl_kernel_name = "AcoshForward";

struct AsinFunctor : public BaseDefaultFunctor<AsinFunctor>
{
    typedef AsinLayer Layer;

    bool supportBackend(int backendId, int)
    {
        return backendId == DNN_BACKEND_OPENCV || backendId == DNN_BACKEND_CUDA;
    }

    inline float calculate(float x) const
    {
        return asin(x);
    }

#ifdef HAVE_CUDA
    Ptr<BackendNode> initCUDA(int target, csl::Stream stream)
    {
        return make_cuda_node<cuda4dnn::AsinOp>(target, stream);
    }
#endif

    int64 getFLOPSPerElement() const { return 1; }
};

template<>
const char* const BaseDefaultFunctor<AsinFunctor>::ocl_kernel_name = "AsinForward";

struct AsinhFunctor : public BaseDefaultFunctor<AsinhFunctor>
{
    typedef AsinhLayer Layer;

    bool supportBackend(int backendId, int)
    {
        return backendId == DNN_BACKEND_OPENCV || backendId == DNN_BACKEND_CUDA;
    }

    inline float calculate(float x) const
    {
        return asinh(x);
    }

#ifdef HAVE_CUDA
    Ptr<BackendNode> initCUDA(int target, csl::Stream stream)
    {
        return make_cuda_node<cuda4dnn::AsinhOp>(target, stream);
    }
#endif

    int64 getFLOPSPerElement() const { return 1; }
};

template<>
const char* const BaseDefaultFunctor<AsinhFunctor>::ocl_kernel_name = "AsinhForward";

struct AtanFunctor : public BaseDefaultFunctor<AtanFunctor>
{
    typedef AtanLayer Layer;

    bool supportBackend(int backendId, int)
    {
        return backendId == DNN_BACKEND_OPENCV || backendId == DNN_BACKEND_CUDA;
    }

    inline float calculate(float x) const
    {
        return atan(x);
    }

#ifdef HAVE_CUDA
    Ptr<BackendNode> initCUDA(int target, csl::Stream stream)
    {
        return make_cuda_node<cuda4dnn::AtanOp>(target, stream);
    }
#endif

    int64 getFLOPSPerElement() const { return 1; }
};

template<>
const char* const BaseDefaultFunctor<AtanFunctor>::ocl_kernel_name = "AtanForward";

struct AtanhFunctor : public BaseDefaultFunctor<AtanhFunctor>
{
    typedef AtanhLayer Layer;

    bool supportBackend(int backendId, int)
    {
        return backendId == DNN_BACKEND_OPENCV || backendId == DNN_BACKEND_CUDA;
    }

    inline float calculate(float x) const
    {
        return atanh(x);
    }

#ifdef HAVE_CUDA
    Ptr<BackendNode> initCUDA(int target, csl::Stream stream)
    {
        return make_cuda_node<cuda4dnn::AtanhOp>(target, stream);
    }
#endif

    int64 getFLOPSPerElement() const { return 1; }
};

template<>
const char* const BaseDefaultFunctor<AtanhFunctor>::ocl_kernel_name = "AtanhForward";

struct CosFunctor : public BaseDefaultFunctor<CosFunctor>
{
    typedef CosLayer Layer;

    bool supportBackend(int backendId, int)
    {
        return backendId == DNN_BACKEND_OPENCV || backendId == DNN_BACKEND_CUDA;
    }

    inline float calculate(float x) const
    {
        return cos(x);
    }

#ifdef HAVE_CUDA
    Ptr<BackendNode> initCUDA(int target, csl::Stream stream)
    {
        return make_cuda_node<cuda4dnn::CosOp>(target, stream);
    }
#endif

    int64 getFLOPSPerElement() const { return 1; }
};

template<>
const char* const BaseDefaultFunctor<CosFunctor>::ocl_kernel_name = "CosForward";

struct CoshFunctor : public BaseDefaultFunctor<CoshFunctor>
{
    typedef CoshLayer Layer;

    bool supportBackend(int backendId, int)
    {
        return backendId == DNN_BACKEND_OPENCV || backendId == DNN_BACKEND_CUDA;
    }

    inline float calculate(float x) const
    {
        return cosh(x);
    }

#ifdef HAVE_CUDA
    Ptr<BackendNode> initCUDA(int target, csl::Stream stream)
    {
        return make_cuda_node<cuda4dnn::CoshOp>(target, stream);
    }
#endif

    int64 getFLOPSPerElement() const { return 1; }
};

template<>
const char* const BaseDefaultFunctor<CoshFunctor>::ocl_kernel_name = "CoshForward";

struct ErfFunctor : public BaseDefaultFunctor<ErfFunctor>
{
    typedef ErfLayer Layer;

    bool supportBackend(int backendId, int)
    {
        return backendId == DNN_BACKEND_OPENCV || backendId == DNN_BACKEND_CUDA;
    }

    inline float calculate(float x) const
    {
        return erf(x);
    }

#ifdef HAVE_CUDA
    Ptr<BackendNode> initCUDA(int target, csl::Stream stream)
    {
        return make_cuda_node<cuda4dnn::ErfOp>(target, stream);
    }
#endif

    int64 getFLOPSPerElement() const { return 1; }
};

template<>
const char* const BaseDefaultFunctor<ErfFunctor>::ocl_kernel_name = "ErfForward";

struct HardSwishFunctor : public BaseDefaultFunctor<HardSwishFunctor>
{
    using Layer = HardSwishLayer;
    int vlanes;

    explicit HardSwishFunctor() {
#if (CV_SIMD || CV_SIMD_SCALABLE)
        vlanes = VTraits<v_float32>::vlanes();
#else
        vlanes = 1;
#endif
    }

    bool supportBackend(int backendId, int)
    {
        return backendId == DNN_BACKEND_OPENCV ||
               backendId == DNN_BACKEND_CUDA   ||
               backendId == DNN_BACKEND_CANN;
    }

    inline float calculate(float x) const
    {
        return x * std::max(0.f, std::min(1.f, x / 6.f + 0.5f));
    }

    void apply(const float* srcptr, float* dstptr, int stripeStart, int len, size_t planeSize, int cn0, int cn1) const {
        CV_UNUSED(stripeStart);
        for (int cn = cn0; cn < cn1; cn++, srcptr += planeSize, dstptr += planeSize) {
            int i = 0;
#if (CV_SIMD || CV_SIMD_SCALABLE)
            v_float32 zero = vx_setzero_f32(), one = vx_setall_f32(1.0f),
                      half = vx_setall_f32(0.5f), sixth = vx_setall_f32(1 / 6.0f);
            for (; i <= len - vlanes; i += vlanes) {
                v_float32 x = vx_load(srcptr + i);

                v_float32 t = v_add(v_mul(x, sixth), half);
                t = v_min(one, t);
                t = v_max(zero, t);
                t = v_mul(x, t);

                vx_store(dstptr + i, t);
            }
#endif
            // In case SIMD is not available or len > vlanes
            for (; i < len; i++) {
                dstptr[i] = calculate(srcptr[i]);
            }
        }
    }

#ifdef HAVE_CUDA
    Ptr<BackendNode> initCUDA(int target, csl::Stream stream)
    {
        return make_cuda_node<cuda4dnn::HardSwishOp>(target, stream);
    }
#endif

#ifdef HAVE_CANN
    Ptr<BackendNode> initCannOp(const std::string& name,
                                const std::vector<Ptr<BackendWrapper> > &inputs,
                                const std::vector<Ptr<BackendNode> >& nodes)
    {
        auto x = inputs[0].dynamicCast<CannBackendWrapper>();

        auto op = std::make_shared<ge::op::HardSwish>(name);

        auto op_x = nodes[0].dynamicCast<CannBackendNode>()->getOp();
        op->set_input_x_by_name(*op_x, x->name.c_str());
        auto x_desc = x->getTensorDesc();
        op->update_input_desc_x(*x_desc);

        auto output_desc = std::make_shared<ge::TensorDesc>(ge::Shape(), ge::FORMAT_NCHW, ge::DT_FLOAT);
        op->update_output_desc_y(*output_desc);

        return Ptr<BackendNode>(new CannBackendNode(op));
    }
#endif

    int64 getFLOPSPerElement() const { return 1; }
};

template<>
const char* const BaseDefaultFunctor<HardSwishFunctor>::ocl_kernel_name = "HardSwishForward";

struct SinFunctor : public BaseDefaultFunctor<SinFunctor>
{
    typedef SinLayer Layer;

    bool supportBackend(int backendId, int)
    {
        return backendId == DNN_BACKEND_OPENCV || backendId == DNN_BACKEND_CUDA;
    }

    inline float calculate(float x) const
    {
        return sin(x);
    }

#ifdef HAVE_CUDA
        Ptr<BackendNode> initCUDA(int target, csl::Stream stream)
        {
            return make_cuda_node<cuda4dnn::SinOp>(target, stream);
        }
#endif

    int64 getFLOPSPerElement() const { return 1; }
};

template<>
const char* const BaseDefaultFunctor<SinFunctor>::ocl_kernel_name = "SinForward";

struct SinhFunctor : public BaseDefaultFunctor<SinhFunctor>
{
    typedef SinhLayer Layer;

    bool supportBackend(int backendId, int)
    {
        return backendId == DNN_BACKEND_OPENCV || backendId == DNN_BACKEND_CUDA;
    }

    inline float calculate(float x) const
    {
        return sinh(x);
    }

#ifdef HAVE_CUDA
    Ptr<BackendNode> initCUDA(int target, csl::Stream stream)
    {
        return make_cuda_node<cuda4dnn::SinhOp>(target, stream);
    }
#endif

    int64 getFLOPSPerElement() const { return 1; }
};

template<>
const char* const BaseDefaultFunctor<SinhFunctor>::ocl_kernel_name = "SinhForward";

struct SoftplusFunctor : public BaseDefaultFunctor<SoftplusFunctor>
{
    typedef SoftplusLayer Layer;

    bool supportBackend(int backendId, int)
    {
        return backendId == DNN_BACKEND_OPENCV || backendId == DNN_BACKEND_CUDA;
    }

    inline float calculate(float x) const
    {
        return log1p(exp(x));
    }

#ifdef HAVE_CUDA
    Ptr<BackendNode> initCUDA(int target, csl::Stream stream)
    {
        return make_cuda_node<cuda4dnn::SoftplusOp>(target, stream);
    }
#endif

    int64 getFLOPSPerElement() const { return 1; }
};

template<>
const char* const BaseDefaultFunctor<SoftplusFunctor>::ocl_kernel_name = "SoftplusForward";

struct SoftsignFunctor : public BaseDefaultFunctor<SoftsignFunctor>
{
    typedef SoftsignLayer Layer;

    bool supportBackend(int backendId, int)
    {
        return backendId == DNN_BACKEND_OPENCV || backendId == DNN_BACKEND_CUDA;
    }

    inline float calculate(float x) const
    {
        return x / (1.f + abs(x));
    }

#ifdef HAVE_CUDA
    Ptr<BackendNode> initCUDA(int target, csl::Stream stream)
    {
        return make_cuda_node<cuda4dnn::SoftsignOp>(target, stream);
    }
#endif

    int64 getFLOPSPerElement() const { return 1; }
};

template<>
const char* const BaseDefaultFunctor<SoftsignFunctor>::ocl_kernel_name = "SoftsignForward";

struct TanFunctor : public BaseDefaultFunctor<TanFunctor>
{
    typedef TanLayer Layer;

    bool supportBackend(int backendId, int)
    {
        return backendId == DNN_BACKEND_OPENCV || backendId == DNN_BACKEND_CUDA;
    }

    inline float calculate(float x) const
    {
        return tan(x);
    }

#ifdef HAVE_CUDA
    Ptr<BackendNode> initCUDA(int target, csl::Stream stream)
    {
        return make_cuda_node<cuda4dnn::TanOp>(target, stream);
    }
#endif

    int64 getFLOPSPerElement() const { return 1; }
};

template<>
const char* const BaseDefaultFunctor<TanFunctor>::ocl_kernel_name = "TanForward";

struct CeluFunctor : public BaseDefaultFunctor<CeluFunctor>
{
    using Layer = CeluLayer;

    float alpha;
    int vlanes;

    explicit CeluFunctor(float alpha_ = 1.f) : alpha(alpha_) {
#if (CV_SIMD || CV_SIMD_SCALABLE)
        vlanes = VTraits<v_float32>::vlanes();
#else
        vlanes = 1;
#endif
    }

    bool supportBackend(int backendId, int)
    {
        return backendId == DNN_BACKEND_OPENCV || backendId == DNN_BACKEND_CUDA;
    }

    inline float calculate(float x) const
    {
        return std::max(0.f, x) + std::min(0.f, alpha * expm1(x / alpha));
    }

    void apply(const float* srcptr, float* dstptr, int stripeStart, int len, size_t planeSize, int cn0, int cn1) const {
        CV_UNUSED(stripeStart);
        for (int cn = cn0; cn < cn1; cn++, srcptr += planeSize, dstptr += planeSize) {
            int i = 0;
#if (CV_SIMD || CV_SIMD_SCALABLE)
            v_float32 zero = vx_setzero_f32(), v_alpha = vx_setall_f32(alpha),
                      one = vx_setall_f32(1.0f), v_ralpha = vx_setall_f32(1.0f / alpha);
            for (; i <= len - vlanes; i += vlanes) {
                v_float32 x = vx_load(srcptr + i);

                v_float32 t = v_min(zero, v_mul(v_alpha, v_sub(v_exp(v_mul(x, v_ralpha)), one)));
                t = v_add(v_max(zero, x), t);

                vx_store(dstptr + i, t);
            }
#endif
            // In case SIMD is not available or len < vlanes
            for (; i < len; i++) {
                dstptr[i] = calculate(srcptr[i]);
            }
        }
    }

    inline void setKernelParams(ocl::Kernel& kernel) const
    {
        kernel.set(3, alpha);
    }

#ifdef HAVE_CUDA
    Ptr<BackendNode> initCUDA(int target, csl::Stream stream)
    {
        return make_cuda_node<cuda4dnn::CeluOp>(target, stream, alpha);
    }
#endif

    int64 getFLOPSPerElement() const { return 1; }
};

template<>
const char* const BaseDefaultFunctor<CeluFunctor>::ocl_kernel_name = "CeluForward";

struct HardSigmoidFunctor : public BaseDefaultFunctor<HardSigmoidFunctor>
{
    typedef HardSigmoidLayer Layer;

    float alpha;
    float beta;

    explicit HardSigmoidFunctor(float alpha_ = 0.2f, float beta_ = 0.5f) : alpha(alpha_), beta(beta_) {}

    bool supportBackend(int backendId, int)
    {
        return backendId == DNN_BACKEND_OPENCV || backendId == DNN_BACKEND_CUDA;
    }

    inline float calculate(float x) const
    {
        return max(0.f, min(1.f, alpha * x + beta));
    }

    inline void setKernelParams(ocl::Kernel& kernel) const
    {
        kernel.set(3, alpha);
        kernel.set(4, beta);
    }

#ifdef HAVE_CUDA
    Ptr<BackendNode> initCUDA(int target, csl::Stream stream)
    {
        return make_cuda_node<cuda4dnn::HardSigmoidOp>(target, stream, alpha, beta);
    }
#endif

    int64 getFLOPSPerElement() const { return 1; }
};

template<>
const char* const BaseDefaultFunctor<HardSigmoidFunctor>::ocl_kernel_name = "HardSigmoidForward";

struct SeluFunctor : public BaseDefaultFunctor<SeluFunctor>
{
    using Layer = SeluLayer;

    float alpha;
    float gamma;
    int vlanes;

    explicit SeluFunctor(float alpha_ = 1.67326319217681884765625f,
                         float gamma_ = 1.05070102214813232421875f)
        : alpha(alpha_), gamma(gamma_) {
#if (CV_SIMD || CV_SIMD_SCALABLE)
        vlanes = VTraits<v_float32>::vlanes();
#else
        vlanes = 1;
#endif
    }

    bool supportBackend(int backendId, int)
    {
        return backendId == DNN_BACKEND_OPENCV || backendId == DNN_BACKEND_CUDA;
    }

    inline float calculate(float x) const
    {
        return gamma * (x > 0.f ? x : alpha * expm1(x));
    }

    void apply(const float* srcptr, float* dstptr, int stripeStart, int len, size_t planeSize, int cn0, int cn1) const {
        CV_UNUSED(stripeStart);
        for (int cn = cn0; cn < cn1; cn++, srcptr += planeSize, dstptr += planeSize) {
            int i = 0;
#if (CV_SIMD || CV_SIMD_SCALABLE)
            v_float32 z = vx_setzero_f32(), one = vx_setall_f32(1.0f),
                      v_alpha = vx_setall_f32(alpha), v_gamma = vx_setall_f32(gamma);
            for (; i <= len - vlanes; i += vlanes) {
                v_float32 x = vx_load(srcptr + i);

                v_float32 t = v_mul(v_alpha, v_sub(v_exp(x), one));
                x = v_select(v_le(x, z), t, x);
                x = v_mul(v_gamma, x);

                vx_store(dstptr + i, x);
            }
#endif
            // In case SIMD is not available or len > vlanes
            for (; i < len; i++) {
                dstptr[i] = calculate(srcptr[i]);
            }
        }
    }

    inline void setKernelParams(ocl::Kernel& kernel) const
    {
        kernel.set(3, alpha);
        kernel.set(4, gamma);
    }

#ifdef HAVE_CUDA
    Ptr<BackendNode> initCUDA(int target, csl::Stream stream)
    {
        return make_cuda_node<cuda4dnn::SeluOp>(target, stream, alpha, gamma);
    }
#endif

    int64 getFLOPSPerElement() const { return 1; }
};

template<>
const char* const BaseDefaultFunctor<SeluFunctor>::ocl_kernel_name = "SeluForward";

struct ThresholdedReluFunctor : public BaseDefaultFunctor<ThresholdedReluFunctor>
{
    typedef ThresholdedReluLayer Layer;

    float alpha;

    explicit ThresholdedReluFunctor(float alpha_ = 1.f) : alpha(alpha_) {}


    bool supportBackend(int backendId, int)
    {
        return backendId == DNN_BACKEND_OPENCV || backendId == DNN_BACKEND_CUDA;
    }

    inline float calculate(float x) const
    {
        return x > alpha ? x : 0.f;
    }

    inline void setKernelParams(ocl::Kernel& kernel) const
    {
        kernel.set(3, alpha);
    }

#ifdef HAVE_CUDA
    Ptr<BackendNode> initCUDA(int target, csl::Stream stream)
    {
        return make_cuda_node<cuda4dnn::ThresholdedReluOp>(target, stream, alpha);
    }
#endif

    int64 getFLOPSPerElement() const { return 1; }
};

template<>
const char* const BaseDefaultFunctor<ThresholdedReluFunctor>::ocl_kernel_name = "ThresholdedReluForward";

struct PowerFunctor : public BaseFunctor
{
    typedef PowerLayer Layer;

    float power, scale, shift;
    float originPower, originScale, originShift;

    explicit PowerFunctor(float power_ = 1.f, float scale_ = 1.f, float shift_ = 0.f)
        : power(power_), scale(scale_), shift(shift_),
          originPower(power_), originScale(scale_), originShift(shift_) {}

    bool supportBackend(int backendId, int targetId)
    {
#ifdef HAVE_INF_ENGINE
        if (backendId == DNN_BACKEND_INFERENCE_ENGINE_NGRAPH)
            return true;
#endif
        {
            return backendId == DNN_BACKEND_OPENCV ||
                   backendId == DNN_BACKEND_CUDA;
        }
    }

    void finalize()
    {
        power = originPower;
        scale = originScale;
        shift = originShift;
    }

    void apply(const float* srcptr, float* dstptr, int stripeStart, int len, size_t planeSize, int cn0, int cn1) const
    {
        CV_UNUSED(stripeStart);
        float a = scale, b = shift, p = power;
        if( p == 1.f )
        {
            for( int cn = cn0; cn < cn1; cn++, srcptr += planeSize, dstptr += planeSize )
            {
                for( int i = 0; i < len; i++ )
                {
                    float x = srcptr[i];
                    dstptr[i] = a*x + b;
                }
            }
        }
        else
        {
            for( int cn = cn0; cn < cn1; cn++, srcptr += planeSize, dstptr += planeSize )
            {
                for( int i = 0; i < len; i++ )
                {
                    float x = srcptr[i];
                    dstptr[i] = pow(a*x + b, p);
                }
            }
        }
    }

#ifdef HAVE_OPENCL
    bool applyOCL(InputArrayOfArrays inps, OutputArrayOfArrays outs, OutputArrayOfArrays internals)
    {
        std::vector<UMat> inputs;
        std::vector<UMat> outputs;

        inps.getUMatVector(inputs);
        outs.getUMatVector(outputs);
        String buildopt = oclGetTMacro(inputs[0]);

        for (size_t i = 0; i < inputs.size(); i++)
        {
            UMat& src = inputs[i];
            UMat& dst = outputs[i];

            ocl::Kernel kernel("PowForward", ocl::dnn::activations_oclsrc, buildopt);
            kernel.set(0, (int)src.total());
            kernel.set(1, ocl::KernelArg::PtrReadOnly(src));
            kernel.set(2, ocl::KernelArg::PtrWriteOnly(dst));
            kernel.set(3, (float)power);
            kernel.set(4, (float)scale);
            kernel.set(5, (float)shift);

            size_t gSize = src.total();
            CV_Assert(kernel.run(1, &gSize, NULL, false));
        }

        return true;
    }
#endif

#ifdef HAVE_CUDA
    Ptr<BackendNode> initCUDA(int target, csl::Stream stream)
    {
        return make_cuda_node<cuda4dnn::PowerOp>(target, stream, power, scale, shift);
    }
#endif

#ifdef HAVE_CANN
    Ptr<BackendNode> initCannOp(const std::string& name,
                                const std::vector<Ptr<BackendWrapper> > &inputs,
                                const std::vector<Ptr<BackendNode> >& nodes)
    {
        CV_Error(Error::StsNotImplemented, "");
    }
#endif // HAVE_CANN

#ifdef HAVE_DNN_NGRAPH
    std::shared_ptr<ov::Node> initNgraphAPI(const ov::Output<ov::Node>& node)
    {
        auto scale_node = std::make_shared<ov::op::v0::Constant>(ov::element::f32,
                                                                 ov::Shape{1}, &scale);
        auto shift_node = std::make_shared<ov::op::v0::Constant>(ov::element::f32,
                                                                 ov::Shape{1}, &shift);

        auto mul = std::make_shared<ov::op::v1::Multiply>(scale_node, node, ov::op::AutoBroadcastType::NUMPY);
        auto scale_shift = std::make_shared<ov::op::v1::Add>(mul, shift_node, ov::op::AutoBroadcastType::NUMPY);

        if (power == 1)
            return scale_shift;

        auto power_node = std::make_shared<ov::op::v0::Constant>(ov::element::f32,
                                                                 ov::Shape{1}, &power);
        return std::make_shared<ov::op::v1::Power>(scale_shift, power_node, ov::op::AutoBroadcastType::NUMPY);
    }
#endif  // HAVE_DNN_NGRAPH

#ifdef HAVE_WEBNN
    ml::Operand initWebnnAPI(const ml::GraphBuilder& builder, const ml::Operand& input)
    {
        CV_Error(Error::StsNotImplemented, "");
        ml::Operand operand;
        return operand;
    }
#endif

    bool tryFuse(Ptr<dnn::Layer>& top)
    {
        if (power != 1.0f && shift != 0.0f)
            return false;

        Mat w, b;
        top->getScaleShift(w, b);
        if ((w.empty() && b.empty()) || w.total() > 1 || b.total() > 1)
            return false;

        float nextScale = w.empty() ? 1.0f : w.at<float>(0);
        float nextShift = b.empty() ? 0.0f : b.at<float>(0);
        scale = std::pow(scale, power) * nextScale;
        shift = nextScale * shift + nextShift;
        return true;
    }

    void getScaleShift(Mat& _scale, Mat& _shift) const
    {
        if (power == 1.0f)
        {
            _scale = Mat(1, 1, CV_32F, Scalar(scale));
            _shift = Mat(1, 1, CV_32F, Scalar(shift));
        }
    }

    int64 getFLOPSPerElement() const { return power == 1 ? 2 : 10; }
};

struct ExpFunctor : public BaseDefaultFunctor<ExpFunctor>
{
    typedef ExpLayer Layer;
    float base, scale, shift;
    float normScale, normShift;

    ExpFunctor(float base_ = -1.f, float scale_ = 1.f, float shift_ = 0.f)
        : base(base_), scale(scale_), shift(shift_)
    {
        // For base > 0 :
        // y     = base^(scale * input + shift)
        // ln(y) = ln(base)*(scale * input + shift)
        // y     = exp((ln(base)*scale) * input + (ln(base)*shift))
        // y     = exp(normalized_scale * input + normalized_shift)
        CV_Check(base, base == -1.f || base > 0.f, "Unsupported 'base' value");
        const float ln_base = (base == -1.f) ? 1.f : log(base);
        normScale = scale * ln_base;
        normShift = shift * ln_base;
    }

    bool supportBackend(int backendId, int targetId)
    {
        return backendId == DNN_BACKEND_OPENCV || backendId == DNN_BACKEND_CUDA ||
               backendId == DNN_BACKEND_INFERENCE_ENGINE_NGRAPH;
    }

    inline float calculate(float x) const
    {
        return exp(normScale * x + normShift);
    }

    inline void setKernelParams(ocl::Kernel& kernel) const
    {
        kernel.set(3, normScale);
        kernel.set(4, normShift);
    }

#ifdef HAVE_CUDA
    Ptr<BackendNode> initCUDA(int target, csl::Stream stream)
    {
        return make_cuda_node<cuda4dnn::ExpOp>(target, stream, normScale, normShift);
    }
#endif

#ifdef HAVE_DNN_NGRAPH
    std::shared_ptr<ov::Node> initNgraphAPI(const ov::Output<ov::Node>& node)
    {
        auto scale_node = std::make_shared<ov::op::v0::Constant>(ov::element::f32,
                                                                 ov::Shape{1}, &normScale);
        auto shift_node = std::make_shared<ov::op::v0::Constant>(ov::element::f32,
                                                                 ov::Shape{1}, &normShift);
        auto mul = std::make_shared<ov::op::v1::Multiply>(scale_node, node, ov::op::AutoBroadcastType::NUMPY);
        auto scale_shift = std::make_shared<ov::op::v1::Add>(mul, shift_node, ov::op::AutoBroadcastType::NUMPY);
        return std::make_shared<ov::op::v0::Exp>(scale_shift);
    }
#endif  // HAVE_DNN_NGRAPH

    int64 getFLOPSPerElement() const { return 3; }
};

template<>
const char* const ExpFunctor::BaseDefaultFunctor<ExpFunctor>::ocl_kernel_name = "ExpForward";

struct ChannelsPReLUFunctor : public BaseFunctor
{
    typedef ChannelsPReLULayer Layer;
    Mat scale;
#ifdef HAVE_OPENCL
    UMat scale_umat;
    std::string oclKernelName = "ChannelsPReLUForward";
#endif

    explicit ChannelsPReLUFunctor(const Mat& scale_=Mat()) : scale(scale_)
    {
    }

    bool supportBackend(int backendId, int)
    {
#ifdef HAVE_INF_ENGINE
        if (backendId == DNN_BACKEND_INFERENCE_ENGINE_NGRAPH)
            return true;
#endif
        return backendId == DNN_BACKEND_OPENCV ||
               backendId == DNN_BACKEND_CUDA ||
               backendId == DNN_BACKEND_CANN;
    }

    void apply(const float* srcptr, float* dstptr, int stripeStart, int len, size_t planeSize, int cn0, int cn1) const
    {
        CV_UNUSED(stripeStart);
        CV_Assert(scale.isContinuous() && scale.type() == CV_32F);

        const float* scaleptr = scale.ptr<float>();
        CV_Assert( 0 <= cn0 && cn0 < cn1 && cn1 <= (int)scale.total() );

        for( int cn = cn0; cn < cn1; cn++, srcptr += planeSize, dstptr += planeSize )
        {
            float s = scaleptr[cn];
            int i = 0;
        #if CV_SIMD128
            v_float32x4 s4 = v_setall_f32(s), z = v_setzero_f32();
            for( ; i <= len - 16; i += 16 )
            {
                v_float32x4 x0 = v_load(srcptr + i);
                v_float32x4 x1 = v_load(srcptr + i + 4);
                v_float32x4 x2 = v_load(srcptr + i + 8);
                v_float32x4 x3 = v_load(srcptr + i + 12);
                x0 = v_select(v_ge(x0, z), x0, v_mul(x0, s4));
                x1 = v_select(v_ge(x1, z), x1, v_mul(x1, s4));
                x2 = v_select(v_ge(x2, z), x2, v_mul(x2, s4));
                x3 = v_select(v_ge(x3, z), x3, v_mul(x3, s4));
                v_store(dstptr + i, x0);
                v_store(dstptr + i + 4, x1);
                v_store(dstptr + i + 8, x2);
                v_store(dstptr + i + 12, x3);
            }
        #endif
            for( ; i < len; i++ )
            {
                float x = srcptr[i];
                dstptr[i] = x >= 0.f ? x : s*x;
            }
        }
    }

#ifdef HAVE_OPENCL
    bool applyOCL(InputArrayOfArrays inps, OutputArrayOfArrays outs, OutputArrayOfArrays internals)
    {
        if (scale_umat.empty())
            scale.copyTo(scale_umat);

        std::vector<UMat> inputs;
        std::vector<UMat> outputs;

        inps.getUMatVector(inputs);
        outs.getUMatVector(outputs);
        String buildopt = oclGetTMacro(inputs[0]);

        for (size_t i = 0; i < inputs.size(); i++)
        {
            UMat& src = inputs[i];
            UMat& dst = outputs[i];

            ocl::Kernel kernel(oclKernelName.c_str(), ocl::dnn::activations_oclsrc, buildopt);
            kernel.set(0, (int)src.total());
            kernel.set(1, (int)src.size[1]);
            kernel.set(2, (int)total(shape(src), 2));
            kernel.set(3, ocl::KernelArg::PtrReadOnly(src));
            kernel.set(4, ocl::KernelArg::PtrWriteOnly(dst));
            kernel.set(5, ocl::KernelArg::PtrReadOnly(scale_umat));

            size_t gSize = src.total();
            CV_Assert(kernel.run(1, &gSize, NULL, false));
        }

        return true;
    }
#endif

#ifdef HAVE_CUDA
    Ptr<BackendNode> initCUDA(int target, csl::Stream stream)
    {
        return make_cuda_node<cuda4dnn::ChannelwiseReLUOp>(target, stream, scale);
    }
#endif

#ifdef HAVE_CANN
    Ptr<BackendNode> initCannOp(const std::string& name,
                                const std::vector<Ptr<BackendWrapper> > &inputs,
                                const std::vector<Ptr<BackendNode> >& nodes)
    {
        auto x = inputs[0].dynamicCast<CannBackendWrapper>();
        auto op_x = nodes[0].dynamicCast<CannBackendNode>()->getOp();
        auto x_desc = x->getTensorDesc();

        auto output_desc = std::make_shared<ge::TensorDesc>(ge::Shape(), ge::FORMAT_NCHW, ge::DT_FLOAT);

        auto op = std::make_shared<ge::op::PRelu>(name);

        op->set_input_x_by_name(*op_x, x->name.c_str());
        op->update_input_desc_x(*x_desc);

        std::vector<int> shape_{scale.size[0]}; // scale should be a 1d of shape [n] tensor, and it is a 2d mat of shape [n, 1] in opencv
        auto op_const_slope = std::make_shared<CannConstOp>(scale.data, scale.type(), shape_, cv::format("%s_weight", name.c_str()));
        op->set_input_weight(*(op_const_slope->getOp()));
        op->update_input_desc_weight(*(op_const_slope->getTensorDesc()));

        op->update_output_desc_y(*output_desc);

        return Ptr<BackendNode>(new CannBackendNode(op));
    }
#endif // HAVE_CANN

#ifdef HAVE_DNN_NGRAPH
    std::shared_ptr<ov::Node> initNgraphAPI(const ov::Output<ov::Node>& node)
    {
        const size_t numChannels = scale.total();
        auto slope = std::make_shared<ov::op::v0::Constant>(ov::element::f32, ov::Shape{numChannels}, scale.data);
        return std::make_shared<ov::op::v0::PRelu>(node, slope);
    }
#endif  // HAVE_DNN_NGRAPH

#ifdef HAVE_WEBNN
    ml::Operand initWebnnAPI(const ml::GraphBuilder& builder, const ml::Operand& input)
    {
        CV_Error(Error::StsNotImplemented, "");
        ml::Operand operand;
        return operand;
    }
#endif

    int64 getFLOPSPerElement() const { return 1; }
};

struct PReLUFunctor : public ChannelsPReLUFunctor
{
    explicit PReLUFunctor(const Mat& scale_=Mat()) : ChannelsPReLUFunctor(scale_)
    {
#ifdef HAVE_OPENCL
        oclKernelName = "PReLUForward";
#endif
    }

    bool supportBackend(int backendId, int)
    {
        return backendId == DNN_BACKEND_OPENCV ||
               backendId == DNN_BACKEND_CANN ||
               backendId == DNN_BACKEND_INFERENCE_ENGINE_NGRAPH;
    }

    void apply(const float* srcptr, float* dstptr, int stripeStart, int len, size_t planeSize, int cn0, int cn1) const
    {
        CV_UNUSED(stripeStart);
        CV_Assert(scale.isContinuous() && scale.type() == CV_32F);

        if (stripeStart < 0)
            CV_Error(Error::StsNotImplemented, "PReLUFunctor requires stripe offset parameter");

        const float* scaleptr = scale.ptr<float>() + cn0 * planeSize + stripeStart;
        for( int cn = cn0; cn < cn1; cn++, srcptr += planeSize, dstptr += planeSize, scaleptr += planeSize )
        {
            int i = 0;
        #if CV_SIMD128
            v_float32x4 z = v_setzero_f32();
            for( ; i <= len - 16; i += 16 )
            {
                v_float32x4 x0 = v_load(srcptr + i);
                v_float32x4 x1 = v_load(srcptr + i + 4);
                v_float32x4 x2 = v_load(srcptr + i + 8);
                v_float32x4 x3 = v_load(srcptr + i + 12);
                v_float32x4 s0 = v_load(scaleptr + i);
                v_float32x4 s1 = v_load(scaleptr + i + 4);
                v_float32x4 s2 = v_load(scaleptr + i + 8);
                v_float32x4 s3 = v_load(scaleptr + i + 12);
                x0 = v_select(v_ge(x0, z), x0, v_mul(x0, s0));
                x1 = v_select(v_ge(x1, z), x1, v_mul(x1, s1));
                x2 = v_select(v_ge(x2, z), x2, v_mul(x2, s2));
                x3 = v_select(v_ge(x3, z), x3, v_mul(x3, s3));
                v_store(dstptr + i, x0);
                v_store(dstptr + i + 4, x1);
                v_store(dstptr + i + 8, x2);
                v_store(dstptr + i + 12, x3);
            }
        #endif
            for( ; i < len; i++ )
            {
                float x = srcptr[i];
                float s = scaleptr[i];
                dstptr[i] = x >= 0.f ? x : s*x;
            }
        }
    }

#ifdef HAVE_DNN_NGRAPH
    std::shared_ptr<ov::Node> initNgraphAPI(const ov::Output<ov::Node>& node)
    {
        auto shape = getShape<size_t>(scale);
        auto slope = std::make_shared<ov::op::v0::Constant>(ov::element::f32, shape, scale.ptr<float>());
        return std::make_shared<ov::op::v0::PRelu>(node, slope);
    }
#endif  // HAVE_DNN_NGRAPH
};

struct SignFunctor : public BaseDefaultFunctor<SignFunctor>
{
    typedef SignLayer Layer;

    bool supportBackend(int backendId, int)
    {
        return backendId == DNN_BACKEND_OPENCV ||
               backendId == DNN_BACKEND_CUDA;
    }

    inline float calculate(float x) const
    {
        return x > 0.f ? 1.f : (x < 0.f ? -1.f : 0.f);
    }

#ifdef HAVE_CUDA
    Ptr<BackendNode> initCUDA(int target, csl::Stream stream)
    {
        return make_cuda_node<cuda4dnn::SignOp>(target, stream);
    }
#endif

    int64 getFLOPSPerElement() const { return 1; }
};

template<>
const char* const SignFunctor::BaseDefaultFunctor<SignFunctor>::ocl_kernel_name = "SignForward";


struct ShrinkFunctor : public BaseDefaultFunctor<ShrinkFunctor>
{
    typedef ShrinkLayer Layer;
    float bias;
    float lambd;

    explicit ShrinkFunctor(float bias_ = 0.0f, float lambd_ = 0.5f) : bias(bias_), lambd(lambd_) {}

    bool supportBackend(int backendId, int)
    {
        return backendId == DNN_BACKEND_OPENCV ||
               backendId == DNN_BACKEND_CUDA;
    }

    inline float calculate(float x) const
    {
        return x > lambd ? x - bias : (x < -lambd ? x + bias : 0.f);
    }

#ifdef HAVE_CUDA
    Ptr<BackendNode> initCUDA(int target, csl::Stream stream)
    {
        return make_cuda_node<cuda4dnn::ShrinkOp>(target, stream, bias, lambd);
    }
#endif

    int64 getFLOPSPerElement() const { return 1; }
};

template<>
const char* const ShrinkFunctor::BaseDefaultFunctor<ShrinkFunctor>::ocl_kernel_name = "ShrinkForward";

struct ReciprocalFunctor : public BaseDefaultFunctor<ReciprocalFunctor>
{
    typedef ReciprocalLayer Layer;

    bool supportBackend(int backendId, int)
    {
        return backendId == DNN_BACKEND_OPENCV ||
               backendId == DNN_BACKEND_CUDA;
    }

    inline float calculate(float x) const
    {
        return 1.f/x;
    }

#ifdef HAVE_CUDA
    Ptr<BackendNode> initCUDA(int target, csl::Stream stream)
    {
        return make_cuda_node<cuda4dnn::ReciprocalOp>(target, stream);
    }
#endif

    int64 getFLOPSPerElement() const { return 1; }
};

template<>
const char* const ReciprocalFunctor::BaseDefaultFunctor<ReciprocalFunctor>::ocl_kernel_name = "ReciprocalForward";


Ptr<ReLULayer> ReLULayer::create(const LayerParams& params)
{
    float negativeSlope = params.get<float>("negative_slope", 0.f);
    Ptr<ReLULayer> l(new ElementWiseLayer<ReLUFunctor>(ReLUFunctor(negativeSlope)));
    l->setParamsFrom(params);
    l->negativeSlope = negativeSlope;

    return l;
}

Ptr<ReLU6Layer> ReLU6Layer::create(const LayerParams& params)
{
    float minValue = params.get<float>("min_value", 0.0f);
    float maxValue = params.get<float>("max_value", 6.0f);
    Ptr<ReLU6Layer> l(new ElementWiseLayer<ReLU6Functor>(ReLU6Functor(minValue, maxValue)));
    l->setParamsFrom(params);
    l->minValue = minValue;
    l->maxValue = maxValue;

    return l;
}

Ptr<GeluLayer> GeluLayer::create(const LayerParams& params)
{
    Ptr<GeluLayer> l(new ElementWiseLayer<GeluFunctor>(GeluFunctor()));
    l->setParamsFrom(params);

    return l;
}

Ptr<GeluApproximationLayer> GeluApproximationLayer::create(const LayerParams& params)
{
    Ptr<GeluApproximationLayer> l(new ElementWiseLayer<GeluApproximationFunctor>(GeluApproximationFunctor()));
    l->setParamsFrom(params);

    return l;
}

Ptr<TanHLayer> TanHLayer::create(const LayerParams& params)
{
    Ptr<TanHLayer> l(new ElementWiseLayer<TanHFunctor>());
    l->setParamsFrom(params);

    return l;
}

Ptr<SwishLayer> SwishLayer::create(const LayerParams& params)
{
    Ptr<SwishLayer> l(new ElementWiseLayer<SwishFunctor>());
    l->setParamsFrom(params);

    return l;
}

Ptr<MishLayer> MishLayer::create(const LayerParams& params)
{
    Ptr<MishLayer> l(new ElementWiseLayer<MishFunctor>());
    l->setParamsFrom(params);

    return l;
}

Ptr<SigmoidLayer> SigmoidLayer::create(const LayerParams& params)
{
    Ptr<SigmoidLayer> l(new ElementWiseLayer<SigmoidFunctor>());
    l->setParamsFrom(params);

    return l;
}

Ptr<ELULayer> ELULayer::create(const LayerParams& params)
{
    float alpha = params.get<float>("alpha", 1.0f);
    Ptr<ELULayer> l(new ElementWiseLayer<ELUFunctor>(ELUFunctor(alpha)));
    l->setParamsFrom(params);
    l->alpha = alpha;

    return l;
}

Ptr<AbsLayer> AbsLayer::create(const LayerParams& params)
{
    Ptr<AbsLayer> l(new ElementWiseLayer<AbsValFunctor>());
    l->setParamsFrom(params);

    return l;
}

Ptr<BNLLLayer> BNLLLayer::create(const LayerParams& params)
{
    Ptr<BNLLLayer> l(new ElementWiseLayer<BNLLFunctor>());
    l->setParamsFrom(params);

    return l;
}


Ptr<CeilLayer> CeilLayer::create(const LayerParams& params)
{
    Ptr<CeilLayer> l(new ElementWiseLayer<CeilFunctor>());
    l->setParamsFrom(params);

    return l;
}

Ptr<FloorLayer> FloorLayer::create(const LayerParams& params)
{
    Ptr<FloorLayer> l(new ElementWiseLayer<FloorFunctor>());
    l->setParamsFrom(params);

    return l;
}

Ptr<LogLayer> LogLayer::create(const LayerParams& params)
{
    Ptr<LogLayer> l(new ElementWiseLayer<LogFunctor>());
    l->setParamsFrom(params);

    return l;
}

Ptr<RoundLayer> RoundLayer::create(const LayerParams& params)
{
    Ptr<RoundLayer> l(new ElementWiseLayer<RoundFunctor>());
    l->setParamsFrom(params);

    return l;
}

Ptr<SqrtLayer> SqrtLayer::create(const LayerParams& params)
{
    Ptr<SqrtLayer> l(new ElementWiseLayer<SqrtFunctor>());
    l->setParamsFrom(params);

    return l;
}

Ptr<AcosLayer> AcosLayer::create(const LayerParams& params)
{
    Ptr<AcosLayer> l(new ElementWiseLayer<AcosFunctor>());
    l->setParamsFrom(params);

    return l;
}

Ptr<AcoshLayer> AcoshLayer::create(const LayerParams& params)
{
    Ptr<AcoshLayer> l(new ElementWiseLayer<AcoshFunctor>());
    l->setParamsFrom(params);

    return l;
}

Ptr<AsinLayer> AsinLayer::create(const LayerParams& params)
{
    Ptr<AsinLayer> l(new ElementWiseLayer<AsinFunctor>());
    l->setParamsFrom(params);

    return l;
}

Ptr<AsinhLayer> AsinhLayer::create(const LayerParams& params)
{
    Ptr<AsinhLayer> l(new ElementWiseLayer<AsinhFunctor>());
    l->setParamsFrom(params);

    return l;
}

Ptr<AtanLayer> AtanLayer::create(const LayerParams& params)
{
    Ptr<AtanLayer> l(new ElementWiseLayer<AtanFunctor>());
    l->setParamsFrom(params);

    return l;
}

Ptr<AtanhLayer> AtanhLayer::create(const LayerParams& params)
{
    Ptr<AtanhLayer> l(new ElementWiseLayer<AtanhFunctor>());
    l->setParamsFrom(params);

    return l;
}

Ptr<CosLayer> CosLayer::create(const LayerParams& params)
{
    Ptr<CosLayer> l(new ElementWiseLayer<CosFunctor>());
    l->setParamsFrom(params);

    return l;
}

Ptr<CoshLayer> CoshLayer::create(const LayerParams& params)
{
    Ptr<CoshLayer> l(new ElementWiseLayer<CoshFunctor>());
    l->setParamsFrom(params);

    return l;
}

Ptr<ErfLayer> ErfLayer::create(const LayerParams& params)
{
    Ptr<ErfLayer> l(new ElementWiseLayer<ErfFunctor>());
    l->setParamsFrom(params);

    return l;
}

Ptr<HardSwishLayer> HardSwishLayer::create(const LayerParams& params)
{
    Ptr<HardSwishLayer> l(new ElementWiseLayer<HardSwishFunctor>());
    l->setParamsFrom(params);

    return l;
}

Ptr<SinLayer> SinLayer::create(const LayerParams& params)
{
    Ptr<SinLayer> l(new ElementWiseLayer<SinFunctor>());
    l->setParamsFrom(params);

    return l;
}

Ptr<SinhLayer> SinhLayer::create(const LayerParams& params)
{
    Ptr<SinhLayer> l(new ElementWiseLayer<SinhFunctor>());
    l->setParamsFrom(params);

    return l;
}

Ptr<SoftplusLayer> SoftplusLayer::create(const LayerParams& params)
{
    Ptr<SoftplusLayer> l(new ElementWiseLayer<SoftplusFunctor>());
    l->setParamsFrom(params);

    return l;
}

Ptr<SoftsignLayer> SoftsignLayer::create(const LayerParams& params)
{
    Ptr<SoftsignLayer> l(new ElementWiseLayer<SoftsignFunctor>());
    l->setParamsFrom(params);

    return l;
}

Ptr<TanLayer> TanLayer::create(const LayerParams& params)
{
    Ptr<TanLayer> l(new ElementWiseLayer<TanFunctor>());
    l->setParamsFrom(params);

    return l;
}

Ptr<CeluLayer> CeluLayer::create(const LayerParams& params)
{
    float alpha = params.get<float>("alpha", 1.f);
    Ptr<CeluLayer> l(new ElementWiseLayer<CeluFunctor>(CeluFunctor(alpha)));
    l->setParamsFrom(params);
    l->alpha = alpha;

    return l;
}

Ptr<HardSigmoidLayer> HardSigmoidLayer::create(const LayerParams& params)
{
    float alpha = params.get<float>("alpha", 0.2f);
    float beta = params.get<float>("beta", 0.5f);
    Ptr<HardSigmoidLayer> l(new ElementWiseLayer<HardSigmoidFunctor>(HardSigmoidFunctor(alpha, beta)));
    l->setParamsFrom(params);
    l->alpha = alpha;
    l->beta = beta;

    return l;
}

Ptr<SeluLayer> SeluLayer::create(const LayerParams& params)
{
    float alpha = params.get<float>("alpha", 1.67326319217681884765625f);
    float gamma = params.get<float>("gamma", 1.05070102214813232421875f);
    Ptr<SeluLayer> l(new ElementWiseLayer<SeluFunctor>(SeluFunctor(alpha, gamma)));
    l->setParamsFrom(params);
    l->alpha = alpha;
    l->gamma = gamma;

    return l;
}

Ptr<ThresholdedReluLayer> ThresholdedReluLayer::create(const LayerParams& params)
{
    float alpha = params.get<float>("alpha", 1.f);
    Ptr<ThresholdedReluLayer> l(new ElementWiseLayer<ThresholdedReluFunctor>(ThresholdedReluFunctor(alpha)));
    l->setParamsFrom(params);
    l->alpha = alpha;

    return l;
}

Ptr<PowerLayer> PowerLayer::create(const LayerParams& params)
{
    float power = params.get<float>("power", 1.0f);
    float scale = params.get<float>("scale", 1.0f);
    float shift = params.get<float>("shift", 0.0f);
    Ptr<PowerLayer> l(new ElementWiseLayer<PowerFunctor>(PowerFunctor(power, scale, shift)));
    l->setParamsFrom(params);
    l->power = power;
    l->scale = scale;
    l->shift = shift;

    return l;
}

Ptr<ExpLayer> ExpLayer::create(const LayerParams& params)
{
    float base = params.get<float>("base", -1.0f);
    float scale = params.get<float>("scale", 1.0f);
    float shift = params.get<float>("shift", 0.0f);
    Ptr<ExpLayer> l(new ElementWiseLayer<ExpFunctor>(ExpFunctor(base, scale, shift)));
    l->setParamsFrom(params);
    l->base = base;
    l->scale = scale;
    l->shift = shift;

    return l;
}

Ptr<Layer> ChannelsPReLULayer::create(const LayerParams& params)
{
    CV_Assert(params.blobs.size() == 1);
    Mat scale = params.blobs[0];
    float slope = *scale.ptr<float>();
    if (scale.total() == 1 || countNonZero(scale != slope) == 0)
    {
        LayerParams reluParams = params;
        reluParams.set("negative_slope", slope);
        return ReLULayer::create(reluParams);
    }

    Ptr<Layer> l;
    // Check first two dimensions of scale (batch, channels)
    MatShape scaleShape = shape(scale);
    if (std::count_if(scaleShape.begin(), scaleShape.end(), [](int d){ return d != 1;}) > 1)
    {
        l = new ElementWiseLayer<PReLUFunctor>(PReLUFunctor(scale));
    }
    else
    {
        l = new ElementWiseLayer<ChannelsPReLUFunctor>(ChannelsPReLUFunctor(scale));
    }
    l->setParamsFrom(params);

    return l;
}

Ptr<SignLayer> SignLayer::create(const LayerParams& params)
{
    Ptr<SignLayer> l(new ElementWiseLayer<SignFunctor>());
    l->setParamsFrom(params);

    return l;
}

Ptr<ReciprocalLayer> ReciprocalLayer::create(const LayerParams& params)
{
    Ptr<ReciprocalLayer> l(new ElementWiseLayer<ReciprocalFunctor>());
    l->setParamsFrom(params);

    return l;
}

Ptr<ShrinkLayer> ShrinkLayer::create(const LayerParams& params)
{
    float bias = params.get<float>("bias", 0.f);
    float lambd = params.get<float>("lambd", 0.5f);
    Ptr<ShrinkLayer> l(new ElementWiseLayer<ShrinkFunctor>(ShrinkFunctor(bias, lambd)));
    l->setParamsFrom(params);
    l->bias = bias;
    l->lambd = lambd;

    return l;
}
}
}<|MERGE_RESOLUTION|>--- conflicted
+++ resolved
@@ -1571,14 +1571,9 @@
 
     bool supportBackend(int backendId, int)
     {
-<<<<<<< HEAD
-        return backendId == DNN_BACKEND_OPENCV || backendId == DNN_BACKEND_CUDA;
-=======
         return backendId == DNN_BACKEND_OPENCV ||
                backendId == DNN_BACKEND_CUDA   ||
-               backendId == DNN_BACKEND_CANN   ||
-               backendId == DNN_BACKEND_HALIDE;
->>>>>>> 4813d1cd
+               backendId == DNN_BACKEND_CANN;
     }
 
     inline float calculate(float x) const
@@ -1599,27 +1594,6 @@
         return std::make_shared<ov::op::v0::Sqrt>(node);
     }
 #endif  // HAVE_DNN_NGRAPH
-
-#ifdef HAVE_CANN
-    Ptr<BackendNode> initCannOp(const std::string& name,
-                                const std::vector<Ptr<BackendWrapper> > &inputs,
-                                const std::vector<Ptr<BackendNode> >& nodes)
-    {
-        auto input_wrapper = inputs[0].dynamicCast<CannBackendWrapper>();
-
-        auto op = std::make_shared<ge::op::Sqrt>(name);
-
-        auto input_node = nodes[0].dynamicCast<CannBackendNode>()->getOp();
-        op->set_input_x_by_name(*input_node, input_wrapper->name.c_str());
-        auto input_desc = input_wrapper->getTensorDesc();
-        op->update_input_desc_x(*input_desc);
-
-        auto output_desc = std::make_shared<ge::TensorDesc>(ge::Shape(), ge::FORMAT_NCHW, ge::DT_FLOAT);
-        op->update_output_desc_y(*output_desc);
-
-        return Ptr<BackendNode>(new CannBackendNode(op));
-    }
-#endif // HAVE_CANN
 
     int64 getFLOPSPerElement() const { return 1; }
 };
