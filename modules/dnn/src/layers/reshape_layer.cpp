/*M///////////////////////////////////////////////////////////////////////////////////////
//
//  IMPORTANT: READ BEFORE DOWNLOADING, COPYING, INSTALLING OR USING.
//
//  By downloading, copying, installing or using the software you agree to this license.
//  If you do not agree to this license, do not download, install,
//  copy or use the software.
//
//
//                           License Agreement
//                For Open Source Computer Vision Library
//
// Copyright (C) 2013, OpenCV Foundation, all rights reserved.
// Copyright (C) 2017, Intel Corporation, all rights reserved.
// Third party copyrights are property of their respective owners.
//
// Redistribution and use in source and binary forms, with or without modification,
// are permitted provided that the following conditions are met:
//
//   * Redistribution's of source code must retain the above copyright notice,
//     this list of conditions and the following disclaimer.
//
//   * Redistribution's in binary form must reproduce the above copyright notice,
//     this list of conditions and the following disclaimer in the documentation
//     and/or other materials provided with the distribution.
//
//   * The name of the copyright holders may not be used to endorse or promote products
//     derived from this software without specific prior written permission.
//
// This software is provided by the copyright holders and contributors "as is" and
// any express or implied warranties, including, but not limited to, the implied
// warranties of merchantability and fitness for a particular purpose are disclaimed.
// In no event shall the Intel Corporation or contributors be liable for any direct,
// indirect, incidental, special, exemplary, or consequential damages
// (including, but not limited to, procurement of substitute goods or services;
// loss of use, data, or profits; or business interruption) however caused
// and on any theory of liability, whether in contract, strict liability,
// or tort (including negligence or otherwise) arising in any way out of
// the use of this software, even if advised of the possibility of such damage.
//
//M*/

#include "../precomp.hpp"
#include "layers_common.hpp"
#include "../op_cuda.hpp"
#include "../op_inf_engine.hpp"
#include "../ie_ngraph.hpp"

#include <opencv2/dnn/shape_utils.hpp>

#ifdef HAVE_CUDA
#include "../cuda4dnn/primitives/reshape.hpp"
using namespace cv::dnn::cuda4dnn;
#endif

namespace cv
{
namespace dnn
{

static void computeShapeByReshapeMask(const MatShape &srcShape,
                                      const MatShape &maskShape,
                                      Range srcRange /*= Range::all()*/,
                                      MatShape& dstShape)
{
    int srcShapeSize = (int)srcShape.size();
    int maskShapeSize = (int)maskShape.size();

    if (srcRange == Range::all())
        srcRange = Range(0, srcShapeSize);
    else
    {
        int sz = srcRange.size();
        srcRange.start = clamp(srcRange.start, srcShapeSize);
        srcRange.end = srcRange.end == INT_MAX ? srcShapeSize : srcRange.start + sz;
    }

    bool explicitMask = !maskShape.empty();  // All mask values are positive.
    for (int i = 0, n = maskShape.size(); i < n && explicitMask; ++i)
    {
        explicitMask = maskShape[i] > 0;
    }
    // Working range of source shape is a range where area(src) == area(mask).
    if (explicitMask)
    {
        int maskTotal = total(maskShape);
        // Go from the end of mask until we collect required total.
        bool matched = false;
        for (int i = srcRange.end - 1; i >= srcRange.start; --i)
        {
            if (matched)
            {
                if (total(srcShape, i, srcRange.end) != maskTotal)
                {
                    srcRange.start = i + 1;
                    break;
                }
                else if (i == 0)
                {
                    srcRange.start = 0;
                    break;
                }
            }
            else
            {
                matched = total(srcShape, i, srcRange.end) == maskTotal;
            }
        }
        while (total(srcShape, srcRange.start, srcRange.end) != maskTotal && srcRange.start > 0)
        {
            srcRange.start -= 1;
        }
        CV_Assert(total(srcShape, srcRange.start, srcRange.end) == maskTotal);
    }

    CV_Assert(0 <= srcRange.start && srcRange.start <= srcRange.end && srcRange.end <= srcShapeSize);
    int dstShapeSize = srcShapeSize - srcRange.size() + maskShapeSize;
    dstShape.resize(dstShapeSize);

    std::copy(srcShape.begin(), srcShape.begin() + srcRange.start, dstShape.begin());
    std::copy(srcShape.begin() + srcRange.end, srcShape.begin() + srcShapeSize, dstShape.begin() + srcRange.start + maskShapeSize);

    int inferDim = -1;
    for (int i = 0; i < maskShapeSize; i++)
    {
        if (maskShape[i] > 0)
        {
            dstShape[srcRange.start + i] = maskShape[i];
        }
        else if (maskShape[i] == 0)
        {
            if (srcRange.start + i >= srcShapeSize)
                CV_Error(Error::StsBadArg, format("Copy dim[%d] (which has zero size) is out of the source shape bounds", srcRange.start + i));
            dstShape[srcRange.start + i] = srcShape[srcRange.start + i];
        }
        else if (maskShape[i] == -1)
        {
            if (inferDim != -1)
                CV_Error(Error::StsAssert, "Duplicate of inferred dim (which is denoted by -1)");
            inferDim = srcRange.start + i;
            dstShape[inferDim] = 1;
        }
        else
            CV_Error(Error::StsBadArg, "maskShape[i] >= -1");
    }

    size_t srcTotal = total(srcShape);
    size_t dstTotal = total(dstShape);
    CV_Assert(dstTotal != 0);

    if (inferDim != -1)
    {
        if (srcTotal % dstTotal != 0)
            CV_Error(Error::StsBackTrace, "Can't infer a dim denoted by -1");

        dstShape[inferDim] = (int)(srcTotal / dstTotal);
    }
    else
    {
        CV_Assert(srcTotal == dstTotal);
    }
}


class ReshapeLayerImpl CV_FINAL : public ReshapeLayer
{
public:
    ReshapeLayerImpl(const LayerParams& params)
    {
        setParamsFrom(params);
        int axis = params.get<int>("axis", 0);
        int numAxes = params.get<int>("num_axes", -1);
        CV_Assert(numAxes >= -1);
        newShapeRange = (numAxes == -1) ? Range(axis, INT_MAX) : Range(axis, axis + numAxes);

        newShapeDesc.clear();
        if (params.has("dim"))
        {
            const DictValue &paramShape = params.get("dim");
            int i, dims = paramShape.size();
            newShapeDesc.resize(dims);
            for (i = 0; i < dims; i++)
                newShapeDesc[i] = paramShape.get<int>(i);
        }
    }

    virtual bool supportBackend(int backendId) CV_OVERRIDE
    {
        return backendId == DNN_BACKEND_OPENCV ||
<<<<<<< HEAD
               backendId == DNN_BACKEND_CUDA ||
               (backendId == DNN_BACKEND_INFERENCE_ENGINE && haveInfEngine());
=======
               ((backendId == DNN_BACKEND_INFERENCE_ENGINE_NN_BUILDER_2019 || backendId == DNN_BACKEND_INFERENCE_ENGINE_NGRAPH) && haveInfEngine());
>>>>>>> 7523c777
    }

    bool getMemoryShapes(const std::vector<MatShape> &inputs,
                         const int requiredOutputs,
                         std::vector<MatShape> &outputs,
                         std::vector<MatShape> &internals) const CV_OVERRIDE
    {
        if (inputs.size() == 1 || inputs.size() == requiredOutputs)
        {
            outputs.clear();
            for (size_t i = 0; i < inputs.size(); i++)
            {
                outputs.push_back(MatShape());
                computeShapeByReshapeMask(inputs[i], newShapeDesc, newShapeRange, outputs.back());
            }
        }
        else
        {
            CV_Assert_N(inputs.size() == 2, total(inputs[0]) == total(inputs[1]));
            outputs.assign(1, inputs[1]);
        }
        return true;
    }

    void finalize(InputArrayOfArrays, OutputArrayOfArrays outputs_arr) CV_OVERRIDE
    {
        std::vector<Mat> outputs;
        outputs_arr.getMatVector(outputs);

        CV_Assert(!outputs.empty());
        outShapes.resize(outputs.size());
        for (int i = 0; i < outputs.size(); ++i)
            outShapes[i] = shape(outputs[i]);
    }

    bool forward_ocl(InputArrayOfArrays inps, OutputArrayOfArrays outs, OutputArrayOfArrays internals)
    {
        std::vector<UMat> inputs;
        std::vector<UMat> outputs;

        inps.getUMatVector(inputs);
        outs.getUMatVector(outputs);

        for (size_t i = 0; i < outputs.size(); i++)
        {
            UMat srcBlob = inputs[i];
            void *src_handle = inputs[i].handle(ACCESS_READ);
            void *dst_handle = outputs[i].handle(ACCESS_WRITE);
            if (src_handle != dst_handle)
            {
                UMat umat = srcBlob.reshape(1, (int)outShapes[i].size(), &outShapes[i][0]);
                umat.copyTo(outputs[i]);
            }
        }
        outs.assign(outputs);

        return true;
    }

    void forward(InputArrayOfArrays inputs_arr, OutputArrayOfArrays outputs_arr, OutputArrayOfArrays internals_arr) CV_OVERRIDE
    {
        CV_TRACE_FUNCTION();
        CV_TRACE_ARG_VALUE(name, "name", name.c_str());

        CV_OCL_RUN(IS_DNN_OPENCL_TARGET(preferableTarget),
                   forward_ocl(inputs_arr, outputs_arr, internals_arr))

        std::vector<Mat> inputs, outputs;
        inputs_arr.getMatVector(inputs);
        outputs_arr.getMatVector(outputs);
        for (size_t i = 0; i < outputs.size(); i++)
        {
            Mat srcBlob = inputs[i];
            if (outputs[i].data != srcBlob.data)
                srcBlob.reshape(1, shape(outputs[i])).copyTo(outputs[i]);
        }
    }

#ifdef HAVE_CUDA
    Ptr<BackendNode> initCUDA(
        void *context_,
        const std::vector<Ptr<BackendWrapper>>& inputs,
        const std::vector<Ptr<BackendWrapper>>& outputs
    ) override
    {
        auto context = reinterpret_cast<csl::CSLContext*>(context_);
        return make_cuda_node<cuda4dnn::ReshapeOp>(preferableTarget, std::move(context->stream));
    }
#endif

#ifdef HAVE_INF_ENGINE
    virtual Ptr<BackendNode> initInfEngine(const std::vector<Ptr<BackendWrapper> >& inputs) CV_OVERRIDE
    {
        InferenceEngine::Builder::ReshapeLayer ieLayer(name);
        CV_Assert(outShapes.size() == 1);
        ieLayer.setDims(outShapes[0]);
        return Ptr<BackendNode>(new InfEngineBackendNode(ieLayer));
    }
#endif  // HAVE_INF_ENGINE

#ifdef HAVE_DNN_NGRAPH
    virtual Ptr<BackendNode> initNgraph(const std::vector<Ptr<BackendWrapper> >& inputs,
                                        const std::vector<Ptr<BackendNode> >& nodes) CV_OVERRIDE
    {
        CV_Assert(outShapes.size() == 1);
        auto& ieInpNode = nodes[0].dynamicCast<InfEngineNgraphNode>()->node;

        std::vector<int64_t> out(outShapes[0].begin(), outShapes[0].end());
        auto shape   = std::make_shared<ngraph::op::Constant>(ngraph::element::i64,
                       ngraph::Shape{out.size()}, out.data());
        auto reshape = std::make_shared<ngraph::op::v1::Reshape>(ieInpNode, shape, true);
        return Ptr<BackendNode>(new InfEngineNgraphNode(reshape));
    }
#endif  // HAVE_DNN_NGRAPH

private:
    std::vector<MatShape> outShapes;
};

Ptr<ReshapeLayer> ReshapeLayer::create(const LayerParams& params)
{
    return Ptr<ReshapeLayer>(new ReshapeLayerImpl(params));
}


}
}<|MERGE_RESOLUTION|>--- conflicted
+++ resolved
@@ -187,12 +187,8 @@
     virtual bool supportBackend(int backendId) CV_OVERRIDE
     {
         return backendId == DNN_BACKEND_OPENCV ||
-<<<<<<< HEAD
                backendId == DNN_BACKEND_CUDA ||
-               (backendId == DNN_BACKEND_INFERENCE_ENGINE && haveInfEngine());
-=======
                ((backendId == DNN_BACKEND_INFERENCE_ENGINE_NN_BUILDER_2019 || backendId == DNN_BACKEND_INFERENCE_ENGINE_NGRAPH) && haveInfEngine());
->>>>>>> 7523c777
     }
 
     bool getMemoryShapes(const std::vector<MatShape> &inputs,
