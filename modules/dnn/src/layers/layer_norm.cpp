--- conflicted
+++ resolved
@@ -5,8 +5,6 @@
 #include "../precomp.hpp"
 #include "layers_common.hpp"
 #include "cpu_kernels/fast_norm.hpp"
-<<<<<<< HEAD
-=======
 
 // CANN backend
 #include "../op_cann.hpp"
@@ -27,7 +25,6 @@
 #include "../ocl4dnn/include/math_functions.hpp"
 #include "opencl_kernels_dnn.hpp"
 #endif
->>>>>>> 59e08811
 
 namespace cv { namespace dnn {
 
@@ -121,8 +118,6 @@
             fastNorm(input, scale, bias, output, epsilon, static_cast<size_t>(axis));
         } else {
             fastNorm(input, scale, output, epsilon, static_cast<size_t>(axis));
-<<<<<<< HEAD
-=======
         }
     }
 
@@ -183,7 +178,6 @@
                                           tmp, 0, one, 0, 0.f, mean_square, 0);
         if (!ret) {
             return false;
->>>>>>> 59e08811
         }
         // Calculate instance norm: output = scale * (x - mean) / sqrt(var + eps) + bias
         String mvn_kernel_name = format("mvn%d", num_vector);
