/*M///////////////////////////////////////////////////////////////////////////////////////
//
//  IMPORTANT: READ BEFORE DOWNLOADING, COPYING, INSTALLING OR USING.
//
//  By downloading, copying, installing or using the software you agree to this license.
//  If you do not agree to this license, do not download, install,
//  copy or use the software.
//
//
//                           License Agreement
//                For Open Source Computer Vision Library
//
// Copyright (C) 2013, OpenCV Foundation, all rights reserved.
// Copyright (C) 2017, Intel Corporation, all rights reserved.
// Third party copyrights are property of their respective owners.
//
// Redistribution and use in source and binary forms, with or without modification,
// are permitted provided that the following conditions are met:
//
//   * Redistribution's of source code must retain the above copyright notice,
//     this list of conditions and the following disclaimer.
//
//   * Redistribution's in binary form must reproduce the above copyright notice,
//     this list of conditions and the following disclaimer in the documentation
//     and/or other materials provided with the distribution.
//
//   * The name of the copyright holders may not be used to endorse or promote products
//     derived from this software without specific prior written permission.
//
// This software is provided by the copyright holders and contributors "as is" and
// any express or implied warranties, including, but not limited to, the implied
// warranties of merchantability and fitness for a particular purpose are disclaimed.
// In no event shall the Intel Corporation or contributors be liable for any direct,
// indirect, incidental, special, exemplary, or consequential damages
// (including, but not limited to, procurement of substitute goods or services;
// loss of use, data, or profits; or business interruption) however caused
// and on any theory of liability, whether in contract, strict liability,
// or tort (including negligence or otherwise) arising in any way out of
// the use of this software, even if advised of the possibility of such damage.
//
//M*/

#include "opencv2/core/hal/intrin.hpp"

namespace cv {
namespace dnn {
CV_CPU_OPTIMIZATION_NAMESPACE_BEGIN

void fastConv( const float* weights, size_t wstep, const float* bias,
               const float* rowbuf, float* output, const int* outShape,
               int blockSize, int vecsize, int vecsize_aligned,
               const float* relu, bool initOutput );
void fastDepthwiseConv( const float* weights,
                      int kernel_h, int kernel_w,
                      int stride_h, int stride_w,
                      int dilation_h, int dilation_w,
                      int pad_t, int pad_l,
                      const float* bias, const float* relu,
                      const float* inptr,
                      int height, int width,
                      float* outptr,
                      int out_d, int outH, int outW );
void fastGEMM1T( const float* vec, const float* weights,
                 size_t wstep, const float* bias,
                 float* dst, int nvecs, int vecsize );
void fastGEMM( const float* aptr, size_t astep, const float* bptr,
               size_t bstep, float* cptr, size_t cstep,
               int ma, int na, int nb );

#if !defined(CV_CPU_OPTIMIZATION_DECLARATIONS_ONLY) && CV_AVX

#if !CV_FMA3 // AVX workaround
#undef _mm256_fmadd_ps
#define _mm256_fmadd_ps(a, b, c) _mm256_add_ps(c, _mm256_mul_ps(a, b))
#endif

enum { FASCONV_BASE_VECSZ = 4 };

void fastConv( const float* weights, size_t wstep, const float* bias,
               const float* rowbuf, float* output, const int* outShape,
               int blockSize, int vecsize, int vecsize_aligned,
               const float* relu, bool initOutput )
{
    int outCn = outShape[1];
    size_t outPlaneSize = outShape[2]*outShape[3];
    float r0 = 1.f, r1 = 1.f, r2 = 1.f;
    __m128 vr0 = _mm_set1_ps(1.f), vr1 = vr0, vr2 = vr0, z = _mm_setzero_ps();
    int CV_DECL_ALIGNED(16) maskbuf[FASCONV_BASE_VECSZ] = {0};
    int rsz = blockSize % FASCONV_BASE_VECSZ;
    for( int i = 0; i < rsz; i++ )
        maskbuf[FASCONV_BASE_VECSZ - i - 1] = -1;
    __m128 mask = _mm_loadu_ps((const float*)maskbuf);

    // now compute dot product of the weights
    // and im2row-transformed part of the tensor
    for( int i = 0; i < outCn; i += 3 )
    {
        const float* wptr0 = weights + i*wstep;
        const float* wptr1 = wptr0 + wstep;
        const float* wptr2 = wptr1 + wstep;
        float* outptr0 = output + i*outPlaneSize;
        float* outptr1 = outptr0 + outPlaneSize;
        float* outptr2 = outptr1 + outPlaneSize;
        float bias0 = bias[i], bias1 = bias[i+1], bias2 = bias[i+2];

        if( i+2 >= outCn )
        {
            wptr2 = wptr1;
            outptr2 = outptr1;
            bias2 = bias1;
            if( i+1 >= outCn )
            {
                wptr2 = wptr1 = wptr0;
                outptr2 = outptr1 = outptr0;
                bias2 = bias1 = bias0;
            }
        }

        if( relu )
        {
            r0 = relu[i]; r1 = relu[i+1]; r2 = relu[i+2];
            if( i+2 >= outCn )
            {
                r2 = r1;
                if( i+1 >= outCn )
                    r2 = r1 = r0;
            }
            vr0 = _mm_set1_ps(r0);
            vr1 = _mm_set1_ps(r1);
            vr2 = _mm_set1_ps(r2);
        }

        int j = 0;
        for( ; j < blockSize; j += FASCONV_BASE_VECSZ )
        {
            bool tail = false;
            if (j + FASCONV_BASE_VECSZ > blockSize)
            {
                if (j == 0)
                    break;
                j = blockSize - FASCONV_BASE_VECSZ;
                tail = true;
            }
            int k = 0;
            const float* rptr = rowbuf + j*vecsize_aligned;

            __m256 vs00 = _mm256_setzero_ps(), vs01 = _mm256_setzero_ps(),
                   vs02 = _mm256_setzero_ps(), vs03 = _mm256_setzero_ps(),
                   vs10 = _mm256_setzero_ps(), vs11 = _mm256_setzero_ps(),
                   vs12 = _mm256_setzero_ps(), vs13 = _mm256_setzero_ps(),
                   vs20 = _mm256_setzero_ps(), vs21 = _mm256_setzero_ps(),
                   vs22 = _mm256_setzero_ps(), vs23 = _mm256_setzero_ps();

#if CV_AVX512_SKX // AVX512VL is necessary to avoid register spilling
            if (vecsize >= 32)
            {
                __m512 vs00_5 = _mm512_setzero_ps(), vs01_5 = _mm512_setzero_ps(),
                       vs02_5 = _mm512_setzero_ps(), vs03_5 = _mm512_setzero_ps(),
                       vs10_5 = _mm512_setzero_ps(), vs11_5 = _mm512_setzero_ps(),
                       vs12_5 = _mm512_setzero_ps(), vs13_5 = _mm512_setzero_ps(),
                       vs20_5 = _mm512_setzero_ps(), vs21_5 = _mm512_setzero_ps(),
                       vs22_5 = _mm512_setzero_ps(), vs23_5 = _mm512_setzero_ps();

                for (; k <= vecsize - 16; k += 16, rptr += 16)
                {
                    __m512 w0 = _mm512_loadu_ps(wptr0 + k);
                    __m512 w1 = _mm512_loadu_ps(wptr1 + k);
                    __m512 w2 = _mm512_loadu_ps(wptr2 + k);
                    __m512 r0 = _mm512_loadu_ps(rptr);

                    vs00_5 = _mm512_fmadd_ps(w0, r0, vs00_5);
                    vs10_5 = _mm512_fmadd_ps(w1, r0, vs10_5);
                    vs20_5 = _mm512_fmadd_ps(w2, r0, vs20_5);

                    r0 = _mm512_loadu_ps(rptr + vecsize_aligned);
                    vs01_5 = _mm512_fmadd_ps(w0, r0, vs01_5);
                    vs11_5 = _mm512_fmadd_ps(w1, r0, vs11_5);
                    vs21_5 = _mm512_fmadd_ps(w2, r0, vs21_5);

                    r0 = _mm512_loadu_ps(rptr + vecsize_aligned*2);
                    vs02_5 = _mm512_fmadd_ps(w0, r0, vs02_5);
                    vs12_5 = _mm512_fmadd_ps(w1, r0, vs12_5);
                    vs22_5 = _mm512_fmadd_ps(w2, r0, vs22_5);

                    r0 = _mm512_loadu_ps(rptr + vecsize_aligned*3);
                    vs03_5 = _mm512_fmadd_ps(w0, r0, vs03_5);
                    vs13_5 = _mm512_fmadd_ps(w1, r0, vs13_5);
                    vs23_5 = _mm512_fmadd_ps(w2, r0, vs23_5);
                }
                /*
                 * now fold the 512 bit accumulator vectors into 256 bit vectors so that the AVX2 code can finish
                 * the tail of the vector
                 */
                vs00 = _mm256_add_ps( _mm512_extractf32x8_ps(vs00_5, 0), _mm512_extractf32x8_ps(vs00_5, 1));
                vs10 = _mm256_add_ps( _mm512_extractf32x8_ps(vs10_5, 0), _mm512_extractf32x8_ps(vs10_5, 1));
                vs20 = _mm256_add_ps( _mm512_extractf32x8_ps(vs20_5, 0), _mm512_extractf32x8_ps(vs20_5, 1));

                vs01 = _mm256_add_ps( _mm512_extractf32x8_ps(vs01_5, 0), _mm512_extractf32x8_ps(vs01_5, 1));
                vs11 = _mm256_add_ps( _mm512_extractf32x8_ps(vs11_5, 0), _mm512_extractf32x8_ps(vs11_5, 1));
                vs21 = _mm256_add_ps( _mm512_extractf32x8_ps(vs21_5, 0), _mm512_extractf32x8_ps(vs21_5, 1));

                vs02 = _mm256_add_ps( _mm512_extractf32x8_ps(vs02_5, 0), _mm512_extractf32x8_ps(vs02_5, 1));
                vs12 = _mm256_add_ps( _mm512_extractf32x8_ps(vs12_5, 0), _mm512_extractf32x8_ps(vs12_5, 1));
                vs22 = _mm256_add_ps( _mm512_extractf32x8_ps(vs22_5, 0), _mm512_extractf32x8_ps(vs22_5, 1));

                vs03 = _mm256_add_ps( _mm512_extractf32x8_ps(vs03_5, 0), _mm512_extractf32x8_ps(vs03_5, 1));
                vs13 = _mm256_add_ps( _mm512_extractf32x8_ps(vs13_5, 0), _mm512_extractf32x8_ps(vs13_5, 1));
                vs23 = _mm256_add_ps( _mm512_extractf32x8_ps(vs23_5, 0), _mm512_extractf32x8_ps(vs23_5, 1));
            }
#endif

            for (; k < vecsize; k += 8, rptr += 8 )
            {
                __m256 w0 = _mm256_load_ps(wptr0 + k);
                __m256 w1 = _mm256_load_ps(wptr1 + k);
                __m256 w2 = _mm256_load_ps(wptr2 + k);
                __m256 r0 = _mm256_load_ps(rptr);

                vs00 = _mm256_fmadd_ps(w0, r0, vs00);
                vs10 = _mm256_fmadd_ps(w1, r0, vs10);
                vs20 = _mm256_fmadd_ps(w2, r0, vs20);

                r0 = _mm256_load_ps(rptr + vecsize_aligned);
                vs01 = _mm256_fmadd_ps(w0, r0, vs01);
                vs11 = _mm256_fmadd_ps(w1, r0, vs11);
                vs21 = _mm256_fmadd_ps(w2, r0, vs21);

                r0 = _mm256_load_ps(rptr + vecsize_aligned*2);
                vs02 = _mm256_fmadd_ps(w0, r0, vs02);
                vs12 = _mm256_fmadd_ps(w1, r0, vs12);
                vs22 = _mm256_fmadd_ps(w2, r0, vs22);

                r0 = _mm256_load_ps(rptr + vecsize_aligned*3);
                vs03 = _mm256_fmadd_ps(w0, r0, vs03);
                vs13 = _mm256_fmadd_ps(w1, r0, vs13);
                vs23 = _mm256_fmadd_ps(w2, r0, vs23);
            }

            __m256 t0 = _mm256_hadd_ps(_mm256_hadd_ps(vs00, vs01), _mm256_hadd_ps(vs02, vs03));
            __m256 t1 = _mm256_hadd_ps(_mm256_hadd_ps(vs10, vs11), _mm256_hadd_ps(vs12, vs13));
            __m256 t2 = _mm256_hadd_ps(_mm256_hadd_ps(vs20, vs21), _mm256_hadd_ps(vs22, vs23));

            t0 = _mm256_add_ps(t0, _mm256_permute2f128_ps(t0, t0, 1));
            t1 = _mm256_add_ps(t1, _mm256_permute2f128_ps(t1, t1, 1));
            t2 = _mm256_add_ps(t2, _mm256_permute2f128_ps(t2, t2, 1));

            __m128 s0, s1, s2;

            if( initOutput )
            {
                s0 = _mm_set1_ps(bias0);
                s1 = _mm_set1_ps(bias1);
                s2 = _mm_set1_ps(bias2);
            }
            else
            {
                s0 = _mm_loadu_ps(outptr0 + j);
                s1 = _mm_loadu_ps(outptr1 + j);
                s2 = _mm_loadu_ps(outptr2 + j);
            }

            s0 = _mm_add_ps(s0, _mm256_castps256_ps128(t0));
            s1 = _mm_add_ps(s1, _mm256_castps256_ps128(t1));
            s2 = _mm_add_ps(s2, _mm256_castps256_ps128(t2));

            if( relu )
            {
                __m128 m0 = _mm_cmp_ps(s0, z, _CMP_GT_OS);
                __m128 m1 = _mm_cmp_ps(s1, z, _CMP_GT_OS);
                __m128 m2 = _mm_cmp_ps(s2, z, _CMP_GT_OS);
                s0 = _mm_blendv_ps(_mm_mul_ps(s0, vr0), s0, m0);
                s1 = _mm_blendv_ps(_mm_mul_ps(s1, vr1), s1, m1);
                s2 = _mm_blendv_ps(_mm_mul_ps(s2, vr2), s2, m2);
            }

            if( tail )
            {
                s0 = _mm_blendv_ps(_mm_loadu_ps(outptr0 + j), s0, mask);
                s1 = _mm_blendv_ps(_mm_loadu_ps(outptr1 + j), s1, mask);
                s2 = _mm_blendv_ps(_mm_loadu_ps(outptr2 + j), s2, mask);
            }

            _mm_storeu_ps(outptr0 + j, s0);
            _mm_storeu_ps(outptr1 + j, s1);
            _mm_storeu_ps(outptr2 + j, s2);
        }

        for( ; j <= blockSize - 2; j += 2 )
        {
            const float* rptr0 = rowbuf + j*vecsize_aligned;
            const float* rptr1 = rowbuf + (j+1)*vecsize_aligned;
            float s00, s01, s10, s11, s20, s21;

            if( initOutput )
            {
                s00 = s01 = bias0;
                s10 = s11 = bias1;
                s20 = s21 = bias2;
            }
            else
            {
                s00 = outptr0[j]; s01 = outptr0[j+1];
                s10 = outptr1[j]; s11 = outptr1[j+1];
                s20 = outptr2[j]; s21 = outptr2[j+1];
            }

            for( int k = 0; k < vecsize; k++ )
            {
                float w0 = wptr0[k], w1 = wptr1[k], w2 = wptr2[k];
                float r = rptr0[k];
                s00 += w0*r; s10 += w1*r; s20 += w2*r;
                r = rptr1[k];
                s01 += w0*r; s11 += w1*r; s21 += w2*r;
            }

            if( relu )
            {
                s00 = s00 > 0.f ? s00 : s00*r0;
                s01 = s01 > 0.f ? s01 : s01*r0;
                s10 = s10 > 0.f ? s10 : s10*r1;
                s11 = s11 > 0.f ? s11 : s11*r1;
                s20 = s20 > 0.f ? s20 : s20*r2;
                s21 = s21 > 0.f ? s21 : s21*r2;
            }

            outptr0[j] = s00;
            outptr0[j+1] = s01;
            outptr1[j] = s10;
            outptr1[j+1] = s11;
            outptr2[j] = s20;
            outptr2[j+1] = s21;
        }

        for( ; j < blockSize; j++ )
        {
            const float* rptr0 = rowbuf + j*vecsize_aligned;
            float s00, s10, s20;

            if( initOutput )
            {
                s00 = bias0;
                s10 = bias1;
                s20 = bias2;
            }
            else
            {
                s00 = outptr0[j];
                s10 = outptr1[j];
                s20 = outptr2[j];
            }

            for( int k = 0; k < vecsize; k++ )
            {
                float w0 = wptr0[k], w1 = wptr1[k], w2 = wptr2[k];
                float r = rptr0[k];
                s00 += w0*r; s10 += w1*r; s20 += w2*r;
            }

            if( relu )
            {
                s00 = s00 > 0.f ? s00 : s00*r0;
                s10 = s10 > 0.f ? s10 : s10*r1;
                s20 = s20 > 0.f ? s20 : s20*r2;
            }

            outptr0[j] = s00;
            outptr1[j] = s10;
            outptr2[j] = s20;
        }
    }
    _mm256_zeroupper();
}

static inline void _mm256_load_deinterleave(const float* ptr, __m256& a, __m256& b)
{
    __m256 t0 = _mm256_loadu_ps(ptr);
    __m256 t1 = _mm256_loadu_ps(ptr + 8);

    __m256 lo = _mm256_permute2f128_ps(t0, t1, 0+2*16);
    __m256 hi = _mm256_permute2f128_ps(t0, t1, 1+3*16);
    a = _mm256_shuffle_ps(lo, hi, 0x88);
    b = _mm256_shuffle_ps(lo, hi, 0xdd);
}

void fastDepthwiseConv( const float* wptr,
                     int kernel_h, int kernel_w,
                     int stride_h, int stride_w,
                     int dilation_h, int dilation_w,
                     int pad_t, int pad_l,
                     const float* biasptr, const float* relu,
                     const float* inptr_,
                     int height, int width,
                     float* outptr_,
                     int out_d, int outH, int outW )
{
    const float w00_ = wptr[0], w01_ = wptr[1], w02_ = wptr[2],
                w10 = wptr[3], w11 = wptr[4], w12 = wptr[5],
                w20_ = wptr[6], w21_ = wptr[7], w22_ = wptr[8];
    int outW1 = min(outW, (width - dilation_w*(kernel_w - 1) + pad_l)/stride_w);
    float relu_coeff = relu ? relu[out_d] : 1.f, bias = biasptr[out_d];

    for (int out_i = 0; out_i < outH; out_i++)
    {
        int in_i = out_i * stride_h - pad_t, out_j = 0;
        const float* imgptr0 = inptr_ + in_i*width;
        const float* imgptr1 = imgptr0 + dilation_h*width;
        const float* imgptr2 = imgptr0 + (dilation_h*2)*width;
        float out, w00 = w00_, w01 = w01_, w02 = w02_;
        float w20 = w20_, w21 = w21_, w22 = w22_;
        if (in_i < 0)
        {
            w00 = w01 = w02 = 0.f;
            imgptr0 = imgptr1;
        }
        else if (in_i + dilation_h*(kernel_h-1) >= height)
        {
            w20 = w21 = w22 = 0.f;
            imgptr2 = imgptr1;
        }
        float* outptr = outptr_ + out_i*outW;
        if (pad_l > 0)
        {
            out = imgptr0[0]*w01 + imgptr0[dilation_w]*w02 +
                  imgptr1[0]*w11 + imgptr1[dilation_w]*w12 +
                  imgptr2[0]*w21 + imgptr2[dilation_w]*w22 + bias;
            if (relu)
                out = out > 0.f ? out : out*relu_coeff;
            outptr[0] = out;
            out_j = 1;
        }

        if (stride_w == 1 || (stride_w == 2 && dilation_w == 1))
        {
            const int VECSZ = 8;
            __m256 vw00 = _mm256_set1_ps(w00), vw01 = _mm256_set1_ps(w01), vw02 = _mm256_set1_ps(w02),
                      vw10 = _mm256_set1_ps(w10), vw11 = _mm256_set1_ps(w11), vw12 = _mm256_set1_ps(w12),
                      vw20 = _mm256_set1_ps(w20), vw21 = _mm256_set1_ps(w21), vw22 = _mm256_set1_ps(w22);
            __m256 z = _mm256_setzero_ps(), vbias = _mm256_set1_ps(bias), vrc = _mm256_set1_ps(relu_coeff);

            if( stride_w == 1 )
                for( ; out_j < outW1; out_j += VECSZ )
                {
                    if (out_j + VECSZ > outW1 && out_j > pad_l)
                        out_j = outW1 - VECSZ;
                    int in_j = out_j * stride_w - pad_l;
                    __m256 v00 = _mm256_loadu_ps(imgptr0 + in_j),
                           v01 = _mm256_loadu_ps(imgptr0 + in_j + dilation_w),
                           v02 = _mm256_loadu_ps(imgptr0 + in_j + dilation_w*2),
                           v10 = _mm256_loadu_ps(imgptr1 + in_j),
                           v11 = _mm256_loadu_ps(imgptr1 + in_j + dilation_w),
                           v12 = _mm256_loadu_ps(imgptr1 + in_j + dilation_w*2),
                           v20 = _mm256_loadu_ps(imgptr2 + in_j),
                           v21 = _mm256_loadu_ps(imgptr2 + in_j + dilation_w),
                           v22 = _mm256_loadu_ps(imgptr2 + in_j + dilation_w*2);

                    __m256 vout0 = _mm256_fmadd_ps(v00, vw00, vbias);
                    __m256 vout1 = _mm256_mul_ps(v01, vw01);
                    __m256 vout2 = _mm256_mul_ps(v02, vw02);

                    vout0 = _mm256_fmadd_ps(v10, vw10, vout0);
                    vout1 = _mm256_fmadd_ps(v11, vw11, vout1);
                    vout2 = _mm256_fmadd_ps(v12, vw12, vout2);

                    vout0 = _mm256_fmadd_ps(v20, vw20, vout0);
                    vout1 = _mm256_fmadd_ps(v21, vw21, vout1);
                    vout2 = _mm256_fmadd_ps(v22, vw22, vout2);

                    vout0 = _mm256_add_ps(_mm256_add_ps(vout0, vout1), vout2);
                    if (relu)
                    {
                        __m256 m = _mm256_cmp_ps(vout0, z, _CMP_GT_OQ);
                        vout0 = _mm256_blendv_ps(_mm256_mul_ps(vout0, vrc), vout0, m);
                    }
                    _mm256_storeu_ps(outptr + out_j, vout0);
                }
            else
                for( ; out_j < outW1; out_j += VECSZ )
                {
                    if (out_j + VECSZ > outW1 && out_j > pad_l)
                        out_j = outW1 - VECSZ;
                    int in_j = out_j * stride_w - pad_l;
                    __m256 v00, v01, v02, v10, v11, v12, v20, v21, v22, unused;
                    _mm256_load_deinterleave(imgptr0 + in_j, v00, v01);
                    _mm256_load_deinterleave(imgptr0 + in_j + 2, v02, unused);
                    _mm256_load_deinterleave(imgptr1 + in_j, v10, v11);
                    _mm256_load_deinterleave(imgptr1 + in_j + 2, v12, unused);
                    _mm256_load_deinterleave(imgptr2 + in_j, v20, v21);
                    _mm256_load_deinterleave(imgptr2 + in_j + 2, v22, unused);

                    __m256 vout0 = _mm256_fmadd_ps(v00, vw00, vbias);
                    __m256 vout1 = _mm256_mul_ps(v01, vw01);
                    __m256 vout2 = _mm256_mul_ps(v02, vw02);

                    vout0 = _mm256_fmadd_ps(v10, vw10, vout0);
                    vout1 = _mm256_fmadd_ps(v11, vw11, vout1);
                    vout2 = _mm256_fmadd_ps(v12, vw12, vout2);

                    vout0 = _mm256_fmadd_ps(v20, vw20, vout0);
                    vout1 = _mm256_fmadd_ps(v21, vw21, vout1);
                    vout2 = _mm256_fmadd_ps(v22, vw22, vout2);

                    vout0 = _mm256_add_ps(_mm256_add_ps(vout0, vout1), vout2);
                    if (relu)
                    {
                        __m256 m = _mm256_cmp_ps(vout0, z, _CMP_GT_OQ);
                        vout0 = _mm256_blendv_ps(_mm256_mul_ps(vout0, vrc), vout0, m);
                    }
                    _mm256_storeu_ps(outptr + out_j, vout0);
                }
        }

        for (; out_j < outW1; out_j++)
        {
            int in_j = out_j * stride_w - pad_l;
            out = imgptr0[in_j]*w00 + imgptr0[in_j + dilation_w]*w01 + imgptr0[in_j + dilation_w*2]*w02 +
                  imgptr1[in_j]*w10 + imgptr1[in_j + dilation_w]*w11 + imgptr1[in_j + dilation_w*2]*w12 +
                  imgptr2[in_j]*w20 + imgptr2[in_j + dilation_w]*w21 + imgptr2[in_j + dilation_w*2]*w22 + bias;
            if (relu)
                out = out > 0.f ? out : out*relu_coeff;
            outptr[out_j] = out;
        }

        for (; out_j < outW; out_j++ )
        {
            int in_j0 = out_j * stride_w - pad_l, in_j1 = in_j0 + dilation_w, in_j2 = in_j0 + dilation_w*2;
            float s0 = 1.f, s1 = 1.f, s2 = 1.f;
            if (in_j0 >= width)
            {
                in_j0 = 0;
                s0 = 0.f;
            }
            if (in_j1 >= width)
            {
                in_j1 = 0;
                s1 = 0.f;
            }
            if (in_j2 >= width)
            {
                in_j2 = 0;
                s2 = 0.f;
            }
            out = imgptr0[in_j0]*w00*s0 + imgptr0[in_j1]*w01*s1 + imgptr0[in_j2]*w02*s2 +
                  imgptr1[in_j0]*w10*s0 + imgptr1[in_j1]*w11*s1 + imgptr1[in_j2]*w12*s2 +
                  imgptr2[in_j0]*w20*s0 + imgptr2[in_j1]*w21*s1 + imgptr2[in_j2]*w22*s2 + bias;
            if (relu)
                out = out > 0.f ? out : out*relu_coeff;
            outptr[out_j] = out;
        }
    }
    _mm256_zeroupper();
}

// Used to generate the mask used when calculating tails
static const uint32_t tailMaskArray[15] = {
    0, 0, 0, 0, 0, 0, 0, 0,
    0xffffffffUL, 0xffffffffUL, 0xffffffffUL, 0xffffffffUL, 0xffffffffUL, 0xffffffffUL, 0xffffffffUL
};

// dst = vec * weights^t + bias
// Requires that vecsize is at least 8 or equal to 0 to avoid memory access problems. Does not require alignment.
void fastGEMM1T( const float* vec, const float* weights,
                 size_t wstep, const float* bias,
                 float* dst, int nvecs, int vecsize )
{
    int i = 0;

    CV_Assert(vecsize >= 8 || vecsize == 0);

    __m256 tailMask = _mm256_loadu_ps(reinterpret_cast<const float*>(tailMaskArray) + (vecsize % 8));

    for( ; i <= nvecs - 8; i += 8 )
    {
        const float* wptr = weights + i*wstep;
        __m256 vs0 = _mm256_setzero_ps(), vs1 = _mm256_setzero_ps(),
               vs2 = _mm256_setzero_ps(), vs3 = _mm256_setzero_ps(),
               vs4 = _mm256_setzero_ps(), vs5 = _mm256_setzero_ps(),
               vs6 = _mm256_setzero_ps(), vs7 = _mm256_setzero_ps();

        int k = 0;
        for( ; k <= vecsize-8; k += 8, wptr += 8 )
        {
            __m256 v = _mm256_loadu_ps(vec + k);

            vs0 = _mm256_fmadd_ps(_mm256_loadu_ps(wptr), v, vs0);
            vs1 = _mm256_fmadd_ps(_mm256_loadu_ps(wptr + wstep), v, vs1);
            vs2 = _mm256_fmadd_ps(_mm256_loadu_ps(wptr + wstep*2), v, vs2);
            vs3 = _mm256_fmadd_ps(_mm256_loadu_ps(wptr + wstep*3), v, vs3);
            vs4 = _mm256_fmadd_ps(_mm256_loadu_ps(wptr + wstep*4), v, vs4);
            vs5 = _mm256_fmadd_ps(_mm256_loadu_ps(wptr + wstep*5), v, vs5);
            vs6 = _mm256_fmadd_ps(_mm256_loadu_ps(wptr + wstep*6), v, vs6);
            vs7 = _mm256_fmadd_ps(_mm256_loadu_ps(wptr + wstep*7), v, vs7);
        }

        if (k != vecsize) {
            // Tail
            k = vecsize - 8;
            wptr = weights + i * wstep + k;
            __m256 v = _mm256_loadu_ps(vec + k);
            v = _mm256_and_ps(v, tailMask);

            vs0 = _mm256_fmadd_ps(_mm256_and_ps(_mm256_loadu_ps(wptr), tailMask), v, vs0);
            vs1 = _mm256_fmadd_ps(_mm256_and_ps(_mm256_loadu_ps(wptr + wstep), tailMask), v, vs1);
            vs2 = _mm256_fmadd_ps(_mm256_and_ps(_mm256_loadu_ps(wptr + wstep * 2), tailMask), v, vs2);
            vs3 = _mm256_fmadd_ps(_mm256_and_ps(_mm256_loadu_ps(wptr + wstep * 3), tailMask), v, vs3);
            vs4 = _mm256_fmadd_ps(_mm256_and_ps(_mm256_loadu_ps(wptr + wstep * 4), tailMask), v, vs4);
            vs5 = _mm256_fmadd_ps(_mm256_and_ps(_mm256_loadu_ps(wptr + wstep * 5), tailMask), v, vs5);
            vs6 = _mm256_fmadd_ps(_mm256_and_ps(_mm256_loadu_ps(wptr + wstep * 6), tailMask), v, vs6);
            vs7 = _mm256_fmadd_ps(_mm256_and_ps(_mm256_loadu_ps(wptr + wstep * 7), tailMask), v, vs7);
        }

        __m256 s0 = _mm256_hadd_ps(_mm256_hadd_ps(vs0, vs1), _mm256_hadd_ps(vs2, vs3));
        __m256 s1 = _mm256_hadd_ps(_mm256_hadd_ps(vs4, vs5), _mm256_hadd_ps(vs6, vs7));

        s0 = _mm256_add_ps(s0, _mm256_permute2f128_ps(s0, s0, 1));
        s1 = _mm256_add_ps(s1, _mm256_permute2f128_ps(s1, s1, 1));

        s0 = _mm256_add_ps(s0, _mm256_castps128_ps256(_mm_loadu_ps(bias + i)));
        s1 = _mm256_add_ps(s1, _mm256_castps128_ps256(_mm_loadu_ps(bias + i + 4)));

        _mm_storeu_ps(dst + i, _mm256_castps256_ps128(s0));
        _mm_storeu_ps(dst + i + 4, _mm256_castps256_ps128(s1));
    }

    float temp = 0.f;
    for( ; i < nvecs; i++ )
    {
        const float* wptr = weights + i*wstep;
        __m256 vs0 = _mm256_setzero_ps();

        int k = 0;
        for( ; k <= vecsize-8; k += 8, wptr += 8 )
        {
            __m256 v = _mm256_loadu_ps(vec + k);
            vs0 = _mm256_fmadd_ps(_mm256_loadu_ps(wptr), v, vs0);
        }

        if (k != vecsize) {
            // Tail
            k = vecsize - 8;
            wptr = weights + i * wstep + k;
            __m256 v = _mm256_loadu_ps(vec + k);
            v = _mm256_and_ps(v, tailMask);
            vs0 = _mm256_fmadd_ps(_mm256_and_ps(_mm256_loadu_ps(wptr), tailMask), v, vs0);
        }

        __m256 s0 = _mm256_hadd_ps(_mm256_hadd_ps(vs0, vs0), vs0);
        s0 = _mm256_add_ps(s0, _mm256_permute2f128_ps(s0, s0, 1));
        _mm_store_ss(&temp, _mm256_castps256_ps128(s0));
        dst[i] = temp + bias[i];
    }

    _mm256_zeroupper();
}


void fastGEMM( const float* aptr, size_t astep, const float* bptr,
               size_t bstep, float* cptr, size_t cstep,
               int ma, int na, int nb )
{
    int n = 0;

#if CV_AVX512_SKX // AVX512VL is necessary to avoid register spilling
    for( ; n <= nb - 32; n += 32 )
    {
        for( int m = 0; m < ma; m += 4 )
        {
            const float* aptr0 = aptr + astep*m;
            const float* aptr1 = aptr + astep*std::min(m+1, ma-1);
            const float* aptr2 = aptr + astep*std::min(m+2, ma-1);
            const float* aptr3 = aptr + astep*std::min(m+3, ma-1);

            float* cptr0 = cptr + cstep*m;
            float* cptr1 = cptr + cstep*std::min(m+1, ma-1);
            float* cptr2 = cptr + cstep*std::min(m+2, ma-1);
            float* cptr3 = cptr + cstep*std::min(m+3, ma-1);

            __m512 d00 = _mm512_setzero_ps(), d01 = _mm512_setzero_ps();
            __m512 d10 = _mm512_setzero_ps(), d11 = _mm512_setzero_ps();
            __m512 d20 = _mm512_setzero_ps(), d21 = _mm512_setzero_ps();
            __m512 d30 = _mm512_setzero_ps(), d31 = _mm512_setzero_ps();

            for( int k = 0; k < na; k++ )
            {
                __m512 a0 = _mm512_set1_ps(aptr0[k]);
                __m512 a1 = _mm512_set1_ps(aptr1[k]);
                __m512 a2 = _mm512_set1_ps(aptr2[k]);
                __m512 a3 = _mm512_set1_ps(aptr3[k]);
                __m512 b0 = _mm512_loadu_ps(bptr + k*bstep + n);
                __m512 b1 = _mm512_loadu_ps(bptr + k*bstep + n + 16);
                d00 = _mm512_fmadd_ps(a0, b0, d00);
                d01 = _mm512_fmadd_ps(a0, b1, d01);
                d10 = _mm512_fmadd_ps(a1, b0, d10);
                d11 = _mm512_fmadd_ps(a1, b1, d11);
                d20 = _mm512_fmadd_ps(a2, b0, d20);
                d21 = _mm512_fmadd_ps(a2, b1, d21);
                d30 = _mm512_fmadd_ps(a3, b0, d30);
                d31 = _mm512_fmadd_ps(a3, b1, d31);
            }

            _mm512_storeu_ps(cptr0 + n, d00);
            _mm512_storeu_ps(cptr0 + n + 16, d01);
            _mm512_storeu_ps(cptr1 + n, d10);
            _mm512_storeu_ps(cptr1 + n + 16, d11);
            _mm512_storeu_ps(cptr2 + n, d20);
            _mm512_storeu_ps(cptr2 + n + 16, d21);
            _mm512_storeu_ps(cptr3 + n, d30);
            _mm512_storeu_ps(cptr3 + n + 16, d31);
        }
    }
#endif

    for( ; n <= nb - 16; n += 16 )
    {
        for( int m = 0; m < ma; m += 4 )
        {
            const float* aptr0 = aptr + astep*m;
            const float* aptr1 = aptr + astep*std::min(m+1, ma-1);
            const float* aptr2 = aptr + astep*std::min(m+2, ma-1);
            const float* aptr3 = aptr + astep*std::min(m+3, ma-1);

            float* cptr0 = cptr + cstep*m;
            float* cptr1 = cptr + cstep*std::min(m+1, ma-1);
            float* cptr2 = cptr + cstep*std::min(m+2, ma-1);
            float* cptr3 = cptr + cstep*std::min(m+3, ma-1);

            __m256 d00 = _mm256_setzero_ps(), d01 = _mm256_setzero_ps();
            __m256 d10 = _mm256_setzero_ps(), d11 = _mm256_setzero_ps();
            __m256 d20 = _mm256_setzero_ps(), d21 = _mm256_setzero_ps();
            __m256 d30 = _mm256_setzero_ps(), d31 = _mm256_setzero_ps();

            for( int k = 0; k < na; k++ )
            {
                __m256 a0 = _mm256_set1_ps(aptr0[k]);
                __m256 a1 = _mm256_set1_ps(aptr1[k]);
                __m256 a2 = _mm256_set1_ps(aptr2[k]);
                __m256 a3 = _mm256_set1_ps(aptr3[k]);
                __m256 b0 = _mm256_loadu_ps(bptr + k*bstep + n);
                __m256 b1 = _mm256_loadu_ps(bptr + k*bstep + n + 8);
                d00 = _mm256_fmadd_ps(a0, b0, d00);
                d01 = _mm256_fmadd_ps(a0, b1, d01);
                d10 = _mm256_fmadd_ps(a1, b0, d10);
                d11 = _mm256_fmadd_ps(a1, b1, d11);
                d20 = _mm256_fmadd_ps(a2, b0, d20);
                d21 = _mm256_fmadd_ps(a2, b1, d21);
                d30 = _mm256_fmadd_ps(a3, b0, d30);
                d31 = _mm256_fmadd_ps(a3, b1, d31);
            }

            _mm256_storeu_ps(cptr0 + n, d00);
            _mm256_storeu_ps(cptr0 + n + 8, d01);
            _mm256_storeu_ps(cptr1 + n, d10);
            _mm256_storeu_ps(cptr1 + n + 8, d11);
            _mm256_storeu_ps(cptr2 + n, d20);
            _mm256_storeu_ps(cptr2 + n + 8, d21);
            _mm256_storeu_ps(cptr3 + n, d30);
            _mm256_storeu_ps(cptr3 + n + 8, d31);
        }
    }

    for( ; n < nb; n++ )
    {
        for( int m = 0; m < ma; m++ )
        {
            const float* aptr0 = aptr + astep*m;
            float* cptr0 = cptr + cstep*m;
            float d0 = 0.f;

            for( int k = 0; k < na; k++ )
                d0 += aptr0[k]*bptr[k*bstep + n];

            cptr0[n] = d0;
        }
    }
    _mm256_zeroupper();
}

#endif // CV_CPU_OPTIMIZATION_DECLARATIONS_ONLY

#if !defined(CV_CPU_OPTIMIZATION_DECLARATIONS_ONLY) && CV_RVV

void fastGEMM( const float* aptr, size_t astep, const float* bptr,
               size_t bstep, float* cptr, size_t cstep,
               int ma, int na, int nb )
{
    int avl = nb, vl;
    for(int n = 0; n < nb; n += vl, avl -= vl)
    {
        vl = vsetvl_e32m4(avl);
        for( int m = 0; m < ma; m += 7 )
        {
            const float* aptr0 = aptr + astep*m;
            const float* aptr1 = aptr + astep*std::min(m+1, ma-1);
            const float* aptr2 = aptr + astep*std::min(m+2, ma-1);
            const float* aptr3 = aptr + astep*std::min(m+3, ma-1);
            const float* aptr4 = aptr + astep*std::min(m+4, ma-1);
            const float* aptr5 = aptr + astep*std::min(m+5, ma-1);
            const float* aptr6 = aptr + astep*std::min(m+6, ma-1);

            float* cptr0 = cptr + cstep*m;
            float* cptr1 = cptr + cstep*std::min(m+1, ma-1);
            float* cptr2 = cptr + cstep*std::min(m+2, ma-1);
            float* cptr3 = cptr + cstep*std::min(m+3, ma-1);
            float* cptr4 = cptr + cstep*std::min(m+4, ma-1);
            float* cptr5 = cptr + cstep*std::min(m+5, ma-1);
            float* cptr6 = cptr + cstep*std::min(m+6, ma-1);

            vfloat32m4_t d0 = vfmv_v_f_f32m4(0, vl);
            vfloat32m4_t d1 = vfmv_v_f_f32m4(0, vl);
            vfloat32m4_t d2 = vfmv_v_f_f32m4(0, vl);
            vfloat32m4_t d3 = vfmv_v_f_f32m4(0, vl);
            vfloat32m4_t d4 = vfmv_v_f_f32m4(0, vl);
            vfloat32m4_t d5 = vfmv_v_f_f32m4(0, vl);
            vfloat32m4_t d6 = vfmv_v_f_f32m4(0, vl);

            for( int k = 0; k < na; k++ )
            {
                float a0 = aptr0[k];
                float a1 = aptr1[k];
                float a2 = aptr2[k];
                float a3 = aptr3[k];
                float a4 = aptr4[k];
                float a5 = aptr5[k];
                float a6 = aptr6[k];

                vfloat32m4_t b = vle32_v_f32m4(bptr + k*bstep + n, vl);
                d0 = vfmacc_vf_f32m4(d0, a0, b, vl);
                d1 = vfmacc_vf_f32m4(d1, a1, b, vl);
                d2 = vfmacc_vf_f32m4(d2, a2, b, vl);
                d3 = vfmacc_vf_f32m4(d3, a3, b, vl);
                d4 = vfmacc_vf_f32m4(d4, a4, b, vl);
                d5 = vfmacc_vf_f32m4(d5, a5, b, vl);
                d6 = vfmacc_vf_f32m4(d6, a6, b, vl);
            }
            vse32_v_f32m4(cptr0 + n, d0, vl);
            vse32_v_f32m4(cptr1 + n, d1, vl);
            vse32_v_f32m4(cptr2 + n, d2, vl);
            vse32_v_f32m4(cptr3 + n, d3, vl);
            vse32_v_f32m4(cptr4 + n, d4, vl);
            vse32_v_f32m4(cptr5 + n, d5, vl);
            vse32_v_f32m4(cptr6 + n, d6, vl);
        }
    }
}

void fastGEMM1T( const float* vec, const float* weights,
                 size_t wstep, const float* bias,
                 float* dst, int nvecs, int vecsize )
{
    const int vlm2 = vsetvlmax_e32m2();
    int i = 0;
    for( ; i <= nvecs - 15; i += 15 )
    {
        const float* wptr = weights + i*wstep;
        vfloat32m2_t
               vs0 = vfmv_v_f_f32m2(0, vlm2), vs1 = vfmv_v_f_f32m2(0, vlm2), vs2 = vfmv_v_f_f32m2(0, vlm2),
               vs3 = vfmv_v_f_f32m2(0, vlm2), vs4 = vfmv_v_f_f32m2(0, vlm2), vs5 = vfmv_v_f_f32m2(0, vlm2),
               vs6 = vfmv_v_f_f32m2(0, vlm2), vs7 = vfmv_v_f_f32m2(0, vlm2), vs8 = vfmv_v_f_f32m2(0, vlm2),
               vs9 = vfmv_v_f_f32m2(0, vlm2), vs10 = vfmv_v_f_f32m2(0, vlm2), vs11 = vfmv_v_f_f32m2(0, vlm2),
               vs12 = vfmv_v_f_f32m2(0, vlm2), vs13 = vfmv_v_f_f32m2(0, vlm2), vs14 = vfmv_v_f_f32m2(0, vlm2);
        int avl = vecsize, vl;
        for(int k = 0 ; k < vecsize; k += vl, wptr += vl, avl -= vl)
        {
            vl = vsetvl_e32m2(avl);
            vfloat32m2_t v = vle32_v_f32m2(vec + k, vl);
            vs0 = vfmacc_vv_f32m2(vs0, vle32_v_f32m2(wptr, vl), v, vl);
            vs1 = vfmacc_vv_f32m2(vs1, vle32_v_f32m2(wptr + wstep, vl), v, vl);
            vs2 = vfmacc_vv_f32m2(vs2, vle32_v_f32m2(wptr + wstep*2, vl), v, vl);
            vs3 = vfmacc_vv_f32m2(vs3, vle32_v_f32m2(wptr + wstep*3, vl), v, vl);
            vs4 = vfmacc_vv_f32m2(vs4, vle32_v_f32m2(wptr + wstep*4, vl), v, vl);
            vs5 = vfmacc_vv_f32m2(vs5, vle32_v_f32m2(wptr + wstep*5, vl), v, vl);
            vs6 = vfmacc_vv_f32m2(vs6, vle32_v_f32m2(wptr + wstep*6, vl), v, vl);
            vs7 = vfmacc_vv_f32m2(vs7, vle32_v_f32m2(wptr + wstep*7, vl), v, vl);
            vs8 = vfmacc_vv_f32m2(vs8, vle32_v_f32m2(wptr + wstep*8, vl), v, vl);
            vs9 = vfmacc_vv_f32m2(vs9, vle32_v_f32m2(wptr + wstep*9, vl), v, vl);
            vs10 = vfmacc_vv_f32m2(vs10, vle32_v_f32m2(wptr + wstep*10, vl), v, vl);
            vs11 = vfmacc_vv_f32m2(vs11, vle32_v_f32m2(wptr + wstep*11, vl), v, vl);
            vs12 = vfmacc_vv_f32m2(vs12, vle32_v_f32m2(wptr + wstep*12, vl), v, vl);
            vs13 = vfmacc_vv_f32m2(vs13, vle32_v_f32m2(wptr + wstep*13, vl), v, vl);
            vs14 = vfmacc_vv_f32m2(vs14, vle32_v_f32m2(wptr + wstep*14, vl), v, vl);
        }

        // Calculate the sum of each vector
        float sum[15];
        vfloat32m1_t zero = vfmv_v_f_f32m1(0, vlm2);
        sum[0] = vfmv_f_s_f32m1_f32(vfredosum_vs_f32m2_f32m1(zero, vs0, zero, vlm2));
        sum[1] = vfmv_f_s_f32m1_f32(vfredosum_vs_f32m2_f32m1(zero, vs1, zero, vlm2));
        sum[2] = vfmv_f_s_f32m1_f32(vfredosum_vs_f32m2_f32m1(zero, vs2, zero, vlm2));
        sum[3] = vfmv_f_s_f32m1_f32(vfredosum_vs_f32m2_f32m1(zero, vs3, zero, vlm2));
        sum[4] = vfmv_f_s_f32m1_f32(vfredosum_vs_f32m2_f32m1(zero, vs4, zero, vlm2));
        sum[5] = vfmv_f_s_f32m1_f32(vfredosum_vs_f32m2_f32m1(zero, vs5, zero, vlm2));
        sum[6] = vfmv_f_s_f32m1_f32(vfredosum_vs_f32m2_f32m1(zero, vs6, zero, vlm2));
        sum[7] = vfmv_f_s_f32m1_f32(vfredosum_vs_f32m2_f32m1(zero, vs7, zero, vlm2));
        sum[8] = vfmv_f_s_f32m1_f32(vfredosum_vs_f32m2_f32m1(zero, vs8, zero, vlm2));
        sum[9] = vfmv_f_s_f32m1_f32(vfredosum_vs_f32m2_f32m1(zero, vs9, zero, vlm2));
        sum[10] = vfmv_f_s_f32m1_f32(vfredosum_vs_f32m2_f32m1(zero, vs10, zero, vlm2));
        sum[11] = vfmv_f_s_f32m1_f32(vfredosum_vs_f32m2_f32m1(zero, vs11, zero, vlm2));
        sum[12] = vfmv_f_s_f32m1_f32(vfredosum_vs_f32m2_f32m1(zero, vs12, zero, vlm2));
        sum[13] = vfmv_f_s_f32m1_f32(vfredosum_vs_f32m2_f32m1(zero, vs13, zero, vlm2));
        sum[14] = vfmv_f_s_f32m1_f32(vfredosum_vs_f32m2_f32m1(zero, vs14, zero, vlm2));

        vfloat32m4_t s0 = vfadd_vv_f32m4(vle32_v_f32m4(sum, 15), vle32_v_f32m4(bias + i, 15), 15);
        vse32_v_f32m4(dst + i, s0, 15);
    }
    int unroll_tail = nvecs - i;
    if (unroll_tail > 0)
    {
        const float* wptr = weights + i*wstep;
        vfloat32m2_t
               vs0 = vfmv_v_f_f32m2(0, vlm2), vs1 = vfmv_v_f_f32m2(0, vlm2), vs2 = vfmv_v_f_f32m2(0, vlm2),
               vs3 = vfmv_v_f_f32m2(0, vlm2), vs4 = vfmv_v_f_f32m2(0, vlm2), vs5 = vfmv_v_f_f32m2(0, vlm2),
               vs6 = vfmv_v_f_f32m2(0, vlm2), vs7 = vfmv_v_f_f32m2(0, vlm2), vs8 = vfmv_v_f_f32m2(0, vlm2),
               vs9 = vfmv_v_f_f32m2(0, vlm2), vs10 = vfmv_v_f_f32m2(0, vlm2), vs11 = vfmv_v_f_f32m2(0, vlm2),
               vs12 = vfmv_v_f_f32m2(0, vlm2), vs13 = vfmv_v_f_f32m2(0, vlm2);
        int avl = vecsize, vl;
        for(int k = 0; k < vecsize; k += vl, wptr += vl, avl -= vl)
        {
            vl = vsetvl_e32m2(avl);
            vfloat32m2_t v = vle32_v_f32m2(vec + k, vl);
            vs0 = vfmacc_vv_f32m2(vs0, vle32_v_f32m2(wptr, vl), v, vl);
            vs1 = vfmacc_vv_f32m2(vs1, vle32_v_f32m2(wptr + wstep*std::min(1, unroll_tail-1), vl), v, vl);
            vs2 = vfmacc_vv_f32m2(vs2, vle32_v_f32m2(wptr + wstep*std::min(2, unroll_tail-1), vl), v, vl);
            vs3 = vfmacc_vv_f32m2(vs3, vle32_v_f32m2(wptr + wstep*std::min(3, unroll_tail-1), vl), v, vl);
            vs4 = vfmacc_vv_f32m2(vs4, vle32_v_f32m2(wptr + wstep*std::min(4, unroll_tail-1), vl), v, vl);
            vs5 = vfmacc_vv_f32m2(vs5, vle32_v_f32m2(wptr + wstep*std::min(5, unroll_tail-1), vl), v, vl);
            vs6 = vfmacc_vv_f32m2(vs6, vle32_v_f32m2(wptr + wstep*std::min(6, unroll_tail-1), vl), v, vl);
            vs7 = vfmacc_vv_f32m2(vs7, vle32_v_f32m2(wptr + wstep*std::min(7, unroll_tail-1), vl), v, vl);
            vs8 = vfmacc_vv_f32m2(vs8, vle32_v_f32m2(wptr + wstep*std::min(8, unroll_tail-1), vl), v, vl);
            vs9 = vfmacc_vv_f32m2(vs9, vle32_v_f32m2(wptr + wstep*std::min(9, unroll_tail-1), vl), v, vl);
            vs10 = vfmacc_vv_f32m2(vs10, vle32_v_f32m2(wptr + wstep*std::min(10, unroll_tail-1), vl), v, vl);
            vs11 = vfmacc_vv_f32m2(vs11, vle32_v_f32m2(wptr + wstep*std::min(11, unroll_tail-1), vl), v, vl);
            vs12 = vfmacc_vv_f32m2(vs12, vle32_v_f32m2(wptr + wstep*std::min(12, unroll_tail-1), vl), v, vl);
            vs13 = vfmacc_vv_f32m2(vs13, vle32_v_f32m2(wptr + wstep*std::min(13, unroll_tail-1), vl), v, vl);
        }

        // Calculate the sum of each vector
        float sum[14];
        vfloat32m1_t zero = vfmv_v_f_f32m1(0, vlm2);
        sum[0] = vfmv_f_s_f32m1_f32(vfredosum_vs_f32m2_f32m1(zero, vs0, zero, vlm2));
        sum[1] = vfmv_f_s_f32m1_f32(vfredosum_vs_f32m2_f32m1(zero, vs1, zero, vlm2));
        sum[2] = vfmv_f_s_f32m1_f32(vfredosum_vs_f32m2_f32m1(zero, vs2, zero, vlm2));
        sum[3] = vfmv_f_s_f32m1_f32(vfredosum_vs_f32m2_f32m1(zero, vs3, zero, vlm2));
        sum[4] = vfmv_f_s_f32m1_f32(vfredosum_vs_f32m2_f32m1(zero, vs4, zero, vlm2));
        sum[5] = vfmv_f_s_f32m1_f32(vfredosum_vs_f32m2_f32m1(zero, vs5, zero, vlm2));
        sum[6] = vfmv_f_s_f32m1_f32(vfredosum_vs_f32m2_f32m1(zero, vs6, zero, vlm2));
        sum[7] = vfmv_f_s_f32m1_f32(vfredosum_vs_f32m2_f32m1(zero, vs7, zero, vlm2));
        sum[8] = vfmv_f_s_f32m1_f32(vfredosum_vs_f32m2_f32m1(zero, vs8, zero, vlm2));
        sum[9] = vfmv_f_s_f32m1_f32(vfredosum_vs_f32m2_f32m1(zero, vs9, zero, vlm2));
        sum[10] = vfmv_f_s_f32m1_f32(vfredosum_vs_f32m2_f32m1(zero, vs10, zero, vlm2));
        sum[11] = vfmv_f_s_f32m1_f32(vfredosum_vs_f32m2_f32m1(zero, vs11, zero, vlm2));
        sum[12] = vfmv_f_s_f32m1_f32(vfredosum_vs_f32m2_f32m1(zero, vs12, zero, vlm2));
        sum[13] = vfmv_f_s_f32m1_f32(vfredosum_vs_f32m2_f32m1(zero, vs13, zero, vlm2));

        vfloat32m4_t s0 = vfadd_vv_f32m4(vle32_v_f32m4(sum, unroll_tail), vle32_v_f32m4(bias + i, unroll_tail), unroll_tail);
        vse32_v_f32m4(dst + i, s0, unroll_tail);
    }
}

enum { FASCONV_BASE_VECSZ = 8 };
void fastConv( const float* weights, size_t wstep, const float* bias,
               const float* rowbuf, float* output, const int* outShape,
               int blockSize, int vecsize, int vecsize_aligned,
               const float* relu, bool initOutput )
{
    const int vlm1 = vsetvlmax_e32m1();
    int outCn = outShape[1];
    size_t outPlaneSize = outShape[2]*outShape[3];
    // now compute dot product of the weights
    // and im2row-transformed part of the tensor
    for( int i = 0; i < outCn; i += 3 )
    {
        int unroll_tail = FASCONV_BASE_VECSZ;
        const float* wptr0 = weights + i*wstep;
        const float* wptr1 = wptr0 + wstep;
        const float* wptr2 = wptr1 + wstep;
        float* outptr0 = output + i*outPlaneSize;
        float* outptr1 = outptr0 + outPlaneSize;
        float* outptr2 = outptr1 + outPlaneSize;
        float bias0 = bias[i], bias1 = bias[i+1], bias2 = bias[i+2];

        if( i+2 >= outCn )
        {
            wptr2 = wptr1;
            outptr2 = outptr1;
            bias2 = bias1;
            if( i+1 >= outCn )
            {
                wptr2 = wptr1 = wptr0;
                outptr2 = outptr1 = outptr0;
                bias2 = bias1 = bias0;
            }
        }

        int j = 0;
        for( ; j < blockSize; j += FASCONV_BASE_VECSZ )
        {
            const float* rptr = rowbuf + j*vecsize_aligned;
            const float *rptr1 = rptr + vecsize_aligned*1,
                        *rptr2 = rptr + vecsize_aligned*2,
                        *rptr3 = rptr + vecsize_aligned*3,
                        *rptr4 = rptr + vecsize_aligned*4,
                        *rptr5 = rptr + vecsize_aligned*5,
                        *rptr6 = rptr + vecsize_aligned*6,
                        *rptr7 = rptr + vecsize_aligned*7;
            if (j + FASCONV_BASE_VECSZ > blockSize)
            {
                unroll_tail = blockSize - j;
                rptr1 = rptr + vecsize_aligned*std::min(1, unroll_tail-1),
                rptr2 = rptr + vecsize_aligned*std::min(2, unroll_tail-1),
                rptr3 = rptr + vecsize_aligned*std::min(3, unroll_tail-1),
                rptr4 = rptr + vecsize_aligned*std::min(4, unroll_tail-1),
                rptr5 = rptr + vecsize_aligned*std::min(5, unroll_tail-1),
                rptr6 = rptr + vecsize_aligned*std::min(6, unroll_tail-1),
                rptr7 = rptr + vecsize_aligned*std::min(7, unroll_tail-1);
            }

            int vl, avl = vecsize;
            vfloat32m1_t
                vs00 = vfmv_v_f_f32m1(0, vlm1), vs10 = vfmv_v_f_f32m1(0, vlm1), vs20 = vfmv_v_f_f32m1(0, vlm1),
                vs01 = vfmv_v_f_f32m1(0, vlm1), vs11 = vfmv_v_f_f32m1(0, vlm1), vs21 = vfmv_v_f_f32m1(0, vlm1),
                vs02 = vfmv_v_f_f32m1(0, vlm1), vs12 = vfmv_v_f_f32m1(0, vlm1), vs22 = vfmv_v_f_f32m1(0, vlm1),
                vs03 = vfmv_v_f_f32m1(0, vlm1), vs13 = vfmv_v_f_f32m1(0, vlm1), vs23 = vfmv_v_f_f32m1(0, vlm1),
                vs04 = vfmv_v_f_f32m1(0, vlm1), vs14 = vfmv_v_f_f32m1(0, vlm1), vs24 = vfmv_v_f_f32m1(0, vlm1),
                vs05 = vfmv_v_f_f32m1(0, vlm1), vs15 = vfmv_v_f_f32m1(0, vlm1), vs25 = vfmv_v_f_f32m1(0, vlm1),
                vs06 = vfmv_v_f_f32m1(0, vlm1), vs16 = vfmv_v_f_f32m1(0, vlm1), vs26 = vfmv_v_f_f32m1(0, vlm1),
                vs07 = vfmv_v_f_f32m1(0, vlm1), vs17 = vfmv_v_f_f32m1(0, vlm1), vs27 = vfmv_v_f_f32m1(0, vlm1);

            for (int k = 0; k < vecsize; k += vl, avl -= vl)
            {
                vl = vsetvl_e32m1(avl);
                vfloat32m1_t w0 = vle32_v_f32m1(wptr0 + k, vl);
                vfloat32m1_t w1 = vle32_v_f32m1(wptr1 + k, vl);
                vfloat32m1_t w2 = vle32_v_f32m1(wptr2 + k, vl);
                vfloat32m1_t r0 = vle32_v_f32m1(rptr, vl);

                vs00 = vfmacc_vv_f32m1(vs00, w0, r0, vl);
                vs10 = vfmacc_vv_f32m1(vs10, w1, r0, vl);
                vs20 = vfmacc_vv_f32m1(vs20, w2, r0, vl);

                r0 = vle32_v_f32m1(rptr1, vl);
                vs01 = vfmacc_vv_f32m1(vs01, w0, r0, vl);
                vs11 = vfmacc_vv_f32m1(vs11, w1, r0, vl);
                vs21 = vfmacc_vv_f32m1(vs21, w2, r0, vl);

                r0 = vle32_v_f32m1(rptr2, vl);
                vs02 = vfmacc_vv_f32m1(vs02, w0, r0, vl);
                vs12 = vfmacc_vv_f32m1(vs12, w1, r0, vl);
                vs22 = vfmacc_vv_f32m1(vs22, w2, r0, vl);

                r0 = vle32_v_f32m1(rptr3, vl);
                vs03 = vfmacc_vv_f32m1(vs03, w0, r0, vl);
                vs13 = vfmacc_vv_f32m1(vs13, w1, r0, vl);
                vs23 = vfmacc_vv_f32m1(vs23, w2, r0, vl);

                r0 = vle32_v_f32m1(rptr4, vl);
                vs04 = vfmacc_vv_f32m1(vs04, w0, r0, vl);
                vs14 = vfmacc_vv_f32m1(vs14, w1, r0, vl);
                vs24 = vfmacc_vv_f32m1(vs24, w2, r0, vl);

                r0 = vle32_v_f32m1(rptr5, vl);
                vs05 = vfmacc_vv_f32m1(vs05, w0, r0, vl);
                vs15 = vfmacc_vv_f32m1(vs15, w1, r0, vl);
                vs25 = vfmacc_vv_f32m1(vs25, w2, r0, vl);

                r0 = vle32_v_f32m1(rptr6, vl);
                vs06 = vfmacc_vv_f32m1(vs06, w0, r0, vl);
                vs16 = vfmacc_vv_f32m1(vs16, w1, r0, vl);
                vs26 = vfmacc_vv_f32m1(vs26, w2, r0, vl);

                r0 = vle32_v_f32m1(rptr7, vl);
                vs07 = vfmacc_vv_f32m1(vs07, w0, r0, vl);
                vs17 = vfmacc_vv_f32m1(vs17, w1, r0, vl);
                vs27 = vfmacc_vv_f32m1(vs27, w2, r0, vl);

                rptr += vl;  rptr1 += vl; rptr2 += vl; rptr3 += vl;
                rptr4 += vl; rptr5 += vl; rptr6 += vl; rptr7 += vl;
            }

            // compute sum of each vs
<<<<<<< HEAD
            vfloat32m1_t zero = vfmv_v_f_f32m1(0, vlm1);
            // unroll_tail(vl) is required here to be at least FASCONV_BASE_VECSZ, aka 8.
            float32_t sum0[FASCONV_BASE_VECSZ], sum1[FASCONV_BASE_VECSZ], sum2[FASCONV_BASE_VECSZ];
            sum0[0] = vfmv_f_s_f32m1_f32(vfredsum_vs_f32m1_f32m1(zero, vs00, zero, vlm1));
            sum0[1] = vfmv_f_s_f32m1_f32(vfredsum_vs_f32m1_f32m1(zero, vs01, zero, vlm1));
            sum0[2] = vfmv_f_s_f32m1_f32(vfredsum_vs_f32m1_f32m1(zero, vs02, zero, vlm1));
            sum0[3] = vfmv_f_s_f32m1_f32(vfredsum_vs_f32m1_f32m1(zero, vs03, zero, vlm1));
            sum0[4] = vfmv_f_s_f32m1_f32(vfredsum_vs_f32m1_f32m1(zero, vs04, zero, vlm1));
            sum0[5] = vfmv_f_s_f32m1_f32(vfredsum_vs_f32m1_f32m1(zero, vs05, zero, vlm1));
            sum0[6] = vfmv_f_s_f32m1_f32(vfredsum_vs_f32m1_f32m1(zero, vs06, zero, vlm1));
            sum0[7] = vfmv_f_s_f32m1_f32(vfredsum_vs_f32m1_f32m1(zero, vs07, zero, vlm1));
            sum1[0] = vfmv_f_s_f32m1_f32(vfredsum_vs_f32m1_f32m1(zero, vs10, zero, vlm1));
            sum1[1] = vfmv_f_s_f32m1_f32(vfredsum_vs_f32m1_f32m1(zero, vs11, zero, vlm1));
            sum1[2] = vfmv_f_s_f32m1_f32(vfredsum_vs_f32m1_f32m1(zero, vs12, zero, vlm1));
            sum1[3] = vfmv_f_s_f32m1_f32(vfredsum_vs_f32m1_f32m1(zero, vs13, zero, vlm1));
            sum1[4] = vfmv_f_s_f32m1_f32(vfredsum_vs_f32m1_f32m1(zero, vs14, zero, vlm1));
            sum1[5] = vfmv_f_s_f32m1_f32(vfredsum_vs_f32m1_f32m1(zero, vs15, zero, vlm1));
            sum1[6] = vfmv_f_s_f32m1_f32(vfredsum_vs_f32m1_f32m1(zero, vs16, zero, vlm1));
            sum1[7] = vfmv_f_s_f32m1_f32(vfredsum_vs_f32m1_f32m1(zero, vs17, zero, vlm1));
            sum2[0] = vfmv_f_s_f32m1_f32(vfredsum_vs_f32m1_f32m1(zero, vs20, zero, vlm1));
            sum2[1] = vfmv_f_s_f32m1_f32(vfredsum_vs_f32m1_f32m1(zero, vs21, zero, vlm1));
            sum2[2] = vfmv_f_s_f32m1_f32(vfredsum_vs_f32m1_f32m1(zero, vs22, zero, vlm1));
            sum2[3] = vfmv_f_s_f32m1_f32(vfredsum_vs_f32m1_f32m1(zero, vs23, zero, vlm1));
            sum2[4] = vfmv_f_s_f32m1_f32(vfredsum_vs_f32m1_f32m1(zero, vs24, zero, vlm1));
            sum2[5] = vfmv_f_s_f32m1_f32(vfredsum_vs_f32m1_f32m1(zero, vs25, zero, vlm1));
            sum2[6] = vfmv_f_s_f32m1_f32(vfredsum_vs_f32m1_f32m1(zero, vs26, zero, vlm1));
            sum2[7] = vfmv_f_s_f32m1_f32(vfredsum_vs_f32m1_f32m1(zero, vs27, zero, vlm1));

            // if VLEN = 128, so LMUL = 2 for unroll_tail(vl) = 8.
=======
            vfloat32m1_t zero = vfmv_v_f_f32m1(0, vlm1Max);
            // vl is required here to be at least FASCONV_BASE_VECSZ, aka 8.
            float sum0[FASCONV_BASE_VECSZ], sum1[FASCONV_BASE_VECSZ], sum2[FASCONV_BASE_VECSZ];
            sum0[0] = vfmv_f_s_f32m1_f32(vfredosum_vs_f32m1_f32m1(zero, vs00, zero, vlm1Max));
            sum0[1] = vfmv_f_s_f32m1_f32(vfredosum_vs_f32m1_f32m1(zero, vs01, zero, vlm1Max));
            sum0[2] = vfmv_f_s_f32m1_f32(vfredosum_vs_f32m1_f32m1(zero, vs02, zero, vlm1Max));
            sum0[3] = vfmv_f_s_f32m1_f32(vfredosum_vs_f32m1_f32m1(zero, vs03, zero, vlm1Max));
            sum0[4] = vfmv_f_s_f32m1_f32(vfredosum_vs_f32m1_f32m1(zero, vs04, zero, vlm1Max));
            sum0[5] = vfmv_f_s_f32m1_f32(vfredosum_vs_f32m1_f32m1(zero, vs05, zero, vlm1Max));
            sum0[6] = vfmv_f_s_f32m1_f32(vfredosum_vs_f32m1_f32m1(zero, vs06, zero, vlm1Max));
            sum0[7] = vfmv_f_s_f32m1_f32(vfredosum_vs_f32m1_f32m1(zero, vs07, zero, vlm1Max));
            sum1[0] = vfmv_f_s_f32m1_f32(vfredosum_vs_f32m1_f32m1(zero, vs10, zero, vlm1Max));
            sum1[1] = vfmv_f_s_f32m1_f32(vfredosum_vs_f32m1_f32m1(zero, vs11, zero, vlm1Max));
            sum1[2] = vfmv_f_s_f32m1_f32(vfredosum_vs_f32m1_f32m1(zero, vs12, zero, vlm1Max));
            sum1[3] = vfmv_f_s_f32m1_f32(vfredosum_vs_f32m1_f32m1(zero, vs13, zero, vlm1Max));
            sum1[4] = vfmv_f_s_f32m1_f32(vfredosum_vs_f32m1_f32m1(zero, vs14, zero, vlm1Max));
            sum1[5] = vfmv_f_s_f32m1_f32(vfredosum_vs_f32m1_f32m1(zero, vs15, zero, vlm1Max));
            sum1[6] = vfmv_f_s_f32m1_f32(vfredosum_vs_f32m1_f32m1(zero, vs16, zero, vlm1Max));
            sum1[7] = vfmv_f_s_f32m1_f32(vfredosum_vs_f32m1_f32m1(zero, vs17, zero, vlm1Max));
            sum2[0] = vfmv_f_s_f32m1_f32(vfredosum_vs_f32m1_f32m1(zero, vs20, zero, vlm1Max));
            sum2[1] = vfmv_f_s_f32m1_f32(vfredosum_vs_f32m1_f32m1(zero, vs21, zero, vlm1Max));
            sum2[2] = vfmv_f_s_f32m1_f32(vfredosum_vs_f32m1_f32m1(zero, vs22, zero, vlm1Max));
            sum2[3] = vfmv_f_s_f32m1_f32(vfredosum_vs_f32m1_f32m1(zero, vs23, zero, vlm1Max));
            sum2[4] = vfmv_f_s_f32m1_f32(vfredosum_vs_f32m1_f32m1(zero, vs24, zero, vlm1Max));
            sum2[5] = vfmv_f_s_f32m1_f32(vfredosum_vs_f32m1_f32m1(zero, vs25, zero, vlm1Max));
            sum2[6] = vfmv_f_s_f32m1_f32(vfredosum_vs_f32m1_f32m1(zero, vs26, zero, vlm1Max));
            sum2[7] = vfmv_f_s_f32m1_f32(vfredosum_vs_f32m1_f32m1(zero, vs27, zero, vlm1Max));

            // if VLEN = 128, so LMUL = 2 for vl = 8.
>>>>>>> 973e1acb
            // otherwise, VLEN >=256, we only use fist 8 element of the vReg.
            vfloat32m2_t s0, s1, s2;
            if( initOutput )
            {
                s0 = vfmv_v_f_f32m2(bias0, unroll_tail);
                s1 = vfmv_v_f_f32m2(bias1, unroll_tail);
                s2 = vfmv_v_f_f32m2(bias2, unroll_tail);
            }
            else
            {
                s0 = vle32_v_f32m2(outptr0 + j, unroll_tail);
                s1 = vle32_v_f32m2(outptr1 + j, unroll_tail);
                s2 = vle32_v_f32m2(outptr2 + j, unroll_tail);
            }
            s0 = vfadd_vv_f32m2(vle32_v_f32m2(sum0, unroll_tail), s0, unroll_tail);
            s1 = vfadd_vv_f32m2(vle32_v_f32m2(sum1, unroll_tail), s1, unroll_tail);
            s2 = vfadd_vv_f32m2(vle32_v_f32m2(sum2, unroll_tail), s2, unroll_tail);

            if( relu )
            {
                float r0 = relu[i], r1 = relu[i+1], r2 = relu[i+2];
                if( i+2 >= outCn )
                {
                    r2 = r1;
                    if( i+1 >= outCn )
                        r2 = r1 = r0;
                }
                vbool16_t m0 = vmfgt_vf_f32m2_b16(s0, 0, unroll_tail);
                vbool16_t m1 = vmfgt_vf_f32m2_b16(s1, 0, unroll_tail);
                vbool16_t m2 = vmfgt_vf_f32m2_b16(s2, 0, unroll_tail);
                s0 = vmerge_vvm_f32m2(m0, vfmul_vf_f32m2(s0, r0, unroll_tail), s0, unroll_tail);
                s1 = vmerge_vvm_f32m2(m1, vfmul_vf_f32m2(s1, r1, unroll_tail), s1, unroll_tail);
                s2 = vmerge_vvm_f32m2(m2, vfmul_vf_f32m2(s2, r2, unroll_tail), s2, unroll_tail);
            }

            vse32_v_f32m2(outptr0 + j, s0, unroll_tail);
            vse32_v_f32m2(outptr1 + j, s1, unroll_tail);
            vse32_v_f32m2(outptr2 + j, s2, unroll_tail);
        }
    }
}

/*
Example for load_deinterleave:
    input: ptr[16] = {1,2,3, ... ,14,15,16}
    output: a = {1, 3, 5, 7, 9, 11, 13, 15}
    output: b = {2, 4, 6, 8,10, 12, 14, 16}
*/
static inline void vfloat32m2_load_deinterleave(const float* ptr, vfloat32m2_t& a, vfloat32m2_t& b, int vl)
{
    vuint64m4_t mask = vmv_v_x_u64m4(1,vl*2);
    vuint32m4_t mask_re = vreinterpret_v_u64m4_u32m4(mask);
    vbool8_t mask0 = vmseq_vx_u32m4_b8 (mask_re, 1, vl*2);
    vbool8_t mask1 = vmseq_vx_u32m4_b8 (mask_re, 0, vl*2);
    vfloat32m4_t tempa = vundefined_f32m4(), tempb = vundefined_f32m4();
    vfloat32m4_t vw = vle32_v_f32m4(ptr, vl*2);
    tempa = vcompress_vm_f32m4(mask0, tempa, vw, vl*2);
    tempb = vcompress_vm_f32m4(mask1, tempb, vw, vl*2);
    /* The following instructions have not to be supported by the GNU toolchain.
       So we temporarily use store and load instead.
    // a = vlmul_trunc_v_f32m4_f32m2(tempa);
    // b = vlmul_trunc_v_f32m4_f32m2(tempb);
    */
    cv::AutoBuffer<float> cvBuffer(sizeof(float)*vl*2);
    float* buffer = (float*)cvBuffer.data();
    vse32_v_f32m4(buffer, tempa, vl);
    a = vle32_v_f32m2(buffer, vl);
    vse32_v_f32m4(buffer, tempb, vl);
    b = vle32_v_f32m2(buffer, vl);
}

void fastDepthwiseConv( const float* wptr,
                     int kernel_h, int kernel_w,
                     int stride_h, int stride_w,
                     int dilation_h, int dilation_w,
                     int pad_t, int pad_l,
                     const float* biasptr, const float* relu,
                     const float* inptr_,
                     int height, int width,
                     float* outptr_,
                     int out_d, int outH, int outW )
{
    int vl;
    const float w00_ = wptr[0], w01_ = wptr[1], w02_ = wptr[2],
                w10 = wptr[3], w11 = wptr[4], w12 = wptr[5],
                w20_ = wptr[6], w21_ = wptr[7], w22_ = wptr[8];
    int outW1 = std::min(outW, (width - dilation_w*(kernel_w - 1) + pad_l)/stride_w);
    float relu_coeff = relu ? relu[out_d] : 1.f, bias = biasptr[out_d];

    for (int out_i = 0; out_i < outH; out_i++)
    {
        int in_i = out_i * stride_h - pad_t, out_j = 0;
        const float* imgptr0 = inptr_ + in_i*width;
        const float* imgptr1 = imgptr0 + dilation_h*width;
        const float* imgptr2 = imgptr0 + (dilation_h*2)*width;
        float out, w00 = w00_, w01 = w01_, w02 = w02_;
        float w20 = w20_, w21 = w21_, w22 = w22_;
        if (in_i < 0)
        {
            w00 = w01 = w02 = 0.f;
            imgptr0 = imgptr1;
        }
        else if (in_i + dilation_h*(kernel_h-1) >= height)
        {
            w20 = w21 = w22 = 0.f;
            imgptr2 = imgptr1;
        }
        float* outptr = outptr_ + out_i*outW;
        if (pad_l > 0)
        {
            out = imgptr0[0]*w01 + imgptr0[dilation_w]*w02 +
                  imgptr1[0]*w11 + imgptr1[dilation_w]*w12 +
                  imgptr2[0]*w21 + imgptr2[dilation_w]*w22 + bias;
            if (relu)
                out = out > 0.f ? out : out*relu_coeff;
            outptr[0] = out;
            out_j = 1;
        }

        if (stride_w == 1 || (stride_w == 2 && dilation_w == 1))
        {
            int avl = outW1 - out_j;
            if( stride_w == 1 )
                for( ; out_j < outW1; out_j += vl, avl -= vl)
                {
                    vl = vsetvl_e32m2(avl);
                    int in_j = out_j * stride_w - pad_l;
                    vfloat32m2_t v00 = vle32_v_f32m2(imgptr0 + in_j, vl),
                           v01 = vle32_v_f32m2(imgptr0 + in_j + dilation_w, vl),
                           v02 = vle32_v_f32m2(imgptr0 + in_j + dilation_w*2, vl),
                           v10 = vle32_v_f32m2(imgptr1 + in_j, vl),
                           v11 = vle32_v_f32m2(imgptr1 + in_j + dilation_w, vl),
                           v12 = vle32_v_f32m2(imgptr1 + in_j + dilation_w*2, vl),
                           v20 = vle32_v_f32m2(imgptr2 + in_j, vl),
                           v21 = vle32_v_f32m2(imgptr2 + in_j + dilation_w, vl),
                           v22 = vle32_v_f32m2(imgptr2 + in_j + dilation_w*2, vl);

                    vfloat32m2_t vout0 = vfmul_vf_f32m2(v00, w00, vl);
                    vfloat32m2_t vout1 = vfmul_vf_f32m2(v01, w01, vl);
                    vfloat32m2_t vout2 = vfmul_vf_f32m2(v02, w02, vl);
                    vout0 = vfadd_vf_f32m2(vout0, bias, vl);

                    vout0 = vfmacc_vf_f32m2(vout0, w10, v10, vl);
                    vout1 = vfmacc_vf_f32m2(vout1, w11, v11, vl);
                    vout2 = vfmacc_vf_f32m2(vout2, w12, v12, vl);

                    vout0 = vfmacc_vf_f32m2(vout0, w20, v20, vl);
                    vout1 = vfmacc_vf_f32m2(vout1, w21, v21, vl);
                    vout2 = vfmacc_vf_f32m2(vout2, w22, v22, vl);

                    vout0 = vfadd_vv_f32m2(vfadd_vv_f32m2(vout0, vout1, vl), vout2, vl);
                    if (relu)
                    {
                        vbool16_t m = vmfgt_vf_f32m2_b16(vout0, 0, vl);
                        vout0 = vmerge_vvm_f32m2(m, vfmul_vf_f32m2(vout0, relu_coeff, vl), vout0, vl);
                    }
                    vse32_v_f32m2(outptr + out_j, vout0, vl);
                }
            else //stride_w == 2 && dilation_w == 1
                for( ; out_j < outW1; out_j += vl, avl -= vl)
                {
                    vl = vsetvl_e32m2(avl);
                    int in_j = out_j * stride_w - pad_l;
                    vfloat32m2_t v00, v01, v02, v10, v11, v12, v20, v21, v22, unused;
                    vfloat32m2_load_deinterleave(imgptr0 + in_j, v00, v01, vl);
                    vfloat32m2_load_deinterleave(imgptr0 + in_j + 2, v02, unused, vl);
                    vfloat32m2_load_deinterleave(imgptr1 + in_j, v10, v11, vl);
                    vfloat32m2_load_deinterleave(imgptr1 + in_j + 2, v12, unused, vl);
                    vfloat32m2_load_deinterleave(imgptr2 + in_j, v20, v21, vl);
                    vfloat32m2_load_deinterleave(imgptr2 + in_j + 2, v22, unused, vl);

                    vfloat32m2_t vout0 = vfmul_vf_f32m2(v00, w00, vl);
                    vfloat32m2_t vout1 = vfmul_vf_f32m2(v01, w01, vl);
                    vfloat32m2_t vout2 = vfmul_vf_f32m2(v02, w02, vl);
                    vout0 = vfadd_vf_f32m2(vout0, bias, vl);

                    vout0 = vfmacc_vf_f32m2(vout0, w10, v10, vl);
                    vout1 = vfmacc_vf_f32m2(vout1, w11, v11, vl);
                    vout2 = vfmacc_vf_f32m2(vout2, w12, v12, vl);

                    vout0 = vfmacc_vf_f32m2(vout0, w20, v20, vl);
                    vout1 = vfmacc_vf_f32m2(vout1, w21, v21, vl);
                    vout2 = vfmacc_vf_f32m2(vout2, w22, v22, vl);

                    vout0 = vfadd_vv_f32m2(vfadd_vv_f32m2(vout0, vout1, vl), vout2, vl);
                    if (relu)
                    {
                        vbool16_t m = vmfgt_vf_f32m2_b16(vout0, 0, vl);
                        vout0 = vmerge_vvm_f32m2(m, vfmul_vf_f32m2(vout0, relu_coeff, vl), vout0, vl);
                    }
                    vse32_v_f32m2(outptr + out_j, vout0, vl);
                }
        }

        for (; out_j < outW1; out_j++)
        {
            int in_j = out_j * stride_w - pad_l;
            out = imgptr0[in_j]*w00 + imgptr0[in_j + dilation_w]*w01 + imgptr0[in_j + dilation_w*2]*w02 +
                  imgptr1[in_j]*w10 + imgptr1[in_j + dilation_w]*w11 + imgptr1[in_j + dilation_w*2]*w12 +
                  imgptr2[in_j]*w20 + imgptr2[in_j + dilation_w]*w21 + imgptr2[in_j + dilation_w*2]*w22 + bias;
            if (relu)
                out = out > 0.f ? out : out*relu_coeff;
            outptr[out_j] = out;
        }

        for (; out_j < outW; out_j++ )
        {
            int in_j0 = out_j * stride_w - pad_l, in_j1 = in_j0 + dilation_w, in_j2 = in_j0 + dilation_w*2;
            float s0 = 1.f, s1 = 1.f, s2 = 1.f;
            if (in_j0 >= width)
            {
                in_j0 = 0;
                s0 = 0.f;
            }
            if (in_j1 >= width)
            {
                in_j1 = 0;
                s1 = 0.f;
            }
            if (in_j2 >= width)
            {
                in_j2 = 0;
                s2 = 0.f;
            }
            out = imgptr0[in_j0]*w00*s0 + imgptr0[in_j1]*w01*s1 + imgptr0[in_j2]*w02*s2 +
                  imgptr1[in_j0]*w10*s0 + imgptr1[in_j1]*w11*s1 + imgptr1[in_j2]*w12*s2 +
                  imgptr2[in_j0]*w20*s0 + imgptr2[in_j1]*w21*s1 + imgptr2[in_j2]*w22*s2 + bias;
            if (relu)
                out = out > 0.f ? out : out*relu_coeff;
            outptr[out_j] = out;
        }
    }
}

#endif // CV_RVV

CV_CPU_OPTIMIZATION_NAMESPACE_END
}} // namespace<|MERGE_RESOLUTION|>--- conflicted
+++ resolved
@@ -1076,67 +1076,35 @@
             }
 
             // compute sum of each vs
-<<<<<<< HEAD
             vfloat32m1_t zero = vfmv_v_f_f32m1(0, vlm1);
             // unroll_tail(vl) is required here to be at least FASCONV_BASE_VECSZ, aka 8.
-            float32_t sum0[FASCONV_BASE_VECSZ], sum1[FASCONV_BASE_VECSZ], sum2[FASCONV_BASE_VECSZ];
-            sum0[0] = vfmv_f_s_f32m1_f32(vfredsum_vs_f32m1_f32m1(zero, vs00, zero, vlm1));
-            sum0[1] = vfmv_f_s_f32m1_f32(vfredsum_vs_f32m1_f32m1(zero, vs01, zero, vlm1));
-            sum0[2] = vfmv_f_s_f32m1_f32(vfredsum_vs_f32m1_f32m1(zero, vs02, zero, vlm1));
-            sum0[3] = vfmv_f_s_f32m1_f32(vfredsum_vs_f32m1_f32m1(zero, vs03, zero, vlm1));
-            sum0[4] = vfmv_f_s_f32m1_f32(vfredsum_vs_f32m1_f32m1(zero, vs04, zero, vlm1));
-            sum0[5] = vfmv_f_s_f32m1_f32(vfredsum_vs_f32m1_f32m1(zero, vs05, zero, vlm1));
-            sum0[6] = vfmv_f_s_f32m1_f32(vfredsum_vs_f32m1_f32m1(zero, vs06, zero, vlm1));
-            sum0[7] = vfmv_f_s_f32m1_f32(vfredsum_vs_f32m1_f32m1(zero, vs07, zero, vlm1));
-            sum1[0] = vfmv_f_s_f32m1_f32(vfredsum_vs_f32m1_f32m1(zero, vs10, zero, vlm1));
-            sum1[1] = vfmv_f_s_f32m1_f32(vfredsum_vs_f32m1_f32m1(zero, vs11, zero, vlm1));
-            sum1[2] = vfmv_f_s_f32m1_f32(vfredsum_vs_f32m1_f32m1(zero, vs12, zero, vlm1));
-            sum1[3] = vfmv_f_s_f32m1_f32(vfredsum_vs_f32m1_f32m1(zero, vs13, zero, vlm1));
-            sum1[4] = vfmv_f_s_f32m1_f32(vfredsum_vs_f32m1_f32m1(zero, vs14, zero, vlm1));
-            sum1[5] = vfmv_f_s_f32m1_f32(vfredsum_vs_f32m1_f32m1(zero, vs15, zero, vlm1));
-            sum1[6] = vfmv_f_s_f32m1_f32(vfredsum_vs_f32m1_f32m1(zero, vs16, zero, vlm1));
-            sum1[7] = vfmv_f_s_f32m1_f32(vfredsum_vs_f32m1_f32m1(zero, vs17, zero, vlm1));
-            sum2[0] = vfmv_f_s_f32m1_f32(vfredsum_vs_f32m1_f32m1(zero, vs20, zero, vlm1));
-            sum2[1] = vfmv_f_s_f32m1_f32(vfredsum_vs_f32m1_f32m1(zero, vs21, zero, vlm1));
-            sum2[2] = vfmv_f_s_f32m1_f32(vfredsum_vs_f32m1_f32m1(zero, vs22, zero, vlm1));
-            sum2[3] = vfmv_f_s_f32m1_f32(vfredsum_vs_f32m1_f32m1(zero, vs23, zero, vlm1));
-            sum2[4] = vfmv_f_s_f32m1_f32(vfredsum_vs_f32m1_f32m1(zero, vs24, zero, vlm1));
-            sum2[5] = vfmv_f_s_f32m1_f32(vfredsum_vs_f32m1_f32m1(zero, vs25, zero, vlm1));
-            sum2[6] = vfmv_f_s_f32m1_f32(vfredsum_vs_f32m1_f32m1(zero, vs26, zero, vlm1));
-            sum2[7] = vfmv_f_s_f32m1_f32(vfredsum_vs_f32m1_f32m1(zero, vs27, zero, vlm1));
+            float sum0[FASCONV_BASE_VECSZ], sum1[FASCONV_BASE_VECSZ], sum2[FASCONV_BASE_VECSZ];
+            sum0[0] = vfmv_f_s_f32m1_f32(vfredosum_vs_f32m1_f32m1(zero, vs00, zero, vlm1));
+            sum0[1] = vfmv_f_s_f32m1_f32(vfredosum_vs_f32m1_f32m1(zero, vs01, zero, vlm1));
+            sum0[2] = vfmv_f_s_f32m1_f32(vfredosum_vs_f32m1_f32m1(zero, vs02, zero, vlm1));
+            sum0[3] = vfmv_f_s_f32m1_f32(vfredosum_vs_f32m1_f32m1(zero, vs03, zero, vlm1));
+            sum0[4] = vfmv_f_s_f32m1_f32(vfredosum_vs_f32m1_f32m1(zero, vs04, zero, vlm1));
+            sum0[5] = vfmv_f_s_f32m1_f32(vfredosum_vs_f32m1_f32m1(zero, vs05, zero, vlm1));
+            sum0[6] = vfmv_f_s_f32m1_f32(vfredosum_vs_f32m1_f32m1(zero, vs06, zero, vlm1));
+            sum0[7] = vfmv_f_s_f32m1_f32(vfredosum_vs_f32m1_f32m1(zero, vs07, zero, vlm1));
+            sum1[0] = vfmv_f_s_f32m1_f32(vfredosum_vs_f32m1_f32m1(zero, vs10, zero, vlm1));
+            sum1[1] = vfmv_f_s_f32m1_f32(vfredosum_vs_f32m1_f32m1(zero, vs11, zero, vlm1));
+            sum1[2] = vfmv_f_s_f32m1_f32(vfredosum_vs_f32m1_f32m1(zero, vs12, zero, vlm1));
+            sum1[3] = vfmv_f_s_f32m1_f32(vfredosum_vs_f32m1_f32m1(zero, vs13, zero, vlm1));
+            sum1[4] = vfmv_f_s_f32m1_f32(vfredosum_vs_f32m1_f32m1(zero, vs14, zero, vlm1));
+            sum1[5] = vfmv_f_s_f32m1_f32(vfredosum_vs_f32m1_f32m1(zero, vs15, zero, vlm1));
+            sum1[6] = vfmv_f_s_f32m1_f32(vfredosum_vs_f32m1_f32m1(zero, vs16, zero, vlm1));
+            sum1[7] = vfmv_f_s_f32m1_f32(vfredosum_vs_f32m1_f32m1(zero, vs17, zero, vlm1));
+            sum2[0] = vfmv_f_s_f32m1_f32(vfredosum_vs_f32m1_f32m1(zero, vs20, zero, vlm1));
+            sum2[1] = vfmv_f_s_f32m1_f32(vfredosum_vs_f32m1_f32m1(zero, vs21, zero, vlm1));
+            sum2[2] = vfmv_f_s_f32m1_f32(vfredosum_vs_f32m1_f32m1(zero, vs22, zero, vlm1));
+            sum2[3] = vfmv_f_s_f32m1_f32(vfredosum_vs_f32m1_f32m1(zero, vs23, zero, vlm1));
+            sum2[4] = vfmv_f_s_f32m1_f32(vfredosum_vs_f32m1_f32m1(zero, vs24, zero, vlm1));
+            sum2[5] = vfmv_f_s_f32m1_f32(vfredosum_vs_f32m1_f32m1(zero, vs25, zero, vlm1));
+            sum2[6] = vfmv_f_s_f32m1_f32(vfredosum_vs_f32m1_f32m1(zero, vs26, zero, vlm1));
+            sum2[7] = vfmv_f_s_f32m1_f32(vfredosum_vs_f32m1_f32m1(zero, vs27, zero, vlm1));
 
             // if VLEN = 128, so LMUL = 2 for unroll_tail(vl) = 8.
-=======
-            vfloat32m1_t zero = vfmv_v_f_f32m1(0, vlm1Max);
-            // vl is required here to be at least FASCONV_BASE_VECSZ, aka 8.
-            float sum0[FASCONV_BASE_VECSZ], sum1[FASCONV_BASE_VECSZ], sum2[FASCONV_BASE_VECSZ];
-            sum0[0] = vfmv_f_s_f32m1_f32(vfredosum_vs_f32m1_f32m1(zero, vs00, zero, vlm1Max));
-            sum0[1] = vfmv_f_s_f32m1_f32(vfredosum_vs_f32m1_f32m1(zero, vs01, zero, vlm1Max));
-            sum0[2] = vfmv_f_s_f32m1_f32(vfredosum_vs_f32m1_f32m1(zero, vs02, zero, vlm1Max));
-            sum0[3] = vfmv_f_s_f32m1_f32(vfredosum_vs_f32m1_f32m1(zero, vs03, zero, vlm1Max));
-            sum0[4] = vfmv_f_s_f32m1_f32(vfredosum_vs_f32m1_f32m1(zero, vs04, zero, vlm1Max));
-            sum0[5] = vfmv_f_s_f32m1_f32(vfredosum_vs_f32m1_f32m1(zero, vs05, zero, vlm1Max));
-            sum0[6] = vfmv_f_s_f32m1_f32(vfredosum_vs_f32m1_f32m1(zero, vs06, zero, vlm1Max));
-            sum0[7] = vfmv_f_s_f32m1_f32(vfredosum_vs_f32m1_f32m1(zero, vs07, zero, vlm1Max));
-            sum1[0] = vfmv_f_s_f32m1_f32(vfredosum_vs_f32m1_f32m1(zero, vs10, zero, vlm1Max));
-            sum1[1] = vfmv_f_s_f32m1_f32(vfredosum_vs_f32m1_f32m1(zero, vs11, zero, vlm1Max));
-            sum1[2] = vfmv_f_s_f32m1_f32(vfredosum_vs_f32m1_f32m1(zero, vs12, zero, vlm1Max));
-            sum1[3] = vfmv_f_s_f32m1_f32(vfredosum_vs_f32m1_f32m1(zero, vs13, zero, vlm1Max));
-            sum1[4] = vfmv_f_s_f32m1_f32(vfredosum_vs_f32m1_f32m1(zero, vs14, zero, vlm1Max));
-            sum1[5] = vfmv_f_s_f32m1_f32(vfredosum_vs_f32m1_f32m1(zero, vs15, zero, vlm1Max));
-            sum1[6] = vfmv_f_s_f32m1_f32(vfredosum_vs_f32m1_f32m1(zero, vs16, zero, vlm1Max));
-            sum1[7] = vfmv_f_s_f32m1_f32(vfredosum_vs_f32m1_f32m1(zero, vs17, zero, vlm1Max));
-            sum2[0] = vfmv_f_s_f32m1_f32(vfredosum_vs_f32m1_f32m1(zero, vs20, zero, vlm1Max));
-            sum2[1] = vfmv_f_s_f32m1_f32(vfredosum_vs_f32m1_f32m1(zero, vs21, zero, vlm1Max));
-            sum2[2] = vfmv_f_s_f32m1_f32(vfredosum_vs_f32m1_f32m1(zero, vs22, zero, vlm1Max));
-            sum2[3] = vfmv_f_s_f32m1_f32(vfredosum_vs_f32m1_f32m1(zero, vs23, zero, vlm1Max));
-            sum2[4] = vfmv_f_s_f32m1_f32(vfredosum_vs_f32m1_f32m1(zero, vs24, zero, vlm1Max));
-            sum2[5] = vfmv_f_s_f32m1_f32(vfredosum_vs_f32m1_f32m1(zero, vs25, zero, vlm1Max));
-            sum2[6] = vfmv_f_s_f32m1_f32(vfredosum_vs_f32m1_f32m1(zero, vs26, zero, vlm1Max));
-            sum2[7] = vfmv_f_s_f32m1_f32(vfredosum_vs_f32m1_f32m1(zero, vs27, zero, vlm1Max));
-
-            // if VLEN = 128, so LMUL = 2 for vl = 8.
->>>>>>> 973e1acb
             // otherwise, VLEN >=256, we only use fist 8 element of the vReg.
             vfloat32m2_t s0, s1, s2;
             if( initOutput )
