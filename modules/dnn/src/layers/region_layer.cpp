/*M ///////////////////////////////////////////////////////////////////////////////////////
//
//  IMPORTANT: READ BEFORE DOWNLOADING, COPYING, INSTALLING OR USING.
//
//  By downloading, copying, installing or using the software you agree to this license.
//  If you do not agree to this license, do not download, install,
//  copy or use the software.
//
//
//                           License Agreement
//                For Open Source Computer Vision Library
//
// Copyright (C) 2013, OpenCV Foundation, all rights reserved.
// Copyright (C) 2017, Intel Corporation, all rights reserved.
// Third party copyrights are property of their respective owners.
//
// Redistribution and use in source and binary forms, with or without modification,
// are permitted provided that the following conditions are met:
//
//   * Redistribution's of source code must retain the above copyright notice,
//     this list of conditions and the following disclaimer.
//
//   * Redistribution's in binary form must reproduce the above copyright notice,
//     this list of conditions and the following disclaimer in the documentation
//     and/or other materials provided with the distribution.
//
//   * The name of the copyright holders may not be used to endorse or promote products
//     derived from this software without specific prior written permission.
//
// This software is provided by the copyright holders and contributors "as is" and
// any express or implied warranties, including, but not limited to, the implied
// warranties of merchantability and fitness for a particular purpose are disclaimed.
// In no event shall the Intel Corporation or contributors be liable for any direct,
// indirect, incidental, special, exemplary, or consequential damages
// (including, but not limited to, procurement of substitute goods or services;
// loss of use, data, or profits; or business interruption) however caused
// and on any theory of liability, whether in contract, strict liability,
// or tort (including negligence or otherwise) arising in any way out of
// the use of this software, even if advised of the possibility of such damage.
//
//M*/

#include "../precomp.hpp"
#include <opencv2/dnn/shape_utils.hpp>
#include <opencv2/dnn/all_layers.hpp>
#include "../nms.inl.hpp"

#ifdef HAVE_OPENCL
#include "opencl_kernels_dnn.hpp"
#endif

namespace cv
{
namespace dnn
{

class RegionLayerImpl CV_FINAL : public RegionLayer
{
public:
    int coords, classes, anchors, classfix;
    float thresh, nmsThreshold;
    bool useSoftmax, useLogistic;

    RegionLayerImpl(const LayerParams& params)
    {
        setParamsFrom(params);
        CV_Assert(blobs.size() == 1);

        thresh = params.get<float>("thresh", 0.2);
        coords = params.get<int>("coords", 4);
        classes = params.get<int>("classes", 0);
        anchors = params.get<int>("anchors", 5);
        classfix = params.get<int>("classfix", 0);
        useSoftmax = params.get<bool>("softmax", false);
        useLogistic = params.get<bool>("logistic", false);
        nmsThreshold = params.get<float>("nms_threshold", 0.4);

        CV_Assert(nmsThreshold >= 0.);
        CV_Assert(coords == 4);
        CV_Assert(classes >= 1);
        CV_Assert(anchors >= 1);
        CV_Assert(useLogistic || useSoftmax);
        if (params.get<bool>("softmax_tree", false))
            CV_Error(cv::Error::StsNotImplemented, "Yolo9000 is not implemented");
    }

    bool getMemoryShapes(const std::vector<MatShape> &inputs,
                         const int requiredOutputs,
                         std::vector<MatShape> &outputs,
                         std::vector<MatShape> &internals) const CV_OVERRIDE
    {
        CV_Assert(inputs.size() > 0);
        // channels == cell_size*anchors
        CV_Assert(inputs[0][3] == (1 + coords + classes)*anchors);
        int batch_size = inputs[0][0];
        if(batch_size > 1)
            outputs = std::vector<MatShape>(1, shape(batch_size, inputs[0][1] * inputs[0][2] * anchors, inputs[0][3] / anchors));
        else
            outputs = std::vector<MatShape>(1, shape(inputs[0][1] * inputs[0][2] * anchors, inputs[0][3] / anchors));
        return false;
    }

    float logistic_activate(float x) { return 1.F / (1.F + exp(-x)); }

    void softmax_activate(const float* input, const int n, const float temp, float* output)
    {
        int i;
        float sum = 0;
        float largest = -FLT_MAX;
        for (i = 0; i < n; ++i) {
            if (input[i] > largest) largest = input[i];
        }
        for (i = 0; i < n; ++i) {
            float e = exp((input[i] - largest) / temp);
            sum += e;
            output[i] = e;
        }
        for (i = 0; i < n; ++i) {
            output[i] /= sum;
        }
    }

#ifdef HAVE_OPENCL
    bool forward_ocl(InputArrayOfArrays inps, OutputArrayOfArrays outs, OutputArrayOfArrays internals)
    {
        std::vector<UMat> inputs;
        std::vector<UMat> outputs;

        // TODO: implement a logistic activation to classification scores.
        if (useLogistic || inps.depth() == CV_16S)
            return false;

        inps.getUMatVector(inputs);
        outs.getUMatVector(outputs);

        CV_Assert(inputs.size() >= 1);
        int const cell_size = classes + coords + 1;
        UMat blob_umat = blobs[0].getUMat(ACCESS_READ);

        for (size_t ii = 0; ii < outputs.size(); ii++)
        {
            UMat& inpBlob = inputs[ii];
            UMat& outBlob = outputs[ii];

            int batch_size = inpBlob.size[0];
            int rows = inpBlob.size[1];
            int cols = inpBlob.size[2];

            // channels == cell_size*anchors, see l. 94
            int sample_size = cell_size*rows*cols*anchors;

            ocl::Kernel logistic_kernel("logistic_activ", ocl::dnn::region_oclsrc);
            size_t nanchors = rows*cols*anchors*batch_size;
            logistic_kernel.set(0, (int)nanchors);
            logistic_kernel.set(1, ocl::KernelArg::PtrReadOnly(inpBlob));
            logistic_kernel.set(2, (int)cell_size);
            logistic_kernel.set(3, ocl::KernelArg::PtrWriteOnly(outBlob));
            logistic_kernel.run(1, &nanchors, NULL, false);

            if (useSoftmax)
            {
                // Yolo v2
                // softmax activation for Probability, for each grid cell (X x Y x Anchor-index)
                ocl::Kernel softmax_kernel("softmax_activ", ocl::dnn::region_oclsrc);
                size_t nanchors = rows*cols*anchors*batch_size;
                softmax_kernel.set(0, (int)nanchors);
                softmax_kernel.set(1, ocl::KernelArg::PtrReadOnly(inpBlob));
                softmax_kernel.set(2, ocl::KernelArg::PtrReadOnly(blob_umat));
                softmax_kernel.set(3, (int)cell_size);
                softmax_kernel.set(4, (int)classes);
                softmax_kernel.set(5, (int)classfix);
                softmax_kernel.set(6, (int)rows);
                softmax_kernel.set(7, (int)cols);
                softmax_kernel.set(8, (int)anchors);
                softmax_kernel.set(9, (float)thresh);
                softmax_kernel.set(10, ocl::KernelArg::PtrWriteOnly(outBlob));
                if (!softmax_kernel.run(1, &nanchors, NULL, false))
                    return false;
            }

            if (nmsThreshold > 0) {
                Mat mat = outBlob.getMat(ACCESS_WRITE);
                float *dstData = mat.ptr<float>();
                for (int b = 0; b < batch_size; ++b)
                    do_nms_sort(dstData + b*sample_size, rows*cols*anchors, thresh, nmsThreshold);
            }

        }

        return true;
    }
#endif

    void forward(InputArrayOfArrays inputs_arr, OutputArrayOfArrays outputs_arr, OutputArrayOfArrays internals_arr) CV_OVERRIDE
    {
        CV_TRACE_FUNCTION();
        CV_TRACE_ARG_VALUE(name, "name", name.c_str());

        CV_OCL_RUN(IS_DNN_OPENCL_TARGET(preferableTarget) &&
                   OCL_PERFORMANCE_CHECK(ocl::Device::getDefault().isIntel()),
                   forward_ocl(inputs_arr, outputs_arr, internals_arr))

        if (inputs_arr.depth() == CV_16S)
        {
            forward_fallback(inputs_arr, outputs_arr, internals_arr);
            return;
        }

        std::vector<Mat> inputs, outputs, internals;
        inputs_arr.getMatVector(inputs);
        outputs_arr.getMatVector(outputs);
        internals_arr.getMatVector(internals);

        CV_Assert(inputs.size() >= 1);
        CV_Assert(outputs.size() == 1);
        int const cell_size = classes + coords + 1;

        const float* biasData = blobs[0].ptr<float>();

        for (size_t ii = 0; ii < outputs.size(); ii++)
        {
            Mat &inpBlob = inputs[ii];
            Mat &outBlob = outputs[ii];

            int batch_size = inpBlob.size[0];
            int rows = inpBlob.size[1];
            int cols = inpBlob.size[2];
<<<<<<< HEAD

            // address length for one image in batch, both for input and output
            int sample_size = cell_size*rows*cols*anchors;

            // assert that the comment above is true
            CV_Assert(sample_size*batch_size == inpBlob.total());
            CV_Assert(sample_size*batch_size == outBlob.total());

            CV_Assert(inputs.size() < 2 || inputs[1]->dims == 4);
            int hNorm = inputs.size() > 1 ? inputs[1]->size[2] : rows;
            int wNorm = inputs.size() > 1 ? inputs[1]->size[3] : cols;
=======
            CV_Assert(inputs.size() < 2 || inputs[1].dims == 4);
            int hNorm = inputs.size() > 1 ? inputs[1].size[2] : rows;
            int wNorm = inputs.size() > 1 ? inputs[1].size[3] : cols;
>>>>>>> 87ed12b8

            const float *srcData = inpBlob.ptr<float>();
            float *dstData = outBlob.ptr<float>();

            // logistic activation for t0, for each grid cell (X x Y x Anchor-index)
            for (int i = 0; i < batch_size*rows*cols*anchors; ++i) {
                int index = cell_size*i;
                float x = srcData[index + 4];
                dstData[index + 4] = logistic_activate(x);	// logistic activation
            }

            if (useSoftmax) {  // Yolo v2
                for (int i = 0; i < batch_size*rows*cols*anchors; ++i) {
                    int index = cell_size*i;
                    softmax_activate(srcData + index + 5, classes, 1, dstData + index + 5);
                }
            }
            else if (useLogistic) {  // Yolo v3
                for (int i = 0; i < batch_size*rows*cols*anchors; ++i){
                    int index = cell_size*i;
                    const float* input = srcData + index + 5;
                    float* output = dstData + index + 5;
                    for (int c = 0; c < classes; ++c)
                        output[c] = logistic_activate(input[c]);
                }
            }
            for (int b = 0; b < batch_size; ++b)
                for (int x = 0; x < cols; ++x)
                    for(int y = 0; y < rows; ++y)
                        for (int a = 0; a < anchors; ++a) {
                            // relative start address for image b within the batch data
                            int index_sample_offset = sample_size*b;
                            int index = (y*cols + x)*anchors + a;  // index for each grid-cell & anchor
                            int p_index = index_sample_offset + index * cell_size + 4;
                            float scale = dstData[p_index];
                            if (classfix == -1 && scale < .5) scale = 0;  // if(t0 < 0.5) t0 = 0;
                            int box_index = index_sample_offset + index * cell_size;

                            dstData[box_index + 0] = (x + logistic_activate(srcData[box_index + 0])) / cols;
                            dstData[box_index + 1] = (y + logistic_activate(srcData[box_index + 1])) / rows;
                            dstData[box_index + 2] = exp(srcData[box_index + 2]) * biasData[2 * a] / hNorm;
                            dstData[box_index + 3] = exp(srcData[box_index + 3]) * biasData[2 * a + 1] / wNorm;

                            int class_index = index_sample_offset + index * cell_size + 5;
                            for (int j = 0; j < classes; ++j) {
                                float prob = scale*dstData[class_index + j];  // prob = IoU(box, object) = t0 * class-probability
                                dstData[class_index + j] = (prob > thresh) ? prob : 0;  // if (IoU < threshold) IoU = 0;
                            }
                        }
            if (nmsThreshold > 0) {
                for (int b = 0; b < batch_size; ++b){
                    do_nms_sort(dstData+b*sample_size, rows*cols*anchors, thresh, nmsThreshold);
                }
            }
        }
    }

    static inline float rectOverlap(const Rect2f& a, const Rect2f& b)
    {
        return 1.0f - jaccardDistance(a, b);
    }

    void do_nms_sort(float *detections, int total, float score_thresh, float nms_thresh)
    {
        std::vector<Rect2f> boxes(total);
        std::vector<float> scores(total);

        for (int i = 0; i < total; ++i)
        {
            Rect2f &b = boxes[i];
            int box_index = i * (classes + coords + 1);
            b.width = detections[box_index + 2];
            b.height = detections[box_index + 3];
            b.x = detections[box_index + 0] - b.width / 2;
            b.y = detections[box_index + 1] - b.height / 2;
        }

        std::vector<int> indices;
        for (int k = 0; k < classes; ++k)
        {
            for (int i = 0; i < total; ++i)
            {
                int box_index = i * (classes + coords + 1);
                int class_index = box_index + 5;
                scores[i] = detections[class_index + k];
                detections[class_index + k] = 0;
            }
            NMSFast_(boxes, scores, score_thresh, nms_thresh, 1, 0, indices, rectOverlap);
            for (int i = 0, n = indices.size(); i < n; ++i)
            {
                int box_index = indices[i] * (classes + coords + 1);
                int class_index = box_index + 5;
                detections[class_index + k] = scores[indices[i]];
            }
        }
    }

    virtual int64 getFLOPS(const std::vector<MatShape> &inputs,
                           const std::vector<MatShape> &outputs) const CV_OVERRIDE
    {
        CV_UNUSED(outputs); // suppress unused variable warning

        int64 flops = 0;
        for(int i = 0; i < inputs.size(); i++)
        {
            flops += 60*total(inputs[i]);
        }
        return flops;
    }
};

Ptr<RegionLayer> RegionLayer::create(const LayerParams& params)
{
    return Ptr<RegionLayer>(new RegionLayerImpl(params));
}

}  // namespace dnn
}  // namespace cv<|MERGE_RESOLUTION|>--- conflicted
+++ resolved
@@ -225,8 +225,7 @@
             int batch_size = inpBlob.size[0];
             int rows = inpBlob.size[1];
             int cols = inpBlob.size[2];
-<<<<<<< HEAD
-
+            
             // address length for one image in batch, both for input and output
             int sample_size = cell_size*rows*cols*anchors;
 
@@ -237,11 +236,6 @@
             CV_Assert(inputs.size() < 2 || inputs[1]->dims == 4);
             int hNorm = inputs.size() > 1 ? inputs[1]->size[2] : rows;
             int wNorm = inputs.size() > 1 ? inputs[1]->size[3] : cols;
-=======
-            CV_Assert(inputs.size() < 2 || inputs[1].dims == 4);
-            int hNorm = inputs.size() > 1 ? inputs[1].size[2] : rows;
-            int wNorm = inputs.size() > 1 ? inputs[1].size[3] : cols;
->>>>>>> 87ed12b8
 
             const float *srcData = inpBlob.ptr<float>();
             float *dstData = outBlob.ptr<float>();
