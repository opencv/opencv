/*M///////////////////////////////////////////////////////////////////////////////////////
//
//  IMPORTANT: READ BEFORE DOWNLOADING, COPYING, INSTALLING OR USING.
//
//  By downloading, copying, installing or using the software you agree to this license.
//  If you do not agree to this license, do not download, install,
//  copy or use the software.
//
//
//                           License Agreement
//                For Open Source Computer Vision Library
//
// Copyright (C) 2013, OpenCV Foundation, all rights reserved.
// Copyright (C) 2017, Intel Corporation, all rights reserved.
// Third party copyrights are property of their respective owners.
//
// Redistribution and use in source and binary forms, with or without modification,
// are permitted provided that the following conditions are met:
//
//   * Redistribution's of source code must retain the above copyright notice,
//     this list of conditions and the following disclaimer.
//
//   * Redistribution's in binary form must reproduce the above copyright notice,
//     this list of conditions and the following disclaimer in the documentation
//     and/or other materials provided with the distribution.
//
//   * The name of the copyright holders may not be used to endorse or promote products
//     derived from this software without specific prior written permission.
//
// This software is provided by the copyright holders and contributors "as is" and
// any express or implied warranties, including, but not limited to, the implied
// warranties of merchantability and fitness for a particular purpose are disclaimed.
// In no event shall the Intel Corporation or contributors be liable for any direct,
// indirect, incidental, special, exemplary, or consequential damages
// (including, but not limited to, procurement of substitute goods or services;
// loss of use, data, or profits; or business interruption) however caused
// and on any theory of liability, whether in contract, strict liability,
// or tort (including negligence or otherwise) arising in any way out of
// the use of this software, even if advised of the possibility of such damage.
//
//M*/

#include "../precomp.hpp"
#include "layers_common.hpp"
#include "../op_cuda.hpp"
#include "../op_inf_engine.hpp"
#include "../ie_ngraph.hpp"
#include "../op_cann.hpp"

#include <float.h>
#include <algorithm>
#include <opencv2/dnn/shape_utils.hpp>

#ifdef HAVE_CUDA
#include "../cuda4dnn/primitives/reshape.hpp"
using namespace cv::dnn::cuda4dnn;
#endif

namespace cv
{
namespace dnn
{

class FlattenLayerImpl CV_FINAL : public FlattenLayer
{
public:
    FlattenLayerImpl(const LayerParams &params)
    {
        _startAxis = params.get<int>("axis", 1);
        _endAxis = params.get<int>("end_axis", -1);
        setParamsFrom(params);
    }

    virtual bool supportBackend(int backendId) CV_OVERRIDE
    {
#ifdef HAVE_INF_ENGINE
        if (backendId == DNN_BACKEND_INFERENCE_ENGINE_NGRAPH)
            return true;
#endif
        return backendId == DNN_BACKEND_OPENCV ||
               backendId == DNN_BACKEND_CUDA ||
               backendId == DNN_BACKEND_CANN;
    }

    bool getMemoryShapes(const std::vector<MatShape> &inputs,
                         const int requiredOutputs,
                         std::vector<MatShape> &outputs,
                         std::vector<MatShape> &internals) const CV_OVERRIDE
    {
        CV_Assert(inputs.size() > 0);
        for (size_t i = 1; i < inputs.size(); i++)
        {
            CV_Assert(inputs[i] == inputs[0]);
        }

        int numAxes = inputs[0].size();
        int startAxis = normalize_axis(_startAxis, numAxes);
        int endAxis = normalize_axis(_endAxis, numAxes);

        CV_Assert(startAxis >= 0);
        CV_Assert(endAxis >= startAxis && endAxis < (int)numAxes);

        size_t flattenedDimensionSize = total(inputs[0], startAxis, endAxis + 1);

        MatShape outputShapeVec;
        for (int i = 0; i < startAxis; i++)
        {
            outputShapeVec.push_back(inputs[0][i]);
        }
        outputShapeVec.push_back(flattenedDimensionSize);
        for (size_t i = endAxis + 1; i < numAxes; i++)
        {
            outputShapeVec.push_back(inputs[0][i]);
        }

        outputs.resize(inputs.size(), outputShapeVec);

        return true;
    }

    void finalize(InputArrayOfArrays inputs_arr, OutputArrayOfArrays) CV_OVERRIDE
    {
        std::vector<Mat> inputs;
        inputs_arr.getMatVector(inputs);

        int numAxes = inputs[0].dims;
        _startAxis = normalize_axis(_startAxis, numAxes);
        _endAxis = normalize_axis(_endAxis, numAxes);
    }

#ifdef HAVE_OPENCL
    bool forward_ocl(InputArrayOfArrays inputs_arr, OutputArrayOfArrays outputs_arr, OutputArrayOfArrays internals_arr)
    {
        std::vector<UMat> inpvec;
        std::vector<UMat> outputs;

        inputs_arr.getUMatVector(inpvec);
        outputs_arr.getUMatVector(outputs);

        std::vector<UMat*> inputs(inpvec.size());
        for (int i = 0; i < inpvec.size(); i++)
            inputs[i] = &inpvec[i];

        for (size_t i = 0; i < inputs.size(); i++)
        {
            MatShape outShape = shape(outputs[i]);
            UMat& output = outputs_arr.getUMatRef(i);
            output = inputs[i]->reshape(1, (int)outShape.size(), &outShape[0]);
        }

        return true;
    }
#endif

    void forward(InputArrayOfArrays inputs_arr, OutputArrayOfArrays outputs_arr, OutputArrayOfArrays internals_arr) CV_OVERRIDE
    {
        CV_TRACE_FUNCTION();
        CV_TRACE_ARG_VALUE(name, "name", name.c_str());

        CV_OCL_RUN(IS_DNN_OPENCL_TARGET(preferableTarget) &&
                   outputs_arr.isUMatVector(),
                   forward_ocl(inputs_arr, outputs_arr, internals_arr))

        std::vector<Mat> inputs, outputs;
        inputs_arr.getMatVector(inputs);
        outputs_arr.getMatVector(outputs);

        for (size_t i = 0; i < inputs.size(); i++)
        {
            MatShape outShape = shape(outputs[i]);
            if (inputs[i].data != outputs[i].data)
            {
                inputs[i].reshape(1, (int)outShape.size(), &outShape[0]).copyTo(outputs[i]);
            }
        }
    }

#ifdef HAVE_CANN
<<<<<<< HEAD
    virtual Ptr<BackendNode> initCann(const std::vector<Ptr<BackendWrapper> > &inputsWrapper, const int index, const std::vector<Ptr<BackendNode> >& nodes) CV_OVERRIDE
=======
    virtual Ptr<BackendNode> initCann(const std::vector<Ptr<BackendWrapper> > &inputsWrapper,
                                      const std::vector<Ptr<BackendNode> >& nodes) CV_OVERRIDE
>>>>>>> d0f51972
    {
        auto x = inputsWrapper[0].dynamicCast<CannBackendWrapper>();
        auto x_desc = x->getTensorDesc();
        auto op_x = nodes[0].dynamicCast<CannBackendNode>()->getOp();
        auto output_desc = std::make_shared<ge::TensorDesc>(ge::Shape(), ge::FORMAT_NCHW, ge::DT_FLOAT);

<<<<<<< HEAD
        std::string op_name = cv::format("flatten_%d", index);
        auto op = std::make_shared<ge::op::FlattenV2>(op_name);
=======
        auto op = std::make_shared<ge::op::FlattenV2>(name);
>>>>>>> d0f51972

        // set attributes
        int num_axes = x->host->dims;
        int start_axis = normalize_axis(_startAxis, num_axes);
        int end_axis = normalize_axis(_endAxis, num_axes);
        op->set_attr_axis(start_axis);
        op->set_attr_end_axis(end_axis);

        // set inputs
<<<<<<< HEAD
        op->set_input_x_by_name(*op_x, "y");
=======
        op->set_input_x_by_name(*op_x, x->name.c_str());
>>>>>>> d0f51972
        op->update_input_desc_x(*x_desc);
        // set outputs
        op->update_output_desc_y(*output_desc);

        return Ptr<BackendNode>(new CannBackendNode(op));
    }
#endif

#ifdef HAVE_DNN_NGRAPH
    virtual Ptr<BackendNode> initNgraph(const std::vector<Ptr<BackendWrapper> >& inputs,
                                        const std::vector<Ptr<BackendNode> >& nodes) CV_OVERRIDE
    {
        auto& ieInpNode = nodes[0].dynamicCast<InfEngineNgraphNode>()->node;
        std::vector<size_t> dims = ieInpNode->get_shape();

        int numAxes = dims.size();
        int startAxis = normalize_axis(_startAxis, numAxes);
        int endAxis = normalize_axis(_endAxis, numAxes);

        CV_Assert(startAxis >= 0);
        CV_Assert(endAxis >= startAxis && endAxis < numAxes);
        int64_t flattenedDimensionSize = std::accumulate(dims.begin() + startAxis,
                                         dims.begin() + endAxis + 1, 1, std::multiplies<size_t>());

        std::vector<int64_t> outputShapeVec(dims.begin(), dims.begin() + startAxis);
        outputShapeVec.push_back(flattenedDimensionSize);
        outputShapeVec.insert(outputShapeVec.end(), dims.begin() + endAxis + 1, dims.end());

        auto shape   = std::make_shared<ngraph::op::Constant>(ngraph::element::i64,
                       ngraph::Shape({outputShapeVec.size()}), outputShapeVec.data());
        auto reshape = std::make_shared<ngraph::op::v1::Reshape>(ieInpNode, shape, true);
        return Ptr<BackendNode>(new InfEngineNgraphNode(reshape));
    }
#endif  // HAVE_DNN_NGRAPH


#ifdef HAVE_CUDA
    Ptr<BackendNode> initCUDA(
        void *context_,
        const std::vector<Ptr<BackendWrapper>>& inputs,
        const std::vector<Ptr<BackendWrapper>>& outputs
    ) override
    {
        auto context = reinterpret_cast<csl::CSLContext*>(context_);
        return make_cuda_node<cuda4dnn::ReshapeOp>(preferableTarget, std::move(context->stream));
    }
#endif

    virtual bool tryQuantize(const std::vector<std::vector<float> > &scales,
                             const std::vector<std::vector<int> > &zeropoints, LayerParams& params) CV_OVERRIDE
    {
        return true;
    }

    int _startAxis;
    int _endAxis;
};

Ptr<FlattenLayer> FlattenLayer::create(const LayerParams& params)
{
    return Ptr<FlattenLayer>(new FlattenLayerImpl(params));
}

}
}<|MERGE_RESOLUTION|>--- conflicted
+++ resolved
@@ -176,24 +176,15 @@
     }
 
 #ifdef HAVE_CANN
-<<<<<<< HEAD
-    virtual Ptr<BackendNode> initCann(const std::vector<Ptr<BackendWrapper> > &inputsWrapper, const int index, const std::vector<Ptr<BackendNode> >& nodes) CV_OVERRIDE
-=======
     virtual Ptr<BackendNode> initCann(const std::vector<Ptr<BackendWrapper> > &inputsWrapper,
                                       const std::vector<Ptr<BackendNode> >& nodes) CV_OVERRIDE
->>>>>>> d0f51972
     {
         auto x = inputsWrapper[0].dynamicCast<CannBackendWrapper>();
         auto x_desc = x->getTensorDesc();
         auto op_x = nodes[0].dynamicCast<CannBackendNode>()->getOp();
         auto output_desc = std::make_shared<ge::TensorDesc>(ge::Shape(), ge::FORMAT_NCHW, ge::DT_FLOAT);
 
-<<<<<<< HEAD
-        std::string op_name = cv::format("flatten_%d", index);
-        auto op = std::make_shared<ge::op::FlattenV2>(op_name);
-=======
         auto op = std::make_shared<ge::op::FlattenV2>(name);
->>>>>>> d0f51972
 
         // set attributes
         int num_axes = x->host->dims;
@@ -203,11 +194,7 @@
         op->set_attr_end_axis(end_axis);
 
         // set inputs
-<<<<<<< HEAD
-        op->set_input_x_by_name(*op_x, "y");
-=======
         op->set_input_x_by_name(*op_x, x->name.c_str());
->>>>>>> d0f51972
         op->update_input_desc_x(*x_desc);
         // set outputs
         op->update_output_desc_y(*output_desc);
