--- conflicted
+++ resolved
@@ -84,12 +84,8 @@
     return Ptr<BackendNode>();
 }
 
-<<<<<<< HEAD
-Ptr<BackendNode> Layer::initCann(const std::vector<Ptr<BackendWrapper> > &inputsWrapper, const int index, const std::vector<Ptr<BackendNode> >& nodes)
-=======
 Ptr<BackendNode> Layer::initCann(const std::vector<Ptr<BackendWrapper> > &inputsWrapper,
                                  const std::vector<Ptr<BackendNode> >& nodes)
->>>>>>> d0f51972
 {
     CV_Error(Error::StsNotImplemented, "CANN pipeline of " + type + " layers is not defined.");
     return Ptr<BackendNode>();
