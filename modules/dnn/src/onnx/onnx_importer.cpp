// This file is part of OpenCV project.
// It is subject to the license terms in the LICENSE file found in the top-level directory
// of this distribution and at http://opencv.org/license.html.

// Copyright (C) 2018, Intel Corporation, all rights reserved.
// Third party copyrights are property of their respective owners.

#include "../precomp.hpp"
#include <opencv2/dnn/shape_utils.hpp>

#include <opencv2/dnn/layer_reg.private.hpp>

#include <opencv2/core/utils/fp_control_utils.hpp>

#include <opencv2/core/utils/logger.defines.hpp>
#undef CV_LOG_STRIP_LEVEL
#define CV_LOG_STRIP_LEVEL CV_LOG_LEVEL_VERBOSE + 1
#include <opencv2/core/utils/logger.hpp>

#include <opencv2/core/utils/configuration.private.hpp>


#ifdef HAVE_PROTOBUF

#include <iostream>
#include <fstream>
#include <string>
#include <limits>
#include <algorithm>

#if defined _MSC_VER && _MSC_VER < 1910/*MSVS 2017*/
#pragma warning(push)
#pragma warning(disable: 4503)  // decorated name length exceeded, name was truncated
#endif

#if defined(__GNUC__) && __GNUC__ >= 5
#pragma GCC diagnostic push
#pragma GCC diagnostic ignored "-Wsuggest-override"
#endif
#include "opencv-onnx.pb.h"
#if defined(__GNUC__) && __GNUC__ >= 5
#pragma GCC diagnostic pop
#endif

#include "onnx_graph_simplifier.hpp"

namespace cv {
namespace dnn {
CV__DNN_INLINE_NS_BEGIN

extern bool DNN_DIAGNOSTICS_RUN;

class ONNXLayerHandler;

class ONNXImporter
{
    FPDenormalsIgnoreHintScope fp_denormals_ignore_scope;

    opencv_onnx::ModelProto model_proto;
    struct LayerInfo {
        int layerId;
        int outputId;
        LayerInfo(int _layerId = 0, int _outputId = 0) : layerId(_layerId), outputId(_outputId) {}
    };

    std::map<std::string, Mat> getGraphTensors(
                                    const opencv_onnx::GraphProto& graph_proto);
    Mat getBlob(const opencv_onnx::NodeProto& node_proto, int index);
    Mat getBlob(const std::string& input_name);

    LayerParams getLayerParams(const opencv_onnx::NodeProto& node_proto);

    void addConstant(const std::string& name, const Mat& blob);
    void addLayer(LayerParams& layerParams,
                  const opencv_onnx::NodeProto& node_proto);
    void handleQuantizedNode(LayerParams& layerParams,
                             const opencv_onnx::NodeProto& node_proto);

    void expandMid(const std::string& prefix, opencv_onnx::NodeProto& node_proto,
                   const std::string& input, size_t n);
    void addNegation(const LayerParams& layerParams, opencv_onnx::NodeProto& node_proto, int input_id);
    void lstm_extractConsts(LayerParams& layerParams, const opencv_onnx::NodeProto& lstm_proto, size_t idx, int* blobShape_, int size);
    void lstm_add_reshape(const std::string& input_name, const std::string& output_name, int* layerShape, size_t n);
    std::string lstm_add_slice(int index, const std::string& input_name, int* begin, int* end, size_t n);
    std::string lstm_fix_dims(LayerParams& layerParams, const opencv_onnx::NodeProto& lstm_proto,
                              int batch_size, int num_directions, int hidden_size, bool need_y, const std::string& y_name,
                              const int index);
    void lstm_add_transform(int num_directions, int batch_size, int hidden_size,
                            int index, const std::string& input_name, const std::string& output_name);
public:
    ONNXImporter(Net& net, const char *onnxFile);
    ONNXImporter(Net& net, const char* buffer, size_t sizeBuffer);

    void populateNet();

protected:
    std::unique_ptr<ONNXLayerHandler> layerHandler;
    Net& dstNet;

    opencv_onnx::GraphProto graph_proto;
    std::string framework_name;

    std::map<std::string, Mat> constBlobs;

    std::map<std::string, MatShape> outShapes;  // List of internal blobs shapes.
    bool hasDynamicShapes;  // Whether the model has inputs with dynamic shapes
    typedef std::map<std::string, MatShape>::iterator IterShape_t;

    std::map<std::string, LayerInfo> layer_id;
    typedef std::map<std::string, LayerInfo>::iterator IterLayerId_t;
    typedef std::map<std::string, LayerInfo>::const_iterator ConstIterLayerId_t;

    void handleNode(const opencv_onnx::NodeProto& node_proto);

private:
    friend class ONNXLayerHandler;
    typedef void (ONNXImporter::*ONNXImporterNodeParser)(LayerParams& layerParams, const opencv_onnx::NodeProto& node_proto);
    typedef std::map<std::string, ONNXImporterNodeParser> DispatchMap;
    typedef std::map<std::string, DispatchMap> DomainDispatchMap;

    DomainDispatchMap domain_dispatch_map;
    std::string getLayerTypeDomain(const opencv_onnx::NodeProto& node_proto);
    const DispatchMap& getDispatchMap(const opencv_onnx::NodeProto& node_proto);
    void buildDispatchMap_ONNX_AI(int opset_version);
    void buildDispatchMap_COM_MICROSOFT(int opset_version);

    // Domain: 'ai.onnx' (default)
    // URL: https://github.com/onnx/onnx/blob/master/docs/Operators.md
    void parseArg                  (LayerParams& layerParams, const opencv_onnx::NodeProto& node_proto);
    void parseMaxUnpool            (LayerParams& layerParams, const opencv_onnx::NodeProto& node_proto);
    void parseMaxPool              (LayerParams& layerParams, const opencv_onnx::NodeProto& node_proto);
    void parseAveragePool          (LayerParams& layerParams, const opencv_onnx::NodeProto& node_proto);
    void parseGlobalPool           (LayerParams& layerParams, const opencv_onnx::NodeProto& node_proto);
    void parseReduce               (LayerParams& layerParams, const opencv_onnx::NodeProto& node_proto);
    void parseSlice                (LayerParams& layerParams, const opencv_onnx::NodeProto& node_proto);
    void parseSplit                (LayerParams& layerParams, const opencv_onnx::NodeProto& node_proto);
    void parseNeg                  (LayerParams& layerParams, const opencv_onnx::NodeProto& node_proto);
    void parseConstant             (LayerParams& layerParams, const opencv_onnx::NodeProto& node_proto);
    void parseLSTM                 (LayerParams& layerParams, const opencv_onnx::NodeProto& node_proto);
    void parseGRU                  (LayerParams& layerParams, const opencv_onnx::NodeProto& node_proto);
    void parseImageScaler          (LayerParams& layerParams, const opencv_onnx::NodeProto& node_proto);
    void parseClip                 (LayerParams& layerParams, const opencv_onnx::NodeProto& node_proto);
    void parseLeakyRelu            (LayerParams& layerParams, const opencv_onnx::NodeProto& node_proto);
    void parseRelu                 (LayerParams& layerParams, const opencv_onnx::NodeProto& node_proto);
    void parseElu                  (LayerParams& layerParams, const opencv_onnx::NodeProto& node_proto);
    void parseTanh                 (LayerParams& layerParams, const opencv_onnx::NodeProto& node_proto);
    void parseAbs                  (LayerParams& layerParams, const opencv_onnx::NodeProto& node_proto);
    void parsePRelu                (LayerParams& layerParams, const opencv_onnx::NodeProto& node_proto);
    void parseLRN                  (LayerParams& layerParams, const opencv_onnx::NodeProto& node_proto);
    void parseInstanceNormalization(LayerParams& layerParams, const opencv_onnx::NodeProto& node_proto);
    void parseBatchNormalization   (LayerParams& layerParams, const opencv_onnx::NodeProto& node_proto);
    void parseGemm                 (LayerParams& layerParams, const opencv_onnx::NodeProto& node_proto);
    void parseMatMul               (LayerParams& layerParams, const opencv_onnx::NodeProto& node_proto);
    void parseConv                 (LayerParams& layerParams, const opencv_onnx::NodeProto& node_proto);
    void parseConvTranspose        (LayerParams& layerParams, const opencv_onnx::NodeProto& node_proto);
    void parseTranspose            (LayerParams& layerParams, const opencv_onnx::NodeProto& node_proto);
    void parseSqueeze              (LayerParams& layerParams, const opencv_onnx::NodeProto& node_proto);
    void parseFlatten              (LayerParams& layerParams, const opencv_onnx::NodeProto& node_proto);
    void parseUnsqueeze            (LayerParams& layerParams, const opencv_onnx::NodeProto& node_proto);
    void parseExpand               (LayerParams& layerParams, const opencv_onnx::NodeProto& node_proto);
    void parseReshape              (LayerParams& layerParams, const opencv_onnx::NodeProto& node_proto);
    void parsePad                  (LayerParams& layerParams, const opencv_onnx::NodeProto& node_proto);
    void parseShape                (LayerParams& layerParams, const opencv_onnx::NodeProto& node_proto);
    void parseCast                 (LayerParams& layerParams, const opencv_onnx::NodeProto& node_proto);
    void parseConstantFill         (LayerParams& layerParams, const opencv_onnx::NodeProto& node_proto);
    void parseGather               (LayerParams& layerParams, const opencv_onnx::NodeProto& node_proto);
    void parseConcat               (LayerParams& layerParams, const opencv_onnx::NodeProto& node_proto);
    void parseResize               (LayerParams& layerParams, const opencv_onnx::NodeProto& node_proto);
    void parseUpsample             (LayerParams& layerParams, const opencv_onnx::NodeProto& node_proto);
    void parseSoftMax              (LayerParams& layerParams, const opencv_onnx::NodeProto& node_proto);
    void parseDetectionOutput      (LayerParams& layerParams, const opencv_onnx::NodeProto& node_proto);
    void parseCumSum               (LayerParams& layerParams, const opencv_onnx::NodeProto& node_proto);
<<<<<<< HEAD
    void parseElementWise          (LayerParams& layerParams, const opencv_onnx::NodeProto& node_proto);
=======
    void parseDepthToSpace         (LayerParams& layerParams, const opencv_onnx::NodeProto& node_proto);
>>>>>>> 734e309b
    void parseSimpleLayers         (LayerParams& layerParams, const opencv_onnx::NodeProto& node_proto);

    // Domain: com.microsoft
    // URL: https://github.com/microsoft/onnxruntime/blob/master/docs/ContribOperators.md
    void parseQuantDequant         (LayerParams& layerParams, const opencv_onnx::NodeProto& node_proto);
    void parseQConv                (LayerParams& layerParams, const opencv_onnx::NodeProto& node_proto);
    void parseQMatMul              (LayerParams& layerParams, const opencv_onnx::NodeProto& node_proto);
    void parseQEltwise             (LayerParams& layerParams, const opencv_onnx::NodeProto& node_proto);
    void parseQLeakyRelu           (LayerParams& layerParams, const opencv_onnx::NodeProto& node_proto);
    void parseQSigmoid             (LayerParams& layerParams, const opencv_onnx::NodeProto& node_proto);
    void parseQAvgPool             (LayerParams& layerParams, const opencv_onnx::NodeProto& node_proto);
    void parseQConcat              (LayerParams& layerParams, const opencv_onnx::NodeProto& node_proto);

    // '???' domain or '???' layer type
    void parseCustomLayer          (LayerParams& layerParams, const opencv_onnx::NodeProto& node_proto);

    int onnx_opset;  // OperatorSetIdProto for 'onnx' domain
    std::map<std::string, int> onnx_opset_map;  // map from OperatorSetIdProto
    void parseOperatorSet();

    const std::string str_domain_ai_onnx = "ai.onnx";


    bool useLegacyNames;
    bool getParamUseLegacyNames()
    {
        bool param = utils::getConfigurationParameterBool("OPENCV_DNN_ONNX_USE_LEGACY_NAMES", false);
        return param;
    }
    std::string extractNodeName(const opencv_onnx::NodeProto& node_proto);
};


class ONNXLayerHandler : public detail::LayerHandler
{
public:
    explicit ONNXLayerHandler(ONNXImporter* importer_);

    void fillRegistry(const opencv_onnx::GraphProto& net);

protected:
    ONNXImporter* importer;
};

ONNXLayerHandler::ONNXLayerHandler(ONNXImporter* importer_) : importer(importer_){}

void ONNXLayerHandler::fillRegistry(const opencv_onnx::GraphProto &net)
{
    int layersSize = net.node_size();
    for (int li = 0; li < layersSize; li++) {
        const opencv_onnx::NodeProto &node_proto = net.node(li);
        const std::string& name = node_proto.output(0);
        const std::string& type = node_proto.op_type();
        const std::string& layer_type_domain = importer->getLayerTypeDomain(node_proto);
        const auto& dispatch = importer->getDispatchMap(node_proto);
        if (dispatch.find(type) == dispatch.end())
        {
            addMissing(name, cv::format("%s.%s", layer_type_domain.c_str(), type.c_str()));
        }
    }
    printMissing();
}

ONNXImporter::ONNXImporter(Net& net, const char *onnxFile)
    : layerHandler(DNN_DIAGNOSTICS_RUN ? new ONNXLayerHandler(this) : nullptr)
    , dstNet(net)
    , onnx_opset(0)
    , useLegacyNames(getParamUseLegacyNames())
{
    hasDynamicShapes = false;
    CV_Assert(onnxFile);
    CV_LOG_DEBUG(NULL, "DNN/ONNX: processing ONNX model from file: " << onnxFile);

    std::fstream input(onnxFile, std::ios::in | std::ios::binary);
    if (!input)
    {
        CV_Error(Error::StsBadArg, cv::format("Can't read ONNX file: %s", onnxFile));
    }

    if (!model_proto.ParseFromIstream(&input))
    {
        CV_Error(Error::StsUnsupportedFormat, cv::format("Failed to parse ONNX model: %s", onnxFile));
    }

    populateNet();
}

ONNXImporter::ONNXImporter(Net& net, const char* buffer, size_t sizeBuffer)
    : layerHandler(DNN_DIAGNOSTICS_RUN ? new ONNXLayerHandler(this) : nullptr)
    , dstNet(net)
    , onnx_opset(0)
    , useLegacyNames(getParamUseLegacyNames())
{
    hasDynamicShapes = false;
    CV_LOG_DEBUG(NULL, "DNN/ONNX: processing in-memory ONNX model (" << sizeBuffer << " bytes)");

    struct _Buf : public std::streambuf
            {
        _Buf(const char* buffer, size_t sizeBuffer)
        {
            char* p = const_cast<char*>(buffer);
            setg(p, p, p + sizeBuffer);
        }
            };

    _Buf buf(buffer, sizeBuffer);
    std::istream input(&buf);

    if (!model_proto.ParseFromIstream(&input))
        CV_Error(Error::StsUnsupportedFormat, "Failed to parse onnx model from in-memory byte array.");

    populateNet();
}


inline void replaceLayerParam(LayerParams& layerParams, const String& oldKey, const String& newKey)
{
    if (layerParams.has(oldKey)) {
        layerParams.set(newKey, layerParams.get(oldKey));
        layerParams.erase(oldKey);
    }
}

static
void dumpValueInfoProto(int i, const opencv_onnx::ValueInfoProto& valueInfoProto, const std::string& prefix)
{
    CV_Assert(valueInfoProto.has_name());
    CV_Assert(valueInfoProto.has_type());
    const opencv_onnx::TypeProto& typeProto = valueInfoProto.type();
    CV_Assert(typeProto.has_tensor_type());
    const opencv_onnx::TypeProto::Tensor& tensor = typeProto.tensor_type();
    CV_Assert(tensor.has_shape());
    const opencv_onnx::TensorShapeProto& tensorShape = tensor.shape();

    int dim_size = tensorShape.dim_size();
    CV_CheckGE(dim_size, 0, "");
    MatShape shape(dim_size);
    for (int j = 0; j < dim_size; ++j)
    {
        const opencv_onnx::TensorShapeProto_Dimension& dimension = tensorShape.dim(j);
        if (dimension.has_dim_param())
        {
            CV_LOG_DEBUG(NULL, "DNN/ONNX: " << prefix << "[" << i << "] dim[" << j << "] = <" << dimension.dim_param() << "> (dynamic)");
        }
        // https://github.com/onnx/onnx/blob/master/docs/DimensionDenotation.md#denotation-definition
        if (dimension.has_denotation())
        {
            CV_LOG_INFO(NULL, "DNN/ONNX: " << prefix << "[" << i << "] dim[" << j << "] denotation is '" << dimension.denotation() << "'");
        }
        shape[j] = dimension.dim_value();
    }
    CV_LOG_DEBUG(NULL, "DNN/ONNX: " << prefix << "[" << i << " as '" << valueInfoProto.name() << "'] shape=" << toString(shape));
}

static
void dumpTensorProto(int i, const opencv_onnx::TensorProto& tensorProto, const std::string& prefix)
{
    if (utils::logging::getLogLevel() < utils::logging::LOG_LEVEL_VERBOSE)
        return;
    int dim_size = tensorProto.dims_size();
    CV_CheckGE(dim_size, 0, "");
    MatShape shape(dim_size);
    for (int j = 0; j < dim_size; ++j)
    {
        int sz = static_cast<int>(tensorProto.dims(j));
        shape[j] = sz;
    }
    CV_LOG_VERBOSE(NULL, 0, "DNN/ONNX: " << prefix << "[" << i << " as '" << tensorProto.name() << "'] shape=" << toString(shape) << " data_type=" << (int)tensorProto.data_type());
}

void releaseONNXTensor(opencv_onnx::TensorProto& tensor_proto)
{
    if (!tensor_proto.raw_data().empty()) {
        delete tensor_proto.release_raw_data();
    }
}

void runLayer(LayerParams& params, const std::vector<Mat>& inputs,
              std::vector<Mat>& outputs)
{
    Ptr<Layer> layer = LayerFactory::createLayerInstance(params.type, params);
    CV_Assert((bool)layer);

    std::vector<MatShape> inpShapes(inputs.size());
    int ddepth = params.get<int>("depth", CV_32F);
    for (size_t i = 0; i < inputs.size(); ++i)
    {
        inpShapes[i] = shape(inputs[i]);
        if (i > 0 && ddepth != inputs[i].depth())
            CV_Error(Error::StsNotImplemented, "Mixed input data types.");
        ddepth = inputs[i].depth();
    }

    std::vector<MatShape> outShapes, internalShapes;
    layer->getMemoryShapes(inpShapes, 0, outShapes, internalShapes);

    std::vector<Mat> internals(internalShapes.size());
    outputs.resize(outShapes.size());
    for (size_t i = 0; i < outShapes.size(); ++i)
        outputs[i].create(outShapes[i], ddepth);
    for (size_t i = 0; i < internalShapes.size(); ++i)
        internals[i].create(internalShapes[i], ddepth);

    layer->finalize(inputs, outputs);
    layer->forward(inputs, outputs, internals);
}

std::map<std::string, Mat> ONNXImporter::getGraphTensors(
                                        const opencv_onnx::GraphProto& graph_proto)
{
    std::map<std::string, Mat> layers_weights;

    for (int i = 0; i < graph_proto.initializer_size(); i++)
    {
        const opencv_onnx::TensorProto& tensor_proto = graph_proto.initializer(i);
        dumpTensorProto(i, tensor_proto, "initializer");
        Mat mat = getMatFromTensor(tensor_proto);
        releaseONNXTensor(const_cast<opencv_onnx::TensorProto&>(tensor_proto));  // drop already loaded data

        if (DNN_DIAGNOSTICS_RUN && mat.empty())
            continue;

        layers_weights.insert(std::make_pair(tensor_proto.name(), mat));
    }
    return layers_weights;
}

static DictValue parse(const ::google::protobuf::RepeatedField< ::google::protobuf::int64>& src) {
    std::vector<int32_t> dst(src.size());
    convertInt64ToInt32(src, dst, src.size());
    return DictValue::arrayInt(&dst[0], src.size());
}

static DictValue parseStr(const ::google::protobuf::RepeatedPtrField< ::std::string>& src) {
    return DictValue::arrayString(src.begin(), static_cast<int>(src.size()));
}

LayerParams ONNXImporter::getLayerParams(const opencv_onnx::NodeProto& node_proto)
{
    LayerParams lp;
    for(int i = 0; i < node_proto.attribute_size(); i++)
    {
        opencv_onnx::AttributeProto attribute_proto = node_proto.attribute(i);
        std::string attribute_name = attribute_proto.name();

        try
        {
            if(attribute_name == "kernel_shape")
            {
                CV_Assert(attribute_proto.ints_size() == 1 || attribute_proto.ints_size() == 2 || attribute_proto.ints_size() == 3);
                lp.set("kernel_size", parse(attribute_proto.ints()));
            }
            else if(attribute_name == "strides")
            {
                CV_Assert(attribute_proto.ints_size() == 1 || attribute_proto.ints_size() == 2 || attribute_proto.ints_size() == 3);
                lp.set("stride", parse(attribute_proto.ints()));
            }
            else if(attribute_name == "pads")
            {
                if (node_proto.op_type() == "Pad")
                {
                    // Padding layer.
                    // Paddings are in order begin0, begin1, .. beginN, end0, end1, ..., endN.
                    // We need to shuffle it to begin0, end0, begin1, end1, ...
                    CV_Assert(attribute_proto.ints_size() % 2 == 0);
                    const int dims = attribute_proto.ints_size() / 2;
                    std::vector<int32_t> paddings;
                    paddings.reserve(attribute_proto.ints_size());
                    for (int i = 0; i < dims; ++i)
                    {
                        paddings.push_back(attribute_proto.ints(i));
                        paddings.push_back(attribute_proto.ints(dims + i));
                    }
                    lp.set("paddings", DictValue::arrayInt(&paddings[0], paddings.size()));
                }
                else
                {
                    // Convolution or pooling.
                    CV_Assert(attribute_proto.ints_size() == 2 || attribute_proto.ints_size() == 4 || attribute_proto.ints_size() == 6);
                    lp.set("pad", parse(attribute_proto.ints()));
                }
            }
            else if(attribute_name == "auto_pad")
            {
                if (attribute_proto.s() == "SAME_UPPER" || attribute_proto.s() == "SAME_LOWER") {
                    lp.set("pad_mode",  "SAME");
                }
                else if (attribute_proto.s() == "VALID") {
                    lp.set("pad_mode", "VALID");
                }
            }
            else if(attribute_name == "dilations")
            {
                CV_Assert(attribute_proto.ints_size() == 1 || attribute_proto.ints_size() == 2 || attribute_proto.ints_size() == 3);
                lp.set("dilation", parse(attribute_proto.ints()));
            }
            else if(attribute_name == "activations" && node_proto.op_type() == "LSTM")
            {
                lp.set(attribute_name, parseStr(attribute_proto.strings()));
            }
            else if (attribute_proto.has_i())
            {
                ::google::protobuf::int64 src = attribute_proto.i();
                if (src < std::numeric_limits<int32_t>::min() || src > std::numeric_limits<int32_t>::max())
                    CV_Error(Error::StsOutOfRange, "Input is out of OpenCV 32S range");
                else
                    lp.set(attribute_name, saturate_cast<int32_t>(src));
            }
            else if (attribute_proto.has_f())
            {
                lp.set(attribute_name, attribute_proto.f());
            }
            else if (attribute_proto.has_s())
            {
                lp.set(attribute_name, attribute_proto.s());
            }
            else if (attribute_proto.floats_size() > 0)
            {
                lp.set(attribute_name, DictValue::arrayReal(
                    attribute_proto.floats().data(), attribute_proto.floats_size()));
            }
            else if (attribute_proto.ints_size() > 0)
            {
                lp.set(attribute_name, parse(attribute_proto.ints()));
            }
            else if (attribute_proto.has_t())
            {
                opencv_onnx::TensorProto tensor = attribute_proto.t();
                Mat blob = getMatFromTensor(tensor);
                lp.blobs.push_back(blob);
            }
            else if (attribute_proto.has_g())
            {
                CV_Error(Error::StsNotImplemented, cv::format("DNN/ONNX/Attribute[%s]: 'Graph' is not supported", attribute_name.c_str()));
            }
            else if (attribute_proto.graphs_size() > 0)
            {
                CV_Error(Error::StsNotImplemented,
                        cv::format("DNN/ONNX/Attribute[%s]: 'Graphs' (%d) in attributes is not supported",
                                attribute_name.c_str(), attribute_proto.graphs_size())
                );
            }
            else if (attribute_proto.strings_size() > 0)
            {
                std::string msg = cv::format("DNN/ONNX/Attribute[%s]: 'Strings' (%d) are not supported",
                        attribute_name.c_str(), attribute_proto.strings_size());
                CV_LOG_ERROR(NULL, msg);
                for (int i = 0; i < attribute_proto.strings_size(); i++)
                {
                    CV_LOG_ERROR(NULL, "    Attribute[" << attribute_name << "].string(" << i << ") = '" << attribute_proto.strings(i) << "'");
                }
                CV_Error(Error::StsNotImplemented, msg);
            }
            else if (attribute_proto.tensors_size() > 0)
            {
                CV_Error(Error::StsNotImplemented,
                        cv::format("DNN/ONNX/Attribute[%s]: 'Tensors' (%d) in attributes are not supported",
                                attribute_name.c_str(), attribute_proto.tensors_size())
                );
            }
            else
            {
                CV_Error(Error::StsNotImplemented, cv::format("DNN/ONNX/Attribute[%s]: unsupported attribute format", attribute_name.c_str()));
            }
        }
        catch (const cv::Exception& e)
        {
            CV_UNUSED(e);
            if (DNN_DIAGNOSTICS_RUN)
            {
                CV_LOG_ERROR(NULL, "DNN/ONNX: Potential problem with processing attributes for node " << node_proto.name() << " Attribute " << attribute_name.c_str()
                );
                continue;
            }
            throw;
        }
    }
    return lp;
}

Mat ONNXImporter::getBlob(const opencv_onnx::NodeProto& node_proto, int index)
{
    CV_Assert(index < node_proto.input_size());
    const std::string& input_name = node_proto.input(index);
    return getBlob(input_name);
}

Mat ONNXImporter::getBlob(const std::string& input_name)
{
    std::map<std::string, Mat>::const_iterator constBlob = constBlobs.find(input_name);
    if (constBlob == constBlobs.end())
    {
        CV_Error(Error::StsBadArg, std::string("Blob ") + input_name + " not found in const blobs");
    }
    return constBlob->second;
}

void ONNXImporter::addLayer(LayerParams& layerParams,
                            const opencv_onnx::NodeProto& node_proto)
{
    int depth = layerParams.get<int>("depth", CV_32F);
    int id = dstNet.addLayer(layerParams.name, layerParams.type, depth, layerParams);
    for (int i = 0; i < node_proto.output_size(); ++i)
    {
        const std::string& output_name = node_proto.output(i);
        if (!output_name.empty())
        {
            layer_id.insert(std::make_pair(output_name, LayerInfo(id, i)));
        }
    }

    std::vector<MatShape> layerInpShapes, layerOutShapes, layerInternalShapes;
    int inpNum = 0;
    for (int j = 0; j < node_proto.input_size(); j++)
    {
        const std::string& input_name = node_proto.input(j);
        IterLayerId_t layerId = layer_id.find(input_name);
        if (layerId != layer_id.end()) {
            dstNet.connect(layerId->second.layerId, layerId->second.outputId, id, inpNum);
            ++inpNum;
            // Collect input shapes.
            IterShape_t shapeIt = outShapes.find(input_name);
            CV_Assert(shapeIt != outShapes.end());
            layerInpShapes.push_back(shapeIt->second);
        }
    }
    // Compute shape of output blob for this layer.
    Ptr<Layer> layer = dstNet.getLayer(id);  // FIXIT: avoid instantiation of layers during the import stage
    layer->getMemoryShapes(layerInpShapes, 0, layerOutShapes, layerInternalShapes);
    for (int i = 0; i < node_proto.output_size() && i < (int)layerOutShapes.size(); ++i)
    {
        const std::string& output_name = node_proto.output(i);
        if (!output_name.empty())
        {
            outShapes[node_proto.output(i)] = layerOutShapes[i];
        }
    }
}

/** @brief Make N copies of input layer and set them as input to node_proto.
 * @param prefix prefix of new layers' names
 * @param node_proto node which will contain all copies as inputs
 * @param input name of the node to copy
 * @param n number of copies
 */
void ONNXImporter::expandMid(const std::string& prefix, opencv_onnx::NodeProto& node_proto,
                             const std::string& input, size_t n)
{
    std::vector<std::string> input_names;
    input_names.reserve(n);
    for (size_t j = 0; j < n; j++)
    {
        LayerParams copyLP;
        copyLP.name = format("%s/copy_%zu", prefix.c_str(), j);
        copyLP.type = "Identity";
        CV_Assert((layer_id.find(copyLP.name) == layer_id.end()) &&
            "Couldn't copy the node: generated name already exists in the graph.");
        input_names.push_back(copyLP.name);

        node_proto.set_input(0, input);
        node_proto.set_output(0, copyLP.name);
        addLayer(copyLP, node_proto);
    }
    node_proto.clear_input();
    for (size_t i = 0; i < input_names.size(); i++)
    {
        node_proto.add_input(input_names[i]);
    }
}

/** @brief Multiply one of node_proto inputs by -1
 * @param layerParams parameters of the node
 * @param node_proto node which input will be replaced
 * @param input_id id of input to be multiplied by -1
 */
void ONNXImporter::addNegation(const LayerParams& layerParams, opencv_onnx::NodeProto& node_proto, int input_id)
{
    LayerParams powerParams;
    powerParams.name = layerParams.name + "/neg";
    powerParams.type = "Power";
    powerParams.set("scale", -1.f);

    //Create Power layer
    int id = dstNet.addLayer(powerParams.name, powerParams.type, powerParams);
    //Connect to input
    IterLayerId_t layerId = layer_id.find(node_proto.input(input_id));
    CV_Assert(layerId != layer_id.end());
    dstNet.connect(layerId->second.layerId, layerId->second.outputId, id, 0);
    //Add shape
    layer_id.insert(std::make_pair(powerParams.name, LayerInfo(id, 0)));
    outShapes[powerParams.name] = outShapes[node_proto.input(input_id)];

    //Replace input to Power
    node_proto.set_input(input_id, powerParams.name);
}

void ONNXImporter::addConstant(const std::string& name, const Mat& blob)
{
    CV_LOG_DEBUG(NULL, "DNN/ONNX: add constant '" << name << "' shape=" << toString(shape(blob)) << ": " << toString(blob));
    constBlobs.insert(std::make_pair(name, blob));
    outShapes.insert(std::make_pair(name, shape(blob)));
}

void ONNXImporter::parseOperatorSet()
{
    int ir_version = model_proto.has_ir_version() ? static_cast<int>(model_proto.ir_version()) : -1;
    if (ir_version < 3)
        return;

    int opset_size = model_proto.opset_import_size();
    if (opset_size <= 0)
    {
        CV_LOG_INFO(NULL, "DNN/ONNX: missing opset information")
        return;
    }

    for (int i = 0; i < opset_size; ++i)
    {
        const ::opencv_onnx::OperatorSetIdProto& opset_entry = model_proto.opset_import(i);
        const std::string& domain = opset_entry.has_domain() ? opset_entry.domain() : std::string();
        int version = opset_entry.has_version() ? opset_entry.version() : -1;
        if (domain.empty() || domain == str_domain_ai_onnx)
        {
            // ONNX opset covered by specification: https://github.com/onnx/onnx/blob/master/docs/Operators.md
            onnx_opset = std::max(onnx_opset, version);
            onnx_opset_map[str_domain_ai_onnx] = onnx_opset;
        }
        else
        {
            CV_LOG_DEBUG(NULL, "DNN/ONNX: using non-standard ONNX opset[" << i << "]: domain='" << domain << "' version=" << version);
            onnx_opset_map[domain] = onnx_opset;
        }
    }

    CV_LOG_INFO(NULL, "DNN/ONNX: ONNX opset version = " << onnx_opset);

    buildDispatchMap_ONNX_AI(onnx_opset);
    for (const auto& pair : onnx_opset_map)
    {
        if (pair.first == str_domain_ai_onnx)
        {
            continue;  // done above
        }
        else if (pair.first == "com.microsoft")
        {
            buildDispatchMap_COM_MICROSOFT(pair.second);
        }
        else
        {
            CV_LOG_INFO(NULL, "DNN/ONNX: unknown domain='" << pair.first << "' version=" << pair.second << ". No dispatch map, you may need to register 'custom' layers.");
        }
    }
}

void ONNXImporter::handleQuantizedNode(LayerParams& layerParams,
                                       const opencv_onnx::NodeProto& node_proto)
{
    // Quantized nodes have output names ending with 'quantized'
    std::string outName = node_proto.output(0);
    int len = outName.length();
    if (len <= 9)
        return;

    if (outName.substr(len - 9) == "quantized")
    {
        outName = outName.substr(0, len - 9);
        Mat scale, zeropoint;

        if (constBlobs.find(outName + "scale") != constBlobs.end() &&
            constBlobs.find(outName + "zero_point") != constBlobs.end())
        {
            scale = getBlob(outName + "scale");
            zeropoint = getBlob(outName + "zero_point");
        }
        else
        {
            std::string inpName = node_proto.input(0);
            inpName = inpName.substr(0, inpName.length() - 9);
            scale = getBlob(inpName + "scale");
            zeropoint = getBlob(inpName + "zero_point");

            for (int i = 0; i < node_proto.output_size(); i++)
            {
                std::string out = node_proto.output(i);
                out = out.substr(0, out.length() - 9);
                addConstant(out + "scale", scale);
                addConstant(out + "zero_point", zeropoint);
            }
        }

        if (scale.total() != 1 || zeropoint.total() != 1)
            CV_Error(Error::StsNotImplemented, "Per-channel scales/zeropoints are not supported");

        layerParams.set("depth", CV_8S);
        layerParams.set("scales", DictValue::arrayReal(scale.ptr<float>(), 1));
        layerParams.set("zeropoints", DictValue::arrayInt(zeropoint.ptr<int8_t>(), 1));
    }
}

void ONNXImporter::populateNet()
{
    CV_Assert(model_proto.has_graph());
    graph_proto = model_proto.graph();

    std::string framework_version;
    if (model_proto.has_producer_name())
        framework_name = model_proto.producer_name();
    if (model_proto.has_producer_version())
        framework_version = model_proto.producer_version();

    CV_LOG_INFO(NULL, "DNN/ONNX: loading ONNX"
            << (model_proto.has_ir_version() ? cv::format(" v%d", (int)model_proto.ir_version()) : cv::String())
            << " model produced by '" << framework_name << "'"
            << (framework_version.empty() ? cv::String() : cv::format(":%s", framework_version.c_str()))
            << ". Number of nodes = " << graph_proto.node_size()
            << ", initializers = " << graph_proto.initializer_size()
            << ", inputs = " << graph_proto.input_size()
            << ", outputs = " << graph_proto.output_size()
            );

    parseOperatorSet();

    simplifySubgraphs(graph_proto);

    const int layersSize = graph_proto.node_size();
    CV_LOG_DEBUG(NULL, "DNN/ONNX: graph simplified to " << layersSize << " nodes");

    constBlobs = getGraphTensors(graph_proto);  // scan GraphProto.initializer
    std::vector<String> netInputs;  // map with network inputs (without const blobs)
    // Add all the inputs shapes. It includes as constant blobs as network's inputs shapes.
    for (int i = 0; i < graph_proto.input_size(); ++i)
    {
        const opencv_onnx::ValueInfoProto& valueInfoProto = graph_proto.input(i);
        CV_Assert(valueInfoProto.has_name());
        const std::string& name = valueInfoProto.name();
        CV_Assert(valueInfoProto.has_type());
        const opencv_onnx::TypeProto& typeProto = valueInfoProto.type();
        CV_Assert(typeProto.has_tensor_type());
        const opencv_onnx::TypeProto::Tensor& tensor = typeProto.tensor_type();
        CV_Assert(tensor.has_shape());
        const opencv_onnx::TensorShapeProto& tensorShape = tensor.shape();

        int dim_size = tensorShape.dim_size();
        CV_CheckGE(dim_size, 0, "");  // some inputs are scalars (dims=0), e.g. in Test_ONNX_nets.Resnet34_kinetics test
        MatShape inpShape(dim_size);
        for (int j = 0; j < dim_size; ++j)
        {
            const opencv_onnx::TensorShapeProto_Dimension& dimension = tensorShape.dim(j);
            if (dimension.has_dim_param())
            {
                CV_LOG_DEBUG(NULL, "DNN/ONNX: input[" << i << "] dim[" << j << "] = <" << dimension.dim_param() << "> (dynamic)");
            }
            // https://github.com/onnx/onnx/blob/master/docs/DimensionDenotation.md#denotation-definition
            if (dimension.has_denotation())
            {
                CV_LOG_INFO(NULL, "DNN/ONNX: input[" << i << "] dim[" << j << "] denotation is '" << dimension.denotation() << "'");
            }
            inpShape[j] = dimension.dim_value();
            // NHW, NCHW(NHWC), NCDHW(NDHWC); do not set this flag if only N is dynamic
            if (dimension.has_dim_param() && !(j == 0 && inpShape.size() >= 3))
            {
                hasDynamicShapes = true;
            }
        }
        bool isInitialized = ((constBlobs.find(name) != constBlobs.end()));
        CV_LOG_IF_DEBUG(NULL, !isInitialized, "DNN/ONNX: input[" << i << " as '" << name << "'] shape=" << toString(inpShape));
        CV_LOG_IF_VERBOSE(NULL, 0, isInitialized, "DNN/ONNX: pre-initialized input[" << i << " as '" << name << "'] shape=" << toString(inpShape));
        if (dim_size > 0 && !hasDynamicShapes)  // FIXIT result is not reliable for models with multiple inputs
        {
            inpShape[0] = std::max(inpShape[0], 1); // It's OK to have undetermined batch size
        }
        outShapes[valueInfoProto.name()] = inpShape;
        // fill map: push layer name, layer id and output id
        if (!isInitialized)
        {
            netInputs.push_back(name);
            layer_id.insert(std::make_pair(name, LayerInfo(0, netInputs.size() - 1)));
        }
    }

    dstNet.setInputsNames(netInputs);

    // dump outputs
    for (int i = 0; i < graph_proto.output_size(); ++i)
    {
        dumpValueInfoProto(i, graph_proto.output(i), "output");
    }

    if (DNN_DIAGNOSTICS_RUN) {
        CV_LOG_INFO(NULL, "DNN/ONNX: start diagnostic run!");
        layerHandler->fillRegistry(graph_proto);
    }

    for(int li = 0; li < layersSize; li++)
    {
        const opencv_onnx::NodeProto& node_proto = graph_proto.node(li);
        handleNode(node_proto);
    }

    // register outputs
    for (int i = 0; i < graph_proto.output_size(); ++i)
    {
        const std::string& output_name = graph_proto.output(i).name();
        if (output_name.empty())
        {
            CV_LOG_ERROR(NULL, "DNN/ONNX: can't register output without name: " << i);
            continue;
        }
        ConstIterLayerId_t layerIt = layer_id.find(output_name);
        if (layerIt == layer_id.end())
        {
            CV_LOG_ERROR(NULL, "DNN/ONNX: can't find layer for output name: '" << output_name << "'. Does model imported properly?");
            continue;
        }

        const LayerInfo& li = layerIt->second;
        int outputId = dstNet.registerOutput(output_name, li.layerId, li.outputId); CV_UNUSED(outputId);
        // no need to duplicate message from engine: CV_LOG_DEBUG(NULL, "DNN/ONNX: registered output='" << output_name << "' with id=" << outputId);
    }

    CV_LOG_DEBUG(NULL, (DNN_DIAGNOSTICS_RUN ? "DNN/ONNX: diagnostic run completed!" : "DNN/ONNX: import completed!"));
}

std::string ONNXImporter::getLayerTypeDomain(const opencv_onnx::NodeProto& node_proto)
{
    if (!node_proto.has_domain())
        return str_domain_ai_onnx;
    const std::string& domain = node_proto.domain();
    if (domain.empty())
        return str_domain_ai_onnx;
    return domain;
}

const ONNXImporter::DispatchMap& ONNXImporter::getDispatchMap(const opencv_onnx::NodeProto& node_proto)
{
    static DispatchMap empty_map;
    const std::string& layer_type_domain = getLayerTypeDomain(node_proto);
    auto it = domain_dispatch_map.find(layer_type_domain);
    if (it == domain_dispatch_map.end())
    {
        return empty_map;
    }

    return it->second;
}

std::string ONNXImporter::extractNodeName(const opencv_onnx::NodeProto& node_proto)
{
    // We need to rework DNN outputs API, this is a workaround for #21698
    if (node_proto.has_name() && !node_proto.name().empty())
    {
        if (useLegacyNames)
            return node_proto.name();
        return cv::format("onnx_node!%s", node_proto.name().c_str());
    }
    for (int i = 0; i < node_proto.output_size(); ++i)
    {
        const std::string& name = node_proto.output(i);
        // There are two ways to leave an optional input or output unspecified:
        // the first, available only for trailing inputs and outputs, is to simply not provide that input;
        // the second method is to use an empty string in place of an input or output name.
        if (!name.empty())
        {
            if (useLegacyNames)
                return name.c_str();
            return cv::format("onnx_node_output_%d!%s", i, name.c_str());
        }
    }
    CV_Error(Error::StsAssert, "Couldn't deduce Node name.");
}

void ONNXImporter::handleNode(const opencv_onnx::NodeProto& node_proto)
{
    CV_Assert(node_proto.output_size() >= 1);
    const std::string& name = extractNodeName(node_proto);
    const std::string& layer_type = node_proto.op_type();
    const std::string& layer_type_domain = getLayerTypeDomain(node_proto);
    const auto& dispatch = getDispatchMap(node_proto);

    CV_LOG_DEBUG(NULL, "DNN/ONNX: processing node with " << node_proto.input_size() << " inputs and "
                                                         << node_proto.output_size() << " outputs: "
                                                         << cv::format("[%s]:(%s)", layer_type.c_str(), name.c_str())
                                                         << cv::format(" from %sdomain='", onnx_opset_map.count(layer_type_domain) == 1 ? "" : "undeclared ")
                                                         << layer_type_domain << "'"
    );

    if (dispatch.empty())
    {
        CV_LOG_WARNING(NULL, "DNN/ONNX: missing dispatch map for domain='" << layer_type_domain << "'");
    }

    LayerParams layerParams;
    try
    {
        // FIXIT not all cases can be repacked into "LayerParams". Importer should handle such cases directly for each "layer_type"
        layerParams = getLayerParams(node_proto);

        layerParams.name = name;
        layerParams.type = layer_type;
        layerParams.set("has_dynamic_shapes", hasDynamicShapes);

        handleQuantizedNode(layerParams, node_proto);

        DispatchMap::const_iterator iter = dispatch.find(layer_type);
        if (iter != dispatch.end())
        {
            CALL_MEMBER_FN(*this, iter->second)(layerParams, node_proto);
        }
        else
        {
            parseCustomLayer(layerParams, node_proto);
        }
    }
    catch (const cv::Exception& e)
    {
        if (DNN_DIAGNOSTICS_RUN)
        {
            CV_LOG_ERROR(NULL, "DNN/ONNX: Potential problem during processing node with " << node_proto.input_size() << " inputs and " << node_proto.output_size() << " outputs: "
                    << cv::format("[%s]:(%s)", layer_type.c_str(), name.c_str())
                    << " from domain='" << layer_type_domain << "'"
                    << "\n" << e.msg
            );
            cv::AutoLock lock(getLayerFactoryMutex());
            auto registeredLayers = getLayerFactoryImpl();
            if (registeredLayers.find(layerParams.type) != registeredLayers.end())
            {
                try
                {
                    Ptr<Layer> layer = LayerFactory::createLayerInstance(layerParams.type, layerParams);
                }
                catch (const std::exception& e)
                {
                    CV_LOG_ERROR(NULL, "DNN/ONNX: Layer of type " << layerParams.type << "(" << layer_type << ") cannot be created with parameters " << layerParams << ". Error: " << e.what()
                    );
                }
            }
        }
        else
        {
            CV_LOG_ERROR(NULL, "DNN/ONNX: ERROR during processing node with " << node_proto.input_size() << " inputs and " << node_proto.output_size() << " outputs: "
                    << cv::format("[%s]:(%s)", layer_type.c_str(), name.c_str())
                    << " from domain='" << layer_type_domain << "'"
            );
        }
        for (int i = 0; i < node_proto.input_size(); i++)
        {
            CV_LOG_INFO(NULL, "    Input[" << i << "] = '" << node_proto.input(i) << "'");
        }
        for (int i = 0; i < node_proto.output_size(); i++)
        {
            CV_LOG_INFO(NULL, "    Output[" << i << "] = '" << node_proto.output(i) << "'");
        }
        if (DNN_DIAGNOSTICS_RUN)
        {
            for (int i = 0; i < node_proto.output_size(); ++i)
            {
                layer_id.insert(std::make_pair(node_proto.output(i), LayerInfo(0, i)));
                outShapes[node_proto.output(i)] = outShapes[node_proto.input(0)];
            }
        }
        else
            CV_Error(Error::StsError, cv::format("Node [%s@%s]:(%s) parse error: %s", layer_type.c_str(), layer_type_domain.c_str(), name.c_str(), e.what()));
    }
}

void ONNXImporter::parseArg(LayerParams& layerParams, const opencv_onnx::NodeProto& node_proto)
{
    const std::string& layer_type = node_proto.op_type();
    layerParams.type = "Arg";
    layerParams.set("op", layer_type == "ArgMax" ? "max" : "min");
    addLayer(layerParams, node_proto);
}

void setCeilMode(LayerParams& layerParams)
{
    // auto_pad attribute is deprecated and uses ceil
    if (layerParams.has("pad_mode"))
    {
        layerParams.set("ceil_mode", true);
    }
    else if (!layerParams.has("ceil_mode"))
    {
        layerParams.set("ceil_mode", false);
    }
}

void ONNXImporter::parseMaxUnpool(LayerParams& layerParams, const opencv_onnx::NodeProto& node_proto)
{
    layerParams.type = "MaxUnpool";

    DictValue kernel_shape = layerParams.get("kernel_size");
    CV_Assert(kernel_shape.size() == 2);
    layerParams.set("pool_k_w", kernel_shape.get<int>(0));
    layerParams.set("pool_k_h", kernel_shape.get<int>(1));

    int pool_pad_w = 0, pool_pad_h = 0;
    if (layerParams.has("pad"))
    {
        DictValue pads = layerParams.get("pad");
        CV_CheckEQ(pads.size(), 2, "");
        pool_pad_w = pads.get<int>(0);
        pool_pad_h = pads.get<int>(1);
    }
    layerParams.set("pool_pad_w", pool_pad_w);
    layerParams.set("pool_pad_h", pool_pad_h);


    int pool_stride_w = 1, pool_stride_h = 1;
    if (layerParams.has("stride"))
    {
        DictValue strides = layerParams.get("stride");
        CV_CheckEQ(strides.size(), 2, "");
        pool_stride_w = strides.get<int>(0);
        pool_stride_h = strides.get<int>(1);
    }
    layerParams.set("pool_stride_w", pool_stride_w);
    layerParams.set("pool_stride_h", pool_stride_h);

    addLayer(layerParams, node_proto);
}

void ONNXImporter::parseMaxPool(LayerParams& layerParams, const opencv_onnx::NodeProto& node_proto)
{
    int depth = layerParams.get<int>("depth", CV_32F);
    layerParams.type = (depth == CV_8S) ? "PoolingInt8" : "Pooling";
    layerParams.set("pool", "MAX");
    setCeilMode(layerParams);
    addLayer(layerParams, node_proto);
}

void ONNXImporter::parseAveragePool(LayerParams& layerParams, const opencv_onnx::NodeProto& node_proto)
{
    layerParams.type = "Pooling";
    layerParams.set("pool", "AVE");
    setCeilMode(layerParams);
    layerParams.set("ave_pool_padded_area", framework_name == "pytorch");
    addLayer(layerParams, node_proto);
}

void ONNXImporter::parseGlobalPool(LayerParams &layerParams, const opencv_onnx::NodeProto &node_proto_)
{
    opencv_onnx::NodeProto node_proto = node_proto_;
    const std::string& layer_type = node_proto.op_type();
    const std::string output_name = node_proto.output(0);

    CV_Assert(node_proto.input_size() == 1);
    layerParams.type = "Pooling";
    String pool;
    if (layer_type == "GlobalMaxPool")
        pool = "MAX";
    else if (layer_type == "GlobalAveragePool")
        pool = "AVE";
    else
        CV_Error(Error::StsNotImplemented, "Unsupported Pooling type of " + layer_type + " operation.");

    CV_Assert(!layerParams.has("axes"));
    layerParams.set("global_pooling", true);
    layerParams.set("pool", pool);
    addLayer(layerParams, node_proto);
}

void ONNXImporter::parseReduce(LayerParams& layerParams, const opencv_onnx::NodeProto& node_proto_)
{
    opencv_onnx::NodeProto node_proto = node_proto_;
    const std::string& layer_type = node_proto.op_type();
    const std::string output_name = node_proto.output(0);
    int depth = layerParams.get<int>("depth", CV_32F);

    CV_Assert(node_proto.input_size() <= 2);
    String reduceType;

    if (layer_type == "ReduceMax")
        reduceType = "MAX";
    else if (layer_type == "ReduceMin")
        reduceType = "MIN";
    else if (layer_type == "ReduceSum")
        reduceType = "SUM";
    else if (layer_type == "ReduceSumSquare")
        reduceType = "SUM_SQUARE";
    else if (layer_type == "ReduceProd")
        reduceType = "PROD";
    else if (layer_type == "ReduceL1")
        reduceType = "L1";
    else if (layer_type == "ReduceL2")
        reduceType = "L2";
    else if (layer_type == "ReduceLogSum")
        reduceType = "LOG_SUM";
    else if (layer_type == "ReduceLogSumExp")
        reduceType = "LOG_SUM_EXP";
    else if (layer_type == "ReduceMean")
        reduceType = "AVE";
    else
        CV_Error(Error::StsNotImplemented, "Unsupported Pooling type of " + layer_type + " operation.");

    // The ReduceInt8 can only support "MAX" and "MIN".
    if (depth == CV_8S)
    {
        CV_Assert(reduceType == "MAX" || reduceType == "MIN");
    }

    layerParams.type = (depth == CV_8S) ? "ReduceInt8" : "Reduce";
    layerParams.set("reduce", reduceType);
    bool keepdims = layerParams.get<int>("keepdims", 1) == 1;

    if (layer_type == "ReduceSum" && node_proto.input_size() == 2)
    {
        // TODO support the opset 13 of ReduceSum.
        //  in opset 13, the ReduceSum has two input, it takes axes as input instead of attribute
        //  details:https://github.com/onnx/onnx/issues/3420#issuecomment-844295687
        CV_Error(Error::StsNotImplemented, "Unsupported " + layer_type + " operation of opset 13, please try to "
                                                                         "re-export the onnx model with opset 11.");
    }

    MatShape inpShape = outShapes[node_proto.input(0)];
    std::vector<bool> shouldDelete(inpShape.size(), false);

    if (layerParams.has("axes"))
    {
        DictValue axes = layerParams.get("axes");
        for (int i = 0; i < axes.size(); i++)
        {
            int axis = normalize_axis(axes.get<int>(i), inpShape.size());
            shouldDelete[axis] = true;
        }
    }
    else
    {
        for (int i = 0; i < inpShape.size(); i++)
        {
            shouldDelete[i] = true;
        }
    }

    MatShape targetShape;
    for (int i = 0; i < inpShape.size(); ++i)
    {
        if (!shouldDelete[i])
        {
            targetShape.push_back(inpShape[i]);
        }
        else if (keepdims)
        {
            targetShape.push_back(1);
        }
    }

    if (targetShape.empty())
        targetShape.push_back(1);

    // Using PermuteLayer to move the deleted axis to the last.
    std::vector<int> perm(inpShape.size(), 0);
    for (int i = 0; i < inpShape.size(); i++)
        perm[i] = i;

    bool needPermuet = false;
    for (int i = 0; i < inpShape.size(); i++)
    {
        if (shouldDelete[i])
        {
            // find the first not deleted element.
            std::vector<bool>::iterator iter = std::find(shouldDelete.begin() + i, shouldDelete.end(), false);

            if (iter != shouldDelete.end())
            {
                int index = iter - shouldDelete.begin();

                bool temp = shouldDelete[index];
                shouldDelete[index] = shouldDelete[i];
                shouldDelete[i] = temp;

                std::swap(perm[index], perm[i]);
                std::swap(inpShape[index], inpShape[i]);
                needPermuet = true;
            }
            else
                break;
        }
    }

    auto inputString= node_proto.input(0);
    if (needPermuet)
    {
        LayerParams permuteLp;
        permuteLp.name = layerParams.name + "/permute";
        permuteLp.type = (depth == CV_8S) ? "PermuteInt8" : "Permute";
        permuteLp.set("order", DictValue::arrayInt(perm.data(), perm.size()));

        opencv_onnx::NodeProto protoPermute;
        protoPermute.add_input(inputString);
        protoPermute.add_output(permuteLp.name);
        addLayer(permuteLp, protoPermute);
        inputString = permuteLp.name;
    }

    std::vector<int> deletedDims;
    for (int axis_i = 0; axis_i < inpShape.size(); ++axis_i)
    {
        if (shouldDelete[axis_i])
        {
            deletedDims.push_back(inpShape[axis_i]);
        }
    }

    LayerParams reduceLp = layerParams;
    reduceLp.name = layerParams.name + "/reduce";
    CV_Assert(layer_id.find(reduceLp.name) == layer_id.end());
    reduceLp.set("deleted_dims", DictValue::arrayInt(&deletedDims[0], deletedDims.size()));

    node_proto.set_input(0, inputString);
    node_proto.set_output(0, reduceLp.name);
    addLayer(reduceLp, node_proto);

    layerParams.type = (depth == CV_8S) ? "ReshapeInt8" : "Reshape";
    layerParams.set("dim", DictValue::arrayInt(&targetShape[0], targetShape.size()));

    node_proto.set_input(0, node_proto.output(0));
    node_proto.set_output(0, output_name);

    addLayer(layerParams, node_proto);
}

void ONNXImporter::parseSlice(LayerParams& layerParams, const opencv_onnx::NodeProto& node_proto)
{
    int axis = 0;
    std::vector<int> begin;
    std::vector<int> end;
    std::vector<int> steps;
    int inp_size = node_proto.input_size();

    if (inp_size == 1)
    {
        if (layerParams.has("axes")) {
            DictValue axes = layerParams.get("axes");
            for (int i = 1; i < axes.size(); ++i) {
                CV_Assert(axes.get<int>(i - 1) == axes.get<int>(i) - 1);
            }
            axis = axes.get<int>(0);
        }

        DictValue starts = layerParams.get("starts");
        DictValue ends = layerParams.get("ends");
        CV_Assert(starts.size() == ends.size());

        if (axis > 0) {
            CV_CheckLE(axis, 1024, "Slice layer can't have more than 1024 axes"); // arbitrary limit
            begin.resize(axis, 0);
            end.resize(axis, INT_MAX);
        }
        for (int i = 0; i < starts.size(); ++i)
        {
            begin.push_back(starts.get<int>(i));
            end.push_back(ends.get<int>(i));
        }
    } else { // inp_size > 1
        CV_Assert(inp_size >= 3);
        for (int i = 1; i < inp_size; i++) {
            CV_Assert(constBlobs.find(node_proto.input(i)) != constBlobs.end());
        }
        Mat start_blob = getBlob(node_proto, 1);
        Mat end_blob   = getBlob(node_proto, 2);
        CV_Assert(start_blob.total() == end_blob.total());

        if (inp_size > 3) {
            Mat axes_blob = getBlob(node_proto, 3);
            const int* axes = (int*)axes_blob.data;
            for (int i = 1; i < axes_blob.total(); ++i) {
                CV_Assert(axes[i - 1] == axes[i] - 1);
            }
            axis = axes[0];
        }

        const int* starts = start_blob.ptr<int>();
        const int* ends   = end_blob.ptr<int>();
        if (axis > 0) {
            begin.resize(axis, 0);
            end.resize(axis, INT_MAX);
        }
        std::copy(starts, starts + start_blob.total(), std::back_inserter(begin));
        std::copy(ends, ends + end_blob.total(), std::back_inserter(end));

        if (inp_size == 5) {
            CV_Assert(constBlobs.find(node_proto.input(4)) != constBlobs.end());
            Mat step_blob = getBlob(node_proto, 4);
            const int* steps_ptr = step_blob.ptr<int>();

            if (axis > 0)
                steps.resize(axis, 1);

            std::copy(steps_ptr, steps_ptr + step_blob.total(), std::back_inserter(steps));

            // Very strange application for Slice op with tensor reversing.
            // We just workaround it for 2d constants.
            if (constBlobs.find(node_proto.input(0)) != constBlobs.end() &&
                axis == 0 &&
                start_blob.at<int>(0) == -1 && step_blob.at<int>(0) == -1 &&
                end_blob.at<int>(0) == std::numeric_limits<int32_t>::min())
            {
                Mat inp = getBlob(node_proto, 0);
                if (inp.dims == 2)
                {
                    Mat flipped;
                    flip(inp, flipped, 0);
                    addConstant(node_proto.output(0), flipped);
                    return;
                }
            }
        }
    }
    layerParams.set("begin", DictValue::arrayInt(&begin[0], begin.size()));
    layerParams.set("end", DictValue::arrayInt(&end[0], end.size()));
    layerParams.set("axis", axis);

    if (!steps.empty())
        layerParams.set("steps", DictValue::arrayInt(&steps[0], steps.size()));

    if (constBlobs.find(node_proto.input(0)) != constBlobs.end())
    {
        Mat inp = getBlob(node_proto, 0);
        std::vector<Mat> inputs, sliced;
        inputs.push_back(inp);
        runLayer(layerParams, inputs, sliced);
        CV_Assert(sliced.size() == 1);
        addConstant(node_proto.output(0), sliced[0]);
        return;
    }
    addLayer(layerParams, node_proto);
}

void ONNXImporter::parseSplit(LayerParams& layerParams, const opencv_onnx::NodeProto& node_proto)
{
    if (layerParams.has("split"))
    {
        DictValue splits = layerParams.get("split");
        const int numSplits = splits.size();
        CV_Assert(numSplits > 1);

        std::vector<int> slicePoints(numSplits - 1, splits.get<int>(0));
        for (int i = 1; i < splits.size() - 1; ++i)
        {
            slicePoints[i] = slicePoints[i - 1] + splits.get<int>(i);
        }
        layerParams.set("slice_point", DictValue::arrayInt(&slicePoints[0], slicePoints.size()));
    }
    else
    {
        layerParams.set("num_split", node_proto.output_size());
    }
    int depth = layerParams.get<int>("depth", CV_32F);
    layerParams.type = (depth == CV_8S) ? "SliceInt8" : "Slice";
    layerParams.set("axis", layerParams.get<float>("axis", 0));
    addLayer(layerParams, node_proto);
}

void ONNXImporter::parseNeg(LayerParams& layerParams, const opencv_onnx::NodeProto& node_proto)
{
    layerParams.type = "Power";
    layerParams.set("scale", -1);
    addLayer(layerParams, node_proto);
}

void ONNXImporter::parseConstant(LayerParams& layerParams, const opencv_onnx::NodeProto& node_proto)
{
    CV_Assert(node_proto.input_size() == 0);
    CV_Assert(layerParams.blobs.size() == 1);
    addConstant(node_proto.output(0), layerParams.blobs[0]);
}

void transformBlobs(std::vector<Mat>& blobs)
{
    Mat Wx = blobs[0];
    Mat Wh = blobs[1];
    Mat b = blobs[2];
    std::vector<Mat> cudaWorkaround;
    cudaWorkaround.push_back(Wx.clone());
    cudaWorkaround.push_back(Wh.clone());
    cudaWorkaround.push_back(b.clone());

    const int numHidden = Wh.size[2];

    Mat h0 = blobs[3];
    h0 = h0.reshape(1, h0.size[0] * h0.size[1]);
    Mat c0 = blobs[4];
    c0 = c0.reshape(1, c0.size[0] * c0.size[1]);

    b = b.reshape(1, b.size[0]);
    Mat bx = b.colRange(0, b.cols / 2);
    Mat bh = b.colRange(b.cols / 2, b.cols);
    b = bx + bh;

    auto toIFOC = [] (Mat& in) {
        int first = in.size[0];
        int rest = in.total() / first / 4;
        // every weight blob contains weights for Input, Output, Forget and Cell gates
        Mat m = in.reshape(1, {first, 4, rest});
        Mat outputGate = m.col(1);
        Mat forgetGate = m.col(2);
        std::swap_ranges(outputGate.begin<float>(), outputGate.end<float>(), forgetGate.begin<float>());
    };

    toIFOC(Wx);
    toIFOC(Wh);
    toIFOC(b);

    Wx = Wx.reshape(1, Wx.size[0] * Wx.size[1]);
    Wh = Wh.reshape(1, Wh.size[0] * Wh.size[1]);

    blobs[0] = Wh;
    blobs[1] = Wx;
    blobs[2] = b.reshape(1, 1);
    blobs[3] = h0;
    blobs[4] = c0;

    if (blobs.size() == 5) {
        // so that future patch removing copies can leave all indexing as is
        blobs.insert(blobs.begin(), cudaWorkaround.begin(), cudaWorkaround.end());
        return;
    }

    Mat P = blobs[5];
    blobs[5] = P.colRange(0, numHidden);
    blobs[5] = blobs[5].clone().reshape(1, blobs[5].total());  // Single column.
    blobs[5] = Mat::diag(blobs[5]);

    blobs.push_back(P.colRange(numHidden, 2 * numHidden));
    blobs[6] = blobs[6].clone().reshape(1, blobs[6].total());  // Single column.
    blobs[6] = Mat::diag(blobs[6]);

    blobs.push_back(P.colRange(2 * numHidden, 3 * numHidden));
    blobs[7] = blobs[7].clone().reshape(1, blobs[7].total());  // Single column.
    blobs[7] = Mat::diag(blobs[7]);

    // so that future patch removing copies can leave all indexing as is
    blobs.insert(blobs.begin(), cudaWorkaround.begin(), cudaWorkaround.end());
}

void ONNXImporter::lstm_extractConsts(LayerParams& layerParams, const opencv_onnx::NodeProto& lstm_proto, size_t idx, int* blobShape_, int size)
{
        MatShape blobShape(blobShape_, blobShape_ + size);
        Mat blob;
        if (idx < lstm_proto.input_size() && !lstm_proto.input(idx).empty())
        {
            blob = getBlob(lstm_proto, idx);
            CV_Assert(shape(blob) == blobShape);
        }
        else
        {
            blob = Mat(blobShape, CV_32FC1, 0.);
        }
        layerParams.blobs.push_back(blob);
};

void ONNXImporter::lstm_add_reshape(const std::string& input_name, const std::string& output_name, int* layerShape, size_t n)
{
    LayerParams reshapeLp;
    reshapeLp.name = cv::format("%s/reshape", input_name.c_str());
    reshapeLp.type = "Reshape";
    CV_Assert(layer_id.find(reshapeLp.name) == layer_id.end());

    reshapeLp.set("dim", DictValue::arrayInt(layerShape, n));

    opencv_onnx::NodeProto reshape_proto;
    reshape_proto.add_input(input_name);
    reshape_proto.add_output(output_name);
    addLayer(reshapeLp, reshape_proto);
};

std::string ONNXImporter::lstm_add_slice(int index, const std::string& input_name, int* begin, int* end, size_t n)
{
    LayerParams sliceLP;
    sliceLP.name = cv::format("%s/slice_%d", input_name.c_str(), index);
    sliceLP.type = "Slice";
    CV_Assert(layer_id.find(sliceLP.name) == layer_id.end());

    sliceLP.set("begin", DictValue::arrayInt(begin, n));
    sliceLP.set("end", DictValue::arrayInt(end, n));
    sliceLP.set("axis", 0);

    opencv_onnx::NodeProto slice_proto;
    slice_proto.add_input(input_name);
    slice_proto.add_output(sliceLP.name);
    addLayer(sliceLP, slice_proto);

    return slice_proto.output(0);
};

std::string ONNXImporter::lstm_fix_dims(LayerParams& layerParams, const opencv_onnx::NodeProto& lstm_proto,
                                        int batch_size, int num_directions, int hidden_size, bool need_y, const std::string& y_name,
                                        const int index)
{
    std::string reshape_output = cv::format("%s/reshape_%d", layerParams.name.c_str(), index);

    // reshape from Seq, Batch, Dirs*Hidden to Seq, Batch, Dirs, Hidden
    // to not confuse reshape with dynamic first dimension, zero means 'leave unchanged'
    int layerShape[] = {0, batch_size, num_directions, hidden_size};
    lstm_add_reshape(lstm_proto.output(index), reshape_output, layerShape, sizeof(layerShape) / sizeof(layerShape[0]));

    // permute from Seq, Batch, Dirs, Hidden to Seq, Dirs, Batch, Hidden
    LayerParams permuteLP;
    permuteLP.name = reshape_output + "/permute";
    permuteLP.type = "Permute";
    CV_Assert(layer_id.find(permuteLP.name) == layer_id.end());

    int order[] = {0, 2, 1, 3};
    permuteLP.set("order", DictValue::arrayInt(order, 4));

    opencv_onnx::NodeProto permute_proto;
    permute_proto.add_input(reshape_output);
    permute_proto.add_output((need_y && index == 0) ? y_name : static_cast<std::string>(permuteLP.name));
    addLayer(permuteLP, permute_proto);

    return permute_proto.output(0);
};

void ONNXImporter::lstm_add_transform(int num_directions, int batch_size, int hidden_size,
                                      int index, const std::string& input_name, const std::string& output_name)
{
    if (num_directions == 1)
    {
        // Slice: Yh = Y[-1, :, :, :]
        int begin[] = {-1}, end[] = {INT_MAX};
        std::string slice_output = lstm_add_slice(index, input_name, begin, end, sizeof(begin) / sizeof(begin[0]));

        // Reshape: 1x1xBxH -> 1xBxH
        int layerShape[] = {1, batch_size, hidden_size};
        lstm_add_reshape(slice_output, output_name, layerShape, sizeof(layerShape) / sizeof(layerShape[0]));
    }
    else
    {
        // Slice: SxDxBxH -> last sequence, first direction
        int begin0[] = {-1, 0}, end0[] = {INT_MAX, 1};
        std::string slice_0 = lstm_add_slice(0, input_name, begin0, end0, sizeof(begin0) / sizeof(begin0[0]));

        // Slice: SxDxBxH -> first sequence, last direction
        int begin1[] = {0, -1}, end1[] = {1, INT_MAX};
        std::string slice_1 = lstm_add_slice(1, input_name, begin1, end1, sizeof(begin1) / sizeof(begin1[0]));

        LayerParams concatLP;
        concatLP.name = cv::format("%s/concat", input_name.c_str());
        concatLP.type = "Concat";
        CV_Assert(layer_id.find(concatLP.name) == layer_id.end());

        concatLP.set("axis", 1); // 1x1xBxH -> 1x2xBxH

        opencv_onnx::NodeProto concat_proto;
        concat_proto.add_input(slice_0);
        concat_proto.add_input(slice_1);
        concat_proto.add_output(concatLP.name);
        addLayer(concatLP, concat_proto);

        // Reshape: 1x2xBxH -> 2xBxH
        int layerShape[] = {2, batch_size, hidden_size};
        lstm_add_reshape(concat_proto.output(0), output_name, layerShape, sizeof(layerShape) / sizeof(layerShape[0]));
    }
};

void ONNXImporter::parseLSTM(LayerParams& layerParams, const opencv_onnx::NodeProto& node_proto_)
{
    opencv_onnx::NodeProto lstm_proto = node_proto_;
    layerParams.name += "/lstm";

    // https://github.com/onnx/onnx/blob/main/docs/Operators.md#LSTM
    CV_Assert(lstm_proto.input_size() >= 3);
    for (size_t i = 1; i < 3; ++i)
    {
        const std::string& name = lstm_proto.input(i);
        CV_Assert(!name.empty() && constBlobs.count(name) == 1);
    }

    IterShape_t shapeIt = outShapes.find(lstm_proto.input(0));
    CV_Assert(shapeIt != outShapes.end());
    const MatShape x_shape = shapeIt->second;

    const int seq_length = x_shape[0];
    const int batch_size = x_shape[1];
    const int input_size = x_shape[2];
    const int hidden_size = layerParams.get<int>("hidden_size");
    const int num_directions = constBlobs[lstm_proto.input(1)].size[0];

    int w_size[] = {num_directions, 4*hidden_size, input_size};
    lstm_extractConsts(layerParams, lstm_proto, 1, w_size, sizeof(w_size) / sizeof(w_size[0])); // W

    int r_size[] =  {num_directions, 4*hidden_size, hidden_size};
    lstm_extractConsts(layerParams, lstm_proto, 2, r_size, sizeof(r_size) / sizeof(r_size[0])); // R

    int b_size[] = {num_directions, 8*hidden_size};
    lstm_extractConsts(layerParams, lstm_proto, 3, b_size, sizeof(b_size) / sizeof(b_size[0])); // B

    if (4 < lstm_proto.input_size() && !lstm_proto.input(4).empty())
    {
        Mat blob = getBlob(lstm_proto, 4);
        CV_Assert(blob.total() == batch_size);
        for (MatIterator_<int32_t> it = blob.begin<int32_t>(); it != blob.end<int32_t>(); ++it)
        {
            CV_Assert(*it == seq_length);
        }
    }

    int h_size[] = {num_directions, batch_size, hidden_size};
    lstm_extractConsts(layerParams, lstm_proto, 5, h_size, sizeof(h_size) / sizeof(h_size[0])); // initial_h

    int c_size[] = {num_directions, batch_size, hidden_size};
    lstm_extractConsts(layerParams, lstm_proto, 6, c_size, sizeof(c_size) / sizeof(c_size[0])); // initial_c

    if (lstm_proto.input_size() > 7 && !lstm_proto.input(7).empty())
    {
        layerParams.set("use_peephole", true);
        int p_size[] = {num_directions, 3 * hidden_size};
        lstm_extractConsts(layerParams, lstm_proto, 7, p_size, sizeof(p_size) / sizeof(p_size[0])); // P
    }

    transformBlobs(layerParams.blobs);

    layerParams.set("is_onnx", true);
    layerParams.set("reverse", layerParams.get<String>("direction", "") == "reverse");
    layerParams.set("bidirectional", layerParams.get<String>("direction", "") == "bidirectional");

    bool need_yc = lstm_proto.output_size() > 2 && !lstm_proto.output(2).empty();
    bool need_yh = lstm_proto.output_size() > 1 && !lstm_proto.output(1).empty();
    bool need_y = lstm_proto.output_size() > 0 && !lstm_proto.output(0).empty();

    const std::string y_name = need_y ? lstm_proto.output(0) : "";
    const std::string yh_name = need_yh ? lstm_proto.output(1) : "";
    const std::string yc_name = need_yc ? lstm_proto.output(2) : "";

    layerParams.set("produce_cell_output", need_yc);

    lstm_proto.clear_output();
    if (need_y || need_yh)
    {
        // give random names to LSTMLayer's outputs because every output needs postprocessing
        lstm_proto.add_output(cv::format("%s_y", layerParams.name.c_str()));
    }
    if (need_yc)
    {
        lstm_proto.add_output(yc_name);
    }

    addLayer(layerParams, lstm_proto);

    std::string y_output = lstm_fix_dims(layerParams, lstm_proto, batch_size, num_directions, hidden_size, need_y,
                                         y_name, 0);
    if (need_yh)
    {
        lstm_add_transform(num_directions, batch_size, hidden_size, 0, y_output, yh_name);
    }
}

void ONNXImporter::parseGRU(LayerParams& layerParams, const opencv_onnx::NodeProto& node_proto_)
{
    opencv_onnx::NodeProto node_proto = node_proto_;
    const std::string output_name = node_proto.output(0);
    LayerParams gruParams = layerParams;
    gruParams.name += "/gru";

    // https://pytorch.org/docs/stable/generated/torch.nn.GRU.html?highlight=gru#
    CV_Assert(node_proto.input_size() == 6);
    Mat Wx = getBlob(node_proto, 1);
    Mat Wh = getBlob(node_proto, 2);
    Mat b = getBlob(node_proto, 3);
    Mat h0 = getBlob(node_proto, 5);

    Wx = Wx.reshape(1, Wx.size[0] * Wx.size[1]);
    Wh = Wh.reshape(1, Wh.size[0] * Wh.size[1]);
    h0 = h0.reshape(1, h0.size[0] * h0.size[1]);
    b = b.reshape(1, b.size[0]);

    gruParams.blobs.resize(4);
    gruParams.blobs[0] = Wh;
    gruParams.blobs[1] = Wx;
    gruParams.blobs[2] = b;
    gruParams.blobs[3] = h0;
    gruParams.set("bidirectional", gruParams.get<String>("direction", "") == "bidirectional");

    node_proto.set_output(0, gruParams.name);  // set different name so output shapes will be registered on that name
    addLayer(gruParams, node_proto);

    MatShape gruShape = outShapes[node_proto.output(0)];

    // Add fake 1 as it is done in ONNX
    gruShape.insert(gruShape.begin() + 1, 1);

    layerParams.type = "Reshape";
    layerParams.set("dim", DictValue::arrayInt(&gruShape[0], gruShape.size()));
    node_proto.set_input(0, gruParams.name);  // redirect input to GRU
    node_proto.set_output(0, output_name);  // keep origin GRU's name
    addLayer(layerParams, node_proto);
}

void ONNXImporter::parseImageScaler(LayerParams& layerParams, const opencv_onnx::NodeProto& node_proto)
{
    const float scale = layerParams.has("scale") ? layerParams.get<float>("scale") : 1.0f;
    layerParams.erase("scale");

    if (layerParams.has("bias"))
    {
        layerParams.type = "Scale";
        layerParams.blobs.push_back(
                Mat(Size(1,  layerParams.get("bias").size()), CV_32FC1, scale));

        layerParams.set("bias_term", true);
        Mat bias(1, layerParams.get("bias").size(), CV_32FC1);
        for (int j = 0; j < bias.total(); j++) {
            bias.at<float>(0, j) = layerParams.get("bias").getRealValue(j);
        }
        layerParams.blobs.push_back(bias);
        layerParams.erase("bias");
    }
    else {
        layerParams.set("scale", scale);
        layerParams.type = "Power";
    }
    addLayer(layerParams, node_proto);
}

void ONNXImporter::parseClip(LayerParams& layerParams, const opencv_onnx::NodeProto& node_proto)
{
    CV_CheckEQ(node_proto.input_size(), 1, "");
    layerParams.type = "ReLU6";
    layerParams.set("min_value", layerParams.get<float>("min", -FLT_MAX));
    layerParams.set("max_value", layerParams.get<float>("max", FLT_MAX));
    addLayer(layerParams, node_proto);
}

void ONNXImporter::parseLeakyRelu(LayerParams& layerParams, const opencv_onnx::NodeProto& node_proto)
{
    layerParams.type = "ReLU";
    layerParams.set("negative_slope", layerParams.get<float>("alpha", 0.01));
    addLayer(layerParams, node_proto);
}

void ONNXImporter::parseRelu(LayerParams& layerParams, const opencv_onnx::NodeProto& node_proto)
{
    layerParams.type = "ReLU";
    addLayer(layerParams, node_proto);
}

void ONNXImporter::parseElu(LayerParams& layerParams, const opencv_onnx::NodeProto& node_proto)
{
    layerParams.type = "ELU";
    addLayer(layerParams, node_proto);
}

void ONNXImporter::parseTanh(LayerParams& layerParams, const opencv_onnx::NodeProto& node_proto)
{
    layerParams.type = "TanH";
    addLayer(layerParams, node_proto);
}

void ONNXImporter::parseAbs(LayerParams& layerParams, const opencv_onnx::NodeProto& node_proto)
{
    layerParams.type = "AbsVal";
    addLayer(layerParams, node_proto);
}

void ONNXImporter::parsePRelu(LayerParams& layerParams, const opencv_onnx::NodeProto& node_proto)
{
    layerParams.type = "PReLU";
    layerParams.blobs.push_back(getBlob(node_proto, 1));
    addLayer(layerParams, node_proto);
}

void ONNXImporter::parseLRN(LayerParams& layerParams, const opencv_onnx::NodeProto& node_proto)
{
    replaceLayerParam(layerParams, "size", "local_size");
    addLayer(layerParams, node_proto);
}

void ONNXImporter::parseInstanceNormalization(LayerParams& layerParams, const opencv_onnx::NodeProto& node_proto_)
{
    opencv_onnx::NodeProto node_proto = node_proto_;
    if (node_proto.input_size() != 3)
        CV_Error(Error::StsNotImplemented,
                 "Expected input, scale, bias");

    layerParams.blobs.resize(4);
    layerParams.blobs[2] = getBlob(node_proto, 1);  // weightData
    layerParams.blobs[3] = getBlob(node_proto, 2);  // biasData
    layerParams.set("has_bias", true);
    layerParams.set("has_weight", true);

    // Get number of channels in input
    int size = layerParams.blobs[2].total();
    layerParams.blobs[0] = Mat::zeros(size, 1, CV_32F); // mean
    layerParams.blobs[1] = Mat::ones(size, 1, CV_32F); // std

    LayerParams mvnParams;
    mvnParams.name = layerParams.name + "/MVN";
    mvnParams.type = "MVN";
    mvnParams.set("eps", layerParams.get<float>("epsilon"));
    layerParams.erase("epsilon");

    //Create MVN layer
    int id = dstNet.addLayer(mvnParams.name, mvnParams.type, mvnParams);
    //Connect to input
    IterLayerId_t layerId = layer_id.find(node_proto.input(0));
    CV_Assert(layerId != layer_id.end());
    dstNet.connect(layerId->second.layerId, layerId->second.outputId, id, 0);
    //Add shape
    layer_id.insert(std::make_pair(mvnParams.name, LayerInfo(id, 0)));
    outShapes[mvnParams.name] = outShapes[node_proto.input(0)];

    //Replace Batch Norm's input to MVN
    node_proto.set_input(0, mvnParams.name);
    layerParams.type = "BatchNorm";
    addLayer(layerParams, node_proto);
}

void ONNXImporter::parseBatchNormalization(LayerParams& layerParams, const opencv_onnx::NodeProto& node_proto)
{
    if (node_proto.input_size() != 5)
        CV_Error(Error::StsNotImplemented,
                 "Expected input, scale, bias, mean and var");

    layerParams.type = "BatchNorm";
    replaceLayerParam(layerParams, "epsilon", "eps");
    replaceLayerParam(layerParams, "spatial", "use_global_stats");

    Mat meanData = getBlob(node_proto, 3);
    Mat stdData =  getBlob(node_proto, 4);

    layerParams.blobs.push_back(meanData);
    layerParams.blobs.push_back(stdData);

    if (!node_proto.input(1).empty()) {
        layerParams.set("has_weight", true);
        layerParams.blobs.push_back(getBlob(node_proto, 1));  // weightData
    } else {
        layerParams.set("has_weight", false);
    }

    if (!node_proto.input(2).empty()) {
        layerParams.set("has_bias", true);
        layerParams.blobs.push_back(getBlob(node_proto, 2)); // biasData
    } else {
        layerParams.set("has_bias", false);
    }
    addLayer(layerParams, node_proto);
}

void ONNXImporter::parseGemm(LayerParams& layerParams, const opencv_onnx::NodeProto& node_proto)
{
    CV_Assert(node_proto.input_size() >= 2);
    layerParams.type = "InnerProduct";
    Mat weights = getBlob(node_proto, 1);
    int ind_num_out = 0;
    if (layerParams.has("transB") && !layerParams.get<int>("transB")) {
        transpose(weights, weights);
        ind_num_out = 1;
    }
    layerParams.blobs.push_back(weights);

    if (node_proto.input_size() == 3) {
        Mat bias = getBlob(node_proto, 2);
        layerParams.blobs.push_back(bias);
    }
    if (constBlobs.find(node_proto.input(0)) != constBlobs.end())
    {
        Mat inputBuf = getBlob(node_proto, 0);

        LayerParams constParams;
        constParams.name = node_proto.input(0);
        constParams.type = "Const";
        constParams.blobs.push_back(inputBuf);

        opencv_onnx::NodeProto proto;
        proto.add_output(constParams.name);
        addLayer(constParams, proto);
    }

    layerParams.set("num_output", layerParams.blobs[0].size[ind_num_out]);
    layerParams.set("bias_term", node_proto.input_size() == 3);
    addLayer(layerParams, node_proto);
}

void ONNXImporter::parseMatMul(LayerParams& layerParams, const opencv_onnx::NodeProto& node_proto)
{
    CV_Assert(node_proto.input_size() == 2);
    layerParams.type = "InnerProduct";
    layerParams.set("bias_term", false);
    CV_Assert(constBlobs.find(node_proto.input(0)) == constBlobs.end());
    int firstInpDims = outShapes[node_proto.input(0)].size();
    int secondInpDims;

    if (constBlobs.find(node_proto.input(1)) != constBlobs.end())
    {
        Mat blob = getBlob(node_proto, 1);
        secondInpDims = blob.dims;
        layerParams.blobs.push_back(blob.t());
        layerParams.set("num_output", layerParams.blobs[0].size[0]);
    } else {
        secondInpDims = outShapes[node_proto.input(1)].size();
    }
    layerParams.set("axis", firstInpDims - secondInpDims + 1);
    addLayer(layerParams, node_proto);
}

void findBroadAxis(const MatShape& broadShape, const MatShape& outShape, size_t& axis, int& broadAxis)
{
    const size_t diff = outShape.size() - broadShape.size();

    // find the first non-one element of the broadcasting shape
    axis = 0;
    for (; axis < broadShape.size() && broadShape[axis] == 1; ++axis) {}

    // find the last non-one element of the broadcasting shape
    size_t endAxis = broadShape.size();
    for (; endAxis > axis && broadShape[endAxis - 1] == 1; --endAxis) {}

    // find one between axis and endAxis - as it needs to be broadcasted,
    // dimensions from the left of axis and from the right of endAxis will be handled by Scale layer
    broadAxis = -1;
    for (size_t i = axis; i < endAxis; ++i)
    {
        size_t outAxis = i + diff;
        if (outShape[outAxis] == broadShape[i])
        {
            continue;
        }

        // ensure we need to broadcast only 1 dimension in the middle
        CV_Assert(broadShape[i] == 1 && broadAxis == -1);
        broadAxis = static_cast<int>(outAxis);
    }

    axis += diff;
}

void ONNXImporter::parseConv(LayerParams& layerParams, const opencv_onnx::NodeProto& node_proto_)
{
    opencv_onnx::NodeProto node_proto = node_proto_;
    CV_Assert(node_proto.input_size() >= 2);
    layerParams.type = "Convolution";
    for (int j = 1; j < node_proto.input_size(); j++) {
        if (constBlobs.find(node_proto.input(j)) != constBlobs.end())
        {
            layerParams.blobs.push_back(getBlob(node_proto, j));
        }
    }
    int outCn = layerParams.blobs.empty() ? outShapes[node_proto.input(1)][0] : layerParams.blobs[0].size[0];
    layerParams.set("num_output", outCn);

    // Check for asymmetric padding in Conv2D
    if (layerParams.has("pad"))
    {
        bool asymmetricPadding = false;
        DictValue pads = layerParams.get("pad");
        const int dims = pads.size() / 2;
        for (int i = 0; i < dims; ++i)
        {
            if (pads.get<int>(i) != pads.get<int>(i + dims))
            {
                asymmetricPadding = true;
                break;
            }
        }
        if (asymmetricPadding && pads.size() == 4) // [pad_t, pad_l, pad_b, pad_r]
        {
            layerParams.erase("pad");
            // No paddings required for N, C axis
            std::vector<int> paddings(4, 0);
            // Add paddings for H, W axis
            for (int i = 0; i < dims; ++i)
            {
                paddings.push_back(pads.get<int>(i));
                paddings.push_back(pads.get<int>(dims + i));
            }
            LayerParams padLp;
            padLp.name = layerParams.name + "/pad";
            padLp.type = "Padding";
            padLp.set("paddings", DictValue::arrayInt(&paddings[0], paddings.size()));

            opencv_onnx::NodeProto proto;
            proto.add_input(node_proto.input(0));
            proto.add_output(padLp.name);

            addLayer(padLp, proto);
            node_proto.set_input(0, padLp.name);
        }
    }
    addLayer(layerParams, node_proto);
}

void ONNXImporter::parseConvTranspose(LayerParams& layerParams, const opencv_onnx::NodeProto& node_proto)
{
    CV_Assert(node_proto.input_size() >= 2);
    layerParams.type = "Deconvolution";
    for (int j = 1; j < node_proto.input_size(); j++) {
        layerParams.blobs.push_back(getBlob(node_proto, j));
    }
    layerParams.set("num_output", layerParams.blobs[0].size[1] * layerParams.get<int>("group", 1));
    layerParams.set("bias_term", node_proto.input_size() == 3);

    if (!layerParams.has("kernel_size"))
        CV_Error(Error::StsNotImplemented,
                 "Required attribute 'kernel_size' is not present.");

    if (layerParams.has("output_shape"))
    {
        const DictValue& outShape = layerParams.get("output_shape");
        DictValue strides = layerParams.get("stride");
        DictValue kernel = layerParams.get("kernel_size");

        String padMode;
        std::vector<int> adjust_pads;
        if (layerParams.has("pad_mode"))
        {
            padMode = toUpperCase(layerParams.get<String>("pad_mode"));
            if (padMode != "SAME" && padMode != "VALID")
                CV_Error(Error::StsError, "Unsupported padding mode " + padMode);

            for (int i = 0; i < strides.size(); i++)
            {
                int sz = outShape.get<int>(2 + i);
                int stride = strides.get<int>(i);
                adjust_pads.push_back(padMode == "SAME"? (sz - 1) % stride :
                                                         (sz - kernel.get<int>(i)) % stride);
            }
            layerParams.set("adj", DictValue::arrayInt(&adjust_pads[0], adjust_pads.size()));
        }
    }
    else if (layerParams.has("output_padding"))
    {
        replaceLayerParam(layerParams, "output_padding", "adj");
    }
    addLayer(layerParams, node_proto);
}

void ONNXImporter::parseTranspose(LayerParams& layerParams, const opencv_onnx::NodeProto& node_proto)
{
    int depth = layerParams.get<int>("depth", CV_32F);
    layerParams.type = (depth == CV_8S) ? "PermuteInt8" : "Permute";
    replaceLayerParam(layerParams, "perm", "order");
    if (!layerParams.has("order")) {
        MatShape inpShape = outShapes[node_proto.input(0)];
        size_t dims = inpShape.size();
        std::vector<int> perm(dims);
        for (size_t d = 0; d < dims; ++d)
        {
            perm[d] = static_cast<int>(dims - 1 - d);
        }
        layerParams.set("order", DictValue::arrayInt(perm.data(), perm.size()));
    }

    CV_Assert(node_proto.input_size() == 1);
    if (constBlobs.find(node_proto.input(0)) != constBlobs.end())
    {
        std::vector<Mat> inputs(1, getBlob(node_proto, 0)), transposed;
        runLayer(layerParams, inputs, transposed);
        CV_Assert(transposed.size() == 1);
        addConstant(node_proto.output(0), transposed[0]);
        return;
    }
    addLayer(layerParams, node_proto);
}

void ONNXImporter::parseSqueeze(LayerParams& layerParams, const opencv_onnx::NodeProto& node_proto)
{
    CV_Assert_N(node_proto.input_size() == 1, layerParams.has("axes"));
    DictValue axes_dict = layerParams.get("axes");
    MatShape inpShape = outShapes[node_proto.input(0)];

    std::vector<bool> maskedAxes(inpShape.size(), false);
    for (int i = 0; i < axes_dict.size(); ++i)
    {
        int axis = axes_dict.getIntValue(i);
        CV_CheckLE(axis, static_cast<int>(inpShape.size()), "Squeeze axis");
        maskedAxes[axis] = inpShape[axis] == 1;
    }
    MatShape outShape;
    for (int i = 0; i < inpShape.size(); ++i)
    {
        if (!maskedAxes[i])
            outShape.push_back(inpShape[i]);
    }
    if (outShape.size() != inpShape.size())
    {
        layerParams.type = "Reshape";
        layerParams.set("dim", DictValue::arrayInt(&outShape[0], outShape.size()));
        if (hasDynamicShapes)
        {
            std::vector<int> dynamicAxes;
            std::vector<int> inputIndices;
            for (int index = 0; index < inpShape.size(); ++index)
            {
                if (!maskedAxes[index])
                    inputIndices.push_back(index);
            }
            for (int index = 0; index < outShape.size(); ++index)
                dynamicAxes.push_back(index);
            layerParams.set("dynamic_axes", DictValue::arrayInt(dynamicAxes.data(), dynamicAxes.size()));
            layerParams.set("input_indices", DictValue::arrayInt(inputIndices.data(), inputIndices.size()));
        }
    }
    else
        layerParams.type = "Identity";

    if (constBlobs.find(node_proto.input(0)) != constBlobs.end())
    {
        Mat inp = getBlob(node_proto, 0);
        Mat out = inp.reshape(1, outShape);
        out.dims = outShape.size();  // to workaround dims == 1
        addConstant(node_proto.output(0), out);
        return;
    }
    int depth = layerParams.get<int>("depth", CV_32F);
    layerParams.type += (depth == CV_8S) ? "Int8" : "";
    addLayer(layerParams, node_proto);
}

void ONNXImporter::parseFlatten(LayerParams& layerParams, const opencv_onnx::NodeProto& node_proto_)
{
    opencv_onnx::NodeProto node_proto = node_proto_;
    CV_CheckEQ(node_proto.input_size(), 1, "");
    int axis_ = layerParams.get<int>("axis", 1);
    if (constBlobs.find(node_proto.input(0)) != constBlobs.end())
    {
        Mat input = getBlob(node_proto, 0);
        int axis = normalize_axis(axis_, input.dims);

        int out_size[2] = {1, 1};
        for (int i = 0; i < axis; ++i)
        {
            out_size[0] *= input.size[i];
        }
        for (int i = axis; i < input.dims; ++i)
        {
            out_size[1] *= input.size[i];
        }

        Mat output = input.reshape(1, 2, out_size);
        addConstant(node_proto.output(0), output);
        return;
    }
    IterShape_t shapeIt = outShapes.find(node_proto.input(0));
    CV_Assert(shapeIt != outShapes.end());
    MatShape inpShape = shapeIt->second;
    int axis = normalize_axis(axis_, inpShape.size());

    if (axis == 0 || axis == inpShape.size())
    {
        LayerParams reshapeLp;
        reshapeLp.name = layerParams.name + "/reshape";
        reshapeLp.type = "Reshape";
        CV_Assert(layer_id.find(reshapeLp.name) == layer_id.end());

        inpShape.insert(axis == 0 ? inpShape.begin() : inpShape.end(), 1);
        reshapeLp.set("dim", DictValue::arrayInt(&inpShape[0], inpShape.size()));

        opencv_onnx::NodeProto proto;
        proto.add_input(node_proto.input(0));
        proto.add_output(reshapeLp.name);
        addLayer(reshapeLp, proto);
        node_proto.set_input(0, reshapeLp.name);
        axis += 1;
    }

    LayerParams first_pass;
    first_pass.name = layerParams.name + "/flatten";
    CV_Assert(layer_id.find(first_pass.name) == layer_id.end());
    first_pass.type = "Flatten";
    first_pass.set("axis", 0);
    first_pass.set("end_axis", axis - 1);

    opencv_onnx::NodeProto proto;
    proto.add_input(node_proto.input(0));
    proto.add_output(first_pass.name);
    addLayer(first_pass, proto);

    layerParams.set("axis", 1);
    node_proto.set_input(0, first_pass.name);
    addLayer(layerParams, node_proto);
}

void ONNXImporter::parseUnsqueeze(LayerParams& layerParams, const opencv_onnx::NodeProto& node_proto)
{
    CV_Assert(node_proto.input_size() == 1 || node_proto.input_size() == 2);
    DictValue axes;
    if (node_proto.input_size() == 2)
    {
        Mat blob = getBlob(node_proto, 1);
        axes = DictValue::arrayInt(blob.ptr<int>(), blob.total());
    }
    else
        axes = layerParams.get("axes");

    if (constBlobs.find(node_proto.input(0)) != constBlobs.end())
    {
        // Constant input.
        Mat input = getBlob(node_proto, 0);

        std::vector<int> dims;
        for (int j = 0; j < input.dims; j++) {
            dims.push_back(input.size[j]);
        }
        CV_Assert(axes.getIntValue(axes.size()-1) <= dims.size());
        for (int j = 0; j < axes.size(); j++) {
            const int idx = axes.getIntValue(j);
            CV_Assert(idx <= dims.size());
            dims.insert(dims.begin() + idx, 1);
        }

        Mat out = input.reshape(0, dims);
        addConstant(node_proto.output(0), out);
        return;
    }

    // Variable input.
    if (axes.size() != 1)
        CV_Error(Error::StsNotImplemented, "Multidimensional unsqueeze");

    int depth = layerParams.get<int>("depth", CV_32F);

    MatShape inpShape = outShapes[node_proto.input(0)];
    int axis = axes.getIntValue(0);
    CV_Assert(0 <= axis && axis <= inpShape.size());
    std::vector<int> outShape = inpShape;
    outShape.insert(outShape.begin() + axis, 1);
    layerParams.type = (depth == CV_8S) ? "ReshapeInt8" : "Reshape";
    layerParams.set("dim", DictValue::arrayInt(&outShape[0], outShape.size()));
    if (hasDynamicShapes)
    {
        std::vector<int> dynamicAxes;
        std::vector<int> inputIndices;
        for (int index = 0; index < outShape.size(); ++index) {
            if (index != axis)
                dynamicAxes.push_back(index);
        }
        for (int index = 0; index < inpShape.size(); ++index)
            inputIndices.push_back(index);
        layerParams.set("dynamic_axes", DictValue::arrayInt(dynamicAxes.data(), dynamicAxes.size()));
        layerParams.set("input_indices", DictValue::arrayInt(inputIndices.data(), inputIndices.size()));
    }
    addLayer(layerParams, node_proto);
}

void ONNXImporter::parseExpand(LayerParams& layerParams, const opencv_onnx::NodeProto& node_proto_)
{
    opencv_onnx::NodeProto node_proto = node_proto_;
    CV_CheckEQ(node_proto.input_size(), 2, "");
    const std::string& input0 = node_proto.input(0);
    const std::string& input1 = node_proto.input(1);
    const std::string output_name = node_proto.output(0);
    Mat newShapeMat = getBlob(input1);
    MatShape targetShape(newShapeMat.ptr<int>(), newShapeMat.ptr<int>() + newShapeMat.total());

    MatShape inpShape;
    bool haveVariables = constBlobs.find(input0) == constBlobs.end();
    if (haveVariables)
    {
        IterShape_t shapeIt = outShapes.find(input0);
        CV_Assert(shapeIt != outShapes.end());
        inpShape = shapeIt->second;
    }
    else
    {
        inpShape = shape(getBlob(input0));
    }

    String srcName = input0;
    // Unsqueeze and repeat along new axis
    if (targetShape.size() == inpShape.size() + 1)
    {
        inpShape.insert(inpShape.begin(), targetShape.size() - inpShape.size(), 1);
        for (int i = 0; i < targetShape.size(); i++)
        {
            if (abs(targetShape[i]) == 1)
                targetShape[i] = inpShape[i];
        }
        if (haveVariables)
        {
            LayerParams reshapeLp;
            reshapeLp.name = layerParams.name + "/reshape";
            reshapeLp.type = "Reshape";
            CV_Assert(layer_id.find(reshapeLp.name) == layer_id.end());
            reshapeLp.set("dim", DictValue::arrayInt(&inpShape[0], inpShape.size()));

            opencv_onnx::NodeProto proto;
            proto.add_input(node_proto.input(0));
            proto.add_output(reshapeLp.name);
            addLayer(reshapeLp, proto);
            srcName = reshapeLp.name;
        }
    }
    CV_CheckEQ(inpShape.size(), targetShape.size(), "Unsupported Expand op with different dims");

    std::vector<int> broadcast_axes;
    // shapes aren't right-aligned here because targetShape.size() == inpShape.size()
    for (int i = 0; i < targetShape.size(); i++)
    {
        if (targetShape[i] != inpShape[i])
        {
            if (inpShape[i] == 1)
            {
                broadcast_axes.push_back(i);
            }
            else if (targetShape[i] != 1)
            {
                CV_Error(Error::StsError, format("Could not be broadcast by axis: %d", i));
            }
        }
    }

    if (!haveVariables)
    {
        if (broadcast_axes.size() > 1)
            CV_Error(Error::StsNotImplemented, "Expand op doesn't support multiple axes for constant input");

        if (broadcast_axes.empty())
        {
            addConstant(output_name, getBlob(node_proto, 0));
            return;
        }

        Mat input = getBlob(node_proto, 0);
        input = input.reshape(0, total(inpShape, 0, broadcast_axes[0]));
        Mat output = cv::repeat(input, 1, targetShape[broadcast_axes[0]]);
        output = output.reshape(0, targetShape);
        addConstant(output_name, output);
        return;
    }

    if (broadcast_axes.size() == 2 &&
        broadcast_axes[0] == broadcast_axes[1] - 1 && broadcast_axes[1] == inpShape.size() - 1)
    {
        LayerParams constParams;
        constParams.name = layerParams.name + "/const";
        CV_Assert(layer_id.find(constParams.name) == layer_id.end());
        constParams.type = "Const";

        Mat inp = Mat::ones(newShapeMat.total(), newShapeMat.ptr<int>(), CV_32F);
        constParams.blobs.push_back(inp);

        opencv_onnx::NodeProto proto;
        proto.add_output(constParams.name);
        addLayer(constParams, proto);

        layerParams.type = "Scale";
        layerParams.set("bias_term", false);
        node_proto.set_input(0, constParams.name);
        node_proto.set_input(1, srcName);
    }
    else if (broadcast_axes.size() == 1 && broadcast_axes[0] <= 1)
    {
        expandMid(layerParams.name, node_proto, srcName, targetShape[broadcast_axes[0]]);

        layerParams.set("axis", broadcast_axes[0]);
        layerParams.type = "Concat";
        node_proto.set_output(0, output_name);
    }
    else if (broadcast_axes.empty())
    {
        layerParams.type = "Identity";
    }
    else
        CV_Error(Error::StsNotImplemented, "Unsupported Expand op");
    addLayer(layerParams, node_proto);
}

void ONNXImporter::parseReshape(LayerParams& layerParams, const opencv_onnx::NodeProto& node_proto)
{
    CV_Assert(node_proto.input_size() == 2 || layerParams.has("shape"));
    int depth = layerParams.get<int>("depth", CV_32F);
    layerParams.type += (depth == CV_8S) ? "Int8" : "";

    if (node_proto.input_size() == 2) {
        Mat blob = getBlob(node_proto, 1);
        CV_Assert(blob.type() == CV_32SC1);

        layerParams.set("dim", DictValue::arrayInt<int*>(blob.ptr<int>(), blob.total()));

        if (layer_id.find(node_proto.input(0)) == layer_id.end()) {
            std::vector<Mat> inputs(1, getBlob(node_proto, 0)), outputs;
            runLayer(layerParams, inputs, outputs);
            addConstant(node_proto.output(0), outputs[0]);
            return;
        }
    }
    else {
        DictValue shape = layerParams.get("shape");
        std::vector<int> dim;
        for (int j = 0; j < shape.size(); j++) {
            dim.push_back(shape.getIntValue(j));
        }

        if (layer_id.find(node_proto.input(0)) == layer_id.end()) {
            Mat input = getBlob(node_proto, 0);
            Mat out = input.reshape(0, dim);
            addConstant(node_proto.output(0), out);
            return;
        }
        replaceLayerParam(layerParams, "shape", "dim");
    }
    addLayer(layerParams, node_proto);
}

void ONNXImporter::parsePad(LayerParams& layerParams, const opencv_onnx::NodeProto& node_proto)
{
    int depth = layerParams.get<int>("depth", CV_32F);
    layerParams.type = (depth == CV_8S) ? "PaddingInt8" : "Padding";
    replaceLayerParam(layerParams, "mode", "type");
    if (node_proto.input_size() == 3 || node_proto.input_size() == 2)
    {
        // Paddings are in order begin0, begin1, .. beginN, end0, end1, ..., endN.
        // We need to shuffle it to begin0, end0, begin1, end1, ...
        Mat paddings = getBlob(node_proto, 1).reshape(1, 2);
        paddings = paddings.t();
        layerParams.set("paddings", DictValue::arrayInt(paddings.ptr<int>(), paddings.total()));

        if (node_proto.input_size() == 3)
        {
            Mat value = getBlob(node_proto, 2);
            float padValue = (depth == CV_8S) ? (float)value.ptr<int8_t>()[0] : value.ptr<float>()[0];
            layerParams.set("value", padValue);
        }
    }
    addLayer(layerParams, node_proto);
}

void ONNXImporter::parseShape(LayerParams& layerParams, const opencv_onnx::NodeProto& node_proto)
{
    CV_Assert(node_proto.input_size() == 1);
    IterShape_t shapeIt = outShapes.find(node_proto.input(0));
    CV_Assert(shapeIt != outShapes.end());
    const MatShape& inpShape = shapeIt->second;

    int dims = static_cast<int>(inpShape.size());
    Mat shapeMat(dims, 1, CV_32S);
    bool isDynamicShape = false;
    for (int j = 0; j < dims; ++j)
    {
        int sz = inpShape[j];
        isDynamicShape |= (sz == 0);
        shapeMat.at<int>(j) = sz;
    }
    shapeMat.dims = 1;  // FIXIT Mat 1D

    if (isDynamicShape)
    {
        CV_LOG_ERROR(NULL, "DNN/ONNX(Shape): dynamic 'zero' shapes are not supported, input " << toString(inpShape, node_proto.input(0)));
        CV_Assert(!isDynamicShape);  // not supported
    }
    addConstant(node_proto.output(0), shapeMat);
}

void ONNXImporter::parseCast(LayerParams& layerParams, const opencv_onnx::NodeProto& node_proto)
{
    if (constBlobs.find(node_proto.input(0)) != constBlobs.end())
    {
        Mat blob = getBlob(node_proto, 0);
        int type;
        switch (layerParams.get<int>("to"))
        {
            case opencv_onnx::TensorProto_DataType_FLOAT:   type = CV_32F; break;
            case opencv_onnx::TensorProto_DataType_UINT8:   type = CV_8U; break;
            case opencv_onnx::TensorProto_DataType_UINT16:  type = CV_16U; break;
            case opencv_onnx::TensorProto_DataType_FLOAT16: type = CV_16S; break;
            case opencv_onnx::TensorProto_DataType_INT8:
            case opencv_onnx::TensorProto_DataType_INT16:
            case opencv_onnx::TensorProto_DataType_INT32:
            case opencv_onnx::TensorProto_DataType_INT64:   type = CV_32S; break;
            default: type = blob.type();
        }
        Mat dst;
        blob.convertTo(dst, type);
        dst.dims = blob.dims;
        addConstant(node_proto.output(0), dst);
        return;
    }
    else
        layerParams.type = "Identity";
    addLayer(layerParams, node_proto);
}

void ONNXImporter::parseConstantFill(LayerParams& layerParams, const opencv_onnx::NodeProto& node_proto)
{
    int depth = CV_32F;
    float fill_value;
    if (!layerParams.blobs.empty())
    {
        CV_Assert(!layerParams.has("value"));
        depth = layerParams.blobs[0].depth();
        Mat floats;
        layerParams.blobs[0].convertTo(floats, CV_32F);
        fill_value = floats.at<float>(0, 0);
    }
    else
        fill_value = layerParams.get("value", 0);

    MatShape inpShape = getBlob(node_proto, 0);
    for (int i = 0; i < inpShape.size(); i++)
        CV_CheckGT(inpShape[i], 0, "");
    Mat tensor(inpShape.size(), &inpShape[0], depth, Scalar(fill_value));
    addConstant(node_proto.output(0), tensor);
}

void ONNXImporter::parseGather(LayerParams& layerParams, const opencv_onnx::NodeProto& node_proto_)
{
    opencv_onnx::NodeProto node_proto = node_proto_;
    CV_Assert(node_proto.input_size() == 2);
    Mat indexMat = getBlob(node_proto, 1);
    CV_Assert_N(indexMat.type() == CV_32S, indexMat.total() == 1);
    int index = indexMat.at<int>(0);
    int axis = layerParams.get<int>("axis", 0);

    if ((constBlobs.find(node_proto.input(0)) != constBlobs.end()))
    {
        Mat input = getBlob(node_proto, 0);
        Mat out;
        std::vector<cv::Range> ranges(input.dims, Range::all());
        ranges[axis] = Range(index, index + 1);

        out = input(ranges);
        MatShape outShape = shape(out);
        if (outShape.size() > 1)
        {
            outShape.erase(outShape.begin() + axis);
            out.reshape(0, outShape);
        } else {
            out.dims = 1;
        }
        addConstant(node_proto.output(0), out);
        return;
    }
    else
    {
        IterShape_t shapeIt = outShapes.find(node_proto.input(0));
        CV_Assert(shapeIt != outShapes.end());
        MatShape inpShape = shapeIt->second;

        LayerParams sliceLp;
        sliceLp.type = "Slice";
        sliceLp.name = inpShape.size() > 1 ? layerParams.name + "/slice" : layerParams.name;
        std::vector<int> begin(inpShape.size(), 0);
        std::vector<int> end(inpShape.size(), INT_MAX);
        begin[axis] = index;
        end[axis] = index + 1;

        cv::dnn::DictValue paramBegin = cv::dnn::DictValue::arrayInt(begin.data(), begin.size());
        cv::dnn::DictValue paramEnd = cv::dnn::DictValue::arrayInt(end.data(), end.size());
        sliceLp.set("begin", paramBegin);
        sliceLp.set("end", paramEnd);
        sliceLp.set("has_dynamic_shapes", hasDynamicShapes);

        if (inpShape.size() > 1)
        {
            opencv_onnx::NodeProto proto;
            proto.add_input(node_proto.input(0));
            proto.add_output(sliceLp.name);
            addLayer(sliceLp, proto);

            inpShape.erase(inpShape.begin() + axis);
            layerParams.type = "Reshape";
            layerParams.set("axis", 0);
            layerParams.set("dim", DictValue::arrayInt(&inpShape[0], inpShape.size()));
            if (hasDynamicShapes)
            {
                std::vector<int> dynamicAxes;
                std::vector<int> inputIndices;
                for (int index = 0; index < inpShape.size(); ++index)
                    dynamicAxes.push_back(index);
                for (int index = 0; index < inpShape.size(); ++index)
                    inputIndices.push_back(index);
                layerParams.set("dynamic_axes", DictValue::arrayInt(dynamicAxes.data(), dynamicAxes.size()));
                layerParams.set("input_indices", DictValue::arrayInt(inputIndices.data(), inputIndices.size()));
            }
            node_proto.set_input(0, sliceLp.name);
        }
        else
        {
            layerParams = sliceLp;
        }
    }
    addLayer(layerParams, node_proto);
}

void ONNXImporter::parseConcat(LayerParams& layerParams, const opencv_onnx::NodeProto& node_proto)
{
    bool hasVariableInps = false;
    for (int i = 0; i < node_proto.input_size(); ++i)
    {
        if (layer_id.find(node_proto.input(i)) != layer_id.end())
        {
            hasVariableInps = true;
            break;
        }
    }

    if (!hasVariableInps)
    {
        std::vector<Mat> inputs(node_proto.input_size()), concatenated;
        // Due constant folding we can get inputs with different number of dimensions
        // Insert the missing dimension to inputs
        MatShape inputShape;
        for (size_t i = 0; i < inputs.size(); ++i)
        {
            inputs[i] = getBlob(node_proto, i);
            if (inputs[i].size.dims() > inputShape.size())
            {
                inputShape = shape(inputs[i]);
            }
        }

        // Concat-1 has default value for axis is 1: https://github.com/onnx/onnx/blob/master/docs/Changelog.md#Concat-1
        int axis = layerParams.get<int>("axis", 1);
        for (size_t i = 0; i < inputs.size(); ++i)
        {
            MatShape targetShape = inputShape;
            targetShape[axis] = shape(inputs[i])[axis];
            CV_CheckEQ(total(targetShape), total(shape(inputs[i])), "");
            inputs[i] = inputs[i].reshape(0, targetShape);
        }
        runLayer(layerParams, inputs, concatenated);

        CV_Assert(concatenated.size() == 1);
        addConstant(node_proto.output(0), concatenated[0]);
        return;
    }
    else
    {
        for (int i = 0; i < node_proto.input_size(); ++i)
        {
            if (constBlobs.find(node_proto.input(i)) != constBlobs.end())
            {
                LayerParams constParams;
                constParams.name = node_proto.input(i);
                constParams.type = "Const";
                constParams.blobs.push_back(getBlob(node_proto, i));

                opencv_onnx::NodeProto proto;
                proto.add_output(constParams.name);
                addLayer(constParams, proto);
            }
        }
    }
    addLayer(layerParams, node_proto);
}

// https://github.com/onnx/onnx/blob/master/docs/Operators.md#Resize
void ONNXImporter::parseResize(LayerParams& layerParams, const opencv_onnx::NodeProto& node_proto)
{
    for (int i = 1; i < node_proto.input_size(); i++)
        CV_Assert(layer_id.find(node_proto.input(i)) == layer_id.end());

    int depth = layerParams.get<int>("depth", CV_32F);
    layerParams.type += (depth == CV_8S) ? "Int8" : "";

    if (layerParams.has("coordinate_transformation_mode"))
    {
        String interp_mode = layerParams.get<String>("coordinate_transformation_mode");
        CV_Assert_N(interp_mode != "tf_crop_and_resize", interp_mode != "tf_half_pixel_for_nn");

        layerParams.set("align_corners", interp_mode == "align_corners");
        if (layerParams.get<String>("mode") == "linear")
        {
            layerParams.set("mode", interp_mode == "pytorch_half_pixel" || interp_mode == "half_pixel" ?
                                    "opencv_linear" : "bilinear");
        }
    }
    if (layerParams.get<String>("mode") == "linear" && framework_name == "pytorch")
        layerParams.set("mode", "opencv_linear");

    // opset-10: input = [X, scales]
    // opset-11: input = [X, roi, scales] or [x, roi, scales, sizes]
    // opset-13: may have empty input, [X, "", "", sizes] or [x, "", scales]
    int scalesInputId = node_proto.input_size() == 2 ? 1 : 2;
    const std::string& scale_name = node_proto.input(scalesInputId);
    Mat scales;
    if(!scale_name.empty())
        scales = getBlob(node_proto, scalesInputId);

    if (!scales.empty())
    {
        CV_CheckEQ(scales.total(), (size_t)4, "HCHW layout is expected");
        layerParams.set("zoom_factor_y", scales.at<float>(2));
        layerParams.set("zoom_factor_x", scales.at<float>(3));
    }
    else if (node_proto.input_size() >= 4)  // opset-11 [x, roi, scales, sizes] or opset-13: input = [X, "", "", sizes]
    {
        const std::string& inputSizes = node_proto.input(3);
        if (constBlobs.find(inputSizes) != constBlobs.end())
        {
            Mat shapes = getBlob(inputSizes);
            CV_CheckEQ(shapes.total(), (size_t)4, "HCHW layout is expected");
            CV_CheckDepth(shapes.depth(), shapes.depth() == CV_32S || shapes.depth() == CV_32F, "");
            if (shapes.depth() == CV_32F)
                shapes.convertTo(shapes, CV_32S);
            layerParams.set("width", shapes.at<int>(3));
            layerParams.set("height", shapes.at<int>(2));
        }
        else
        {
            CV_Error(Error::StsNotImplemented, cv::format("ONNX/Resize: doesn't support dynamic non-constant 'sizes' input: %s", inputSizes.c_str()));
        }
    }
    else
    {
        CV_Error(Error::StsNotImplemented, "ONNX/Resize: can't find neither 'scale' nor destination sizes parameters");
    }
    replaceLayerParam(layerParams, "mode", "interpolation");
    addLayer(layerParams, node_proto);
}

void ONNXImporter::parseUpsample(LayerParams& layerParams, const opencv_onnx::NodeProto& node_proto)
{
    //fused from Resize Subgraph
    if (layerParams.has("coordinate_transformation_mode"))
    {
        String interp_mode = layerParams.get<String>("coordinate_transformation_mode");
        CV_Assert_N(interp_mode != "tf_crop_and_resize", interp_mode != "tf_half_pixel_for_nn");

        layerParams.set("align_corners", interp_mode == "align_corners");
        if (layerParams.get<String>("mode") == "linear")
        {
            layerParams.set("mode", interp_mode == "pytorch_half_pixel" ?
                                    "opencv_linear" : "bilinear");
        }
    }
    if (layerParams.get<String>("mode") == "linear" && framework_name == "pytorch")
        layerParams.set("mode", "opencv_linear");

    layerParams.type = "Resize";
    if (layerParams.has("scales"))
    {
        // Pytorch layer
        DictValue scales = layerParams.get("scales");
        CV_Assert(scales.size() == 4);
        layerParams.set("zoom_factor_y", scales.getIntValue(2));
        layerParams.set("zoom_factor_x", scales.getIntValue(3));
    }
    else if (layerParams.has("height_scale") && layerParams.has("width_scale"))
    {
        // Caffe2 layer
        replaceLayerParam(layerParams, "height_scale", "zoom_factor_y");
        replaceLayerParam(layerParams, "width_scale", "zoom_factor_x");
    }
    else
    {
        // scales as input
        const std::string& input1 = node_proto.input(1);
        if (constBlobs.find(input1) != constBlobs.end())
        {
            Mat scales = getBlob(input1);
            CV_Assert(scales.total() == 4);
            layerParams.set("zoom_factor_y", scales.at<float>(2));
            layerParams.set("zoom_factor_x", scales.at<float>(3));
        }
    }
    replaceLayerParam(layerParams, "mode", "interpolation");
    addLayer(layerParams, node_proto);
}

void ONNXImporter::parseSoftMax(LayerParams& layerParams, const opencv_onnx::NodeProto& node_proto)
{
    const std::string& layer_type = node_proto.op_type();
    layerParams.type = "Softmax";
    layerParams.set("log_softmax", layer_type == "LogSoftmax");
    addLayer(layerParams, node_proto);
}

void ONNXImporter::parseDetectionOutput(LayerParams& layerParams, const opencv_onnx::NodeProto& node_proto_)
{
    opencv_onnx::NodeProto node_proto = node_proto_;
    CV_CheckEQ(node_proto.input_size(), 3, "");
    if (constBlobs.find(node_proto.input(2)) != constBlobs.end())
    {
        Mat priors = getBlob(node_proto, 2);

        LayerParams constParams;
        constParams.name = layerParams.name + "/priors";
        constParams.type = "Const";
        constParams.blobs.push_back(priors);

        opencv_onnx::NodeProto priorsProto;
        priorsProto.add_output(constParams.name);
        addLayer(constParams, priorsProto);

        node_proto.set_input(2, constParams.name);
    }
    addLayer(layerParams, node_proto);
}

void ONNXImporter::parseCumSum(LayerParams& layerParams, const opencv_onnx::NodeProto& node_proto)
{
    layerParams.type = "CumSum";

    // Get axis.
    const std::string& input1 = node_proto.input(1);

    if (constBlobs.find(input1) != constBlobs.end())
    {
        Mat axis_blob = getBlob(input1);
        CV_Assert(axis_blob.total() == 1u);
        layerParams.set("axis", axis_blob.at<int>(0));
    }

    addLayer(layerParams, node_proto);
}

<<<<<<< HEAD
// "Equal" "Greater" "Less" "Pow" "Add" "Sub" "Mul" "Div" "Sum" "Min" "Max"
void ONNXImporter::parseElementWise(LayerParams& layerParams, const opencv_onnx::NodeProto& node_proto)
{
    CV_Assert(node_proto.input_size() == 2);
    layerParams.type = "NaryEltwise";
    layerParams.set("operation", toLowerCase(node_proto.op_type()));

    bool const_0 = layer_id.find(node_proto.input(0)) == layer_id.end();
    bool const_1 = layer_id.find(node_proto.input(1)) == layer_id.end();
    int const_id = (1 + const_1 - const_0)/2;

    if (const_0 && const_1)
    {
        Mat a = getBlob(node_proto, 0);
        Mat b = getBlob(node_proto, 1);
        std::vector<Mat> inputs{a, b}, output;
        runLayer(layerParams, inputs, output);
        CV_Assert(output.size() == 1);
        addConstant(node_proto.output(0), output[0]);
        return;
    }
    else if (const_0 || const_1)
    {
        Mat inp = getBlob(node_proto, const_id);

        LayerParams constParams;
        constParams.name = node_proto.input(const_id);
        constParams.type = "Const";
        constParams.blobs.push_back(inp);

        opencv_onnx::NodeProto proto;
        proto.add_output(constParams.name);
        addLayer(constParams, proto);
    }

=======
void ONNXImporter::parseDepthToSpace(LayerParams& layerParams, const opencv_onnx::NodeProto& node_proto_)
{
    // We parse "DepthToSpace" and "SpaceToDepth" in this function.
    opencv_onnx::NodeProto node_proto = node_proto_;
    const std::string& layer_type = node_proto.op_type();
    CV_Assert(layer_type == "DepthToSpace" || layer_type == "SpaceToDepth");

    // Get blocksize
    CV_Assert(layerParams.has("blocksize"));
    int blocksize = layerParams.get<int>("blocksize");
    CV_Assert(blocksize > 0);

    // Get mode, only for "DepthToSpace"
    std::string modeType = layerParams.get<std::string>("mode", "DCR");

    MatShape inpShape = outShapes[node_proto.input(0)];
    CV_Assert(inpShape.size() == 4);
    int N = inpShape[0], C = inpShape[1], H = inpShape[2], W = inpShape[3];

    // Implement DepthToSpace and SpaceToDepth by the Reshape and Permute layer.
    std::array<int, 6> shape0, perm;
    std::array<int, 4> shape1;

    if (layer_type == "DepthToSpace")
    {
        if (modeType == "DCR")
        {
            shape0 = {N, blocksize, blocksize, C/(blocksize * blocksize), H, W};
            perm = {0, 3, 4, 1, 5, 2};
            shape1 = {N, C/(blocksize * blocksize), H * blocksize, W * blocksize};
        }
        else if (modeType == "CRD")
        {
            shape0 = {N, C/(blocksize * blocksize), blocksize, blocksize, H, W};
            perm = {0, 1, 4, 2, 5, 3};
            shape1 = {N, C/(blocksize * blocksize), H * blocksize, W * blocksize};
        }
        else
            CV_Error(Error::StsNotImplemented, "The mode of " + modeType + " in " + layer_type + " Layer is not supported");
    }
    else // SpaceToDepth
    {
        shape0 = {N, C, H/blocksize, blocksize, W/blocksize, blocksize};
        perm = {0, 3, 5, 1, 2, 4};
        shape1 = {N, C * blocksize * blocksize, H/blocksize, W/blocksize};
    }

    // Step1: Reshape
    LayerParams reshapeLp;
    reshapeLp.name = layerParams.name + "/reshape";
    reshapeLp.type = "Reshape";
    CV_Assert(layer_id.find(reshapeLp.name) == layer_id.end());
    reshapeLp.set("dim", DictValue::arrayInt(shape0.data(), shape0.size()));

    opencv_onnx::NodeProto protoReshape;
    protoReshape.add_input(node_proto.input(0));
    protoReshape.add_output(reshapeLp.name);
    addLayer(reshapeLp, protoReshape);

    // Step2: Transpose
    LayerParams permuteLp;
    permuteLp.name = layerParams.name + "/permute";
    permuteLp.type = "Permute";
    CV_Assert(layer_id.find(permuteLp.name) == layer_id.end());
    permuteLp.set("order", DictValue::arrayInt(perm.data(), perm.size()));

    opencv_onnx::NodeProto protoPermute;
    protoPermute.add_input(reshapeLp.name);
    protoPermute.add_output(permuteLp.name);
    addLayer(permuteLp, protoPermute);

    // Step3: Reshape
    layerParams.type = "Reshape";
    layerParams.set("dim", DictValue::arrayInt(shape1.data(), shape1.size()));

    node_proto.set_input(0, permuteLp.name);
>>>>>>> 734e309b
    addLayer(layerParams, node_proto);
}

void ONNXImporter::parseSimpleLayers(LayerParams& layerParams, const opencv_onnx::NodeProto& node_proto)
{
    for (int j = 0; j < node_proto.input_size(); j++) {
        if (layer_id.find(node_proto.input(j)) == layer_id.end())
            layerParams.blobs.push_back(getBlob(node_proto, j));
    }
    addLayer(layerParams, node_proto);
}

void ONNXImporter::parseCustomLayer(LayerParams& layerParams, const opencv_onnx::NodeProto& node_proto)
{
    const std::string& name = layerParams.name;
    std::string& layer_type = layerParams.type;
    const std::string& layer_type_domain = node_proto.has_domain() ? node_proto.domain() : std::string();
    if (!layer_type_domain.empty() && layer_type_domain != str_domain_ai_onnx)
    {
        // append ONNX domain name
        static bool DNN_CUSTOM_ONNX_TYPE_INCLUDE_DOMAIN_NAME = utils::getConfigurationParameterBool("OPENCV_DNN_CUSTOM_ONNX_TYPE_INCLUDE_DOMAIN_NAME", true);
        if (DNN_CUSTOM_ONNX_TYPE_INCLUDE_DOMAIN_NAME)
        {
            layer_type = layer_type_domain + "." + layer_type;
        }
    }

    CV_LOG_IF_INFO(NULL, !LayerFactory::isLayerRegistered(layer_type), "DNN/ONNX: unknown node type, try using custom handler for node with " << node_proto.input_size() << " inputs and " << node_proto.output_size() << " outputs: "
            << cv::format("[%s]:(%s)", layer_type.c_str(), name.c_str())
    );

    parseSimpleLayers(layerParams, node_proto);
}

void ONNXImporter::parseQuantDequant(LayerParams& layerParams, const opencv_onnx::NodeProto& node_proto)
{
    CV_Assert(node_proto.input_size() == 3);
    layerParams.type = (node_proto.op_type() == "QuantizeLinear") ? "Quantize" : "Dequantize";

    if (node_proto.op_type() == "DequantizeLinear")
    {
        Mat scale = getBlob(node_proto, 1);
        Mat zeropoint = getBlob(node_proto, 2);

        layerParams.set("scales", DictValue::arrayReal(scale.ptr<float>(), 1));
        layerParams.set("zeropoints", DictValue::arrayInt(zeropoint.ptr<int8_t>(), 1));
    }
    addLayer(layerParams, node_proto);
}

void ONNXImporter::parseQConv(LayerParams& layerParams, const opencv_onnx::NodeProto& node_proto_)
{
    opencv_onnx::NodeProto node_proto = node_proto_;
    int ninputs = node_proto.input_size();
    CV_Assert(ninputs == 8 || ninputs == 9);

    Mat inp_sc = getBlob(node_proto, 1);
    Mat inp_zp = getBlob(node_proto, 2);

    if (layerParams.has("pad"))
    {
        bool asymmetricPadding = false;
        DictValue pads = layerParams.get("pad");
        const int dims = pads.size() / 2;

        for (int i = 0; i < dims; ++i)
        {
            if (pads.get<int>(i) != pads.get<int>(i + dims))
            {
                asymmetricPadding = true;
                break;
            }
        }
        if (asymmetricPadding && pads.size() == 4)
        {
            layerParams.erase("pad");
            std::vector<int> paddings(4, 0);
            for (int i = 0; i < dims; ++i)
            {
                paddings.push_back(pads.get<int>(i));
                paddings.push_back(pads.get<int>(dims + i));
            }
            LayerParams padLp;
            padLp.name = layerParams.name + "/pad";
            padLp.type = "PaddingInt8";
            padLp.set("paddings", DictValue::arrayInt(&paddings[0], paddings.size()));
            padLp.set("depth", CV_8S);
            padLp.set("value", inp_zp.at<int8_t>(0));

            opencv_onnx::NodeProto proto;
            proto.add_input(node_proto.input(0));
            proto.add_output(padLp.name);

            addLayer(padLp, proto);
            node_proto.set_input(0, padLp.name);
        }
    }

    Mat weights = getBlob(node_proto, 3);
    int outCn = weights.size[0];
    Mat w_scale = getBlob(node_proto, 4);
    CV_Assert(w_scale.total() == 1 || w_scale.total() == outCn);
    Mat wt_sc = (w_scale.total() == outCn) ? w_scale : Mat(1, outCn, CV_32F, Scalar(w_scale.at<float>(0)));

    Mat out_sc = getBlob(node_proto, 6);
    Mat bias = (ninputs == 9) ? getBlob(node_proto, 8) : Mat::zeros(1, outCn, CV_32S);

    Mat weights_2d = weights.reshape(1, outCn);
    Mat biasFused(1, outCn, CV_32S);
    Mat outputMultiplier(1, outCn, CV_32F);
    for (int i = 0; i < outCn; i++)
    {
        biasFused.at<int>(i) = bias.at<int>(i) - inp_zp.at<int8_t>(0)*(cv::sum(weights_2d.row(i))[0]);
        outputMultiplier.at<float>(i) = (inp_sc.at<float>(0) * wt_sc.at<float>(i)) / out_sc.at<float>(0);
    }

    layerParams.type = "ConvolutionInt8";
    layerParams.set("num_output", outCn);
    layerParams.set("input_zeropoint", inp_zp.at<int8_t>(0));
    layerParams.set("input_scale",inp_sc.at<float>(0));
    layerParams.blobs.push_back(weights);
    layerParams.blobs.push_back(biasFused);
    layerParams.blobs.push_back(outputMultiplier);
    addLayer(layerParams, node_proto);
}

void ONNXImporter::parseQMatMul(LayerParams& layerParams, const opencv_onnx::NodeProto& node_proto)
{
    int ninputs = node_proto.input_size();
    CV_Assert(ninputs == 8);

    if (constBlobs.find(node_proto.input(3)) == constBlobs.end())
        CV_Error(Error::StsNotImplemented, "Variable weights is not supported");

    int firstInpDims = outShapes[node_proto.input(0)].size();

    Mat inp_sc = getBlob(node_proto, 1);
    Mat inp_zp = getBlob(node_proto, 2);

    Mat weights = getBlob(node_proto, 3).t();
    int outCn = weights.size[0];
    int secondInpDims = weights.dims;

    Mat w_scale = getBlob(node_proto, 4);
    CV_Assert(w_scale.total() == 1 || w_scale.total() == outCn);
    Mat wt_sc = (w_scale.total() == outCn) ? w_scale : Mat(1, outCn, CV_32F, Scalar(w_scale.at<float>(0)));
    Mat out_sc = getBlob(node_proto, 6);

    Mat bias(1, outCn, CV_32S);
    Mat outputMultiplier(1, outCn, CV_32F);
    for (int i = 0; i < outCn; i++)
    {
        bias.at<int>(i) = -inp_zp.at<int8_t>(0)*(cv::sum(weights.row(i))[0]);
        outputMultiplier.at<float>(i) = (inp_sc.at<float>(0) * wt_sc.at<float>(i)) / out_sc.at<float>(0);
    }

    layerParams.type = "InnerProductInt8";
    layerParams.set("num_output", outCn);
    layerParams.set("axis", firstInpDims - secondInpDims + 1);
    layerParams.set("input_scale", inp_sc.at<float>(0));
    layerParams.set("input_zeropoint", inp_zp.at<int8_t>(0));

    layerParams.blobs.push_back(weights);
    layerParams.blobs.push_back(bias);
    layerParams.blobs.push_back(outputMultiplier);
    addLayer(layerParams, node_proto);
}

void ONNXImporter::parseQEltwise(LayerParams& layerParams, const opencv_onnx::NodeProto& node_proto_)
{
    opencv_onnx::NodeProto node_proto = node_proto_;
    CV_Assert(node_proto.input_size() == 8);
    std::string op = (node_proto.op_type() == "QLinearAdd") ? "sum" : "prod";
    int constId = -1;
    for (int i = 0; i < 4; i += 3)
    {
        if (constBlobs.find(node_proto.input(i)) != constBlobs.end())
            constId = i;
    }

    Mat inp_0_sc = getBlob(node_proto, 1);
    Mat inp_0_zp = getBlob(node_proto, 2);

    Mat inp_1_sc = getBlob(node_proto, 4);
    Mat inp_1_zp = getBlob(node_proto, 5);

    // Set 2nd input as the const input
    if (constId == 0)
    {
        cv::swap(inp_0_sc, inp_1_sc);
        cv::swap(inp_0_zp, inp_1_zp);
    }

    float out_sc = getBlob(node_proto, 6).at<float>(0);
    int8_t out_zp = getBlob(node_proto, 7).at<int8_t>(0);

    std::vector<float> inp_scales = {inp_0_sc.at<float>(0), inp_1_sc.at<float>(0)};
    std::vector<int8_t> inp_zps = {inp_0_zp.at<int8_t>(0), inp_1_zp.at<int8_t>(0)};

    std::vector<float> coeffs;
    float offset;
    if (op == "sum")
    {
        coeffs = {inp_scales[0]/out_sc, inp_scales[1]/out_sc};
        offset = out_zp - coeffs[0]*inp_zps[0] - coeffs[1]*inp_zps[1];
    }
    else
    {
        coeffs = {inp_scales[0]/out_sc, inp_scales[1]};
        offset = out_zp;
    }

    if (constId != -1)
    {
        Mat blob = getBlob(node_proto, constId);
        if (blob.total() == 1)
        {
            float val = inp_scales[1] * (blob.at<int8_t>(0) - inp_zps[1]);
            float scale = inp_scales[0] / out_sc;
            if (op == "prod")
                scale *= val;

            float shift = out_zp - scale*inp_zps[0];
            if (op == "sum")
                shift += (val/out_sc);

            LayerParams rescaleParams;
            rescaleParams.name = layerParams.name;
            rescaleParams.type = "Requantize";
            rescaleParams.set("depth", CV_8S);
            rescaleParams.set("scale", scale);
            rescaleParams.set("shift", shift);
            rescaleParams.set("isEltwise", true);
            addLayer(rescaleParams, node_proto);
            return;
        }
        else
        {
            MatShape inpShape = outShapes[node_proto.input(3 - constId)];
            if (blob.dims == 2)
                blob = blob.t();

            if (shape(blob) == inpShape)
            {
                LayerParams constParams;
                constParams.name = layerParams.name + "/const";
                constParams.type = "ConstInt8";
                constParams.set("depth", CV_8S);
                constParams.set("scales", DictValue::arrayReal(inp_1_sc.ptr<float>(), 1));
                constParams.set("zeropoints", DictValue::arrayInt(inp_1_zp.ptr<int8_t>(), 1));
                constParams.blobs.push_back(blob);

                int id = dstNet.addLayer(constParams.name, constParams.type, CV_8S, constParams);
                layer_id.insert(std::make_pair(constParams.name, LayerInfo(id, 0)));
                outShapes[constParams.name] = shape(blob);
                node_proto.set_input(constId, constParams.name);

                layerParams.type = "EltwiseInt8";
                layerParams.set("operation", op);
                layerParams.set("coeff", DictValue::arrayReal(coeffs.data(), coeffs.size()));
                layerParams.set("offset", offset);
            }
            else
            {
                layerParams.type = "ScaleInt8";
                layerParams.set("bias_term", op == "sum");
                int axis = 1;
                for (int i = 0; i < graph_proto.initializer_size(); i++)
                {
                    opencv_onnx::TensorProto tensor_proto = graph_proto.initializer(i);
                    if (tensor_proto.name() == node_proto.input(constId))
                    {
                        axis = inpShape.size() - tensor_proto.dims_size();
                        break;
                    }
                }
                layerParams.set("axis", axis);
                blob = blob.reshape(1, 1);
                Mat blob_dequantized;
                blob.convertTo(blob_dequantized, CV_32F, inp_scales[1], -(inp_scales[1] * inp_zps[1]));
                layerParams.blobs.push_back(blob_dequantized);
            }
        }
    }
    else if (outShapes[node_proto.input(0)] == outShapes[node_proto.input(3)])
    {
        layerParams.type = "EltwiseInt8";
        layerParams.set("operation", op);
        layerParams.set("coeff", DictValue::arrayReal(coeffs.data(), coeffs.size()));
        layerParams.set("offset", offset);
    }
    else
    {
        layerParams.type = "ScaleInt8";
        layerParams.set("bias_term", op == "sum");
    }

    layerParams.set("input_scales", DictValue::arrayReal(inp_scales.data(), inp_scales.size()));
    layerParams.set("input_zeropoints", DictValue::arrayInt(inp_zps.data(), inp_zps.size()));
    addLayer(layerParams, node_proto);
}

void ONNXImporter::parseQLeakyRelu(LayerParams& layerParams, const opencv_onnx::NodeProto& node_proto)
{
    CV_Assert(node_proto.input_size() == 5);

    float slope = layerParams.get<float>("alpha");
    float inp_sc = getBlob(node_proto, 1).at<float>(0);
    int8_t inp_zp = getBlob(node_proto, 2).at<int8_t>(0);
    float out_sc = getBlob(node_proto, 3).at<float>(0);
    int8_t out_zp = getBlob(node_proto, 4).at<int8_t>(0);

    Mat lookUpTable(1, 256, CV_8S);
    int8_t* table = lookUpTable.ptr<int8_t>();
    for (int i = -128; i < 128; i++)
    {
        float x = inp_sc*(i - inp_zp);
        float y = x >= 0.f ? x : slope*x;
        int quantized = out_zp + cvRound(y/out_sc);
        table[i+128] = saturate_cast<int8_t>(quantized);
    }

    layerParams.type = "ReLUInt8";
    layerParams.set("input_scale", inp_sc);
    layerParams.set("input_zeropoint", inp_zp);
    layerParams.set("slope", slope);
    layerParams.blobs.push_back(lookUpTable);
    addLayer(layerParams, node_proto);
}

void ONNXImporter::parseQSigmoid(LayerParams& layerParams, const opencv_onnx::NodeProto& node_proto)
{
    CV_Assert(node_proto.input_size() == 5);

    float inp_sc = getBlob(node_proto, 1).at<float>(0);
    int8_t inp_zp = getBlob(node_proto, 2).at<int8_t>(0);
    float out_sc = getBlob(node_proto, 3).at<float>(0);
    int8_t out_zp = getBlob(node_proto, 4).at<int8_t>(0);

    Mat lookUpTable(1, 256, CV_8S);
    int8_t* table = lookUpTable.ptr<int8_t>();
    for (int i = -128; i < 128; i++)
    {
        float x = inp_sc*(i - inp_zp);
        float y = 1.f/(1.f + std::exp(-x));
        int quantized = out_zp + cvRound(y/out_sc);
        table[i+128] = saturate_cast<int8_t>(quantized);
    }

    layerParams.type = "SigmoidInt8";
    layerParams.set("input_scale", inp_sc);
    layerParams.set("input_zeropoint", inp_zp);
    layerParams.blobs.push_back(lookUpTable);
    addLayer(layerParams, node_proto);
}

void ONNXImporter::parseQAvgPool(LayerParams& layerParams, const opencv_onnx::NodeProto& node_proto)
{
    CV_Assert(node_proto.input_size() == 5);
    float inp_sc = getBlob(node_proto, 1).at<float>(0);
    int8_t inp_zp = getBlob(node_proto, 2).at<int8_t>(0);
    float out_sc = getBlob(node_proto, 3).at<float>(0);

    layerParams.type = "PoolingInt8";
    layerParams.set("pool", "ave");
    layerParams.set("global_pooling", node_proto.op_type() == "QLinearGlobalAveragePool");
    layerParams.set("multiplier", inp_sc/out_sc);
    layerParams.set("input_zeropoint", inp_zp);
    addLayer(layerParams, node_proto);
}

void ONNXImporter::parseQConcat(LayerParams& layerParams, const opencv_onnx::NodeProto& node_proto_)
{
    opencv_onnx::NodeProto node_proto = node_proto_;
    layerParams.type = "ConcatInt8";
    int num_inputs = node_proto.input_size();

    float out_scale = getBlob(node_proto, 0).at<float>(0);
    int out_zp = getBlob(node_proto, 1).at<int8_t>(0);

    for (int i = 2; i < num_inputs; i += 3)
    {
        float inp_scale = getBlob(node_proto, i + 1).at<float>(0);
        int inp_zp = getBlob(node_proto, i + 2).at<int8_t>(0);

        if (inp_scale != out_scale || inp_zp != out_zp)
        {
            float scale = inp_scale/out_scale;
            float shift = out_zp - scale*inp_zp;

            if (constBlobs.find(node_proto.input(i)) != constBlobs.end())
            {
                Mat blob = getBlob(node_proto, i);
                Mat blob_rescaled;
                blob.convertTo(blob_rescaled, CV_8S, scale, shift);
                constBlobs[node_proto.input(i)] = blob_rescaled;
            }
            else
            {
                LayerParams rescaleParams;
                rescaleParams.name = node_proto.input(i) + "/rescale";
                rescaleParams.type = "Requantize";
                rescaleParams.set("depth", CV_8S);
                rescaleParams.set("scale", scale);
                rescaleParams.set("shift", shift);
                rescaleParams.set("isEltwise", false);

                opencv_onnx::NodeProto proto;
                proto.add_input(node_proto.input(i));
                proto.add_output(rescaleParams.name);
                addLayer(rescaleParams, proto);
                node_proto.set_input(i, rescaleParams.name);
            }
        }
    }

    bool hasVariableInps = false;
    for (int i = 2; i < num_inputs; i += 3)
    {
        if (layer_id.find(node_proto.input(i)) != layer_id.end())
        {
            hasVariableInps = true;
            break;
        }
    }

    if (!hasVariableInps)
    {
        std::vector<Mat> inputs, concatenated;
        MatShape inputShape;
        for (size_t i = 2; i < num_inputs; i += 3)
        {
            Mat blob = getBlob(node_proto, i);
            if (blob.size.dims() > inputShape.size())
            {
                inputShape = shape(blob);
            }
            inputs.push_back(blob);
        }

        int axis = layerParams.get<int>("axis", 1);
        for (size_t i = 0; i < inputs.size(); ++i)
        {
            MatShape targetShape = inputShape;
            targetShape[axis] = shape(inputs[i])[axis];
            CV_CheckEQ(total(targetShape), total(shape(inputs[i])), "");
            inputs[i] = inputs[i].reshape(0, targetShape);
        }
        runLayer(layerParams, inputs, concatenated);
        CV_Assert(concatenated.size() == 1);
        addConstant(layerParams.name, concatenated[0]);
        return;
    }
    else
    {
        for (int i = 2; i < num_inputs; i += 3)
        {
            if (constBlobs.find(node_proto.input(i)) != constBlobs.end())
            {
                LayerParams constParams;
                constParams.name = node_proto.input(i);
                constParams.type = "ConstInt8";
                constParams.blobs.push_back(getBlob(node_proto, i));
                constParams.set("depth", CV_8S);

                opencv_onnx::NodeProto proto;
                proto.add_output(constParams.name);
                addLayer(constParams, proto);
            }
        }
    }
    addLayer(layerParams, node_proto);
}

// Domain: ai.onnx (default)
// URL: https://github.com/onnx/onnx/blob/master/docs/Operators.md
void ONNXImporter::buildDispatchMap_ONNX_AI(int opset_version)
{
    CV_UNUSED(opset_version);
    DispatchMap dispatch;

    dispatch["ArgMax"] = dispatch["ArgMin"] = &ONNXImporter::parseArg;
    dispatch["MaxUnpool"] = &ONNXImporter::parseMaxUnpool;
    dispatch["MaxPool"] = &ONNXImporter::parseMaxPool;
    dispatch["AveragePool"] = &ONNXImporter::parseAveragePool;
    dispatch["GlobalAveragePool"] = dispatch["GlobalMaxPool"] = &ONNXImporter::parseGlobalPool;
    dispatch["ReduceMax"] = dispatch["ReduceMin"] = dispatch["ReduceMean"] = dispatch["ReduceSum"] = dispatch["ReduceMax"] =
            dispatch["ReduceMin"] = dispatch["ReduceSumSquare"] = dispatch["ReduceProd"] = dispatch["ReduceL1"] =
            dispatch["ReduceL2"] = dispatch["ReduceLogSum"] = dispatch["ReduceLogSumExp"] = &ONNXImporter::parseReduce;
    dispatch["Slice"] = &ONNXImporter::parseSlice;
    dispatch["Split"] = &ONNXImporter::parseSplit;
    dispatch["Neg"] = &ONNXImporter::parseNeg;
    dispatch["Constant"] = &ONNXImporter::parseConstant;
    dispatch["LSTM"] = &ONNXImporter::parseLSTM;
    dispatch["GRU"] = &ONNXImporter::parseGRU;
    dispatch["ImageScaler"] = &ONNXImporter::parseImageScaler;
    dispatch["Clip"] = &ONNXImporter::parseClip;
    dispatch["LeakyRelu"] = &ONNXImporter::parseLeakyRelu;
    dispatch["Relu"] = &ONNXImporter::parseRelu;
    dispatch["Elu"] = &ONNXImporter::parseElu;
    dispatch["Tanh"] = &ONNXImporter::parseTanh;
    dispatch["Abs"] = &ONNXImporter::parseAbs;
    dispatch["PRelu"] = &ONNXImporter::parsePRelu;
    dispatch["LRN"] = &ONNXImporter::parseLRN;
    dispatch["InstanceNormalization"] = &ONNXImporter::parseInstanceNormalization;
    dispatch["BatchNormalization"] = &ONNXImporter::parseBatchNormalization;
    dispatch["Gemm"] = &ONNXImporter::parseGemm;
    dispatch["MatMul"] = &ONNXImporter::parseMatMul;
    dispatch["Conv"] = &ONNXImporter::parseConv;
    dispatch["ConvTranspose"] = &ONNXImporter::parseConvTranspose;
    dispatch["Transpose"] = &ONNXImporter::parseTranspose;
    dispatch["Squeeze"] = &ONNXImporter::parseSqueeze;
    dispatch["Flatten"] = &ONNXImporter::parseFlatten;
    dispatch["Unsqueeze"] = &ONNXImporter::parseUnsqueeze;
    dispatch["Expand"] = &ONNXImporter::parseExpand;
    dispatch["Reshape"] = &ONNXImporter::parseReshape;
    dispatch["Pad"] = &ONNXImporter::parsePad;
    dispatch["Shape"] = &ONNXImporter::parseShape;
    dispatch["Cast"] = &ONNXImporter::parseCast;
    dispatch["ConstantFill"] = dispatch["ConstantOfShape"] = &ONNXImporter::parseConstantFill;
    dispatch["Gather"] = &ONNXImporter::parseGather;
    dispatch["Concat"] = &ONNXImporter::parseConcat;
    dispatch["Resize"] = &ONNXImporter::parseResize;
    dispatch["Upsample"] = &ONNXImporter::parseUpsample;
    dispatch["SoftMax"] = dispatch["LogSoftmax"] = &ONNXImporter::parseSoftMax;
    dispatch["DetectionOutput"] = &ONNXImporter::parseDetectionOutput;
    dispatch["CumSum"] = &ONNXImporter::parseCumSum;
    dispatch["SpaceToDepth"] = dispatch["DepthToSpace"] = &ONNXImporter::parseDepthToSpace;

    dispatch["Equal"] = dispatch["Greater"] = dispatch["Less"] = dispatch["Pow"] = dispatch["Add"] =
            dispatch["Sub"] = dispatch["Mul"] = dispatch["Div"] = &ONNXImporter::parseElementWise;
    dispatch["Sum"] = dispatch["Min"] = dispatch["Max"] = &ONNXImporter::parseElementWise;

    std::vector<std::string> simpleLayers{"Acos", "Acosh", "Asin", "Asinh", "Atan", "Atanh", "Ceil", "Celu", "Cos",
                                          "Cosh", "Dropout", "Erf", "Exp", "Floor", "HardSigmoid", "HardSwish",
                                          "Identity", "Log", "Round", "Reciprocal", "Selu", "Sign", "Sigmoid", "Sin", "Sinh", "Softmax",
                                          "Softplus", "Softsign", "Shrink", "Sqrt", "Tan", "ThresholdedRelu"};
    for (const auto& name : simpleLayers)
    {
        dispatch[name] = &ONNXImporter::parseSimpleLayers;
    }

    // ai.onnx: opset 10+
    dispatch["QuantizeLinear"] = dispatch["DequantizeLinear"] = &ONNXImporter::parseQuantDequant;
    dispatch["QLinearConv"] = &ONNXImporter::parseQConv;
    dispatch["QLinearMatMul"] = &ONNXImporter::parseQMatMul;

    domain_dispatch_map[str_domain_ai_onnx] = dispatch;
}

// Domain: com.microsoft
// URL: https://github.com/microsoft/onnxruntime/blob/master/docs/ContribOperators.md
void ONNXImporter::buildDispatchMap_COM_MICROSOFT(int opset_version)
{
    CV_UNUSED(opset_version);
    DispatchMap dispatch;

    dispatch["QLinearAdd"] = dispatch["QLinearMul"] = &ONNXImporter::parseQEltwise;
    dispatch["QLinearAveragePool"] = dispatch["QLinearGlobalAveragePool"] = &ONNXImporter::parseQAvgPool;
    dispatch["QLinearLeakyRelu"] = &ONNXImporter::parseQLeakyRelu;
    dispatch["QLinearSigmoid"] = &ONNXImporter::parseQSigmoid;
    dispatch["QLinearConcat"] = &ONNXImporter::parseQConcat;

    domain_dispatch_map["com.microsoft"] = dispatch;
}


Net readNetFromONNX(const String& onnxFile)
{
    return detail::readNetDiagnostic<ONNXImporter>(onnxFile.c_str());
}

Net readNetFromONNX(const char* buffer, size_t sizeBuffer)
{
    return detail::readNetDiagnostic<ONNXImporter>(buffer, sizeBuffer);
}

Net readNetFromONNX(const std::vector<uchar>& buffer)
{
    return readNetFromONNX(reinterpret_cast<const char*>(buffer.data()), buffer.size());
}

Mat readTensorFromONNX(const String& path)
{
    std::fstream input(path.c_str(), std::ios::in | std::ios::binary);
    if (!input)
    {
        CV_Error(Error::StsBadArg, cv::format("Can't read ONNX file: %s", path.c_str()));
    }

    opencv_onnx::TensorProto tensor_proto = opencv_onnx::TensorProto();
    if (!tensor_proto.ParseFromIstream(&input))
    {
        CV_Error(Error::StsUnsupportedFormat, cv::format("Failed to parse ONNX data: %s", path.c_str()));
    }
    Mat mat = getMatFromTensor(tensor_proto);
    releaseONNXTensor(tensor_proto);
    return mat;
}

CV__DNN_INLINE_NS_END
}} // namespace

#endif<|MERGE_RESOLUTION|>--- conflicted
+++ resolved
@@ -170,11 +170,8 @@
     void parseSoftMax              (LayerParams& layerParams, const opencv_onnx::NodeProto& node_proto);
     void parseDetectionOutput      (LayerParams& layerParams, const opencv_onnx::NodeProto& node_proto);
     void parseCumSum               (LayerParams& layerParams, const opencv_onnx::NodeProto& node_proto);
-<<<<<<< HEAD
     void parseElementWise          (LayerParams& layerParams, const opencv_onnx::NodeProto& node_proto);
-=======
     void parseDepthToSpace         (LayerParams& layerParams, const opencv_onnx::NodeProto& node_proto);
->>>>>>> 734e309b
     void parseSimpleLayers         (LayerParams& layerParams, const opencv_onnx::NodeProto& node_proto);
 
     // Domain: com.microsoft
@@ -2873,7 +2870,6 @@
     addLayer(layerParams, node_proto);
 }
 
-<<<<<<< HEAD
 // "Equal" "Greater" "Less" "Pow" "Add" "Sub" "Mul" "Div" "Sum" "Min" "Max"
 void ONNXImporter::parseElementWise(LayerParams& layerParams, const opencv_onnx::NodeProto& node_proto)
 {
@@ -2909,7 +2905,6 @@
         addLayer(constParams, proto);
     }
 
-=======
 void ONNXImporter::parseDepthToSpace(LayerParams& layerParams, const opencv_onnx::NodeProto& node_proto_)
 {
     // We parse "DepthToSpace" and "SpaceToDepth" in this function.
@@ -2986,7 +2981,6 @@
     layerParams.set("dim", DictValue::arrayInt(shape1.data(), shape1.size()));
 
     node_proto.set_input(0, permuteLp.name);
->>>>>>> 734e309b
     addLayer(layerParams, node_proto);
 }
 
