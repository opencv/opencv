--- conflicted
+++ resolved
@@ -582,6 +582,7 @@
         else
             onnx_opset_map[domain_key] = std::max(
                 onnx_opset_map[domain_key], version);
+
         if (
             domain_key != str_domain_ai_onnx &&
             domain_key != str_domain_com_microsoft)
@@ -590,24 +591,6 @@
         }
     }
 
-
-<<<<<<< HEAD
-    buildDispatchMap_ONNX_AI(); // onnx_opset_map[str_domain_ai_onnx]);
-    buildDispatchMap_COM_MICROSOFT(); // onnx_opset_map[str_domain_com_microsoft]);
-=======
-    buildDispatchMap_ONNX_AI(onnx_opset);
-    buildDispatchMap_COM_MICROSOFT(onnx_opset);
->>>>>>> 4eb5345e
-
-    for (const auto& pair : onnx_opset_map)
-    {
-        if ((pair.first != str_domain_ai_onnx) && (pair.first != str_domain_com_microsoft))
-            CV_LOG_INFO(
-                NULL,
-                "DNN/ONNX: unknown domain='" << pair.first << "' version=" << pair.second << ". No dispatch map, you may need to register 'custom' layers."
-            );
-
-    }
 }
 
 /*static bool ifInt8Output(const String& layerType)
