--- conflicted
+++ resolved
@@ -3030,13 +3030,6 @@
                 LayerPin lpNext(ld.consumers[0].lid, 0);
                 while (nextData)
                 {
-<<<<<<< HEAD
-                    /* we use `tryFuse` member of convolution layer to fuse eltwise later
-                     * it's not intended to be fused here; hence, we stop when we encounter eltwise
-                     */
-                    if (preferableBackend == DNN_BACKEND_CUDA && ld.type == "Convolution" && nextData->type == "Eltwise")
-                        break;
-=======
 #ifdef HAVE_INF_ENGINE
                     if (preferableBackend == DNN_BACKEND_INFERENCE_ENGINE_NGRAPH && pinsToKeep.count(lpNext) != 0)
                     {
@@ -3044,7 +3037,11 @@
                         break;
                     }
 #endif
->>>>>>> a00a0dbf
+                    /* we use `tryFuse` member of convolution layer to fuse eltwise later
+                     * it's not intended to be fused here; hence, we stop when we encounter eltwise
+                     */
+                    if (preferableBackend == DNN_BACKEND_CUDA && ld.type == "Convolution" && nextData->type == "Eltwise")
+                        break;
                     Ptr<Layer> nextLayer = nextData->layerInstance;
                     if (currLayer->tryFuse(nextLayer))
                     {
