// This file is part of OpenCV project.
// It is subject to the license terms in the LICENSE file found in the top-level directory
// of this distribution and at http://opencv.org/license.html.

#include "precomp.hpp"
#include <algorithm>
#include <iostream>
#include <utility>
#include <iterator>

#include <opencv2/imgproc.hpp>

namespace cv {
namespace dnn {

struct Model::Impl
{
    Size   size;
    Scalar mean;
    double  scale = 1.0;
    bool   swapRB = false;
    bool   crop = false;
    Mat    blob;
    std::vector<String> outNames;

    void predict(Net& net, const Mat& frame, OutputArrayOfArrays outs)
    {
        if (size.empty())
            CV_Error(Error::StsBadSize, "Input size not specified");

        blob = blobFromImage(frame, scale, size, mean, swapRB, crop);
        net.setInput(blob);

        // Faster-RCNN or R-FCN
        if (net.getLayer(0)->outputNameToIndex("im_info") != -1)
        {
            Mat imInfo = (Mat_<float>(1, 3) << size.height, size.width, 1.6f);
            net.setInput(imInfo, "im_info");
        }
        net.forward(outs, outNames);
    }
};

Model::Model() : impl(new Impl) {}

Model::Model(const String& model, const String& config)
    : Net(readNet(model, config)), impl(new Impl)
{
    impl->outNames = getUnconnectedOutLayersNames();
    std::vector<MatShape> inLayerShapes;
    std::vector<MatShape> outLayerShapes;
    getLayerShapes(MatShape(), 0, inLayerShapes, outLayerShapes);
    if (!inLayerShapes.empty() && inLayerShapes[0].size() == 4)
        impl->size = Size(inLayerShapes[0][3], inLayerShapes[0][2]);
};

Model::Model(const Net& network) : Net(network), impl(new Impl)
{
    impl->outNames = getUnconnectedOutLayersNames();
    std::vector<MatShape> inLayerShapes;
    std::vector<MatShape> outLayerShapes;
    getLayerShapes(MatShape(), 0, inLayerShapes, outLayerShapes);
    if (!inLayerShapes.empty() && inLayerShapes[0].size() == 4)
        impl->size = Size(inLayerShapes[0][3], inLayerShapes[0][2]);
};

Model& Model::setInputSize(const Size& size)
{
    impl->size = size;
    return *this;
}

Model& Model::setInputSize(int width, int height)
{
    impl->size = Size(width, height);
    return *this;
}

Model& Model::setInputMean(const Scalar& mean)
{
    impl->mean = mean;
    return *this;
}

Model& Model::setInputScale(double scale)
{
    impl->scale = scale;
    return *this;
}

Model& Model::setInputCrop(bool crop)
{
    impl->crop = crop;
    return *this;
}

Model& Model::setInputSwapRB(bool swapRB)
{
    impl->swapRB = swapRB;
    return *this;
}

void Model::setInputParams(double scale, const Size& size, const Scalar& mean,
                           bool swapRB, bool crop)
{
    impl->size = size;
    impl->mean = mean;
    impl->scale = scale;
    impl->crop = crop;
    impl->swapRB = swapRB;
}

void Model::predict(InputArray frame, OutputArrayOfArrays outs)
{
    impl->predict(*this, frame.getMat(), outs);
}

ClassificationModel::ClassificationModel(const String& model, const String& config)
    : Model(model, config) {};

ClassificationModel::ClassificationModel(const Net& network) : Model(network) {};

std::pair<int, float> ClassificationModel::classify(InputArray frame)
{
    std::vector<Mat> outs;
    impl->predict(*this, frame.getMat(), outs);
    CV_Assert(outs.size() == 1);

    double conf;
    cv::Point maxLoc;
    minMaxLoc(outs[0].reshape(1, 1), nullptr, &conf, nullptr, &maxLoc);
    return {maxLoc.x, static_cast<float>(conf)};
}

void ClassificationModel::classify(InputArray frame, int& classId, float& conf)
{
    std::tie(classId, conf) = classify(frame);
}

<<<<<<< HEAD
GenerationModel::GenerationModel(const String& model, const String& config)
    : Model(model, config) {};

GenerationModel::GenerationModel(const Net& network) : Model(network) {};

void GenerationModel::generate(InputArray frame, OutputArray image){

    std::vector<Mat> outs;
    std::vector<Mat> images;
    impl->predict(*this, frame.getMat(), outs);
    CV_Assert(outs.size() == 1);

    imagesFromBlob(outs[0], images);
    image.create((Size)images[0].size(), images[0].type());
    images[0].copyTo(image.getMat());

=======
SegmentationModel::SegmentationModel(const String& model, const String& config)
    : Model(model, config) {};

SegmentationModel::SegmentationModel(const Net& network) : Model(network) {};

void SegmentationModel::segment(InputArray frame, OutputArray mask)
{

    std::vector<Mat> outs;
    impl->predict(*this, frame.getMat(), outs);
    CV_Assert(outs.size() == 1);
    Mat score = outs[0];

    const int chns = score.size[1];
    const int rows = score.size[2];
    const int cols = score.size[3];

    mask.create(rows, cols, CV_8U);
    Mat classIds = mask.getMat();
    classIds.setTo(0);
    Mat maxVal(rows, cols, CV_32F, score.data);

    for (int ch = 1; ch < chns; ch++)
    {
        for (int row = 0; row < rows; row++)
        {
            const float *ptrScore = score.ptr<float>(0, ch, row);
            uint8_t *ptrMaxCl = classIds.ptr<uint8_t>(row);
            float *ptrMaxVal = maxVal.ptr<float>(row);
            for (int col = 0; col < cols; col++)
            {
                if (ptrScore[col] > ptrMaxVal[col])
                {
                    ptrMaxVal[col] = ptrScore[col];
                    ptrMaxCl[col] = ch;
                }
            }
        }
    }
>>>>>>> a4d16acd
}

DetectionModel::DetectionModel(const String& model, const String& config)
    : Model(model, config) {};

DetectionModel::DetectionModel(const Net& network) : Model(network) {};

void DetectionModel::detect(InputArray frame, CV_OUT std::vector<int>& classIds,
                            CV_OUT std::vector<float>& confidences, CV_OUT std::vector<Rect>& boxes,
                            float confThreshold, float nmsThreshold)
{
    std::vector<Mat> detections;
    impl->predict(*this, frame.getMat(), detections);

    boxes.clear();
    confidences.clear();
    classIds.clear();

    int frameWidth  = frame.cols();
    int frameHeight = frame.rows();
    if (getLayer(0)->outputNameToIndex("im_info") != -1)
    {
        frameWidth = impl->size.width;
        frameHeight = impl->size.height;
    }

    std::vector<String> layerNames = getLayerNames();
    int lastLayerId = getLayerId(layerNames.back());
    Ptr<Layer> lastLayer = getLayer(lastLayerId);

    std::vector<int> predClassIds;
    std::vector<Rect> predBoxes;
    std::vector<float> predConf;
    if (lastLayer->type == "DetectionOutput")
    {
        // Network produces output blob with a shape 1x1xNx7 where N is a number of
        // detections and an every detection is a vector of values
        // [batchId, classId, confidence, left, top, right, bottom]
        for (int i = 0; i < detections.size(); ++i)
        {
            float* data = (float*)detections[i].data;
            for (int j = 0; j < detections[i].total(); j += 7)
            {
                float conf = data[j + 2];
                if (conf < confThreshold)
                    continue;

                int left   = data[j + 3];
                int top    = data[j + 4];
                int right  = data[j + 5];
                int bottom = data[j + 6];
                int width  = right  - left + 1;
                int height = bottom - top + 1;

                if (width <= 2 || height <= 2)
                {
                    left   = data[j + 3] * frameWidth;
                    top    = data[j + 4] * frameHeight;
                    right  = data[j + 5] * frameWidth;
                    bottom = data[j + 6] * frameHeight;
                    width  = right  - left + 1;
                    height = bottom - top + 1;
                }

                left   = std::max(0, std::min(left, frameWidth - 1));
                top    = std::max(0, std::min(top, frameHeight - 1));
                width  = std::max(1, std::min(width, frameWidth - left));
                height = std::max(1, std::min(height, frameHeight - top));
                predBoxes.emplace_back(left, top, width, height);

                predClassIds.push_back(static_cast<int>(data[j + 1]));
                predConf.push_back(conf);
            }
        }
    }
    else if (lastLayer->type == "Region")
    {
        for (int i = 0; i < detections.size(); ++i)
        {
            // Network produces output blob with a shape NxC where N is a number of
            // detected objects and C is a number of classes + 4 where the first 4
            // numbers are [center_x, center_y, width, height]
            float* data = (float*)detections[i].data;
            for (int j = 0; j < detections[i].rows; ++j, data += detections[i].cols)
            {

                Mat scores = detections[i].row(j).colRange(5, detections[i].cols);
                Point classIdPoint;
                double conf;
                minMaxLoc(scores, nullptr, &conf, nullptr, &classIdPoint);

                if (static_cast<float>(conf) < confThreshold)
                    continue;

                int centerX = data[0] * frameWidth;
                int centerY = data[1] * frameHeight;
                int width   = data[2] * frameWidth;
                int height  = data[3] * frameHeight;

                int left = std::max(0, std::min(centerX - width / 2, frameWidth - 1));
                int top  = std::max(0, std::min(centerY - height / 2, frameHeight - 1));
                width    = std::max(1, std::min(width, frameWidth - left));
                height   = std::max(1, std::min(height, frameHeight - top));

                predClassIds.push_back(classIdPoint.x);
                predConf.push_back(static_cast<float>(conf));
                predBoxes.emplace_back(left, top, width, height);
            }
        }
    }
    else
        CV_Error(Error::StsNotImplemented, "Unknown output layer type: \"" + lastLayer->type + "\"");

    if (nmsThreshold)
    {
        std::vector<int> indices;
        NMSBoxes(predBoxes, predConf, confThreshold, nmsThreshold, indices);

        boxes.reserve(indices.size());
        confidences.reserve(indices.size());
        classIds.reserve(indices.size());

        for (int idx : indices)
        {
            boxes.push_back(predBoxes[idx]);
            confidences.push_back(predConf[idx]);
            classIds.push_back(predClassIds[idx]);
        }
    }
    else
    {
        boxes       = std::move(predBoxes);
        classIds    = std::move(predClassIds);
        confidences = std::move(predConf);
    }



}

}} // namespace<|MERGE_RESOLUTION|>--- conflicted
+++ resolved
@@ -137,7 +137,6 @@
     std::tie(classId, conf) = classify(frame);
 }
 
-<<<<<<< HEAD
 GenerationModel::GenerationModel(const String& model, const String& config)
     : Model(model, config) {};
 
@@ -154,7 +153,8 @@
     image.create((Size)images[0].size(), images[0].type());
     images[0].copyTo(image.getMat());
 
-=======
+}
+
 SegmentationModel::SegmentationModel(const String& model, const String& config)
     : Model(model, config) {};
 
@@ -194,7 +194,6 @@
             }
         }
     }
->>>>>>> a4d16acd
 }
 
 DetectionModel::DetectionModel(const String& model, const String& config)
