--- conflicted
+++ resolved
@@ -138,15 +138,10 @@
     CV_CheckType(param.ddepth, param.ddepth == CV_32F || param.ddepth == CV_8U,
                  "Blob depth should be CV_32F or CV_8U");
     Size size = param.size;
-<<<<<<< HEAD
-    std::vector<UMat> images;
-    images_.getUMatVector(images);
-=======
 
     std::vector<Tmat> images;
     getVector(images_, images);
 
->>>>>>> fbe2ccba
     CV_Assert(!images.empty());
 
     if (param.ddepth == CV_8U)
@@ -217,11 +212,7 @@
     }
 
     size_t nimages = images.size();
-<<<<<<< HEAD
-    UMat image0 = images[0];
-=======
     Tmat image0 = images[0];
->>>>>>> fbe2ccba
     CV_Assert(image0.dims == 2);
 
     if (param.datalayout == DNN_LAYOUT_NCHW)
@@ -230,33 +221,19 @@
         {
             int sz[] = { (int)nimages, nch, image0.rows, image0.cols };
             blob_.create(4, sz, param.ddepth);
-<<<<<<< HEAD
-            Mat blob = blob_.getMat();
-            std::vector<UMat> ch(4);
+            std::vector<Tmat> ch(4);
 
             for (size_t i = 0; i < nimages; i++)
             {
-                const UMat& image = images[i];
-=======
-            std::vector<Tmat> ch(4);
-
-            for (size_t i = 0; i < nimages; i++)
-            {
                 const Tmat& image = images[i];
->>>>>>> fbe2ccba
                 CV_Assert(image.depth() == blob_.depth());
                 nch = image.channels();
                 CV_Assert(image.dims == 2 && (nch == 3 || nch == 4));
                 CV_Assert(image.size() == image0.size());
 
-<<<<<<< HEAD
-                for (int j = 0; j < nch; j++)
-                    ch[j] = Mat(image.rows, image.cols, param.ddepth, blob.ptr((int)i, j)).getUMat(ACCESS_RW);
-=======
                 for (int j = 0; j < nch; j++) {
                     getChannelFromBlob(ch[j], blob_, i, j ,image.rows, image.cols, param.ddepth);
                 }
->>>>>>> fbe2ccba
                 if (param.swapRB)
                     std::swap(ch[0], ch[2]);
 
@@ -273,11 +250,7 @@
 
             for (size_t i = 0; i < nimages; i++)
             {
-<<<<<<< HEAD
-                const UMat& image = images[i];
-=======
                 const Tmat& image = images[i];
->>>>>>> fbe2ccba
                 CV_Assert(image.depth() == blob_.depth());
                 nch = image.channels();
                 CV_Assert(image.dims == 2 && (nch == 1));
@@ -296,11 +269,7 @@
         int subMatType = CV_MAKETYPE(param.ddepth, nch);
         for (size_t i = 0; i < nimages; i++)
         {
-<<<<<<< HEAD
-            const UMat& image = images[i];
-=======
             const Tmat& image = images[i];
->>>>>>> fbe2ccba
             CV_Assert(image.depth() == blob_.depth());
             CV_Assert(image.channels() == image0.channels());
             CV_Assert(image.size() == image0.size());
