/*M///////////////////////////////////////////////////////////////////////////////////////
//
//  IMPORTANT: READ BEFORE DOWNLOADING, COPYING, INSTALLING OR USING.
//
//  By downloading, copying, installing or using the software you agree to this license.
//  If you do not agree to this license, do not download, install,
//  copy or use the software.
//
//
//                           License Agreement
//                For Open Source Computer Vision Library
//
// Copyright (C) 2000-2008, Intel Corporation, all rights reserved.
// Copyright (C) 2009, Willow Garage Inc., all rights reserved.
// Third party copyrights are property of their respective owners.
//
// Redistribution and use in source and binary forms, with or without modification,
// are permitted provided that the following conditions are met:
//
//   * Redistribution's of source code must retain the above copyright notice,
//     this list of conditions and the following disclaimer.
//
//   * Redistribution's in binary form must reproduce the above copyright notice,
//     this list of conditions and the following disclaimer in the documentation
//     and/or other materials provided with the distribution.
//
//   * The name of the copyright holders may not be used to endorse or promote products
//     derived from this software without specific prior written permission.
//
// This software is provided by the copyright holders and contributors "as is" and
// any express or implied warranties, including, but not limited to, the implied
// warranties of merchantability and fitness for a particular purpose are disclaimed.
// In no event shall the Intel Corporation or contributors be liable for any direct,
// indirect, incidental, special, exemplary, or consequential damages
// (including, but not limited to, procurement of substitute goods or services;
// loss of use, data, or profits; or business interruption) however caused
// and on any theory of liability, whether in contract, strict liability,
// or tort (including negligence or otherwise) arising in any way out of
// the use of this software, even if advised of the possibility of such damage.
//
//M*/

#include "precomp.hpp"
#include "opencl_kernels_imgproc.hpp"
#include "opencv2/core/hal/intrin.hpp"

namespace cv
{

template <typename T>
static inline T threshBinary(const T& src, const T& thresh, const T& maxval)
{
    return src > thresh ? maxval : 0;
}

template <typename T>
static inline T threshBinaryInv(const T& src, const T& thresh, const T& maxval)
{
    return src <= thresh ? maxval : 0;
}

template <typename T>
static inline T threshTrunc(const T& src, const T& thresh)
{
    return std::min(src, thresh);
}

template <typename T>
static inline T threshToZero(const T& src, const T& thresh)
{
    return src > thresh ? src : 0;
}

template <typename T>
static inline T threshToZeroInv(const T& src, const T& thresh)
{
    return src <= thresh ? src : 0;
}

template <typename T, bool useMask>
static void threshGeneric(Size roi, const int cn, const T* src, size_t src_step,
                          T* dst, size_t dst_step,
                          const uchar* mask, size_t mask_step,
                          T thresh, T maxval, int type)
{
    int i = 0, j;
    switch (type)
    {
    case THRESH_BINARY:
        for (; i < roi.height; i++, src += src_step, dst += dst_step, mask += useMask ? mask_step : 0)
            for (j = 0; j < roi.width; j++)
                if (!useMask || (mask[j/cn] != 0))
                    dst[j] = threshBinary<T>(src[j], thresh, maxval);
        return;

    case THRESH_BINARY_INV:
        for (; i < roi.height; i++, src += src_step, dst += dst_step, mask += useMask ? mask_step : 0)
            for (j = 0; j < roi.width; j++)
                if (!useMask || (mask[j/cn] != 0))
                    dst[j] = threshBinaryInv<T>(src[j], thresh, maxval);
        return;

    case THRESH_TRUNC:
        for (; i < roi.height; i++, src += src_step, dst += dst_step, mask += useMask ? mask_step : 0)
            for (j = 0; j < roi.width; j++)
                if (!useMask || (mask[j/cn] != 0))
                    dst[j] = threshTrunc<T>(src[j], thresh);
        return;

    case THRESH_TOZERO:
        for (; i < roi.height; i++, src += src_step, dst += dst_step, mask += useMask ? mask_step : 0)
            for (j = 0; j < roi.width; j++)
                if (!useMask || (mask[j/cn] != 0))
                    dst[j] = threshToZero<T>(src[j], thresh);
        return;

    case THRESH_TOZERO_INV:
        for (; i < roi.height; i++, src += src_step, dst += dst_step, mask += useMask ? mask_step : 0)
            for (j = 0; j < roi.width; j++)
                if (!useMask || (mask[j/cn] != 0))
                    dst[j] = threshToZeroInv<T>(src[j], thresh);
        return;

    default:
        CV_Error( cv::Error::StsBadArg, "" ); return;
    }
}

template<bool useMask>
static void
thresh_8u( const Mat& _src, Mat& _dst, const Mat& _mask, uchar thresh, uchar maxval, int type )
{
    Size roi = _src.size();
    const int cn = _src.channels();
    roi.width *= cn;
    size_t src_step = _src.step;
    size_t dst_step = _dst.step;
    size_t mask_step = _mask.step;

    if( _src.isContinuous() && _dst.isContinuous() && (!useMask || _mask.empty() || _mask.isContinuous()) )
    {
        roi.width *= roi.height;
        roi.height = 1;
        src_step = dst_step = roi.width;
        if (useMask)
            mask_step = _mask.total();
    }

    if (!useMask)
    {
        #if defined(HAVE_IPP)
        CV_IPP_CHECK()
        {
            IppiSize sz = { roi.width, roi.height };
            CV_SUPPRESS_DEPRECATED_START
            switch( type )
            {
            case THRESH_TRUNC:
                if (_src.data == _dst.data && CV_INSTRUMENT_FUN_IPP(ippiThreshold_GT_8u_C1IR, _dst.ptr(), (int)dst_step, sz, thresh) >= 0)
                {
                    CV_IMPL_ADD(CV_IMPL_IPP);
                    return;
                }
                if (CV_INSTRUMENT_FUN_IPP(ippiThreshold_GT_8u_C1R, _src.ptr(), (int)src_step, _dst.ptr(), (int)dst_step, sz, thresh) >= 0)
                {
                    CV_IMPL_ADD(CV_IMPL_IPP);
                    return;
                }
                setIppErrorStatus();
                break;
            case THRESH_TOZERO:
                if (_src.data == _dst.data && CV_INSTRUMENT_FUN_IPP(ippiThreshold_LTVal_8u_C1IR, _dst.ptr(), (int)dst_step, sz, thresh+1, 0) >= 0)
                {
                    CV_IMPL_ADD(CV_IMPL_IPP);
                    return;
                }
                if (CV_INSTRUMENT_FUN_IPP(ippiThreshold_LTVal_8u_C1R, _src.ptr(), (int)src_step, _dst.ptr(), (int)dst_step, sz, thresh + 1, 0) >= 0)
                {
                    CV_IMPL_ADD(CV_IMPL_IPP);
                    return;
                }
                setIppErrorStatus();
                break;
            case THRESH_TOZERO_INV:
                if (_src.data == _dst.data && CV_INSTRUMENT_FUN_IPP(ippiThreshold_GTVal_8u_C1IR, _dst.ptr(), (int)dst_step, sz, thresh, 0) >= 0)
                {
                    CV_IMPL_ADD(CV_IMPL_IPP);
                    return;
                }
                if (CV_INSTRUMENT_FUN_IPP(ippiThreshold_GTVal_8u_C1R, _src.ptr(), (int)src_step, _dst.ptr(), (int)dst_step, sz, thresh, 0) >= 0)
                {
                    CV_IMPL_ADD(CV_IMPL_IPP);
                    return;
                }
                setIppErrorStatus();
                break;
            }
            CV_SUPPRESS_DEPRECATED_END
        }
        #endif
    }

    int j = 0;
    const uchar* src = _src.ptr();
    uchar* dst = _dst.ptr();
    const uchar* mask = nullptr;
    if (useMask)
    {
        mask = _mask.ptr();
    }

    #if (CV_SIMD || CV_SIMD_SCALABLE)
    v_uint8 thresh_u = vx_setall_u8( thresh );
    v_uint8 maxval16 = vx_setall_u8( maxval );

    v_uint8 vm0;
    int maskReadLUT[16];
    int maskRepeat = 0;
    if (useMask)
        maskRepeat = static_cast<int>(sizeof(uint8_t)*cn);
    switch( type )
    {
    case THRESH_BINARY:
        for( int i = 0; i < roi.height; i++, src += src_step, dst += dst_step, mask += useMask ? mask_step : 0 )
        {
            const int srcReadLanes = VTraits<v_uint8>::vlanes();
            const int maskReadLanes = !useMask ? 0 : VTraits<v_uint8>::vlanes();
            for( j = 0; j <= roi.width - srcReadLanes; j += srcReadLanes)
            {
                v_uint8 v0, v2;
                v0 = vx_load( src + j );
                if (useMask)
                {
                    if (cn == 1)
                        vm0 = v_load(mask + j);
                    else
                    {
                        for(int k = 0 ; k<static_cast<int>(sizeof(maskReadLUT)/sizeof(int)) ; ++k)
                            maskReadLUT[k] = (k+(j/srcReadLanes)*maskReadLanes)/maskRepeat;
                        vm0 = vx_lut(mask, maskReadLUT);
                    }
                    v2 = v_and(v0, v_not(vm0));
                }
                v0 = v_lt(thresh_u, v0);
                v0 = v_and(v0, maxval16);
                if (useMask)
                {
                    v0 = v_or(v_and(v0, vm0), v2);
                }
                v_store( dst + j, v0 );
            }
        }
        break;

    case THRESH_BINARY_INV:
        for( int i = 0; i < roi.height; i++, src += src_step, dst += dst_step, mask += useMask ? mask_step : 0 )
        {
            const int srcReadLanes = VTraits<v_uint8>::vlanes();
            const int maskReadLanes = !useMask ? 0 : VTraits<v_uint8>::vlanes();
            for( j = 0; j <= roi.width - srcReadLanes; j += srcReadLanes)
            {
                v_uint8 v0, v2;
                v0 = vx_load( src + j );
                if (useMask)
                {
                    if (cn == 1)
                        vm0 = v_load(mask + j);
                    else
                    {
                        for(int k = 0 ; k<static_cast<int>(sizeof(maskReadLUT)/sizeof(int)) ; ++k)
                            maskReadLUT[k] = (k+(j/srcReadLanes)*maskReadLanes)/maskRepeat;
                        vm0 = vx_lut(mask, maskReadLUT);
                    }
                    v2 = v_and(v0, v_not(vm0));
                }
                v0 = v_le(v0, thresh_u);
                v0 = v_and(v0, maxval16);
                if (useMask)
                {
                    v0 = v_or(v_and(v0, vm0), v2);
                }
                v_store( dst + j, v0 );
            }
        }
        break;

    case THRESH_TRUNC:
        for( int i = 0; i < roi.height; i++, src += src_step, dst += dst_step, mask += useMask ? mask_step : 0 )
        {
            const int srcReadLanes = VTraits<v_uint8>::vlanes();
            const int maskReadLanes = !useMask ? 0 : VTraits<v_uint8>::vlanes();
            for( j = 0; j <= roi.width - srcReadLanes; j += srcReadLanes)
            {
                v_uint8 v0, v2;
                v0 = vx_load( src + j );
                if (useMask)
                {
                    if (cn == 1)
                        vm0 = v_load(mask + j);
                    else
                    {
                        for(int k = 0 ; k<static_cast<int>(sizeof(maskReadLUT)/sizeof(int)) ; ++k)
                            maskReadLUT[k] = (k+(j/srcReadLanes)*maskReadLanes)/maskRepeat;
                        vm0 = vx_lut(mask, maskReadLUT);
                    }
                    v2 = v_and(v0, v_not(vm0));
                }
                v0 = v_sub(v0, v_sub(v0, thresh_u));
                if (useMask)
                {
                    v0 = v_or(v_and(v0, vm0), v2);
                }
                v_store( dst + j, v0 );
            }
        }
        break;

    case THRESH_TOZERO:
        for( int i = 0; i < roi.height; i++, src += src_step, dst += dst_step, mask += useMask ? mask_step : 0 )
        {
            const int srcReadLanes = VTraits<v_uint8>::vlanes();
            const int maskReadLanes = !useMask ? 0 : VTraits<v_uint8>::vlanes();
            for( j = 0; j <= roi.width - srcReadLanes; j += srcReadLanes)
            {
                v_uint8 v0, v2;
                v0 = vx_load( src + j );
                if (useMask)
                {
                    if (cn == 1)
                        vm0 = v_load(mask + j);
                    else
                    {
                        for(int k = 0 ; k<static_cast<int>(sizeof(maskReadLUT)/sizeof(int)) ; ++k)
                            maskReadLUT[k] = (k+(j/srcReadLanes)*maskReadLanes)/maskRepeat;
                        vm0 = vx_lut(mask, maskReadLUT);
                    }
                    v2 = v_and(v0, v_not(vm0));
                }
                v0 = v_and(v_lt(thresh_u, v0), v0);
                if (useMask)
                {
                    v0 = v_or(v_and(v0, vm0), v2);
                }
                v_store( dst + j, v0 );
            }
        }
        break;

    case THRESH_TOZERO_INV:
        for( int i = 0; i < roi.height; i++, src += src_step, dst += dst_step, mask += useMask ? mask_step : 0 )
        {
            const int srcReadLanes = VTraits<v_uint8>::vlanes();
            const int maskReadLanes = !useMask ? 0 : VTraits<v_uint8>::vlanes();
            for( j = 0; j <= roi.width - srcReadLanes; j += srcReadLanes)
            {
                v_uint8 v0, v2;
                v0 = vx_load( src + j );
                if (useMask)
                {
                    if (cn == 1)
                        vm0 = v_load(mask + j);
                    else
                    {
                        for(int k = 0 ; k<static_cast<int>(sizeof(maskReadLUT)/sizeof(int)) ; ++k)
                            maskReadLUT[k] = (k+(j/srcReadLanes)*maskReadLanes)/maskRepeat;
                        vm0 = vx_lut(mask, maskReadLUT);
                    }
                    v2 = v_and(v0, v_not(vm0));
                }
                v0 = v_and(v_le(v0, thresh_u), v0);
                if (useMask)
                {
                    v0 = v_or(v_and(v0, vm0), v2);
                }
                v_store( dst + j, v0 );
            }
        }
        break;
    }
#endif

    int j_scalar = j;
    if( j_scalar < roi.width )
    {
        const int thresh_pivot = thresh + 1;
        uchar tab[256] = {0};
        switch( type )
        {
        case THRESH_BINARY:
            memset(tab, 0, thresh_pivot);
            if (thresh_pivot < 256) {
                memset(tab + thresh_pivot, maxval, 256 - thresh_pivot);
            }
            break;
        case THRESH_BINARY_INV:
            memset(tab, maxval, thresh_pivot);
            if (thresh_pivot < 256) {
                memset(tab + thresh_pivot, 0, 256 - thresh_pivot);
            }
            break;
        case THRESH_TRUNC:
            for( int i = 0; i <= thresh; i++ )
                tab[i] = (uchar)i;
            if (thresh_pivot < 256) {
                memset(tab + thresh_pivot, thresh, 256 - thresh_pivot);
            }
            break;
        case THRESH_TOZERO:
            memset(tab, 0, thresh_pivot);
            for( int i = thresh_pivot; i < 256; i++ )
                tab[i] = (uchar)i;
            break;
        case THRESH_TOZERO_INV:
            for( int i = 0; i <= thresh; i++ )
                tab[i] = (uchar)i;
            if (thresh_pivot < 256) {
                memset(tab + thresh_pivot, 0, 256 - thresh_pivot);
            }
            break;
        }

        src = _src.ptr();
        dst = _dst.ptr();
        if (useMask)
          mask = _mask.ptr();
        for( int i = 0; i < roi.height; i++, src += src_step, dst += dst_step, mask += useMask ? mask_step : 0 )
        {
            j = j_scalar;
#if CV_ENABLE_UNROLLED
            for( ; j <= roi.width - 4; j += 4 )
            {
                uchar t0 = tab[src[j]];
                uchar t1 = tab[src[j+1]];
                uchar m0 = useMask ? mask[j/cn] : 0xFF;
                uchar m1 = useMask ? mask[(j+1)/cn] : 0xFF;

                if (!useMask || (m0 != 0))
                    dst[j] = t0;
                if (!useMask || (m1 != 0))
                    dst[j+1] = t1;

                t0 = tab[src[j+2]];
                t1 = tab[src[j+3]];
                m0 = useMask ? mask[(j+2)/cn] : 0xFF;
                m1 = useMask ? mask[(j+3)/cn] : 0xFF;

                if (!useMask || (m0 != 0))
                    dst[j+2] = t0;
                if (!useMask || (m1 != 0))
                    dst[j+3] = t1;
            }
#endif
            for( ; j < roi.width; j++ )
            {
                if (!useMask || (mask[j/cn] != 0))
                    dst[j] = tab[src[j]];
            }
        }
    }
}

template<bool useMask>
static void
thresh_16u(const Mat& _src, Mat& _dst, const Mat& _mask, ushort thresh, ushort maxval, int type)
{
    Size roi = _src.size();
    const int cn = _src.channels();
    roi.width *= cn;
    size_t src_step = _src.step / _src.elemSize1();
    size_t dst_step = _dst.step / _dst.elemSize1();

    size_t mask_step = _mask.step;

    if( _src.isContinuous() && _dst.isContinuous() && (!useMask || _mask.empty() || _mask.isContinuous()) )
    {
        roi.width *= roi.height;
        roi.height = 1;
        src_step = dst_step = roi.width;
        if (useMask)
            mask_step = _mask.total();
    }

    // HAVE_IPP not supported

    const ushort* src = _src.ptr<ushort>();
    ushort* dst = _dst.ptr<ushort>();
    const uchar* mask = nullptr;
    if (useMask)
        mask = _mask.ptr();

#if (CV_SIMD || CV_SIMD_SCALABLE)
    int i, j;
    v_uint16 thresh_u = vx_setall_u16(thresh);
    v_uint16 maxval16 = vx_setall_u16(maxval);

    v_uint8 vm0,vm1;
    int maskReadLUT[32];
    int maskRepeat = 0;
    if (useMask)
        maskRepeat = static_cast<int>(sizeof(uint16_t)*cn);
    switch( type )
    {
    case THRESH_BINARY:
        for (i = 0; i < roi.height; i++, src += src_step, dst += dst_step, mask += useMask ? mask_step : 0)
        {
            j = 0;
            const int srcReadLanes = 2*VTraits<v_uint16>::vlanes();
            const int maskReadLanes = !useMask ? 0 : 2*VTraits<v_uint8>::vlanes();
            for( ; j <= roi.width - srcReadLanes; j += srcReadLanes )
            {
                v_uint16 v0, v1, v2, v3;
                v0 = vx_load(src + j);
                v1 = vx_load(src + j + VTraits<v_uint16>::vlanes());
                if (useMask)
                {
                    for(int k = 0 ; k<static_cast<int>(sizeof(maskReadLUT)/sizeof(int)) ; ++k)
                        maskReadLUT[k] = (k+(j/srcReadLanes)*maskReadLanes)/maskRepeat;
                    vm0 = vx_lut(mask, maskReadLUT);
                    vm1 = vx_lut(mask, maskReadLUT+16);
                    v2 = v_and(v0, v_reinterpret_as_u16(v_not(vm0)));
                    v3 = v_and(v1, v_reinterpret_as_u16(v_not(vm1)));
                }
                v0 = v_lt(thresh_u, v0);
                v1 = v_lt(thresh_u, v1);
                v0 = v_and(v0, maxval16);
                v1 = v_and(v1, maxval16);
                if (useMask)
                {
                    v0 = v_or(v_and(v0, v_reinterpret_as_u16(vm0)), v2);
                    v1 = v_or(v_and(v1, v_reinterpret_as_u16(vm1)), v3);
                }
                v_store(dst + j, v0);
                v_store(dst + j + VTraits<v_uint16>::vlanes(), v1);
            }
            if ( j <= roi.width - VTraits<v_uint16>::vlanes() )
            {
                v_uint16 v0 = vx_load(src + j);
                v_uint16 v2;
                if (useMask)
                {
                    for(int k = 0 ; k<static_cast<int>(sizeof(maskReadLUT)/sizeof(int)) ; ++k)
                        maskReadLUT[k] = (k+(j/srcReadLanes)*maskReadLanes)/maskRepeat;
                    vm0 = vx_lut(mask, maskReadLUT);
                    v2 = v_and(v0, v_reinterpret_as_u16(v_not(vm0)));
                }
                v0 = v_lt(thresh_u, v0);
                v0 = v_and(v0, maxval16);
                if (useMask)
                    v0 = v_or(v_and(v0, v_reinterpret_as_u16(vm0)), v2);
                v_store(dst + j, v0);
                j += VTraits<v_uint16>::vlanes();
            }

            for (; j < roi.width; j++)
                if (!useMask || (mask[j/cn] != 0))
                    dst[j] = threshBinary<ushort>(src[j], thresh, maxval);
        }
        break;

    case THRESH_BINARY_INV:
        for (i = 0; i < roi.height; i++, src += src_step, dst += dst_step, mask += useMask ? mask_step : 0)
        {
            j = 0;
            const int srcReadLanes = 2*VTraits<v_uint16>::vlanes();
            const int maskReadLanes = !useMask ? 0 : 2*VTraits<v_uint8>::vlanes();
            for( ; j <= roi.width - srcReadLanes; j += srcReadLanes )
            {
                v_uint16 v0, v1, v2, v3;
                v0 = vx_load(src + j);
                v1 = vx_load(src + j + VTraits<v_uint16>::vlanes());
                if (useMask)
                {
                    for(int k = 0 ; k<static_cast<int>(sizeof(maskReadLUT)/sizeof(int)) ; ++k)
                        maskReadLUT[k] = (k+(j/srcReadLanes)*maskReadLanes)/maskRepeat;
                    vm0 = vx_lut(mask, maskReadLUT);
                    vm1 = vx_lut(mask, maskReadLUT+16);
                    v2 = v_and(v0, v_reinterpret_as_u16(v_not(vm0)));
                    v3 = v_and(v1, v_reinterpret_as_u16(v_not(vm1)));
                }
                v0 = v_le(v0, thresh_u);
                v1 = v_le(v1, thresh_u);
                v0 = v_and(v0, maxval16);
                v1 = v_and(v1, maxval16);
                if (useMask)
                {
                    v0 = v_or(v_and(v0, v_reinterpret_as_u16(vm0)), v2);
                    v1 = v_or(v_and(v1, v_reinterpret_as_u16(vm1)), v3);
                }
                v_store(dst + j, v0);
                v_store(dst + j + VTraits<v_uint16>::vlanes(), v1);
            }
            if ( j <= roi.width - VTraits<v_uint16>::vlanes() )
            {
                v_uint16 v0 = vx_load(src + j);
                v_uint16 v2;
                if (useMask)
                {
                    for(int k = 0 ; k<static_cast<int>(sizeof(maskReadLUT)/sizeof(int)) ; ++k)
                        maskReadLUT[k] = (k+(j/srcReadLanes)*maskReadLanes)/maskRepeat;
                    vm0 = vx_lut(mask, maskReadLUT);
                    v2 = v_and(v0, v_reinterpret_as_u16(v_not(vm0)));
                }
                v0 = v_le(v0, thresh_u);
                v0 = v_and(v0, maxval16);
                if (useMask)
                    v0 = v_or(v_and(v0, v_reinterpret_as_u16(vm0)), v2);
                v_store(dst + j, v0);
                j += VTraits<v_uint16>::vlanes();
            }

            for (; j < roi.width; j++)
                if (!useMask || (mask[j/cn] != 0))
                    dst[j] = threshBinaryInv<ushort>(src[j], thresh, maxval);
        }
        break;

    case THRESH_TRUNC:
        for (i = 0; i < roi.height; i++, src += src_step, dst += dst_step, mask += useMask ? mask_step : 0)
        {
            j = 0;
            const int srcReadLanes = 2*VTraits<v_uint16>::vlanes();
            const int maskReadLanes = !useMask ? 0 : 2*VTraits<v_uint8>::vlanes();
            for( ; j <= roi.width - srcReadLanes; j += srcReadLanes )
            {
                v_uint16 v0, v1, v2, v3;
                v0 = vx_load(src + j);
                v1 = vx_load(src + j + VTraits<v_uint16>::vlanes());
                if (useMask)
                {
                    for(int k = 0 ; k<static_cast<int>(sizeof(maskReadLUT)/sizeof(int)) ; ++k)
                        maskReadLUT[k] = (k+(j/srcReadLanes)*maskReadLanes)/maskRepeat;
                    vm0 = vx_lut(mask, maskReadLUT);
                    vm1 = vx_lut(mask, maskReadLUT+16);
                    v2 = v_and(v0, v_reinterpret_as_u16(v_not(vm0)));
                    v3 = v_and(v1, v_reinterpret_as_u16(v_not(vm1)));
                }
                v0 = v_min(v0, thresh_u);
                v1 = v_min(v1, thresh_u);
                if (useMask)
                {
                    v0 = v_or(v_and(v0,v_reinterpret_as_u16(vm0)), v2);
                    v1 = v_or(v_and(v1,v_reinterpret_as_u16(vm1)), v3);
                }
                v_store(dst + j, v0);
                v_store(dst + j + VTraits<v_uint16>::vlanes(), v1);
            }
            if ( j <= roi.width - VTraits<v_uint16>::vlanes() )
            {
                v_uint16 v0 = vx_load(src + j);
                v_uint16 v2;
                if (useMask)
                {
                    for(int k = 0 ; k<static_cast<int>(sizeof(maskReadLUT)/sizeof(int)) ; ++k)
                        maskReadLUT[k] = (k+(j/srcReadLanes)*maskReadLanes)/maskRepeat;
                    vm0 = vx_lut(mask, maskReadLUT);
                    v2 = v_and(v0, v_reinterpret_as_u16(v_not(vm0)));
                }
                v0 = v_min(v0, thresh_u);
                if (useMask)
                    v0 = v_or(v_and(v0, v_reinterpret_as_u16(vm0)), v2);
                v_store(dst + j, v0);
                j += VTraits<v_uint16>::vlanes();
            }

            for (; j < roi.width; j++)
                if (!useMask || (mask[j/cn] != 0))
                    dst[j] = threshTrunc<ushort>(src[j], thresh);
        }
        break;

    case THRESH_TOZERO:
        for (i = 0; i < roi.height; i++, src += src_step, dst += dst_step, mask += useMask ? mask_step : 0)
        {
            j = 0;
            const int srcReadLanes = 2*VTraits<v_uint16>::vlanes();
            const int maskReadLanes = !useMask ? 0 : 2*VTraits<v_uint8>::vlanes();
            for( ; j <= roi.width - srcReadLanes; j += srcReadLanes )
            {
                v_uint16 v0, v1, v2, v3;
                v0 = vx_load(src + j);
                v1 = vx_load(src + j + VTraits<v_uint16>::vlanes());
                if (useMask)
                {
                    for(int k = 0 ; k<static_cast<int>(sizeof(maskReadLUT)/sizeof(int)) ; ++k)
                        maskReadLUT[k] = (k+(j/srcReadLanes)*maskReadLanes)/maskRepeat;
                    vm0 = vx_lut(mask, maskReadLUT);
                    vm1 = vx_lut(mask, maskReadLUT+16);
                    v2 = v_and(v0, v_reinterpret_as_u16(v_not(vm0)));
                    v3 = v_and(v1, v_reinterpret_as_u16(v_not(vm1)));
                }
                v0 = v_and(v_lt(thresh_u, v0), v0);
                v1 = v_and(v_lt(thresh_u, v1), v1);
                if (useMask)
                {
                    v0 = v_or(v_and(v0, v_reinterpret_as_u16(vm0)), v2);
                    v1 = v_or(v_and(v1, v_reinterpret_as_u16(vm1)), v3);
                }
                v_store(dst + j, v0);
                v_store(dst + j + VTraits<v_uint16>::vlanes(), v1);
            }
            if ( j <= roi.width - VTraits<v_uint16>::vlanes() )
            {
                v_uint16 v0 = vx_load(src + j);
                v_uint16 v2;
                if (useMask)
                {
                    for(int k = 0 ; k<static_cast<int>(sizeof(maskReadLUT)/sizeof(int)) ; ++k)
                        maskReadLUT[k] = (k+(j/srcReadLanes)*maskReadLanes)/maskRepeat;
                    vm0 = vx_lut(mask, maskReadLUT);
                    v2 = v_and(v0, v_reinterpret_as_u16(v_not(vm0)));
                }
                v0 = v_and(v_lt(thresh_u, v0), v0);
                if (useMask)
                    v0 = v_or(v_and(v0, v_reinterpret_as_u16(vm0)), v2);
                v_store(dst + j, v0);
                j += VTraits<v_uint16>::vlanes();
            }

            for (; j < roi.width; j++)
                if (!useMask || (mask[j/cn] != 0))
                    dst[j] = threshToZero<ushort>(src[j], thresh);
        }
        break;

    case THRESH_TOZERO_INV:
        for (i = 0; i < roi.height; i++, src += src_step, dst += dst_step, mask += useMask ? mask_step : 0)
        {
            j = 0;
            const int srcReadLanes = 2*VTraits<v_uint16>::vlanes();
            const int maskReadLanes = !useMask ? 0 : 2*VTraits<v_uint8>::vlanes();
            for( ; j <= roi.width - srcReadLanes; j += srcReadLanes )
            {
                v_uint16 v0, v1, v2, v3;
                v0 = vx_load(src + j);
                v1 = vx_load(src + j + VTraits<v_uint16>::vlanes());
                if (useMask)
                {
                    for(int k = 0 ; k<static_cast<int>(sizeof(maskReadLUT)/sizeof(int)) ; ++k)
                        maskReadLUT[k] = (k+(j/srcReadLanes)*maskReadLanes)/maskRepeat;
                    vm0 = vx_lut(mask, maskReadLUT);
                    vm1 = vx_lut(mask, maskReadLUT+16);
                    v2 = v_and(v0, v_reinterpret_as_u16(v_not(vm0)));
                    v3 = v_and(v1, v_reinterpret_as_u16(v_not(vm1)));
                }
                v0 = v_and(v_le(v0, thresh_u), v0);
                v1 = v_and(v_le(v1, thresh_u), v1);
                if (useMask)
                {
                    v0 = v_or(v_and(v0, v_reinterpret_as_u16(vm0)), v2);
                    v1 = v_or(v_and(v1, v_reinterpret_as_u16(vm1)), v3);
                }
                v_store(dst + j, v0);
                v_store(dst + j + VTraits<v_uint16>::vlanes(), v1);
            }
            if ( j <= roi.width - VTraits<v_uint16>::vlanes() )
            {
                v_uint16 v0 = vx_load(src + j);
                v_uint16 v2;
                if (useMask)
                {
                    for(int k = 0 ; k<static_cast<int>(sizeof(maskReadLUT)/sizeof(int)) ; ++k)
                        maskReadLUT[k] = (k+(j/srcReadLanes)*maskReadLanes)/maskRepeat;
                    vm0 = vx_lut(mask, maskReadLUT);
                    v2 = v_and(v0, v_reinterpret_as_u16(v_not(vm0)));
                }
                v0 = v_and(v_le(v0, thresh_u), v0);
                if (useMask)
                    v0 = v_or(v_and(v0, v_reinterpret_as_u16(vm0)), v2);
                v_store(dst + j, v0);
                j += VTraits<v_uint16>::vlanes();
            }

            for (; j < roi.width; j++)
                if (!useMask || (mask[j/cn] != 0))
                    dst[j] = threshToZeroInv<ushort>(src[j], thresh);
        }
        break;
    }
#else
    threshGeneric<ushort, useMask>(roi, cn, src, src_step, dst, dst_step, mask, mask_step, thresh, maxval, type);
#endif
}

template<bool useMask>
static void
thresh_16s( const Mat& _src, Mat& _dst, const Mat& _mask, short thresh, short maxval, int type )
{
    Size roi = _src.size();
    const int cn = _src.channels();
    roi.width *= cn;
    const short* src = _src.ptr<short>();
    short* dst = _dst.ptr<short>();
    size_t src_step = _src.step/sizeof(src[0]);
    size_t dst_step = _dst.step/sizeof(dst[0]);
    size_t mask_step = _mask.step;

    if( _src.isContinuous() && _dst.isContinuous() && (!useMask || _mask.empty() || _mask.isContinuous()) )
    {
        roi.width *= roi.height;
        roi.height = 1;
        src_step = dst_step = roi.width;
        if (useMask)
            mask_step = _mask.total();
    }

    const uchar* mask = nullptr;
    if (useMask)
        mask = _mask.ptr();

    if (!useMask)
    {
        #if defined(HAVE_IPP)
        CV_IPP_CHECK()
        {
            IppiSize sz = { roi.width, roi.height };
            CV_SUPPRESS_DEPRECATED_START
            switch( type )
            {
            case THRESH_TRUNC:
                if (_src.data == _dst.data && CV_INSTRUMENT_FUN_IPP(ippiThreshold_GT_16s_C1IR, dst, (int)dst_step*sizeof(dst[0]), sz, thresh) >= 0)
                {
                    CV_IMPL_ADD(CV_IMPL_IPP);
                    return;
                }
                if (CV_INSTRUMENT_FUN_IPP(ippiThreshold_GT_16s_C1R, src, (int)src_step*sizeof(src[0]), dst, (int)dst_step*sizeof(dst[0]), sz, thresh) >= 0)
                {
                    CV_IMPL_ADD(CV_IMPL_IPP);
                    return;
                }
                setIppErrorStatus();
                break;
            case THRESH_TOZERO:
                if (_src.data == _dst.data && CV_INSTRUMENT_FUN_IPP(ippiThreshold_LTVal_16s_C1IR, dst, (int)dst_step*sizeof(dst[0]), sz, thresh + 1, 0) >= 0)
                {
                    CV_IMPL_ADD(CV_IMPL_IPP);
                    return;
                }
                if (CV_INSTRUMENT_FUN_IPP(ippiThreshold_LTVal_16s_C1R, src, (int)src_step*sizeof(src[0]), dst, (int)dst_step*sizeof(dst[0]), sz, thresh + 1, 0) >= 0)
                {
                    CV_IMPL_ADD(CV_IMPL_IPP);
                    return;
                }
                setIppErrorStatus();
                break;
            case THRESH_TOZERO_INV:
                if (_src.data == _dst.data && CV_INSTRUMENT_FUN_IPP(ippiThreshold_GTVal_16s_C1IR, dst, (int)dst_step*sizeof(dst[0]), sz, thresh, 0) >= 0)
                {
                    CV_IMPL_ADD(CV_IMPL_IPP);
                    return;
                }
                if (CV_INSTRUMENT_FUN_IPP(ippiThreshold_GTVal_16s_C1R, src, (int)src_step*sizeof(src[0]), dst, (int)dst_step*sizeof(dst[0]), sz, thresh, 0) >= 0)
                {
                    CV_IMPL_ADD(CV_IMPL_IPP);
                    return;
                }
                setIppErrorStatus();
                break;
            }
            CV_SUPPRESS_DEPRECATED_END
        }
        #endif
    }

#if (CV_SIMD || CV_SIMD_SCALABLE)
    int i, j;
    v_int16 thresh8 = vx_setall_s16( thresh );
    v_int16 maxval8 = vx_setall_s16( maxval );

    v_uint8 vm0, vm1;
    int maskReadLUT[32];
    int maskRepeat = 0;
    if (useMask)
        maskRepeat = static_cast<int>(sizeof(int16_t)*cn);
    switch( type )
    {
    case THRESH_BINARY:
        for( i = 0; i < roi.height; i++, src += src_step, dst += dst_step, mask += useMask ? mask_step : 0 )
        {
            j = 0;
            const int srcReadLanes = 2*VTraits<v_int16>::vlanes();
            const int maskReadLanes = !useMask ? 0 : 2*VTraits<v_uint8>::vlanes();
            for( ; j <= roi.width - srcReadLanes; j += srcReadLanes )
            {
                v_int16 v0, v1, v2, v3;
                v0 = vx_load( src + j );
                v1 = vx_load( src + j + VTraits<v_int16>::vlanes() );
                if (useMask)
                {
                    for(int k = 0 ; k<static_cast<int>(sizeof(maskReadLUT)/sizeof(int)) ; ++k)
                        maskReadLUT[k] = (k+(j/srcReadLanes)*maskReadLanes)/maskRepeat;
                    vm0 = vx_lut(mask, maskReadLUT);
                    vm1 = vx_lut(mask, maskReadLUT+16);
                    v2 = v_and(v0, v_reinterpret_as_s16(v_not(vm0)));
                    v3 = v_and(v1, v_reinterpret_as_s16(v_not(vm1)));
                }
                v0 = v_lt(thresh8, v0);
                v1 = v_lt(thresh8, v1);
                v0 = v_and(v0, maxval8);
                v1 = v_and(v1, maxval8);
                if (useMask)
                {
                    v0 = v_or(v_and(v0, v_reinterpret_as_s16(vm0)), v2);
                    v1 = v_or(v_and(v1, v_reinterpret_as_s16(vm1)), v3);
                }
                v_store( dst + j, v0 );
                v_store( dst + j + VTraits<v_int16>::vlanes(), v1 );
            }
            if ( j <= roi.width - VTraits<v_int16>::vlanes() )
            {
                v_int16 v0 = vx_load( src + j );
                v_int16 v2;
                if (useMask)
                {
                    for(int k = 0 ; k<static_cast<int>(sizeof(maskReadLUT)/sizeof(int)) ; ++k)
                        maskReadLUT[k] = (k+(j/srcReadLanes)*maskReadLanes)/maskRepeat;
                    vm0 = vx_lut(mask, maskReadLUT);
                    v2 = v_and(v0, v_reinterpret_as_s16(v_not(vm0)));
                }
                v0 = v_lt(thresh8, v0);
                v0 = v_and(v0, maxval8);
                if (useMask)
                    v0 = v_or(v_and(v0, v_reinterpret_as_s16(vm0)), v2);
                v_store( dst + j, v0 );
                j += VTraits<v_int16>::vlanes();
            }

            for( ; j < roi.width; j++ )
                if (!useMask || (mask[j/cn] != 0))
                    dst[j] = threshBinary<short>(src[j], thresh, maxval);
        }
        break;

    case THRESH_BINARY_INV:
        for( i = 0; i < roi.height; i++, src += src_step, dst += dst_step, mask += useMask ? mask_step : 0 )
        {
            j = 0;
            const int srcReadLanes = 2*VTraits<v_int16>::vlanes();
            const int maskReadLanes = !useMask ? 0 : 2*VTraits<v_uint8>::vlanes();
            for( ; j <= roi.width - srcReadLanes; j += srcReadLanes )
            {
                v_int16 v0, v1, v2, v3;
                v0 = vx_load( src + j );
                v1 = vx_load( src + j + VTraits<v_int16>::vlanes() );
                if (useMask)
                {
                    for(int k = 0 ; k<static_cast<int>(sizeof(maskReadLUT)/sizeof(int)) ; ++k)
                        maskReadLUT[k] = (k+(j/srcReadLanes)*maskReadLanes)/maskRepeat;
                    vm0 = vx_lut(mask, maskReadLUT);
                    vm1 = vx_lut(mask, maskReadLUT+16);
                    v2 = v_and(v0, v_reinterpret_as_s16(v_not(vm0)));
                    v3 = v_and(v1, v_reinterpret_as_s16(v_not(vm1)));
                }
                v0 = v_le(v0, thresh8);
                v1 = v_le(v1, thresh8);
                v0 = v_and(v0, maxval8);
                v1 = v_and(v1, maxval8);
                if (useMask)
                {
                    v0 = v_or(v_and(v0, v_reinterpret_as_s16(vm0)), v2);
                    v1 = v_or(v_and(v1, v_reinterpret_as_s16(vm1)), v3);
                }
                v_store( dst + j, v0 );
                v_store( dst + j + VTraits<v_int16>::vlanes(), v1 );
            }
            if ( j <= roi.width - VTraits<v_int16>::vlanes() )
            {
                v_int16 v0 = vx_load( src + j );
                v_int16 v2;
                if (useMask)
                {
                    for(int k = 0 ; k<static_cast<int>(sizeof(maskReadLUT)/sizeof(int)) ; ++k)
                        maskReadLUT[k] = (k+(j/srcReadLanes)*maskReadLanes)/maskRepeat;
                    vm0 = vx_lut(mask, maskReadLUT);
                    v2 = v_and(v0, v_reinterpret_as_s16(v_not(vm0)));
                }
                v0 = v_le(v0, thresh8);
                v0 = v_and(v0, maxval8);
                if (useMask)
                    v0 = v_or(v_and(v0, v_reinterpret_as_s16(vm0)), v2);
                v_store( dst + j, v0 );
                j += VTraits<v_int16>::vlanes();
            }

            for( ; j < roi.width; j++ )
                if (!useMask || (mask[j/cn] != 0))
                    dst[j] = threshBinaryInv<short>(src[j], thresh, maxval);
        }
        break;

    case THRESH_TRUNC:
        for( i = 0; i < roi.height; i++, src += src_step, dst += dst_step, mask += useMask ? mask_step : 0 )
        {
            j = 0;
            const int srcReadLanes = 2*VTraits<v_int16>::vlanes();
            const int maskReadLanes = !useMask ? 0 : 2*VTraits<v_uint8>::vlanes();
            for( ; j <= roi.width - srcReadLanes; j += srcReadLanes )
            {
                v_int16 v0, v1, v2, v3;
                v0 = vx_load( src + j );
                v1 = vx_load( src + j + VTraits<v_int16>::vlanes() );
                if (useMask)
                {
                    for(int k = 0 ; k<static_cast<int>(sizeof(maskReadLUT)/sizeof(int)) ; ++k)
                        maskReadLUT[k] = (k+(j/srcReadLanes)*maskReadLanes)/maskRepeat;
                    vm0 = vx_lut(mask, maskReadLUT);
                    vm1 = vx_lut(mask, maskReadLUT+16);
                    v2 = v_and(v0, v_reinterpret_as_s16(v_not(vm0)));
                    v3 = v_and(v1, v_reinterpret_as_s16(v_not(vm1)));
                }
                v0 = v_min( v0, thresh8 );
                v1 = v_min( v1, thresh8 );
                if (useMask)
                {
                    v0 = v_or(v_and(v0, v_reinterpret_as_s16(vm0)), v2);
                    v1 = v_or(v_and(v1, v_reinterpret_as_s16(vm1)), v3);
                }
                v_store( dst + j, v0 );
                v_store( dst + j + VTraits<v_int16>::vlanes(), v1 );
            }
            if ( j <= roi.width - VTraits<v_int16>::vlanes() )
            {
                v_int16 v0 = vx_load( src + j );
                v_int16 v2;
                if (useMask)
                {
                    for(int k = 0 ; k<static_cast<int>(sizeof(maskReadLUT)/sizeof(int)) ; ++k)
                        maskReadLUT[k] = (k+(j/srcReadLanes)*maskReadLanes)/maskRepeat;
                    vm0 = vx_lut(mask, maskReadLUT);
                    v2 = v_and(v0, v_reinterpret_as_s16(v_not(vm0)));
                }
                v0 = v_min( v0, thresh8 );
                if (useMask)
                    v0 = v_or(v_and(v0, v_reinterpret_as_s16(vm0)), v2);
                v_store( dst + j, v0 );
                j += VTraits<v_int16>::vlanes();
            }

            for( ; j < roi.width; j++ )
                if (!useMask || (mask[j/cn] != 0))
                    dst[j] = threshTrunc<short>( src[j], thresh );
        }
        break;

    case THRESH_TOZERO:
        for( i = 0; i < roi.height; i++, src += src_step, dst += dst_step, mask += useMask ? mask_step : 0 )
        {
            j = 0;
            const int srcReadLanes = 2*VTraits<v_int16>::vlanes();
            const int maskReadLanes = !useMask ? 0 : 2*VTraits<v_uint8>::vlanes();
            for( ; j <= roi.width - srcReadLanes; j += srcReadLanes )
            {
                v_int16 v0, v1, v2, v3;
                v0 = vx_load( src + j );
                v1 = vx_load( src + j + VTraits<v_int16>::vlanes() );
                if (useMask)
                {
                    for(int k = 0 ; k<static_cast<int>(sizeof(maskReadLUT)/sizeof(int)) ; ++k)
                        maskReadLUT[k] = (k+(j/srcReadLanes)*maskReadLanes)/maskRepeat;
                    vm0 = vx_lut(mask, maskReadLUT);
                    vm1 = vx_lut(mask, maskReadLUT+16);
                    v2 = v_and(v0, v_reinterpret_as_s16(v_not(vm0)));
                    v3 = v_and(v1, v_reinterpret_as_s16(v_not(vm1)));
                }
                v0 = v_and(v_lt(thresh8, v0), v0);
                v1 = v_and(v_lt(thresh8, v1), v1);
                if (useMask)
                {
                    v0 = v_or(v_and(v0, v_reinterpret_as_s16(vm0)), v2);
                    v1 = v_or(v_and(v1, v_reinterpret_as_s16(vm1)), v3);
                }
                v_store( dst + j, v0 );
                v_store( dst + j + VTraits<v_int16>::vlanes(), v1 );
            }
            if ( j <= roi.width - VTraits<v_int16>::vlanes() )
            {
                v_int16 v0 = vx_load( src + j );
                v_int16 v2;
                if (useMask)
                {
                    for(int k = 0 ; k<static_cast<int>(sizeof(maskReadLUT)/sizeof(int)) ; ++k)
                        maskReadLUT[k] = (k+(j/srcReadLanes)*maskReadLanes)/maskRepeat;
                    vm0 = vx_lut(mask, maskReadLUT);
                    v2 = v_and(v0, v_reinterpret_as_s16(v_not(vm0)));
                }
                v0 = v_and(v_lt(thresh8, v0), v0);
                if (useMask)
                    v0 = v_or(v_and(v0, v_reinterpret_as_s16(vm0)), v2);
                v_store( dst + j, v0 );
                j += VTraits<v_int16>::vlanes();
            }

            for( ; j < roi.width; j++ )
                if (!useMask || (mask[j/cn] != 0))
                    dst[j] = threshToZero<short>(src[j], thresh);
        }
        break;

    case THRESH_TOZERO_INV:
        for( i = 0; i < roi.height; i++, src += src_step, dst += dst_step, mask += useMask ? mask_step : 0 )
        {
            j = 0;
            const int srcReadLanes = 2*VTraits<v_int16>::vlanes();
            const int maskReadLanes = !useMask ? 0 : 2*VTraits<v_uint8>::vlanes();
            for( ; j <= roi.width - srcReadLanes; j += srcReadLanes )
            {
                v_int16 v0, v1, v2, v3;
                v0 = vx_load( src + j );
                v1 = vx_load( src + j + VTraits<v_int16>::vlanes() );
                if (useMask)
                {
                    for(int k = 0 ; k<static_cast<int>(sizeof(maskReadLUT)/sizeof(int)) ; ++k)
                        maskReadLUT[k] = (k+(j/srcReadLanes)*maskReadLanes)/maskRepeat;
                    vm0 = vx_lut(mask, maskReadLUT);
                    vm1 = vx_lut(mask, maskReadLUT+16);
                    v2 = v_and(v0, v_reinterpret_as_s16(v_not(vm0)));
                    v3 = v_and(v1, v_reinterpret_as_s16(v_not(vm1)));
                }
                v0 = v_and(v_le(v0, thresh8), v0);
                v1 = v_and(v_le(v1, thresh8), v1);
                if (useMask)
                {
                    v0 = v_or(v_and(v0, v_reinterpret_as_s16(vm0)), v2);
                    v1 = v_or(v_and(v1, v_reinterpret_as_s16(vm1)), v3);
                }
                v_store( dst + j, v0 );
                v_store( dst + j + VTraits<v_int16>::vlanes(), v1 );
            }
            if ( j <= roi.width - VTraits<v_int16>::vlanes() )
            {
                v_int16 v0 = vx_load( src + j );
                v_int16 v2;
                if (useMask)
                {
                    for(int k = 0 ; k<static_cast<int>(sizeof(maskReadLUT)/sizeof(int)) ; ++k)
                        maskReadLUT[k] = (k+(j/srcReadLanes)*maskReadLanes)/maskRepeat;
                    vm0 = vx_lut(mask, maskReadLUT);
                    v2 = v_and(v0, v_reinterpret_as_s16(v_not(vm0)));
                }
                v0 = v_and(v_le(v0, thresh8), v0);
                if (useMask)
                    v0 = v_or(v_and(v0, v_reinterpret_as_s16(vm0)), v2);
                v_store( dst + j, v0 );
                j += VTraits<v_int16>::vlanes();
            }

            for( ; j < roi.width; j++ )
                if (!useMask || (mask[j/cn] != 0))
                    dst[j] = threshToZeroInv<short>(src[j], thresh);
        }
        break;
    default:
        CV_Error( cv::Error::StsBadArg, "" ); return;
    }
#else
    threshGeneric<short, useMask>(roi, cn, src, src_step, dst, dst_step, mask, mask_step, thresh, maxval, type);
#endif
}

template<bool useMask>
static void
thresh_32f( const Mat& _src, Mat& _dst, const Mat& _mask, float thresh, float maxval, int type )
{
    Size roi = _src.size();
    const int cn = _src.channels();
    roi.width *= cn;
    const float* src = _src.ptr<float>();
    float* dst = _dst.ptr<float>();
    size_t src_step = _src.step/sizeof(src[0]);
    size_t dst_step = _dst.step/sizeof(dst[0]);
    size_t mask_step = _mask.step;

    if( _src.isContinuous() && _dst.isContinuous() && (!useMask || _mask.empty() || _mask.isContinuous()) )
    {
        roi.width *= roi.height;
        roi.height = 1;
        if (useMask)
            mask_step = _mask.total();
    }

    const uchar* mask = nullptr;
    if (useMask)
        mask = _mask.ptr();

    if (!useMask)
    {
        #if defined(HAVE_IPP)
        CV_IPP_CHECK()
        {
            IppiSize sz = { roi.width, roi.height };
            switch( type )
            {
            case THRESH_TRUNC:
                if (0 <= CV_INSTRUMENT_FUN_IPP(ippiThreshold_GT_32f_C1R, src, (int)src_step*sizeof(src[0]), dst, (int)dst_step*sizeof(dst[0]), sz, thresh))
                {
                    CV_IMPL_ADD(CV_IMPL_IPP);
                    return;
                }
                setIppErrorStatus();
                break;
            case THRESH_TOZERO:
                if (0 <= CV_INSTRUMENT_FUN_IPP(ippiThreshold_LTVal_32f_C1R, src, (int)src_step*sizeof(src[0]), dst, (int)dst_step*sizeof(dst[0]), sz, nextafterf(thresh, std::numeric_limits<float>::infinity()), 0))
                {
                    CV_IMPL_ADD(CV_IMPL_IPP);
                    return;
                }
                setIppErrorStatus();
                break;
            case THRESH_TOZERO_INV:
                if (0 <= CV_INSTRUMENT_FUN_IPP(ippiThreshold_GTVal_32f_C1R, src, (int)src_step*sizeof(src[0]), dst, (int)dst_step*sizeof(dst[0]), sz, thresh, 0))
                {
                    CV_IMPL_ADD(CV_IMPL_IPP);
                    return;
                }
                setIppErrorStatus();
                break;
            }
        }
        #endif
    }

#if (CV_SIMD || CV_SIMD_SCALABLE)
    int i, j;
    v_float32 thresh4 = vx_setall_f32( thresh );
    v_float32 maxval4 = vx_setall_f32( maxval );

    v_uint8 vm0, vm1;
    int maskReadLUT[32];
    int maskRepeat = 0;
    if (useMask)
        maskRepeat = static_cast<int>(sizeof(float)*cn);
    switch( type )
    {
        case THRESH_BINARY:
            for( i = 0; i < roi.height; i++, src += src_step, dst += dst_step, mask += useMask ? mask_step : 0 )
            {
                j = 0;
                const int srcReadLanes = 2*VTraits<v_float32>::vlanes();
                const int maskReadLanes = !useMask ? 0 : 2*VTraits<v_uint8>::vlanes();
                for( ; j <= roi.width - srcReadLanes; j += srcReadLanes )
                {
                    v_float32 v0, v1, v2, v3;
                    v0 = vx_load( src + j );
                    v1 = vx_load( src + j + VTraits<v_float32>::vlanes() );
                    if (useMask)
                    {
                        for(int k = 0 ; k<static_cast<int>(sizeof(maskReadLUT)/sizeof(int)) ; ++k)
                            maskReadLUT[k] = (k+(j/srcReadLanes)*maskReadLanes)/maskRepeat;
                        vm0 = vx_lut(mask, maskReadLUT);
                        vm1 = vx_lut(mask, maskReadLUT+16);
                        v2 = v_and(v0, v_reinterpret_as_f32(v_not(vm0)));
                        v3 = v_and(v1, v_reinterpret_as_f32(v_not(vm1)));
                    }
                    v0 = v_lt(thresh4, v0);
                    v1 = v_lt(thresh4, v1);
                    v0 = v_and(v0, maxval4);
                    v1 = v_and(v1, maxval4);
                    if (useMask)
                    {
                        v0 = v_or(v_and(v0, v_reinterpret_as_f32(vm0)), v2);
                        v1 = v_or(v_and(v1, v_reinterpret_as_f32(vm1)), v3);
                    }
                    v_store( dst + j, v0 );
                    v_store( dst + j + VTraits<v_float32>::vlanes(), v1 );
                }
                if ( j <= roi.width - VTraits<v_float32>::vlanes() )
                {
                    v_float32 v0 = vx_load( src + j );
                    v_float32 v2;
                    if (useMask)
                    {
                        for(int k = 0 ; k<static_cast<int>(sizeof(maskReadLUT)/sizeof(int)) ; ++k)
                            maskReadLUT[k] = (k+(j/srcReadLanes)*maskReadLanes)/maskRepeat;
                        vm0 = vx_lut(mask, maskReadLUT);
                        v2 = v_and(v0, v_reinterpret_as_f32(v_not(vm0)));
                    }
                    v0 = v_lt(thresh4, v0);
                    v0 = v_and(v0, maxval4);
                    if (useMask)
                        v0 = v_or(v_and(v0, v_reinterpret_as_f32(vm0)), v2);
                    v_store( dst + j, v0 );
                    j += VTraits<v_float32>::vlanes();
                }

                for( ; j < roi.width; j++ )
                    if (!useMask || (mask[j/cn] != 0))
                        dst[j] = threshBinary<float>(src[j], thresh, maxval);
            }
            break;

        case THRESH_BINARY_INV:
            for( i = 0; i < roi.height; i++, src += src_step, dst += dst_step, mask += useMask ? mask_step : 0 )
            {
                j = 0;
                const int srcReadLanes = 2*VTraits<v_float32>::vlanes();
                const int maskReadLanes = !useMask ? 0 : 2*VTraits<v_uint8>::vlanes();
                for( ; j <= roi.width - srcReadLanes; j += srcReadLanes )
                {
                    v_float32 v0, v1, v2, v3;
                    v0 = vx_load( src + j );
                    v1 = vx_load( src + j + VTraits<v_float32>::vlanes() );
                    if (useMask)
                    {
                        for(int k = 0 ; k<static_cast<int>(sizeof(maskReadLUT)/sizeof(int)) ; ++k)
                            maskReadLUT[k] = (k+(j/srcReadLanes)*maskReadLanes)/maskRepeat;
                        vm0 = vx_lut(mask, maskReadLUT);
                        vm1 = vx_lut(mask, maskReadLUT+16);
                        v2 = v_and(v0, v_reinterpret_as_f32(v_not(vm0)));
                        v3 = v_and(v1, v_reinterpret_as_f32(v_not(vm1)));
                    }
                    v0 = v_le(v0, thresh4);
                    v1 = v_le(v1, thresh4);
                    v0 = v_and(v0, maxval4);
                    v1 = v_and(v1, maxval4);
                    if (useMask)
                    {
                        v0 = v_or(v_and(v0, v_reinterpret_as_f32(vm0)), v2);
                        v1 = v_or(v_and(v1, v_reinterpret_as_f32(vm1)), v3);
                    }
                    v_store( dst + j, v0 );
                    v_store( dst + j + VTraits<v_float32>::vlanes(), v1 );
                }
                if ( j <= roi.width - VTraits<v_float32>::vlanes() )
                {
                    v_float32 v0 = vx_load( src + j );
                    v_float32 v2;
                    if (useMask)
                    {
                        for(int k = 0 ; k<static_cast<int>(sizeof(maskReadLUT)/sizeof(int)) ; ++k)
                            maskReadLUT[k] = (k+(j/srcReadLanes)*maskReadLanes)/maskRepeat;
                        vm0 = vx_lut(mask, maskReadLUT);
                        v2 = v_and(v0, v_reinterpret_as_f32(v_not(vm0)));
                    }
                    v0 = v_le(v0, thresh4);
                    v0 = v_and(v0, maxval4);
                    if (useMask)
                        v0 = v_or(v_and(v0, v_reinterpret_as_f32(vm0)), v2);
                    v_store( dst + j, v0 );
                    j += VTraits<v_float32>::vlanes();
                }

                for( ; j < roi.width; j++ )
                    if (!useMask || (mask[j/cn] != 0))
                        dst[j] = threshBinaryInv<float>(src[j], thresh, maxval);
            }
            break;

        case THRESH_TRUNC:
            for( i = 0; i < roi.height; i++, src += src_step, dst += dst_step, mask += useMask ? mask_step : 0 )
            {
                j = 0;
                const int srcReadLanes = 2*VTraits<v_float32>::vlanes();
                const int maskReadLanes = !useMask ? 0 : 2*VTraits<v_uint8>::vlanes();
                for( ; j <= roi.width - srcReadLanes; j += srcReadLanes )
                {
                    v_float32 v0, v1, v2, v3;
                    v0 = vx_load( src + j );
                    v1 = vx_load( src + j + VTraits<v_float32>::vlanes() );
                    if (useMask)
                    {
                        for(int k = 0 ; k<static_cast<int>(sizeof(maskReadLUT)/sizeof(int)) ; ++k)
                            maskReadLUT[k] = (k+(j/srcReadLanes)*maskReadLanes)/maskRepeat;
                        vm0 = vx_lut(mask, maskReadLUT);
                        vm1 = vx_lut(mask, maskReadLUT+16);
                        v2 = v_and(v0, v_reinterpret_as_f32(v_not(vm0)));
                        v3 = v_and(v1, v_reinterpret_as_f32(v_not(vm1)));
                    }
                    v0 = v_min( v0, thresh4 );
                    v1 = v_min( v1, thresh4 );
                    if (useMask)
                    {
                        v0 = v_or(v_and(v0, v_reinterpret_as_f32(vm0)), v2);
                        v1 = v_or(v_and(v1, v_reinterpret_as_f32(vm1)), v3);
                    }
                    v_store( dst + j, v0 );
                    v_store( dst + j + VTraits<v_float32>::vlanes(), v1 );
                }
                if ( j <= roi.width - VTraits<v_float32>::vlanes() )
                {
                    v_float32 v0 = vx_load( src + j );
                    v_float32 v2;
                    if (useMask)
                    {
                        for(int k = 0 ; k<static_cast<int>(sizeof(maskReadLUT)/sizeof(int)) ; ++k)
                            maskReadLUT[k] = (k+(j/srcReadLanes)*maskReadLanes)/maskRepeat;
                        vm0 = vx_lut(mask, maskReadLUT);
                        v2 = v_and(v0, v_reinterpret_as_f32(v_not(vm0)));
                    }
                    v0 = v_min( v0, thresh4 );
                    if (useMask)
                        v0 = v_or(v_and(v0, v_reinterpret_as_f32(vm0)), v2);
                    v_store( dst + j, v0 );
                    j += VTraits<v_float32>::vlanes();
                }

                for( ; j < roi.width; j++ )
                    if (!useMask || (mask[j/cn] != 0))
                        dst[j] = threshTrunc<float>(src[j], thresh);
            }
            break;

        case THRESH_TOZERO:
            for( i = 0; i < roi.height; i++, src += src_step, dst += dst_step, mask += useMask ? mask_step : 0 )
            {
                j = 0;
                const int srcReadLanes = 2*VTraits<v_float32>::vlanes();
                const int maskReadLanes = !useMask ? 0 : 2*VTraits<v_uint8>::vlanes();
                for( ; j <= roi.width - srcReadLanes; j += srcReadLanes )
                {
                    v_float32 v0, v1, v2, v3;
                    v0 = vx_load( src + j );
                    v1 = vx_load( src + j + VTraits<v_float32>::vlanes() );
                    if (useMask)
                    {
                        for(int k = 0 ; k<static_cast<int>(sizeof(maskReadLUT)/sizeof(int)) ; ++k)
                            maskReadLUT[k] = (k+(j/srcReadLanes)*maskReadLanes)/maskRepeat;
                        vm0 = vx_lut(mask, maskReadLUT);
                        vm1 = vx_lut(mask, maskReadLUT+16);
                        v2 = v_and(v0, v_reinterpret_as_f32(v_not(vm0)));
                        v3 = v_and(v1, v_reinterpret_as_f32(v_not(vm1)));
                    }
                    v0 = v_and(v_lt(thresh4, v0), v0);
                    v1 = v_and(v_lt(thresh4, v1), v1);
                    if (useMask)
                    {
                        v0 = v_or(v_and(v0, v_reinterpret_as_f32(vm0)), v2);
                        v1 = v_or(v_and(v1, v_reinterpret_as_f32(vm1)), v3);
                    }
                    v_store( dst + j, v0 );
                    v_store( dst + j + VTraits<v_float32>::vlanes(), v1 );
                }
                if ( j <= roi.width - VTraits<v_float32>::vlanes() )
                {
                    v_float32 v0 = vx_load( src + j );
                    v_float32 v2;
                    if (useMask)
                    {
                        for(int k = 0 ; k<static_cast<int>(sizeof(maskReadLUT)/sizeof(int)) ; ++k)
                            maskReadLUT[k] = (k+(j/srcReadLanes)*maskReadLanes)/maskRepeat;
                        vm0 = vx_lut(mask, maskReadLUT);
                        v2 = v_and(v0, v_reinterpret_as_f32(v_not(vm0)));
                    }
                    v0 = v_and(v_lt(thresh4, v0), v0);
                    if (useMask)
                        v0 = v_or(v_and(v0, v_reinterpret_as_f32(vm0)), v2);
                    v_store( dst + j, v0 );
                    j += VTraits<v_float32>::vlanes();
                }

                for( ; j < roi.width; j++ )
                    if (!useMask || (mask[j/cn] != 0))
                        dst[j] = threshToZero<float>(src[j], thresh);
            }
            break;

        case THRESH_TOZERO_INV:
            for( i = 0; i < roi.height; i++, src += src_step, dst += dst_step, mask += useMask ? mask_step : 0 )
            {
                j = 0;
                const int srcReadLanes = 2*VTraits<v_float32>::vlanes();
                const int maskReadLanes = !useMask ? 0 : 2*VTraits<v_uint8>::vlanes();
                for( ; j <= roi.width - srcReadLanes; j += srcReadLanes )
                {
                    v_float32 v0, v1, v2, v3;
                    v0 = vx_load( src + j );
                    v1 = vx_load( src + j + VTraits<v_float32>::vlanes() );
                    if (useMask)
                    {
                        for(int k = 0 ; k<static_cast<int>(sizeof(maskReadLUT)/sizeof(int)) ; ++k)
                            maskReadLUT[k] = (k+(j/srcReadLanes)*maskReadLanes)/maskRepeat;
                        vm0 = vx_lut(mask, maskReadLUT);
                        vm1 = vx_lut(mask, maskReadLUT+16);
                        v2 = v_and(v0, v_reinterpret_as_f32(v_not(vm0)));
                        v3 = v_and(v1, v_reinterpret_as_f32(v_not(vm1)));
                    }
                    v0 = v_and(v_le(v0, thresh4), v0);
                    v1 = v_and(v_le(v1, thresh4), v1);
                    if (useMask)
                    {
                        v0 = v_or(v_and(v0, v_reinterpret_as_f32(vm0)), v2);
                        v1 = v_or(v_and(v1, v_reinterpret_as_f32(vm1)), v3);
                    }
                    v_store( dst + j, v0 );
                    v_store( dst + j + VTraits<v_float32>::vlanes(), v1 );
                }
                if ( j <= roi.width - VTraits<v_float32>::vlanes() )
                {
                    v_float32 v0 = vx_load( src + j );
                    v_float32 v2;
                    if (useMask)
                    {
                        for(int k = 0 ; k<static_cast<int>(sizeof(maskReadLUT)/sizeof(int)) ; ++k)
                            maskReadLUT[k] = (k+(j/srcReadLanes)*maskReadLanes)/maskRepeat;
                        vm0 = vx_lut(mask, maskReadLUT);
                        v2 = v_and(v0, v_reinterpret_as_f32(v_not(vm0)));
                    }
                    v0 = v_and(v_le(v0, thresh4), v0);
                    if (useMask)
                        v0 = v_or(v_and(v0, v_reinterpret_as_f32(vm0)), v2);
                    v_store( dst + j, v0 );
                    j += VTraits<v_float32>::vlanes();
                }

                for( ; j < roi.width; j++ )
                    if (!useMask || (mask[j/cn] != 0))
                        dst[j] = threshToZeroInv<float>(src[j], thresh);
            }
            break;
        default:
            CV_Error( cv::Error::StsBadArg, "" ); return;
    }
#else
    threshGeneric<float, useMask>(roi, cn, src, src_step, dst, dst_step, mask, mask_step, thresh, maxval, type);
#endif
}

template<bool useMask>
static void
thresh_64f(const Mat& _src, Mat& _dst, const Mat& _mask, double thresh, double maxval, int type)
{
    Size roi = _src.size();
    const int cn = _src.channels();
    roi.width *= cn;
    const double* src = _src.ptr<double>();
    double* dst = _dst.ptr<double>();
    size_t src_step = _src.step / sizeof(src[0]);
    size_t dst_step = _dst.step / sizeof(dst[0]);
    size_t mask_step = _mask.step;

    if( _src.isContinuous() && _dst.isContinuous() && (!useMask || _mask.empty() || _mask.isContinuous()) )
    {
        roi.width *= roi.height;
        roi.height = 1;
        if (useMask)
            mask_step = _mask.total();
    }

    const uchar* mask = nullptr;
    if (useMask)
        mask = _mask.ptr();

#if (CV_SIMD_64F || CV_SIMD_SCALABLE_64F)
    int i, j;
    v_float64 thresh2 = vx_setall_f64( thresh );
    v_float64 maxval2 = vx_setall_f64( maxval );

    v_uint8 vm0, vm1;
    int maskReadLUT[32];
    int maskRepeat = 0;
    if (useMask)
        maskRepeat = static_cast<int>(sizeof(double)*cn);
    switch( type )
    {
    case THRESH_BINARY:
        for( i = 0; i < roi.height; i++, src += src_step, dst += dst_step, mask += useMask ? mask_step : 0 )
        {
            j = 0;
            const int srcReadLanes = 2*VTraits<v_float64>::vlanes();
            const int maskReadLanes = !useMask ? 0 : 2*VTraits<v_uint8>::vlanes();
            for( ; j <= roi.width - srcReadLanes; j += srcReadLanes )
            {
                v_float64 v0, v1, v2, v3;
                v0 = vx_load( src + j );
                v1 = vx_load( src + j + VTraits<v_float64>::vlanes() );
                if (useMask)
                {
                    for(int k = 0 ; k<static_cast<int>(sizeof(maskReadLUT)/sizeof(int)) ; ++k)
                        maskReadLUT[k] = (k+(j/srcReadLanes)*maskReadLanes)/maskRepeat;
                    vm0 = vx_lut(mask, maskReadLUT);
                    vm1 = vx_lut(mask, maskReadLUT+16);
                    v2 = v_and(v0, v_reinterpret_as_f64(v_not(vm0)));
                    v3 = v_and(v1, v_reinterpret_as_f64(v_not(vm1)));
                }
                v0 = v_lt(thresh2, v0);
                v1 = v_lt(thresh2, v1);
                v0 = v_and(v0, maxval2);
                v1 = v_and(v1, maxval2);
                if (useMask)
                {
                    v0 = v_or(v_and(v0, v_reinterpret_as_f64(vm0)), v2);
                    v1 = v_or(v_and(v1, v_reinterpret_as_f64(vm1)), v3);
                }
                v_store( dst + j, v0 );
                v_store( dst + j + VTraits<v_float64>::vlanes(), v1 );
            }
            if ( j <= roi.width - VTraits<v_float64>::vlanes() )
            {
                v_float64 v0 = vx_load( src + j );
                v_float64 v2;
                if (useMask)
                {
                    for(int k = 0 ; k<static_cast<int>(sizeof(maskReadLUT)/sizeof(int)) ; ++k)
                        maskReadLUT[k] = (k+(j/srcReadLanes)*maskReadLanes)/maskRepeat;
                    vm0 = vx_lut(mask, maskReadLUT);
                    v2 = v_and(v0, v_reinterpret_as_f64(v_not(vm0)));
                }
                v0 = v_lt(thresh2, v0);
                v0 = v_and(v0, maxval2);
                if (useMask)
                    v0 = v_or(v_and(v0, v_reinterpret_as_f64(vm0)), v2);
                v_store( dst + j, v0 );
                j += VTraits<v_float64>::vlanes();
            }

            for( ; j < roi.width; j++ )
                if (!useMask || (mask[j/cn] != 0))
                    dst[j] = threshBinary<double>(src[j], thresh, maxval);
        }
        break;

    case THRESH_BINARY_INV:
        for( i = 0; i < roi.height; i++, src += src_step, dst += dst_step, mask += useMask ? mask_step : 0 )
        {
            j = 0;
            const int srcReadLanes = 2*VTraits<v_float64>::vlanes();
            const int maskReadLanes = !useMask ? 0 : 2*VTraits<v_uint8>::vlanes();
            for( ; j <= roi.width - srcReadLanes; j += srcReadLanes )
            {
                v_float64 v0, v1, v2, v3;
                v0 = vx_load( src + j );
                v1 = vx_load( src + j + VTraits<v_float64>::vlanes() );
                if (useMask)
                {
                    for(int k = 0 ; k<static_cast<int>(sizeof(maskReadLUT)/sizeof(int)) ; ++k)
                        maskReadLUT[k] = (k+(j/srcReadLanes)*maskReadLanes)/maskRepeat;
                    vm0 = vx_lut(mask, maskReadLUT);
                    vm1 = vx_lut(mask, maskReadLUT+16);
                    v2 = v_and(v0, v_reinterpret_as_f64(v_not(vm0)));
                    v3 = v_and(v1, v_reinterpret_as_f64(v_not(vm1)));
                }
                v0 = v_le(v0, thresh2);
                v1 = v_le(v1, thresh2);
                v0 = v_and(v0, maxval2);
                v1 = v_and(v1, maxval2);
                if (useMask)
                {
                    v0 = v_or(v_and(v0, v_reinterpret_as_f64(vm0)), v2);
                    v1 = v_or(v_and(v1, v_reinterpret_as_f64(vm1)), v3);
                }
                v_store( dst + j, v0 );
                v_store( dst + j + VTraits<v_float64>::vlanes(), v1 );
            }
            if ( j <= roi.width - VTraits<v_float64>::vlanes() )
            {
                v_float64 v0 = vx_load( src + j );
                v_float64 v2;
                if (useMask)
                {
                    for(int k = 0 ; k<static_cast<int>(sizeof(maskReadLUT)/sizeof(int)) ; ++k)
                        maskReadLUT[k] = (k+(j/srcReadLanes)*maskReadLanes)/maskRepeat;
                    vm0 = vx_lut(mask, maskReadLUT);
                    v2 = v_and(v0, v_reinterpret_as_f64(v_not(vm0)));
                }
                v0 = v_le(v0, thresh2);
                v0 = v_and(v0, maxval2);
                if (useMask)
                    v0 = v_or(v_and(v0, v_reinterpret_as_f64(vm0)), v2);
                v_store( dst + j, v0 );
                j += VTraits<v_float64>::vlanes();
            }

            for( ; j < roi.width; j++ )
                if (!useMask || (mask[j/cn] != 0))
                    dst[j] = threshBinaryInv<double>(src[j], thresh, maxval);
        }
        break;

    case THRESH_TRUNC:
        for( i = 0; i < roi.height; i++, src += src_step, dst += dst_step, mask += useMask ? mask_step : 0 )
        {
            j = 0;
            const int srcReadLanes = 2*VTraits<v_float64>::vlanes();
            const int maskReadLanes = !useMask ? 0 : 2*VTraits<v_uint8>::vlanes();
            for( ; j <= roi.width - srcReadLanes; j += srcReadLanes )
            {
                v_float64 v0, v1, v2, v3;
                v0 = vx_load( src + j );
                v1 = vx_load( src + j + VTraits<v_float64>::vlanes() );
                if (useMask)
                {
                    for(int k = 0 ; k<static_cast<int>(sizeof(maskReadLUT)/sizeof(int)) ; ++k)
                        maskReadLUT[k] = (k+(j/srcReadLanes)*maskReadLanes)/maskRepeat;
                    vm0 = vx_lut(mask, maskReadLUT);
                    vm1 = vx_lut(mask, maskReadLUT+16);
                    v2 = v_and(v0, v_reinterpret_as_f64(v_not(vm0)));
                    v3 = v_and(v1, v_reinterpret_as_f64(v_not(vm1)));
                }
                v0 = v_min( v0, thresh2 );
                v1 = v_min( v1, thresh2 );
                if (useMask)
                {
                    v0 = v_or(v_and(v0, v_reinterpret_as_f64(vm0)), v2);
                    v1 = v_or(v_and(v1, v_reinterpret_as_f64(vm1)), v3);
                }
                v_store( dst + j, v0 );
                v_store( dst + j + VTraits<v_float64>::vlanes(), v1 );
            }
            if ( j <= roi.width - VTraits<v_float64>::vlanes() )
            {
                v_float64 v0 = vx_load( src + j );
                v_float64 v2;
                if (useMask)
                {
                    for(int k = 0 ; k<static_cast<int>(sizeof(maskReadLUT)/sizeof(int)) ; ++k)
                        maskReadLUT[k] = (k+(j/srcReadLanes)*maskReadLanes)/maskRepeat;
                    vm0 = vx_lut(mask, maskReadLUT);
                    v2 = v_and(v0, v_reinterpret_as_f64(v_not(vm0)));
                }
                v0 = v_min( v0, thresh2 );
                if (useMask)
                    v0 = v_or(v_and(v0, v_reinterpret_as_f64(vm0)), v2);
                v_store( dst + j, v0 );
                j += VTraits<v_float64>::vlanes();
            }

            for( ; j < roi.width; j++ )
                if (!useMask || (mask[j/cn] != 0))
                    dst[j] = threshTrunc<double>(src[j], thresh);
        }
        break;

    case THRESH_TOZERO:
        for( i = 0; i < roi.height; i++, src += src_step, dst += dst_step, mask += useMask ? mask_step : 0 )
        {
            j = 0;
            const int srcReadLanes = 2*VTraits<v_float64>::vlanes();
            const int maskReadLanes = !useMask ? 0 : 2*VTraits<v_uint8>::vlanes();
            for( ; j <= roi.width - srcReadLanes; j += srcReadLanes )
            {
                v_float64 v0, v1, v2, v3;
                v0 = vx_load( src + j );
                v1 = vx_load( src + j + VTraits<v_float64>::vlanes() );
                if (useMask)
                {
                    for(int k = 0 ; k<static_cast<int>(sizeof(maskReadLUT)/sizeof(int)) ; ++k)
                        maskReadLUT[k] = (k+(j/srcReadLanes)*maskReadLanes)/maskRepeat;
                    vm0 = vx_lut(mask, maskReadLUT);
                    vm1 = vx_lut(mask, maskReadLUT+16);
                    v2 = v_and(v0, v_reinterpret_as_f64(v_not(vm0)));
                    v3 = v_and(v1, v_reinterpret_as_f64(v_not(vm1)));
                }
                v0 = v_and(v_lt(thresh2, v0), v0);
                v1 = v_and(v_lt(thresh2, v1), v1);
                if (useMask)
                {
                    v0 = v_or(v_and(v0, v_reinterpret_as_f64(vm0)), v2);
                    v1 = v_or(v_and(v1, v_reinterpret_as_f64(vm1)), v3);
                }
                v_store( dst + j, v0 );
                v_store( dst + j + VTraits<v_float64>::vlanes(), v1 );
            }
            if ( j <= roi.width - VTraits<v_float64>::vlanes() )
            {
                v_float64 v0 = vx_load( src + j );
                v_float64 v2;
                if (useMask)
                {
                    for(int k = 0 ; k<static_cast<int>(sizeof(maskReadLUT)/sizeof(int)) ; ++k)
                        maskReadLUT[k] = (k+(j/srcReadLanes)*maskReadLanes)/maskRepeat;
                    vm0 = vx_lut(mask, maskReadLUT);
                    v2 = v_and(v0, v_reinterpret_as_f64(v_not(vm0)));
                }
                v0 = v_and(v_lt(thresh2, v0), v0);
                if (useMask)
                    v0 = v_or(v_and(v0, v_reinterpret_as_f64(vm0)), v2);
                v_store( dst + j, v0 );
                j += VTraits<v_float64>::vlanes();
            }

            for( ; j < roi.width; j++ )
                if (!useMask || (mask[j/cn] != 0))
                    dst[j] = threshToZero<double>(src[j], thresh);
        }
        break;

    case THRESH_TOZERO_INV:
        for( i = 0; i < roi.height; i++, src += src_step, dst += dst_step, mask += useMask ? mask_step : 0 )
        {
            j = 0;
            const int srcReadLanes = 2*VTraits<v_float64>::vlanes();
            const int maskReadLanes = !useMask ? 0 : 2*VTraits<v_uint8>::vlanes();
            for( ; j <= roi.width - srcReadLanes; j += srcReadLanes )
            {
                v_float64 v0, v1, v2, v3;
                v0 = vx_load( src + j );
                v1 = vx_load( src + j + VTraits<v_float64>::vlanes() );
                if (useMask)
                {
                    for(int k = 0 ; k<static_cast<int>(sizeof(maskReadLUT)/sizeof(int)) ; ++k)
                        maskReadLUT[k] = (k+(j/srcReadLanes)*maskReadLanes)/maskRepeat;
                    vm0 = vx_lut(mask, maskReadLUT);
                    vm1 = vx_lut(mask, maskReadLUT+16);
                    v2 = v_and(v0, v_reinterpret_as_f64(v_not(vm0)));
                    v3 = v_and(v1, v_reinterpret_as_f64(v_not(vm1)));
                }
                v0 = v_and(v_le(v0, thresh2), v0);
                v1 = v_and(v_le(v1, thresh2), v1);
                if (useMask)
                {
                    v0 = v_or(v_and(v0, v_reinterpret_as_f64(vm0)), v2);
                    v1 = v_or(v_and(v1, v_reinterpret_as_f64(vm1)), v3);
                }
                v_store( dst + j, v0 );
                v_store( dst + j + VTraits<v_float64>::vlanes(), v1 );
            }
            if ( j <= roi.width - VTraits<v_float64>::vlanes() )
            {
                v_float64 v0 = vx_load( src + j );
                v_float64 v2;
                if (useMask)
                {
                    for(int k = 0 ; k<static_cast<int>(sizeof(maskReadLUT)/sizeof(int)) ; ++k)
                        maskReadLUT[k] = (k+(j/srcReadLanes)*maskReadLanes)/maskRepeat;
                    vm0 = vx_lut(mask, maskReadLUT);
                    v2 = v_and(v0, v_reinterpret_as_f64(v_not(vm0)));
                }
                v0 = v_and(v_le(v0, thresh2), v0);
                if (useMask)
                    v0 = v_or(v_and(v0, v_reinterpret_as_f64(vm0)), v2);
                v_store( dst + j, v0 );
                j += VTraits<v_float64>::vlanes();
            }

            for( ; j < roi.width; j++ )
                if (!useMask || (mask[j/cn] != 0))
                    dst[j] = threshToZeroInv<double>(src[j], thresh);
        }
        break;
    default:
        CV_Error(cv::Error::StsBadArg, ""); return;
    }
#else
    threshGeneric<double, useMask>(roi, cn, src, src_step, dst, dst_step, mask, mask_step, thresh, maxval, type);
#endif
}

#ifdef HAVE_IPP
static bool ipp_getThreshVal_Otsu_8u( const unsigned char* _src, int step, Size size, unsigned char &thresh)
{
    CV_INSTRUMENT_REGION_IPP();

// Performance degradations
#if IPP_VERSION_X100 >= 201800
    IppiSize srcSize = { size.width, size.height };

    if(CV_INSTRUMENT_FUN_IPP(ippiComputeThreshold_Otsu_8u_C1R, _src, step, srcSize, &thresh) < 0)
        return false;

    return true;
#else
    CV_UNUSED(_src); CV_UNUSED(step); CV_UNUSED(size); CV_UNUSED(thresh);
    return false;
#endif
}
#endif

template<typename T, size_t BinsOnStack = 0u, bool useMask = false>
static double getThreshVal_Otsu( const Mat& _src, const Mat& _mask, const Size& size)
{
    const int N = std::numeric_limits<T>::max() + 1;
    int i, j;
    #if CV_ENABLE_UNROLLED
    AutoBuffer<int, 4 * BinsOnStack> hBuf(4 * N);
    #else
    AutoBuffer<int, BinsOnStack> hBuf(N);
    #endif
    memset(hBuf.data(), 0, hBuf.size() * sizeof(int));
    int* h = hBuf.data();
    #if CV_ENABLE_UNROLLED
    int* h_unrolled[3] = {h + N, h + 2 * N, h + 3 * N };
    #endif
    int maskCount = 0;
    for( i = 0; i < size.height; i++ )
    {
        const T* src = _src.ptr<T>(i, 0);
        const unsigned char* pMask = nullptr;
        if (useMask)
            pMask = _mask.ptr<unsigned char>(i, 0);
        j = 0;
        #if CV_ENABLE_UNROLLED
        for( ; j <= size.width - 4; j += 4 )
        {
            int v0 = src[j], v1 = src[j+1];
            if (useMask)
              h[v0] += (pMask[j] != 0) ? 1 : 0;
            else
              h[v0]++;
            if (useMask)
                h_unrolled[0][v1] += (pMask[j+1] != 0) ? ++maskCount,1 : 0;
            else
                h_unrolled[0][v1]++;
            v0 = src[j+2]; v1 = src[j+3];
            if (useMask)
                h_unrolled[1][v0] += (pMask[j+2] != 0) ? ++maskCount,1 : 0;
            else
                h_unrolled[1][v0]++;
            if (useMask)
                h_unrolled[2][v1] += (pMask[j+3] != 0) ? ++maskCount,1 : 0;
            else
                h_unrolled[2][v1]++;
        }
        #endif
        for( ; j < size.width; j++ )
        {
            if (useMask)
                h[src[j]] += (pMask[j] != 0) ? ++maskCount,1 : 0;
            else
                h[src[j]]++;
        }
    }

    double mu = 0, scale = 1./(useMask ? maskCount : (size.width*size.height));
    for( i = 0; i < N; i++ )
    {
        #if CV_ENABLE_UNROLLED
        h[i] += h_unrolled[0][i] + h_unrolled[1][i] + h_unrolled[2][i];
        #endif
        mu += i*(double)h[i];
    }

    mu *= scale;
    double mu1 = 0, q1 = 0;
    double max_sigma = 0, max_val = 0;

    for(i = 0; i < N; i++ )
    {
        double p_i, q2, mu2, sigma;

        p_i = h[i]*scale;
        mu1 *= q1;
        q1 += p_i;
        q2 = 1. - q1;

        if( std::min(q1,q2) < FLT_EPSILON || std::max(q1,q2) > 1. - FLT_EPSILON )
            continue;

        mu1 = (mu1 + i*p_i)/q1;
        mu2 = (mu - q1*mu1)/q2;
        sigma = q1*q2*(mu1 - mu2)*(mu1 - mu2);
        if( sigma > max_sigma )
        {
            max_sigma = sigma;
            max_val = i;
        }
    }
    return max_val;
}

static double
getThreshVal_Otsu_8u( const Mat& _src, const Mat& _mask )
{
    Size size = _src.size();
    int step = (int) _src.step;
    if( _src.isContinuous() )
    {
        size.width *= size.height;
        size.height = 1;
        step = size.width;
    }

    if (_mask.empty())
    {
        #ifdef HAVE_IPP
        unsigned char thresh = 0;
        CV_IPP_RUN_FAST(ipp_getThreshVal_Otsu_8u(_src.ptr(), step, size, thresh), thresh);
        #else
        CV_UNUSED(step);
        #endif
    }

    if (!_mask.empty())
        return getThreshVal_Otsu<uchar, 256u, true>(_src, _mask, size);
    else
        return getThreshVal_Otsu<uchar, 256u, false>(_src, _mask, size);
}

static double
getThreshVal_Otsu_16u( const Mat& _src, const Mat& _mask )
{
    Size size = _src.size();
    if( _src.isContinuous() )
    {
        size.width *= size.height;
        size.height = 1;
    }

    if (!_mask.empty())
        return getThreshVal_Otsu<ushort, true>(_src, _mask, size);
    else
        return getThreshVal_Otsu<ushort, false>(_src, _mask, size);
}

template<bool useMask>
static double
getThreshVal_Triangle_8u( const Mat& _src, const Mat& _mask )
{
    Size size = _src.size();
    int step = (int) _src.step;
    if( _src.isContinuous() )
    {
        size.width *= size.height;
        size.height = 1;
        step = size.width;
    }

    const int N = 256;
    int i, j, h[N] = {0};
    #if CV_ENABLE_UNROLLED
    int h_unrolled[3][N] = {};
    #endif
    for( i = 0; i < size.height; i++ )
    {
        const uchar* src = _src.ptr() + step*i;
        const uchar* mask = nullptr;
        if (useMask)
          mask = _mask.ptr<unsigned char>(i);
        j = 0;
        #if CV_ENABLE_UNROLLED
        for( ; j <= size.width - 4; j += 4 )
        {
            int v0 = src[j], v1 = src[j+1];
            if (useMask)
                h[v0] += (mask[j] != 0) ? 1 : 0;
            else
                h[v0]++;
            if (useMask)
                h_unrolled[0][v1] += (mask[j+1] != 0) ? 1 : 0;
            else
                h_unrolled[0][v1]++;
            v0 = src[j+2]; v1 = src[j+3];
            if (useMask)
                h_unrolled[1][v0] += (mask[j+2] != 0) ? 1 : 0;
            else
                h_unrolled[1][v0]++;
            if (useMask)
                h_unrolled[2][v0] += (mask[j+3] != 0) ? 1 : 0;
            else
                h_unrolled[2][v1]++;
        }
        #endif
        for( ; j < size.width; j++ )
        {
            if (useMask)
                h[src[j]] += (mask[j] != 0) ? 1 : 0;
            else
                h[src[j]]++;
        }
    }

    int left_bound = 0, right_bound = 0, max_ind = 0, max = 0;
    int temp;
    bool isflipped = false;

    #if CV_ENABLE_UNROLLED
    for( i = 0; i < N; i++ )
    {
        h[i] += h_unrolled[0][i] + h_unrolled[1][i] + h_unrolled[2][i];
    }
    #endif

    for( i = 0; i < N; i++ )
    {
        if( h[i] > 0 )
        {
            left_bound = i;
            break;
        }
    }
    if( left_bound > 0 )
        left_bound--;

    for( i = N-1; i > 0; i-- )
    {
        if( h[i] > 0 )
        {
            right_bound = i;
            break;
        }
    }
    if( right_bound < N-1 )
        right_bound++;

    for( i = 0; i < N; i++ )
    {
        if( h[i] > max)
        {
            max = h[i];
            max_ind = i;
        }
    }

    if( max_ind-left_bound < right_bound-max_ind)
    {
        isflipped = true;
        i = 0, j = N-1;
        while( i < j )
        {
            temp = h[i]; h[i] = h[j]; h[j] = temp;
            i++; j--;
        }
        left_bound = N-1-right_bound;
        max_ind = N-1-max_ind;
    }

    double thresh = left_bound;
    double a, b, dist = 0, tempdist;

    /*
     * We do not need to compute precise distance here. Distance is maximized, so some constants can
     * be omitted. This speeds up a computation a bit.
     */
    a = max; b = left_bound-max_ind;
    for( i = left_bound+1; i <= max_ind; i++ )
    {
        tempdist = a*i + b*h[i];
        if( tempdist > dist)
        {
            dist = tempdist;
            thresh = i;
        }
    }
    thresh--;

    if( isflipped )
        thresh = N-1-thresh;

    return thresh;
}

class ThresholdRunner : public ParallelLoopBody
{
public:
    ThresholdRunner(Mat _src, Mat _dst, const cv::Mat& _mask, double _thresh, double _maxval, int _thresholdType)
    {
        src = _src;
        dst = _dst;
        mask = _mask;
        useMask = !mask.empty();

        thresh = _thresh;
        maxval = _maxval;
        thresholdType = _thresholdType;
    }

    void operator () (const Range& range) const CV_OVERRIDE
    {
        int row0 = range.start;
        int row1 = range.end;

        Mat srcStripe = src.rowRange(row0, row1);
        Mat dstStripe = dst.rowRange(row0, row1);
        Mat maskStripe;

        if (useMask)
        {
            maskStripe = mask.rowRange(row0, row1);
            CALL_HAL(threshold_mask, cv_hal_threshold_mask, srcStripe.data, srcStripe.step, dstStripe.data, dstStripe.step,
                     maskStripe.data, maskStripe.step,
                     srcStripe.cols, srcStripe.rows, srcStripe.depth(), srcStripe.channels(),
                     thresh, maxval, thresholdType);
            if (srcStripe.depth() == CV_8U)
            {
                thresh_8u<true>( srcStripe, dstStripe, maskStripe, (uchar)thresh, (uchar)maxval, thresholdType );
            }
            else if( srcStripe.depth() == CV_16S )
            {
                thresh_16s<true>( srcStripe, dstStripe, maskStripe, (short)thresh, (short)maxval, thresholdType );
            }
            else if( srcStripe.depth() == CV_16U )
            {
                thresh_16u<true>( srcStripe, dstStripe, maskStripe, (ushort)thresh, (ushort)maxval, thresholdType );
            }
            else if( srcStripe.depth() == CV_32F )
            {
                thresh_32f<true>( srcStripe, dstStripe, maskStripe, (float)thresh, (float)maxval, thresholdType );
            }
            else if( srcStripe.depth() == CV_64F )
            {
                thresh_64f<true>(srcStripe, dstStripe, maskStripe, thresh, maxval, thresholdType);
            }
        }//end if (useMask)
        else//if (!useMask)
        {
            CALL_HAL(threshold, cv_hal_threshold, srcStripe.data, srcStripe.step, dstStripe.data, dstStripe.step,
                     srcStripe.cols, srcStripe.rows, srcStripe.depth(), srcStripe.channels(),
                     thresh, maxval, thresholdType);
            if (srcStripe.depth() == CV_8U)
            {
                thresh_8u<false>( srcStripe, dstStripe, maskStripe, (uchar)thresh, (uchar)maxval, thresholdType );
            }
            else if( srcStripe.depth() == CV_16S )
            {
                thresh_16s<false>( srcStripe, dstStripe, maskStripe, (short)thresh, (short)maxval, thresholdType );
            }
            else if( srcStripe.depth() == CV_16U )
            {
                thresh_16u<false>( srcStripe, dstStripe, maskStripe, (ushort)thresh, (ushort)maxval, thresholdType );
            }
            else if( srcStripe.depth() == CV_32F )
            {
                thresh_32f<false>( srcStripe, dstStripe, maskStripe, (float)thresh, (float)maxval, thresholdType );
            }
            else if( srcStripe.depth() == CV_64F )
            {
                thresh_64f<false>(srcStripe, dstStripe, maskStripe, thresh, maxval, thresholdType);
            }
        }//end if (!useMask)
    }

private:
    Mat src;
    Mat dst;
    Mat mask;

    double thresh;
    double maxval;
    int thresholdType;
    bool useMask;
};

#ifdef HAVE_OPENCL

static bool ocl_threshold( InputArray _src, OutputArray _dst, InputArray _mask, double & thresh, double maxval, int thresh_type )
{
    int type = _src.type(), depth = CV_MAT_DEPTH(type), cn = CV_MAT_CN(type),
        kercn = ocl::predictOptimalVectorWidth(_src, _dst), ktype = CV_MAKE_TYPE(depth, kercn);
    bool doubleSupport = ocl::Device::getDefault().doubleFPConfig() > 0;
    const bool isDisabled = ((thresh_type & THRESH_DRYRUN) != 0);
    thresh_type &= ~THRESH_DRYRUN;

    if ( isDisabled ||
        !(thresh_type == THRESH_BINARY || thresh_type == THRESH_BINARY_INV || thresh_type == THRESH_TRUNC ||
         thresh_type == THRESH_TOZERO || thresh_type == THRESH_TOZERO_INV) ||
        (!doubleSupport && depth == CV_64F))
        return false;

    const char * const thresholdMap[] = { "THRESH_BINARY", "THRESH_BINARY_INV", "THRESH_TRUNC",
                                          "THRESH_TOZERO", "THRESH_TOZERO_INV" };
    ocl::Device dev = ocl::Device::getDefault();
    int stride_size = dev.isIntel() && (dev.type() & ocl::Device::TYPE_GPU) ? 4 : 1;

    const bool useMask = !_mask.empty();

    ocl::Kernel k =
        !useMask ?
            ocl::Kernel("threshold", ocl::imgproc::threshold_oclsrc,
                        format("-D %s -D T=%s -D T1=%s -D STRIDE_SIZE=%d%s", thresholdMap[thresh_type],
                        ocl::typeToStr(ktype), ocl::typeToStr(depth), stride_size,
                        doubleSupport ? " -D DOUBLE_SUPPORT" : "")) :
            ocl::Kernel("threshold_mask", ocl::imgproc::threshold_mask_oclsrc,
                        format("-D %s -D T=%s -D T1=%s -D CN=%d -D STRIDE_SIZE=%d%s", thresholdMap[thresh_type],
                        ocl::typeToStr(ktype), ocl::typeToStr(depth), cn, stride_size,
                        doubleSupport ? " -D DOUBLE_SUPPORT" : ""));

    if (k.empty())
        return false;

    UMat src = _src.getUMat();
    _dst.create(src.size(), type);
    UMat dst = _dst.getUMat();
    UMat mask = !useMask ? cv::UMat() : _mask.getUMat();

    if (depth <= CV_32S)
        thresh = cvFloor(thresh);

    const double min_vals[] = { 0, CHAR_MIN, 0, SHRT_MIN, INT_MIN, -FLT_MAX, -DBL_MAX, 0 };
    double min_val = min_vals[depth];

    if (!useMask)
        k.args(ocl::KernelArg::ReadOnlyNoSize(src), ocl::KernelArg::WriteOnly(dst, cn, kercn),
               ocl::KernelArg::Constant(Mat(1, 1, depth, Scalar::all(thresh))),
               ocl::KernelArg::Constant(Mat(1, 1, depth, Scalar::all(maxval))),
               ocl::KernelArg::Constant(Mat(1, 1, depth, Scalar::all(min_val))));
    else
        k.args(ocl::KernelArg::ReadOnlyNoSize(src), ocl::KernelArg::WriteOnly(dst, cn, kercn),
            ocl::KernelArg::ReadOnlyNoSize(mask),
            ocl::KernelArg::Constant(Mat(1, 1, depth, Scalar::all(thresh))),
            ocl::KernelArg::Constant(Mat(1, 1, depth, Scalar::all(maxval))),
            ocl::KernelArg::Constant(Mat(1, 1, depth, Scalar::all(min_val))));

    size_t globalsize[2] = { (size_t)dst.cols * cn / kercn, (size_t)dst.rows };
    globalsize[1] = (globalsize[1] + stride_size - 1) / stride_size;
    return k.run(2, globalsize, NULL, false);
}

#endif

<<<<<<< HEAD

#ifdef HAVE_OPENVX
#define IMPL_OPENVX_TOZERO 1
static bool openvx_threshold(Mat src, Mat dst, const Mat& mask, int thresh, int maxval, int type)
{
    CV_Assert(mask.empty());
    Mat a = src;

    int trueVal, falseVal;
    switch (type)
    {
    case THRESH_BINARY:
#ifndef VX_VERSION_1_1
        if (maxval != 255)
            return false;
#endif
        trueVal = maxval;
        falseVal = 0;
        break;
    case THRESH_TOZERO:
#if IMPL_OPENVX_TOZERO
        trueVal = 255;
        falseVal = 0;
        if (dst.data == src.data)
        {
            a = Mat(src.size(), src.type());
            src.copyTo(a);
        }
        break;
#endif
    case THRESH_BINARY_INV:
#ifdef VX_VERSION_1_1
        trueVal = 0;
        falseVal = maxval;
        break;
#endif
    case THRESH_TOZERO_INV:
#ifdef VX_VERSION_1_1
#if IMPL_OPENVX_TOZERO
        trueVal = 0;
        falseVal = 255;
        if (dst.data == src.data)
        {
            a = Mat(src.size(), src.type());
            src.copyTo(a);
        }
        break;
#endif
#endif
    case THRESH_TRUNC:
    default:
        return false;
    }

    try
    {
        ivx::Context ctx = ovx::getOpenVXContext();

        ivx::Threshold thh = ivx::Threshold::createBinary(ctx, VX_TYPE_UINT8, thresh);
        thh.setValueTrue(trueVal);
        thh.setValueFalse(falseVal);

        ivx::Image
            ia = ivx::Image::createFromHandle(ctx, VX_DF_IMAGE_U8,
                ivx::Image::createAddressing(a.cols*a.channels(), a.rows, 1, (vx_int32)(a.step)), src.data),
            ib = ivx::Image::createFromHandle(ctx, VX_DF_IMAGE_U8,
                ivx::Image::createAddressing(dst.cols*dst.channels(), dst.rows, 1, (vx_int32)(dst.step)), dst.data);

        ivx::IVX_CHECK_STATUS(vxuThreshold(ctx, ia, thh, ib));
#if IMPL_OPENVX_TOZERO
        if (type == THRESH_TOZERO || type == THRESH_TOZERO_INV)
        {
            ivx::Image
                ic = ivx::Image::createFromHandle(ctx, VX_DF_IMAGE_U8,
                    ivx::Image::createAddressing(dst.cols*dst.channels(), dst.rows, 1, (vx_int32)(dst.step)), dst.data);
            ivx::IVX_CHECK_STATUS(vxuAnd(ctx, ib, ia, ic));
        }
#endif
    }
    catch (const ivx::RuntimeError & e)
    {
        VX_DbgThrow(e.what());
    }
    catch (const ivx::WrapperError & e)
    {
        VX_DbgThrow(e.what());
    }

    return true;
}
#endif

=======
>>>>>>> 12d182bf
}

double cv::threshold( InputArray _src, OutputArray _dst, double thresh, double maxval, int type )
{
  return cv::threshold(_src, _dst, cv::noArray(), thresh, maxval, type);
}

double cv::threshold( InputArray _src, OutputArray _dst, InputArray _mask, double thresh, double maxval, int type )
{
    CV_INSTRUMENT_REGION();
    CV_Assert(_mask.empty() || ((_mask.type() == CV_8UC1) && (_mask.size() == _src.size())));

    CV_OCL_RUN_(_src.dims() <= 2 && _dst.isUMat(),
                ocl_threshold(_src, _dst, _mask, thresh, maxval, type), thresh)

    const bool isDisabled = ((type & THRESH_DRYRUN) != 0);
    type &= ~THRESH_DRYRUN;

    Mat src = _src.getMat();
    Mat mask = _mask.getMat();

    const bool hasMask = !mask.empty();
    const bool isMaskValid = hasMask && ((mask.type() == CV_8UC1) && (mask.size() == src.size()));

    if (!isDisabled)
        _dst.create( src.size(), src.type() );
    Mat dst = isDisabled ? cv::Mat() : _dst.getMat();

    int automatic_thresh = (type & ~cv::THRESH_MASK);
    type &= THRESH_MASK;

    CV_Assert( automatic_thresh != (cv::THRESH_OTSU | cv::THRESH_TRIANGLE) );
    if( automatic_thresh == cv::THRESH_OTSU )
    {
        int src_type = src.type();
        CV_CheckType(src_type, src_type == CV_8UC1 || src_type == CV_16UC1, "THRESH_OTSU mode");

        if (isMaskValid)
        {
            CALL_HAL_RET(thresholdMaskOtsu, cv_hal_threshold_mask_otsu, thresh, src.data, src.step, dst.data, dst.step, mask.data, mask.step,
                src.cols, src.rows, src_type, maxval, type);
        }
        else
        {
            CALL_HAL_RET(thresholdOtsu, cv_hal_threshold_otsu, thresh, src.data, src.step, dst.data, dst.step,
                         src.cols, src.rows, src_type, maxval, type);
        }

        thresh = src.type() == CV_8UC1 ? getThreshVal_Otsu_8u( src, mask )
                                       : getThreshVal_Otsu_16u( src, mask );
    }
    else if( automatic_thresh == cv::THRESH_TRIANGLE )
    {
        CV_Assert( src.type() == CV_8UC1 );
        if (isMaskValid)
            thresh = getThreshVal_Triangle_8u<true>( src, mask );
        else
            thresh = getThreshVal_Triangle_8u<false>( src, mask );
    }

    if( src.depth() == CV_8U )
    {
        int ithresh = cvFloor(thresh);
        thresh = ithresh;
        if (isDisabled)
            return thresh;

        int imaxval = cvRound(maxval);
        if( type == THRESH_TRUNC )
            imaxval = ithresh;
        imaxval = saturate_cast<uchar>(imaxval);

        if( ithresh < 0 || ithresh >= 255 )
        {
            if( type == THRESH_BINARY || type == THRESH_BINARY_INV ||
                ((type == THRESH_TRUNC || type == THRESH_TOZERO_INV) && ithresh < 0) ||
                (type == THRESH_TOZERO && ithresh >= 255) )
            {
                int v = type == THRESH_BINARY ? (ithresh >= 255 ? 0 : imaxval) :
                        type == THRESH_BINARY_INV ? (ithresh >= 255 ? imaxval : 0) :
                        /*type == THRESH_TRUNC ? imaxval :*/ 0;
                dst.setTo(v, mask);
            }
            else
                src.copyTo(dst, mask);
            return thresh;
        }

<<<<<<< HEAD
       CV_OVX_RUN(!ovx::skipSmallImages<VX_KERNEL_THRESHOLD>(src.cols, src.rows),
                  openvx_threshold(src, dst, mask, ithresh, imaxval, type), (double)ithresh)

=======
>>>>>>> 12d182bf
        thresh = ithresh;
        maxval = imaxval;
    }
    else if( src.depth() == CV_16S )
    {
        int ithresh = cvFloor(thresh);
        thresh = ithresh;
        if (isDisabled)
            return thresh;

        int imaxval = cvRound(maxval);
        if( type == THRESH_TRUNC )
            imaxval = ithresh;
        imaxval = saturate_cast<short>(imaxval);

        if( ithresh < SHRT_MIN || ithresh >= SHRT_MAX )
        {
            if( type == THRESH_BINARY || type == THRESH_BINARY_INV ||
               ((type == THRESH_TRUNC || type == THRESH_TOZERO_INV) && ithresh < SHRT_MIN) ||
               (type == THRESH_TOZERO && ithresh >= SHRT_MAX) )
            {
                int v = type == THRESH_BINARY ? (ithresh >= SHRT_MAX ? 0 : imaxval) :
                type == THRESH_BINARY_INV ? (ithresh >= SHRT_MAX ? imaxval : 0) :
                /*type == THRESH_TRUNC ? imaxval :*/ 0;
                dst.setTo(v, mask);
            }
            else
                src.copyTo(dst, mask);
            return thresh;
        }
        thresh = ithresh;
        maxval = imaxval;
    }
    else if (src.depth() == CV_16U )
    {
        int ithresh = cvFloor(thresh);
        thresh = ithresh;
        if (isDisabled)
            return thresh;

        int imaxval = cvRound(maxval);
        if (type == THRESH_TRUNC)
            imaxval = ithresh;
        imaxval = saturate_cast<ushort>(imaxval);

        int ushrt_min = 0;
        if (ithresh < ushrt_min || ithresh >= (int)USHRT_MAX)
        {
            if (type == THRESH_BINARY || type == THRESH_BINARY_INV ||
               ((type == THRESH_TRUNC || type == THRESH_TOZERO_INV) && ithresh < ushrt_min) ||
               (type == THRESH_TOZERO && ithresh >= (int)USHRT_MAX))
            {
                int v = type == THRESH_BINARY ? (ithresh >= (int)USHRT_MAX ? 0 : imaxval) :
                        type == THRESH_BINARY_INV ? (ithresh >= (int)USHRT_MAX ? imaxval : 0) :
                  /*type == THRESH_TRUNC ? imaxval :*/ 0;
                dst.setTo(v, mask);
            }
            else
                src.copyTo(dst, mask);
            return thresh;
        }
        thresh = ithresh;
        maxval = imaxval;
    }
    else if( src.depth() == CV_32F )
        ;
    else if( src.depth() == CV_64F )
        ;
    else
        CV_Error( cv::Error::StsUnsupportedFormat, "" );

    if (isDisabled)
        return thresh;

    parallel_for_(Range(0, dst.rows),
                  ThresholdRunner(src, dst, mask, thresh, maxval, type),
                  dst.total()/(double)(1<<16));
    return thresh;
}


void cv::adaptiveThreshold( InputArray _src, OutputArray _dst, double maxValue,
                            int method, int type, int blockSize, double delta )
{
    CV_INSTRUMENT_REGION();

    Mat src = _src.getMat();
    CV_Assert( src.type() == CV_8UC1 );
    CV_Assert( blockSize % 2 == 1 && blockSize > 1 );
    Size size = src.size();

    _dst.create( size, src.type() );
    Mat dst = _dst.getMat();

    if( maxValue < 0 )
    {
        dst = Scalar(0);
        return;
    }

    CALL_HAL(adaptiveThreshold, cv_hal_adaptiveThreshold, src.data, src.step, dst.data, dst.step, src.cols, src.rows,
             maxValue, method, type, blockSize, delta);

    Mat mean;

    if( src.data != dst.data )
        mean = dst;

    if (method == ADAPTIVE_THRESH_MEAN_C)
        boxFilter( src, mean, src.type(), Size(blockSize, blockSize),
                   Point(-1,-1), true, BORDER_REPLICATE|BORDER_ISOLATED );
    else if (method == ADAPTIVE_THRESH_GAUSSIAN_C)
    {
        Mat srcfloat,meanfloat;
        src.convertTo(srcfloat,CV_32F);
        meanfloat=srcfloat;
        GaussianBlur(srcfloat, meanfloat, Size(blockSize, blockSize), 0, 0, BORDER_REPLICATE|BORDER_ISOLATED);
        meanfloat.convertTo(mean, src.type());
    }
    else
        CV_Error( cv::Error::StsBadFlag, "Unknown/unsupported adaptive threshold method" );

    int i, j;
    uchar imaxval = saturate_cast<uchar>(maxValue);
    int idelta = type == THRESH_BINARY ? cvCeil(delta) : cvFloor(delta);
    uchar tab[768];

    if( type == cv::THRESH_BINARY )
        for( i = 0; i < 768; i++ )
            tab[i] = (uchar)(i - 255 > -idelta ? imaxval : 0);
    else if( type == cv::THRESH_BINARY_INV )
        for( i = 0; i < 768; i++ )
            tab[i] = (uchar)(i - 255 <= -idelta ? imaxval : 0);
    else
        CV_Error( cv::Error::StsBadFlag, "Unknown/unsupported threshold type" );

    if( src.isContinuous() && mean.isContinuous() && dst.isContinuous() )
    {
        size.width *= size.height;
        size.height = 1;
    }

    for( i = 0; i < size.height; i++ )
    {
        const uchar* sdata = src.ptr(i);
        const uchar* mdata = mean.ptr(i);
        uchar* ddata = dst.ptr(i);

        for( j = 0; j < size.width; j++ )
            ddata[j] = tab[sdata[j] - mdata[j] + 255];
    }
}

CV_IMPL double
cvThreshold( const void* srcarr, void* dstarr, double thresh, double maxval, int type )
{
    cv::Mat src = cv::cvarrToMat(srcarr), dst = cv::cvarrToMat(dstarr), dst0 = dst;

    CV_Assert( src.size == dst.size && src.channels() == dst.channels() &&
        (src.depth() == dst.depth() || dst.depth() == CV_8U));

    thresh = cv::threshold( src, dst, thresh, maxval, type );
    if( dst0.data != dst.data )
        dst.convertTo( dst0, dst0.depth() );
    return thresh;
}


CV_IMPL void
cvAdaptiveThreshold( const void *srcIm, void *dstIm, double maxValue,
                     int method, int type, int blockSize, double delta )
{
    cv::Mat src = cv::cvarrToMat(srcIm), dst = cv::cvarrToMat(dstIm);
    CV_Assert( src.size == dst.size && src.type() == dst.type() );
    cv::adaptiveThreshold( src, dst, maxValue, method, type, blockSize, delta );
}

/* End of file. */<|MERGE_RESOLUTION|>--- conflicted
+++ resolved
@@ -77,48 +77,41 @@
     return src <= thresh ? src : 0;
 }
 
-template <typename T, bool useMask>
-static void threshGeneric(Size roi, const int cn, const T* src, size_t src_step,
-                          T* dst, size_t dst_step,
-                          const uchar* mask, size_t mask_step,
-                          T thresh, T maxval, int type)
+template <typename T>
+static void threshGeneric(Size roi, const T* src, size_t src_step, T* dst,
+                          size_t dst_step, T thresh, T maxval, int type)
 {
     int i = 0, j;
     switch (type)
     {
     case THRESH_BINARY:
-        for (; i < roi.height; i++, src += src_step, dst += dst_step, mask += useMask ? mask_step : 0)
+        for (; i < roi.height; i++, src += src_step, dst += dst_step)
             for (j = 0; j < roi.width; j++)
-                if (!useMask || (mask[j/cn] != 0))
-                    dst[j] = threshBinary<T>(src[j], thresh, maxval);
+                dst[j] = threshBinary<T>(src[j], thresh, maxval);
         return;
 
     case THRESH_BINARY_INV:
-        for (; i < roi.height; i++, src += src_step, dst += dst_step, mask += useMask ? mask_step : 0)
+        for (; i < roi.height; i++, src += src_step, dst += dst_step)
             for (j = 0; j < roi.width; j++)
-                if (!useMask || (mask[j/cn] != 0))
-                    dst[j] = threshBinaryInv<T>(src[j], thresh, maxval);
+                dst[j] = threshBinaryInv<T>(src[j], thresh, maxval);
         return;
 
     case THRESH_TRUNC:
-        for (; i < roi.height; i++, src += src_step, dst += dst_step, mask += useMask ? mask_step : 0)
+        for (; i < roi.height; i++, src += src_step, dst += dst_step)
             for (j = 0; j < roi.width; j++)
-                if (!useMask || (mask[j/cn] != 0))
-                    dst[j] = threshTrunc<T>(src[j], thresh);
+                  dst[j] = threshTrunc<T>(src[j], thresh);
         return;
 
     case THRESH_TOZERO:
-        for (; i < roi.height; i++, src += src_step, dst += dst_step, mask += useMask ? mask_step : 0)
+        for (; i < roi.height; i++, src += src_step, dst += dst_step)
             for (j = 0; j < roi.width; j++)
-                if (!useMask || (mask[j/cn] != 0))
-                    dst[j] = threshToZero<T>(src[j], thresh);
+                dst[j] = threshToZero<T>(src[j], thresh);
         return;
 
     case THRESH_TOZERO_INV:
-        for (; i < roi.height; i++, src += src_step, dst += dst_step, mask += useMask ? mask_step : 0)
+        for (; i < roi.height; i++, src += src_step, dst += dst_step)
             for (j = 0; j < roi.width; j++)
-                if (!useMask || (mask[j/cn] != 0))
-                    dst[j] = threshToZeroInv<T>(src[j], thresh);
+                dst[j] = threshToZeroInv<T>(src[j], thresh);
         return;
 
     default:
@@ -126,252 +119,143 @@
     }
 }
 
-template<bool useMask>
 static void
-thresh_8u( const Mat& _src, Mat& _dst, const Mat& _mask, uchar thresh, uchar maxval, int type )
+thresh_8u( const Mat& _src, Mat& _dst, uchar thresh, uchar maxval, int type )
 {
     Size roi = _src.size();
-    const int cn = _src.channels();
-    roi.width *= cn;
+    roi.width *= _src.channels();
     size_t src_step = _src.step;
     size_t dst_step = _dst.step;
-    size_t mask_step = _mask.step;
-
-    if( _src.isContinuous() && _dst.isContinuous() && (!useMask || _mask.empty() || _mask.isContinuous()) )
+
+    if( _src.isContinuous() && _dst.isContinuous() )
     {
         roi.width *= roi.height;
         roi.height = 1;
         src_step = dst_step = roi.width;
-        if (useMask)
-            mask_step = _mask.total();
-    }
-
-    if (!useMask)
-    {
-        #if defined(HAVE_IPP)
-        CV_IPP_CHECK()
-        {
-            IppiSize sz = { roi.width, roi.height };
-            CV_SUPPRESS_DEPRECATED_START
-            switch( type )
-            {
-            case THRESH_TRUNC:
-                if (_src.data == _dst.data && CV_INSTRUMENT_FUN_IPP(ippiThreshold_GT_8u_C1IR, _dst.ptr(), (int)dst_step, sz, thresh) >= 0)
-                {
-                    CV_IMPL_ADD(CV_IMPL_IPP);
-                    return;
-                }
-                if (CV_INSTRUMENT_FUN_IPP(ippiThreshold_GT_8u_C1R, _src.ptr(), (int)src_step, _dst.ptr(), (int)dst_step, sz, thresh) >= 0)
-                {
-                    CV_IMPL_ADD(CV_IMPL_IPP);
-                    return;
-                }
-                setIppErrorStatus();
-                break;
-            case THRESH_TOZERO:
-                if (_src.data == _dst.data && CV_INSTRUMENT_FUN_IPP(ippiThreshold_LTVal_8u_C1IR, _dst.ptr(), (int)dst_step, sz, thresh+1, 0) >= 0)
-                {
-                    CV_IMPL_ADD(CV_IMPL_IPP);
-                    return;
-                }
-                if (CV_INSTRUMENT_FUN_IPP(ippiThreshold_LTVal_8u_C1R, _src.ptr(), (int)src_step, _dst.ptr(), (int)dst_step, sz, thresh + 1, 0) >= 0)
-                {
-                    CV_IMPL_ADD(CV_IMPL_IPP);
-                    return;
-                }
-                setIppErrorStatus();
-                break;
-            case THRESH_TOZERO_INV:
-                if (_src.data == _dst.data && CV_INSTRUMENT_FUN_IPP(ippiThreshold_GTVal_8u_C1IR, _dst.ptr(), (int)dst_step, sz, thresh, 0) >= 0)
-                {
-                    CV_IMPL_ADD(CV_IMPL_IPP);
-                    return;
-                }
-                if (CV_INSTRUMENT_FUN_IPP(ippiThreshold_GTVal_8u_C1R, _src.ptr(), (int)src_step, _dst.ptr(), (int)dst_step, sz, thresh, 0) >= 0)
-                {
-                    CV_IMPL_ADD(CV_IMPL_IPP);
-                    return;
-                }
-                setIppErrorStatus();
-                break;
-            }
-            CV_SUPPRESS_DEPRECATED_END
-        }
-        #endif
-    }
+    }
+
+#if defined(HAVE_IPP)
+    CV_IPP_CHECK()
+    {
+        IppiSize sz = { roi.width, roi.height };
+        CV_SUPPRESS_DEPRECATED_START
+        switch( type )
+        {
+        case THRESH_TRUNC:
+            if (_src.data == _dst.data && CV_INSTRUMENT_FUN_IPP(ippiThreshold_GT_8u_C1IR, _dst.ptr(), (int)dst_step, sz, thresh) >= 0)
+            {
+                CV_IMPL_ADD(CV_IMPL_IPP);
+                return;
+            }
+            if (CV_INSTRUMENT_FUN_IPP(ippiThreshold_GT_8u_C1R, _src.ptr(), (int)src_step, _dst.ptr(), (int)dst_step, sz, thresh) >= 0)
+            {
+                CV_IMPL_ADD(CV_IMPL_IPP);
+                return;
+            }
+            setIppErrorStatus();
+            break;
+        case THRESH_TOZERO:
+            if (_src.data == _dst.data && CV_INSTRUMENT_FUN_IPP(ippiThreshold_LTVal_8u_C1IR, _dst.ptr(), (int)dst_step, sz, thresh+1, 0) >= 0)
+            {
+                CV_IMPL_ADD(CV_IMPL_IPP);
+                return;
+            }
+            if (CV_INSTRUMENT_FUN_IPP(ippiThreshold_LTVal_8u_C1R, _src.ptr(), (int)src_step, _dst.ptr(), (int)dst_step, sz, thresh + 1, 0) >= 0)
+            {
+                CV_IMPL_ADD(CV_IMPL_IPP);
+                return;
+            }
+            setIppErrorStatus();
+            break;
+        case THRESH_TOZERO_INV:
+            if (_src.data == _dst.data && CV_INSTRUMENT_FUN_IPP(ippiThreshold_GTVal_8u_C1IR, _dst.ptr(), (int)dst_step, sz, thresh, 0) >= 0)
+            {
+                CV_IMPL_ADD(CV_IMPL_IPP);
+                return;
+            }
+            if (CV_INSTRUMENT_FUN_IPP(ippiThreshold_GTVal_8u_C1R, _src.ptr(), (int)src_step, _dst.ptr(), (int)dst_step, sz, thresh, 0) >= 0)
+            {
+                CV_IMPL_ADD(CV_IMPL_IPP);
+                return;
+            }
+            setIppErrorStatus();
+            break;
+        }
+        CV_SUPPRESS_DEPRECATED_END
+    }
+#endif
 
     int j = 0;
     const uchar* src = _src.ptr();
     uchar* dst = _dst.ptr();
-    const uchar* mask = nullptr;
-    if (useMask)
-    {
-        mask = _mask.ptr();
-    }
-
-    #if (CV_SIMD || CV_SIMD_SCALABLE)
+#if (CV_SIMD || CV_SIMD_SCALABLE)
     v_uint8 thresh_u = vx_setall_u8( thresh );
     v_uint8 maxval16 = vx_setall_u8( maxval );
 
-    v_uint8 vm0;
-    int maskReadLUT[16];
-    int maskRepeat = 0;
-    if (useMask)
-        maskRepeat = static_cast<int>(sizeof(uint8_t)*cn);
     switch( type )
     {
     case THRESH_BINARY:
-        for( int i = 0; i < roi.height; i++, src += src_step, dst += dst_step, mask += useMask ? mask_step : 0 )
-        {
-            const int srcReadLanes = VTraits<v_uint8>::vlanes();
-            const int maskReadLanes = !useMask ? 0 : VTraits<v_uint8>::vlanes();
-            for( j = 0; j <= roi.width - srcReadLanes; j += srcReadLanes)
-            {
-                v_uint8 v0, v2;
+        for( int i = 0; i < roi.height; i++, src += src_step, dst += dst_step )
+        {
+            for( j = 0; j <= roi.width - VTraits<v_uint8>::vlanes(); j += VTraits<v_uint8>::vlanes())
+            {
+                v_uint8 v0;
                 v0 = vx_load( src + j );
-                if (useMask)
-                {
-                    if (cn == 1)
-                        vm0 = v_load(mask + j);
-                    else
-                    {
-                        for(int k = 0 ; k<static_cast<int>(sizeof(maskReadLUT)/sizeof(int)) ; ++k)
-                            maskReadLUT[k] = (k+(j/srcReadLanes)*maskReadLanes)/maskRepeat;
-                        vm0 = vx_lut(mask, maskReadLUT);
-                    }
-                    v2 = v_and(v0, v_not(vm0));
-                }
                 v0 = v_lt(thresh_u, v0);
                 v0 = v_and(v0, maxval16);
-                if (useMask)
-                {
-                    v0 = v_or(v_and(v0, vm0), v2);
-                }
                 v_store( dst + j, v0 );
             }
         }
         break;
 
     case THRESH_BINARY_INV:
-        for( int i = 0; i < roi.height; i++, src += src_step, dst += dst_step, mask += useMask ? mask_step : 0 )
-        {
-            const int srcReadLanes = VTraits<v_uint8>::vlanes();
-            const int maskReadLanes = !useMask ? 0 : VTraits<v_uint8>::vlanes();
-            for( j = 0; j <= roi.width - srcReadLanes; j += srcReadLanes)
-            {
-                v_uint8 v0, v2;
+        for( int i = 0; i < roi.height; i++, src += src_step, dst += dst_step )
+        {
+            for( j = 0; j <= roi.width - VTraits<v_uint8>::vlanes(); j += VTraits<v_uint8>::vlanes())
+            {
+                v_uint8 v0;
                 v0 = vx_load( src + j );
-                if (useMask)
-                {
-                    if (cn == 1)
-                        vm0 = v_load(mask + j);
-                    else
-                    {
-                        for(int k = 0 ; k<static_cast<int>(sizeof(maskReadLUT)/sizeof(int)) ; ++k)
-                            maskReadLUT[k] = (k+(j/srcReadLanes)*maskReadLanes)/maskRepeat;
-                        vm0 = vx_lut(mask, maskReadLUT);
-                    }
-                    v2 = v_and(v0, v_not(vm0));
-                }
                 v0 = v_le(v0, thresh_u);
                 v0 = v_and(v0, maxval16);
-                if (useMask)
-                {
-                    v0 = v_or(v_and(v0, vm0), v2);
-                }
                 v_store( dst + j, v0 );
             }
         }
         break;
 
     case THRESH_TRUNC:
-        for( int i = 0; i < roi.height; i++, src += src_step, dst += dst_step, mask += useMask ? mask_step : 0 )
-        {
-            const int srcReadLanes = VTraits<v_uint8>::vlanes();
-            const int maskReadLanes = !useMask ? 0 : VTraits<v_uint8>::vlanes();
-            for( j = 0; j <= roi.width - srcReadLanes; j += srcReadLanes)
-            {
-                v_uint8 v0, v2;
+        for( int i = 0; i < roi.height; i++, src += src_step, dst += dst_step )
+        {
+            for( j = 0; j <= roi.width - VTraits<v_uint8>::vlanes(); j += VTraits<v_uint8>::vlanes())
+            {
+                v_uint8 v0;
                 v0 = vx_load( src + j );
-                if (useMask)
-                {
-                    if (cn == 1)
-                        vm0 = v_load(mask + j);
-                    else
-                    {
-                        for(int k = 0 ; k<static_cast<int>(sizeof(maskReadLUT)/sizeof(int)) ; ++k)
-                            maskReadLUT[k] = (k+(j/srcReadLanes)*maskReadLanes)/maskRepeat;
-                        vm0 = vx_lut(mask, maskReadLUT);
-                    }
-                    v2 = v_and(v0, v_not(vm0));
-                }
                 v0 = v_sub(v0, v_sub(v0, thresh_u));
-                if (useMask)
-                {
-                    v0 = v_or(v_and(v0, vm0), v2);
-                }
                 v_store( dst + j, v0 );
             }
         }
         break;
 
     case THRESH_TOZERO:
-        for( int i = 0; i < roi.height; i++, src += src_step, dst += dst_step, mask += useMask ? mask_step : 0 )
-        {
-            const int srcReadLanes = VTraits<v_uint8>::vlanes();
-            const int maskReadLanes = !useMask ? 0 : VTraits<v_uint8>::vlanes();
-            for( j = 0; j <= roi.width - srcReadLanes; j += srcReadLanes)
-            {
-                v_uint8 v0, v2;
+        for( int i = 0; i < roi.height; i++, src += src_step, dst += dst_step )
+        {
+            for( j = 0; j <= roi.width - VTraits<v_uint8>::vlanes(); j += VTraits<v_uint8>::vlanes())
+            {
+                v_uint8 v0;
                 v0 = vx_load( src + j );
-                if (useMask)
-                {
-                    if (cn == 1)
-                        vm0 = v_load(mask + j);
-                    else
-                    {
-                        for(int k = 0 ; k<static_cast<int>(sizeof(maskReadLUT)/sizeof(int)) ; ++k)
-                            maskReadLUT[k] = (k+(j/srcReadLanes)*maskReadLanes)/maskRepeat;
-                        vm0 = vx_lut(mask, maskReadLUT);
-                    }
-                    v2 = v_and(v0, v_not(vm0));
-                }
                 v0 = v_and(v_lt(thresh_u, v0), v0);
-                if (useMask)
-                {
-                    v0 = v_or(v_and(v0, vm0), v2);
-                }
                 v_store( dst + j, v0 );
             }
         }
         break;
 
     case THRESH_TOZERO_INV:
-        for( int i = 0; i < roi.height; i++, src += src_step, dst += dst_step, mask += useMask ? mask_step : 0 )
-        {
-            const int srcReadLanes = VTraits<v_uint8>::vlanes();
-            const int maskReadLanes = !useMask ? 0 : VTraits<v_uint8>::vlanes();
-            for( j = 0; j <= roi.width - srcReadLanes; j += srcReadLanes)
-            {
-                v_uint8 v0, v2;
+        for( int i = 0; i < roi.height; i++, src += src_step, dst += dst_step )
+        {
+            for( j = 0; j <= roi.width - VTraits<v_uint8>::vlanes(); j += VTraits<v_uint8>::vlanes())
+            {
+                v_uint8 v0;
                 v0 = vx_load( src + j );
-                if (useMask)
-                {
-                    if (cn == 1)
-                        vm0 = v_load(mask + j);
-                    else
-                    {
-                        for(int k = 0 ; k<static_cast<int>(sizeof(maskReadLUT)/sizeof(int)) ; ++k)
-                            maskReadLUT[k] = (k+(j/srcReadLanes)*maskReadLanes)/maskRepeat;
-                        vm0 = vx_lut(mask, maskReadLUT);
-                    }
-                    v2 = v_and(v0, v_not(vm0));
-                }
                 v0 = v_and(v_le(v0, thresh_u), v0);
-                if (useMask)
-                {
-                    v0 = v_or(v_and(v0, vm0), v2);
-                }
                 v_store( dst + j, v0 );
             }
         }
@@ -421,9 +305,7 @@
 
         src = _src.ptr();
         dst = _dst.ptr();
-        if (useMask)
-          mask = _mask.ptr();
-        for( int i = 0; i < roi.height; i++, src += src_step, dst += dst_step, mask += useMask ? mask_step : 0 )
+        for( int i = 0; i < roi.height; i++, src += src_step, dst += dst_step )
         {
             j = j_scalar;
 #if CV_ENABLE_UNROLLED
@@ -431,1405 +313,791 @@
             {
                 uchar t0 = tab[src[j]];
                 uchar t1 = tab[src[j+1]];
-                uchar m0 = useMask ? mask[j/cn] : 0xFF;
-                uchar m1 = useMask ? mask[(j+1)/cn] : 0xFF;
-
-                if (!useMask || (m0 != 0))
-                    dst[j] = t0;
-                if (!useMask || (m1 != 0))
-                    dst[j+1] = t1;
+
+                dst[j] = t0;
+                dst[j+1] = t1;
 
                 t0 = tab[src[j+2]];
                 t1 = tab[src[j+3]];
-                m0 = useMask ? mask[(j+2)/cn] : 0xFF;
-                m1 = useMask ? mask[(j+3)/cn] : 0xFF;
-
-                if (!useMask || (m0 != 0))
-                    dst[j+2] = t0;
-                if (!useMask || (m1 != 0))
-                    dst[j+3] = t1;
+
+                dst[j+2] = t0;
+                dst[j+3] = t1;
             }
 #endif
             for( ; j < roi.width; j++ )
-            {
-                if (!useMask || (mask[j/cn] != 0))
-                    dst[j] = tab[src[j]];
-            }
-        }
-    }
-}
-
-template<bool useMask>
+                dst[j] = tab[src[j]];
+        }
+    }
+}
+
 static void
-thresh_16u(const Mat& _src, Mat& _dst, const Mat& _mask, ushort thresh, ushort maxval, int type)
+thresh_16u(const Mat& _src, Mat& _dst, ushort thresh, ushort maxval, int type)
 {
     Size roi = _src.size();
-    const int cn = _src.channels();
-    roi.width *= cn;
+    roi.width *= _src.channels();
     size_t src_step = _src.step / _src.elemSize1();
     size_t dst_step = _dst.step / _dst.elemSize1();
 
-    size_t mask_step = _mask.step;
-
-    if( _src.isContinuous() && _dst.isContinuous() && (!useMask || _mask.empty() || _mask.isContinuous()) )
+    if (_src.isContinuous() && _dst.isContinuous())
     {
         roi.width *= roi.height;
         roi.height = 1;
         src_step = dst_step = roi.width;
-        if (useMask)
-            mask_step = _mask.total();
     }
 
     // HAVE_IPP not supported
 
     const ushort* src = _src.ptr<ushort>();
     ushort* dst = _dst.ptr<ushort>();
-    const uchar* mask = nullptr;
-    if (useMask)
-        mask = _mask.ptr();
-
 #if (CV_SIMD || CV_SIMD_SCALABLE)
     int i, j;
     v_uint16 thresh_u = vx_setall_u16(thresh);
     v_uint16 maxval16 = vx_setall_u16(maxval);
 
-    v_uint8 vm0,vm1;
-    int maskReadLUT[32];
-    int maskRepeat = 0;
-    if (useMask)
-        maskRepeat = static_cast<int>(sizeof(uint16_t)*cn);
-    switch( type )
+    switch (type)
     {
     case THRESH_BINARY:
-        for (i = 0; i < roi.height; i++, src += src_step, dst += dst_step, mask += useMask ? mask_step : 0)
-        {
-            j = 0;
-            const int srcReadLanes = 2*VTraits<v_uint16>::vlanes();
-            const int maskReadLanes = !useMask ? 0 : 2*VTraits<v_uint8>::vlanes();
-            for( ; j <= roi.width - srcReadLanes; j += srcReadLanes )
-            {
-                v_uint16 v0, v1, v2, v3;
+        for (i = 0; i < roi.height; i++, src += src_step, dst += dst_step)
+        {
+            for (j = 0; j <= roi.width - 2*VTraits<v_uint16>::vlanes(); j += 2*VTraits<v_uint16>::vlanes())
+            {
+                v_uint16 v0, v1;
                 v0 = vx_load(src + j);
                 v1 = vx_load(src + j + VTraits<v_uint16>::vlanes());
-                if (useMask)
-                {
-                    for(int k = 0 ; k<static_cast<int>(sizeof(maskReadLUT)/sizeof(int)) ; ++k)
-                        maskReadLUT[k] = (k+(j/srcReadLanes)*maskReadLanes)/maskRepeat;
-                    vm0 = vx_lut(mask, maskReadLUT);
-                    vm1 = vx_lut(mask, maskReadLUT+16);
-                    v2 = v_and(v0, v_reinterpret_as_u16(v_not(vm0)));
-                    v3 = v_and(v1, v_reinterpret_as_u16(v_not(vm1)));
-                }
                 v0 = v_lt(thresh_u, v0);
                 v1 = v_lt(thresh_u, v1);
                 v0 = v_and(v0, maxval16);
                 v1 = v_and(v1, maxval16);
-                if (useMask)
-                {
-                    v0 = v_or(v_and(v0, v_reinterpret_as_u16(vm0)), v2);
-                    v1 = v_or(v_and(v1, v_reinterpret_as_u16(vm1)), v3);
-                }
                 v_store(dst + j, v0);
                 v_store(dst + j + VTraits<v_uint16>::vlanes(), v1);
             }
-            if ( j <= roi.width - VTraits<v_uint16>::vlanes() )
+            if (j <= roi.width - VTraits<v_uint16>::vlanes())
             {
                 v_uint16 v0 = vx_load(src + j);
-                v_uint16 v2;
-                if (useMask)
-                {
-                    for(int k = 0 ; k<static_cast<int>(sizeof(maskReadLUT)/sizeof(int)) ; ++k)
-                        maskReadLUT[k] = (k+(j/srcReadLanes)*maskReadLanes)/maskRepeat;
-                    vm0 = vx_lut(mask, maskReadLUT);
-                    v2 = v_and(v0, v_reinterpret_as_u16(v_not(vm0)));
-                }
                 v0 = v_lt(thresh_u, v0);
                 v0 = v_and(v0, maxval16);
-                if (useMask)
-                    v0 = v_or(v_and(v0, v_reinterpret_as_u16(vm0)), v2);
                 v_store(dst + j, v0);
                 j += VTraits<v_uint16>::vlanes();
             }
 
             for (; j < roi.width; j++)
-                if (!useMask || (mask[j/cn] != 0))
-                    dst[j] = threshBinary<ushort>(src[j], thresh, maxval);
+                dst[j] = threshBinary<ushort>(src[j], thresh, maxval);
         }
         break;
 
     case THRESH_BINARY_INV:
-        for (i = 0; i < roi.height; i++, src += src_step, dst += dst_step, mask += useMask ? mask_step : 0)
+        for (i = 0; i < roi.height; i++, src += src_step, dst += dst_step)
         {
             j = 0;
-            const int srcReadLanes = 2*VTraits<v_uint16>::vlanes();
-            const int maskReadLanes = !useMask ? 0 : 2*VTraits<v_uint8>::vlanes();
-            for( ; j <= roi.width - srcReadLanes; j += srcReadLanes )
-            {
-                v_uint16 v0, v1, v2, v3;
+            for (; j <= roi.width - 2*VTraits<v_uint16>::vlanes(); j += 2*VTraits<v_uint16>::vlanes())
+            {
+                v_uint16 v0, v1;
                 v0 = vx_load(src + j);
                 v1 = vx_load(src + j + VTraits<v_uint16>::vlanes());
-                if (useMask)
-                {
-                    for(int k = 0 ; k<static_cast<int>(sizeof(maskReadLUT)/sizeof(int)) ; ++k)
-                        maskReadLUT[k] = (k+(j/srcReadLanes)*maskReadLanes)/maskRepeat;
-                    vm0 = vx_lut(mask, maskReadLUT);
-                    vm1 = vx_lut(mask, maskReadLUT+16);
-                    v2 = v_and(v0, v_reinterpret_as_u16(v_not(vm0)));
-                    v3 = v_and(v1, v_reinterpret_as_u16(v_not(vm1)));
-                }
                 v0 = v_le(v0, thresh_u);
                 v1 = v_le(v1, thresh_u);
                 v0 = v_and(v0, maxval16);
                 v1 = v_and(v1, maxval16);
-                if (useMask)
-                {
-                    v0 = v_or(v_and(v0, v_reinterpret_as_u16(vm0)), v2);
-                    v1 = v_or(v_and(v1, v_reinterpret_as_u16(vm1)), v3);
-                }
                 v_store(dst + j, v0);
                 v_store(dst + j + VTraits<v_uint16>::vlanes(), v1);
             }
-            if ( j <= roi.width - VTraits<v_uint16>::vlanes() )
+            if (j <= roi.width - VTraits<v_uint16>::vlanes())
             {
                 v_uint16 v0 = vx_load(src + j);
-                v_uint16 v2;
-                if (useMask)
-                {
-                    for(int k = 0 ; k<static_cast<int>(sizeof(maskReadLUT)/sizeof(int)) ; ++k)
-                        maskReadLUT[k] = (k+(j/srcReadLanes)*maskReadLanes)/maskRepeat;
-                    vm0 = vx_lut(mask, maskReadLUT);
-                    v2 = v_and(v0, v_reinterpret_as_u16(v_not(vm0)));
-                }
                 v0 = v_le(v0, thresh_u);
                 v0 = v_and(v0, maxval16);
-                if (useMask)
-                    v0 = v_or(v_and(v0, v_reinterpret_as_u16(vm0)), v2);
                 v_store(dst + j, v0);
                 j += VTraits<v_uint16>::vlanes();
             }
 
             for (; j < roi.width; j++)
-                if (!useMask || (mask[j/cn] != 0))
-                    dst[j] = threshBinaryInv<ushort>(src[j], thresh, maxval);
+                dst[j] = threshBinaryInv<ushort>(src[j], thresh, maxval);
         }
         break;
 
     case THRESH_TRUNC:
-        for (i = 0; i < roi.height; i++, src += src_step, dst += dst_step, mask += useMask ? mask_step : 0)
+        for (i = 0; i < roi.height; i++, src += src_step, dst += dst_step)
         {
             j = 0;
-            const int srcReadLanes = 2*VTraits<v_uint16>::vlanes();
-            const int maskReadLanes = !useMask ? 0 : 2*VTraits<v_uint8>::vlanes();
-            for( ; j <= roi.width - srcReadLanes; j += srcReadLanes )
-            {
-                v_uint16 v0, v1, v2, v3;
+            for (; j <= roi.width - 2*VTraits<v_uint16>::vlanes(); j += 2*VTraits<v_uint16>::vlanes())
+            {
+                v_uint16 v0, v1;
                 v0 = vx_load(src + j);
                 v1 = vx_load(src + j + VTraits<v_uint16>::vlanes());
-                if (useMask)
-                {
-                    for(int k = 0 ; k<static_cast<int>(sizeof(maskReadLUT)/sizeof(int)) ; ++k)
-                        maskReadLUT[k] = (k+(j/srcReadLanes)*maskReadLanes)/maskRepeat;
-                    vm0 = vx_lut(mask, maskReadLUT);
-                    vm1 = vx_lut(mask, maskReadLUT+16);
-                    v2 = v_and(v0, v_reinterpret_as_u16(v_not(vm0)));
-                    v3 = v_and(v1, v_reinterpret_as_u16(v_not(vm1)));
-                }
                 v0 = v_min(v0, thresh_u);
                 v1 = v_min(v1, thresh_u);
-                if (useMask)
-                {
-                    v0 = v_or(v_and(v0,v_reinterpret_as_u16(vm0)), v2);
-                    v1 = v_or(v_and(v1,v_reinterpret_as_u16(vm1)), v3);
-                }
                 v_store(dst + j, v0);
                 v_store(dst + j + VTraits<v_uint16>::vlanes(), v1);
             }
-            if ( j <= roi.width - VTraits<v_uint16>::vlanes() )
+            if (j <= roi.width - VTraits<v_uint16>::vlanes())
             {
                 v_uint16 v0 = vx_load(src + j);
-                v_uint16 v2;
-                if (useMask)
-                {
-                    for(int k = 0 ; k<static_cast<int>(sizeof(maskReadLUT)/sizeof(int)) ; ++k)
-                        maskReadLUT[k] = (k+(j/srcReadLanes)*maskReadLanes)/maskRepeat;
-                    vm0 = vx_lut(mask, maskReadLUT);
-                    v2 = v_and(v0, v_reinterpret_as_u16(v_not(vm0)));
-                }
                 v0 = v_min(v0, thresh_u);
-                if (useMask)
-                    v0 = v_or(v_and(v0, v_reinterpret_as_u16(vm0)), v2);
                 v_store(dst + j, v0);
                 j += VTraits<v_uint16>::vlanes();
             }
 
             for (; j < roi.width; j++)
-                if (!useMask || (mask[j/cn] != 0))
-                    dst[j] = threshTrunc<ushort>(src[j], thresh);
+                dst[j] = threshTrunc<ushort>(src[j], thresh);
         }
         break;
 
     case THRESH_TOZERO:
-        for (i = 0; i < roi.height; i++, src += src_step, dst += dst_step, mask += useMask ? mask_step : 0)
+        for (i = 0; i < roi.height; i++, src += src_step, dst += dst_step)
         {
             j = 0;
-            const int srcReadLanes = 2*VTraits<v_uint16>::vlanes();
-            const int maskReadLanes = !useMask ? 0 : 2*VTraits<v_uint8>::vlanes();
-            for( ; j <= roi.width - srcReadLanes; j += srcReadLanes )
-            {
-                v_uint16 v0, v1, v2, v3;
+            for (; j <= roi.width - 2*VTraits<v_uint16>::vlanes(); j += 2*VTraits<v_uint16>::vlanes())
+            {
+                v_uint16 v0, v1;
                 v0 = vx_load(src + j);
                 v1 = vx_load(src + j + VTraits<v_uint16>::vlanes());
-                if (useMask)
-                {
-                    for(int k = 0 ; k<static_cast<int>(sizeof(maskReadLUT)/sizeof(int)) ; ++k)
-                        maskReadLUT[k] = (k+(j/srcReadLanes)*maskReadLanes)/maskRepeat;
-                    vm0 = vx_lut(mask, maskReadLUT);
-                    vm1 = vx_lut(mask, maskReadLUT+16);
-                    v2 = v_and(v0, v_reinterpret_as_u16(v_not(vm0)));
-                    v3 = v_and(v1, v_reinterpret_as_u16(v_not(vm1)));
-                }
                 v0 = v_and(v_lt(thresh_u, v0), v0);
                 v1 = v_and(v_lt(thresh_u, v1), v1);
-                if (useMask)
-                {
-                    v0 = v_or(v_and(v0, v_reinterpret_as_u16(vm0)), v2);
-                    v1 = v_or(v_and(v1, v_reinterpret_as_u16(vm1)), v3);
-                }
                 v_store(dst + j, v0);
                 v_store(dst + j + VTraits<v_uint16>::vlanes(), v1);
             }
-            if ( j <= roi.width - VTraits<v_uint16>::vlanes() )
+            if (j <= roi.width - VTraits<v_uint16>::vlanes())
             {
                 v_uint16 v0 = vx_load(src + j);
-                v_uint16 v2;
-                if (useMask)
-                {
-                    for(int k = 0 ; k<static_cast<int>(sizeof(maskReadLUT)/sizeof(int)) ; ++k)
-                        maskReadLUT[k] = (k+(j/srcReadLanes)*maskReadLanes)/maskRepeat;
-                    vm0 = vx_lut(mask, maskReadLUT);
-                    v2 = v_and(v0, v_reinterpret_as_u16(v_not(vm0)));
-                }
                 v0 = v_and(v_lt(thresh_u, v0), v0);
-                if (useMask)
-                    v0 = v_or(v_and(v0, v_reinterpret_as_u16(vm0)), v2);
                 v_store(dst + j, v0);
                 j += VTraits<v_uint16>::vlanes();
             }
 
             for (; j < roi.width; j++)
-                if (!useMask || (mask[j/cn] != 0))
-                    dst[j] = threshToZero<ushort>(src[j], thresh);
+                dst[j] = threshToZero<ushort>(src[j], thresh);
         }
         break;
 
     case THRESH_TOZERO_INV:
-        for (i = 0; i < roi.height; i++, src += src_step, dst += dst_step, mask += useMask ? mask_step : 0)
+        for (i = 0; i < roi.height; i++, src += src_step, dst += dst_step)
         {
             j = 0;
-            const int srcReadLanes = 2*VTraits<v_uint16>::vlanes();
-            const int maskReadLanes = !useMask ? 0 : 2*VTraits<v_uint8>::vlanes();
-            for( ; j <= roi.width - srcReadLanes; j += srcReadLanes )
-            {
-                v_uint16 v0, v1, v2, v3;
+            for (; j <= roi.width - 2*VTraits<v_uint16>::vlanes(); j += 2*VTraits<v_uint16>::vlanes())
+            {
+                v_uint16 v0, v1;
                 v0 = vx_load(src + j);
                 v1 = vx_load(src + j + VTraits<v_uint16>::vlanes());
-                if (useMask)
-                {
-                    for(int k = 0 ; k<static_cast<int>(sizeof(maskReadLUT)/sizeof(int)) ; ++k)
-                        maskReadLUT[k] = (k+(j/srcReadLanes)*maskReadLanes)/maskRepeat;
-                    vm0 = vx_lut(mask, maskReadLUT);
-                    vm1 = vx_lut(mask, maskReadLUT+16);
-                    v2 = v_and(v0, v_reinterpret_as_u16(v_not(vm0)));
-                    v3 = v_and(v1, v_reinterpret_as_u16(v_not(vm1)));
-                }
                 v0 = v_and(v_le(v0, thresh_u), v0);
                 v1 = v_and(v_le(v1, thresh_u), v1);
-                if (useMask)
-                {
-                    v0 = v_or(v_and(v0, v_reinterpret_as_u16(vm0)), v2);
-                    v1 = v_or(v_and(v1, v_reinterpret_as_u16(vm1)), v3);
-                }
                 v_store(dst + j, v0);
                 v_store(dst + j + VTraits<v_uint16>::vlanes(), v1);
             }
-            if ( j <= roi.width - VTraits<v_uint16>::vlanes() )
+            if (j <= roi.width - VTraits<v_uint16>::vlanes())
             {
                 v_uint16 v0 = vx_load(src + j);
-                v_uint16 v2;
-                if (useMask)
-                {
-                    for(int k = 0 ; k<static_cast<int>(sizeof(maskReadLUT)/sizeof(int)) ; ++k)
-                        maskReadLUT[k] = (k+(j/srcReadLanes)*maskReadLanes)/maskRepeat;
-                    vm0 = vx_lut(mask, maskReadLUT);
-                    v2 = v_and(v0, v_reinterpret_as_u16(v_not(vm0)));
-                }
                 v0 = v_and(v_le(v0, thresh_u), v0);
-                if (useMask)
-                    v0 = v_or(v_and(v0, v_reinterpret_as_u16(vm0)), v2);
                 v_store(dst + j, v0);
                 j += VTraits<v_uint16>::vlanes();
             }
 
             for (; j < roi.width; j++)
-                if (!useMask || (mask[j/cn] != 0))
-                    dst[j] = threshToZeroInv<ushort>(src[j], thresh);
+                dst[j] = threshToZeroInv<ushort>(src[j], thresh);
         }
         break;
     }
 #else
-    threshGeneric<ushort, useMask>(roi, cn, src, src_step, dst, dst_step, mask, mask_step, thresh, maxval, type);
+    threshGeneric<ushort>(roi, src, src_step, dst, dst_step, thresh, maxval, type);
 #endif
 }
 
-template<bool useMask>
 static void
-thresh_16s( const Mat& _src, Mat& _dst, const Mat& _mask, short thresh, short maxval, int type )
+thresh_16s( const Mat& _src, Mat& _dst, short thresh, short maxval, int type )
 {
     Size roi = _src.size();
-    const int cn = _src.channels();
-    roi.width *= cn;
+    roi.width *= _src.channels();
     const short* src = _src.ptr<short>();
     short* dst = _dst.ptr<short>();
     size_t src_step = _src.step/sizeof(src[0]);
     size_t dst_step = _dst.step/sizeof(dst[0]);
-    size_t mask_step = _mask.step;
-
-    if( _src.isContinuous() && _dst.isContinuous() && (!useMask || _mask.empty() || _mask.isContinuous()) )
+
+    if( _src.isContinuous() && _dst.isContinuous() )
     {
         roi.width *= roi.height;
         roi.height = 1;
         src_step = dst_step = roi.width;
-        if (useMask)
-            mask_step = _mask.total();
-    }
-
-    const uchar* mask = nullptr;
-    if (useMask)
-        mask = _mask.ptr();
-
-    if (!useMask)
-    {
-        #if defined(HAVE_IPP)
-        CV_IPP_CHECK()
-        {
-            IppiSize sz = { roi.width, roi.height };
-            CV_SUPPRESS_DEPRECATED_START
-            switch( type )
-            {
-            case THRESH_TRUNC:
-                if (_src.data == _dst.data && CV_INSTRUMENT_FUN_IPP(ippiThreshold_GT_16s_C1IR, dst, (int)dst_step*sizeof(dst[0]), sz, thresh) >= 0)
-                {
-                    CV_IMPL_ADD(CV_IMPL_IPP);
-                    return;
-                }
-                if (CV_INSTRUMENT_FUN_IPP(ippiThreshold_GT_16s_C1R, src, (int)src_step*sizeof(src[0]), dst, (int)dst_step*sizeof(dst[0]), sz, thresh) >= 0)
-                {
-                    CV_IMPL_ADD(CV_IMPL_IPP);
-                    return;
-                }
-                setIppErrorStatus();
-                break;
-            case THRESH_TOZERO:
-                if (_src.data == _dst.data && CV_INSTRUMENT_FUN_IPP(ippiThreshold_LTVal_16s_C1IR, dst, (int)dst_step*sizeof(dst[0]), sz, thresh + 1, 0) >= 0)
-                {
-                    CV_IMPL_ADD(CV_IMPL_IPP);
-                    return;
-                }
-                if (CV_INSTRUMENT_FUN_IPP(ippiThreshold_LTVal_16s_C1R, src, (int)src_step*sizeof(src[0]), dst, (int)dst_step*sizeof(dst[0]), sz, thresh + 1, 0) >= 0)
-                {
-                    CV_IMPL_ADD(CV_IMPL_IPP);
-                    return;
-                }
-                setIppErrorStatus();
-                break;
-            case THRESH_TOZERO_INV:
-                if (_src.data == _dst.data && CV_INSTRUMENT_FUN_IPP(ippiThreshold_GTVal_16s_C1IR, dst, (int)dst_step*sizeof(dst[0]), sz, thresh, 0) >= 0)
-                {
-                    CV_IMPL_ADD(CV_IMPL_IPP);
-                    return;
-                }
-                if (CV_INSTRUMENT_FUN_IPP(ippiThreshold_GTVal_16s_C1R, src, (int)src_step*sizeof(src[0]), dst, (int)dst_step*sizeof(dst[0]), sz, thresh, 0) >= 0)
-                {
-                    CV_IMPL_ADD(CV_IMPL_IPP);
-                    return;
-                }
-                setIppErrorStatus();
-                break;
-            }
-            CV_SUPPRESS_DEPRECATED_END
-        }
-        #endif
-    }
+    }
+
+#if defined(HAVE_IPP)
+    CV_IPP_CHECK()
+    {
+        IppiSize sz = { roi.width, roi.height };
+        CV_SUPPRESS_DEPRECATED_START
+        switch( type )
+        {
+        case THRESH_TRUNC:
+            if (_src.data == _dst.data && CV_INSTRUMENT_FUN_IPP(ippiThreshold_GT_16s_C1IR, dst, (int)dst_step*sizeof(dst[0]), sz, thresh) >= 0)
+            {
+                CV_IMPL_ADD(CV_IMPL_IPP);
+                return;
+            }
+            if (CV_INSTRUMENT_FUN_IPP(ippiThreshold_GT_16s_C1R, src, (int)src_step*sizeof(src[0]), dst, (int)dst_step*sizeof(dst[0]), sz, thresh) >= 0)
+            {
+                CV_IMPL_ADD(CV_IMPL_IPP);
+                return;
+            }
+            setIppErrorStatus();
+            break;
+        case THRESH_TOZERO:
+            if (_src.data == _dst.data && CV_INSTRUMENT_FUN_IPP(ippiThreshold_LTVal_16s_C1IR, dst, (int)dst_step*sizeof(dst[0]), sz, thresh + 1, 0) >= 0)
+            {
+                CV_IMPL_ADD(CV_IMPL_IPP);
+                return;
+            }
+            if (CV_INSTRUMENT_FUN_IPP(ippiThreshold_LTVal_16s_C1R, src, (int)src_step*sizeof(src[0]), dst, (int)dst_step*sizeof(dst[0]), sz, thresh + 1, 0) >= 0)
+            {
+                CV_IMPL_ADD(CV_IMPL_IPP);
+                return;
+            }
+            setIppErrorStatus();
+            break;
+        case THRESH_TOZERO_INV:
+            if (_src.data == _dst.data && CV_INSTRUMENT_FUN_IPP(ippiThreshold_GTVal_16s_C1IR, dst, (int)dst_step*sizeof(dst[0]), sz, thresh, 0) >= 0)
+            {
+                CV_IMPL_ADD(CV_IMPL_IPP);
+                return;
+            }
+            if (CV_INSTRUMENT_FUN_IPP(ippiThreshold_GTVal_16s_C1R, src, (int)src_step*sizeof(src[0]), dst, (int)dst_step*sizeof(dst[0]), sz, thresh, 0) >= 0)
+            {
+                CV_IMPL_ADD(CV_IMPL_IPP);
+                return;
+            }
+            setIppErrorStatus();
+            break;
+        }
+        CV_SUPPRESS_DEPRECATED_END
+    }
+#endif
 
 #if (CV_SIMD || CV_SIMD_SCALABLE)
     int i, j;
     v_int16 thresh8 = vx_setall_s16( thresh );
     v_int16 maxval8 = vx_setall_s16( maxval );
 
-    v_uint8 vm0, vm1;
-    int maskReadLUT[32];
-    int maskRepeat = 0;
-    if (useMask)
-        maskRepeat = static_cast<int>(sizeof(int16_t)*cn);
     switch( type )
     {
     case THRESH_BINARY:
-        for( i = 0; i < roi.height; i++, src += src_step, dst += dst_step, mask += useMask ? mask_step : 0 )
+        for( i = 0; i < roi.height; i++, src += src_step, dst += dst_step )
         {
             j = 0;
-            const int srcReadLanes = 2*VTraits<v_int16>::vlanes();
-            const int maskReadLanes = !useMask ? 0 : 2*VTraits<v_uint8>::vlanes();
-            for( ; j <= roi.width - srcReadLanes; j += srcReadLanes )
-            {
-                v_int16 v0, v1, v2, v3;
+            for( ; j <= roi.width - 2*VTraits<v_int16>::vlanes(); j += 2*VTraits<v_int16>::vlanes() )
+            {
+                v_int16 v0, v1;
                 v0 = vx_load( src + j );
                 v1 = vx_load( src + j + VTraits<v_int16>::vlanes() );
-                if (useMask)
-                {
-                    for(int k = 0 ; k<static_cast<int>(sizeof(maskReadLUT)/sizeof(int)) ; ++k)
-                        maskReadLUT[k] = (k+(j/srcReadLanes)*maskReadLanes)/maskRepeat;
-                    vm0 = vx_lut(mask, maskReadLUT);
-                    vm1 = vx_lut(mask, maskReadLUT+16);
-                    v2 = v_and(v0, v_reinterpret_as_s16(v_not(vm0)));
-                    v3 = v_and(v1, v_reinterpret_as_s16(v_not(vm1)));
-                }
                 v0 = v_lt(thresh8, v0);
                 v1 = v_lt(thresh8, v1);
                 v0 = v_and(v0, maxval8);
                 v1 = v_and(v1, maxval8);
-                if (useMask)
-                {
-                    v0 = v_or(v_and(v0, v_reinterpret_as_s16(vm0)), v2);
-                    v1 = v_or(v_and(v1, v_reinterpret_as_s16(vm1)), v3);
-                }
                 v_store( dst + j, v0 );
                 v_store( dst + j + VTraits<v_int16>::vlanes(), v1 );
             }
-            if ( j <= roi.width - VTraits<v_int16>::vlanes() )
+            if( j <= roi.width - VTraits<v_int16>::vlanes() )
             {
                 v_int16 v0 = vx_load( src + j );
-                v_int16 v2;
-                if (useMask)
-                {
-                    for(int k = 0 ; k<static_cast<int>(sizeof(maskReadLUT)/sizeof(int)) ; ++k)
-                        maskReadLUT[k] = (k+(j/srcReadLanes)*maskReadLanes)/maskRepeat;
-                    vm0 = vx_lut(mask, maskReadLUT);
-                    v2 = v_and(v0, v_reinterpret_as_s16(v_not(vm0)));
-                }
                 v0 = v_lt(thresh8, v0);
                 v0 = v_and(v0, maxval8);
-                if (useMask)
-                    v0 = v_or(v_and(v0, v_reinterpret_as_s16(vm0)), v2);
                 v_store( dst + j, v0 );
                 j += VTraits<v_int16>::vlanes();
             }
 
             for( ; j < roi.width; j++ )
-                if (!useMask || (mask[j/cn] != 0))
-                    dst[j] = threshBinary<short>(src[j], thresh, maxval);
+                dst[j] = threshBinary<short>(src[j], thresh, maxval);
         }
         break;
 
     case THRESH_BINARY_INV:
-        for( i = 0; i < roi.height; i++, src += src_step, dst += dst_step, mask += useMask ? mask_step : 0 )
+        for( i = 0; i < roi.height; i++, src += src_step, dst += dst_step )
         {
             j = 0;
-            const int srcReadLanes = 2*VTraits<v_int16>::vlanes();
-            const int maskReadLanes = !useMask ? 0 : 2*VTraits<v_uint8>::vlanes();
-            for( ; j <= roi.width - srcReadLanes; j += srcReadLanes )
-            {
-                v_int16 v0, v1, v2, v3;
+            for( ; j <= roi.width - 2*VTraits<v_int16>::vlanes(); j += 2*VTraits<v_int16>::vlanes() )
+            {
+                v_int16 v0, v1;
                 v0 = vx_load( src + j );
                 v1 = vx_load( src + j + VTraits<v_int16>::vlanes() );
-                if (useMask)
-                {
-                    for(int k = 0 ; k<static_cast<int>(sizeof(maskReadLUT)/sizeof(int)) ; ++k)
-                        maskReadLUT[k] = (k+(j/srcReadLanes)*maskReadLanes)/maskRepeat;
-                    vm0 = vx_lut(mask, maskReadLUT);
-                    vm1 = vx_lut(mask, maskReadLUT+16);
-                    v2 = v_and(v0, v_reinterpret_as_s16(v_not(vm0)));
-                    v3 = v_and(v1, v_reinterpret_as_s16(v_not(vm1)));
-                }
                 v0 = v_le(v0, thresh8);
                 v1 = v_le(v1, thresh8);
                 v0 = v_and(v0, maxval8);
                 v1 = v_and(v1, maxval8);
-                if (useMask)
-                {
-                    v0 = v_or(v_and(v0, v_reinterpret_as_s16(vm0)), v2);
-                    v1 = v_or(v_and(v1, v_reinterpret_as_s16(vm1)), v3);
-                }
                 v_store( dst + j, v0 );
                 v_store( dst + j + VTraits<v_int16>::vlanes(), v1 );
             }
-            if ( j <= roi.width - VTraits<v_int16>::vlanes() )
+            if( j <= roi.width - VTraits<v_int16>::vlanes() )
             {
                 v_int16 v0 = vx_load( src + j );
-                v_int16 v2;
-                if (useMask)
-                {
-                    for(int k = 0 ; k<static_cast<int>(sizeof(maskReadLUT)/sizeof(int)) ; ++k)
-                        maskReadLUT[k] = (k+(j/srcReadLanes)*maskReadLanes)/maskRepeat;
-                    vm0 = vx_lut(mask, maskReadLUT);
-                    v2 = v_and(v0, v_reinterpret_as_s16(v_not(vm0)));
-                }
                 v0 = v_le(v0, thresh8);
                 v0 = v_and(v0, maxval8);
-                if (useMask)
-                    v0 = v_or(v_and(v0, v_reinterpret_as_s16(vm0)), v2);
                 v_store( dst + j, v0 );
                 j += VTraits<v_int16>::vlanes();
             }
 
             for( ; j < roi.width; j++ )
-                if (!useMask || (mask[j/cn] != 0))
-                    dst[j] = threshBinaryInv<short>(src[j], thresh, maxval);
+                dst[j] = threshBinaryInv<short>(src[j], thresh, maxval);
         }
         break;
 
     case THRESH_TRUNC:
-        for( i = 0; i < roi.height; i++, src += src_step, dst += dst_step, mask += useMask ? mask_step : 0 )
+        for( i = 0; i < roi.height; i++, src += src_step, dst += dst_step )
         {
             j = 0;
-            const int srcReadLanes = 2*VTraits<v_int16>::vlanes();
-            const int maskReadLanes = !useMask ? 0 : 2*VTraits<v_uint8>::vlanes();
-            for( ; j <= roi.width - srcReadLanes; j += srcReadLanes )
-            {
-                v_int16 v0, v1, v2, v3;
+            for( ; j <= roi.width - 2*VTraits<v_int16>::vlanes(); j += 2*VTraits<v_int16>::vlanes() )
+            {
+                v_int16 v0, v1;
                 v0 = vx_load( src + j );
                 v1 = vx_load( src + j + VTraits<v_int16>::vlanes() );
-                if (useMask)
-                {
-                    for(int k = 0 ; k<static_cast<int>(sizeof(maskReadLUT)/sizeof(int)) ; ++k)
-                        maskReadLUT[k] = (k+(j/srcReadLanes)*maskReadLanes)/maskRepeat;
-                    vm0 = vx_lut(mask, maskReadLUT);
-                    vm1 = vx_lut(mask, maskReadLUT+16);
-                    v2 = v_and(v0, v_reinterpret_as_s16(v_not(vm0)));
-                    v3 = v_and(v1, v_reinterpret_as_s16(v_not(vm1)));
-                }
                 v0 = v_min( v0, thresh8 );
                 v1 = v_min( v1, thresh8 );
-                if (useMask)
-                {
-                    v0 = v_or(v_and(v0, v_reinterpret_as_s16(vm0)), v2);
-                    v1 = v_or(v_and(v1, v_reinterpret_as_s16(vm1)), v3);
-                }
                 v_store( dst + j, v0 );
                 v_store( dst + j + VTraits<v_int16>::vlanes(), v1 );
             }
-            if ( j <= roi.width - VTraits<v_int16>::vlanes() )
+            if( j <= roi.width - VTraits<v_int16>::vlanes() )
             {
                 v_int16 v0 = vx_load( src + j );
-                v_int16 v2;
-                if (useMask)
-                {
-                    for(int k = 0 ; k<static_cast<int>(sizeof(maskReadLUT)/sizeof(int)) ; ++k)
-                        maskReadLUT[k] = (k+(j/srcReadLanes)*maskReadLanes)/maskRepeat;
-                    vm0 = vx_lut(mask, maskReadLUT);
-                    v2 = v_and(v0, v_reinterpret_as_s16(v_not(vm0)));
-                }
                 v0 = v_min( v0, thresh8 );
-                if (useMask)
-                    v0 = v_or(v_and(v0, v_reinterpret_as_s16(vm0)), v2);
                 v_store( dst + j, v0 );
                 j += VTraits<v_int16>::vlanes();
             }
 
             for( ; j < roi.width; j++ )
-                if (!useMask || (mask[j/cn] != 0))
-                    dst[j] = threshTrunc<short>( src[j], thresh );
+                dst[j] = threshTrunc<short>( src[j], thresh );
         }
         break;
 
     case THRESH_TOZERO:
-        for( i = 0; i < roi.height; i++, src += src_step, dst += dst_step, mask += useMask ? mask_step : 0 )
+        for( i = 0; i < roi.height; i++, src += src_step, dst += dst_step )
         {
             j = 0;
-            const int srcReadLanes = 2*VTraits<v_int16>::vlanes();
-            const int maskReadLanes = !useMask ? 0 : 2*VTraits<v_uint8>::vlanes();
-            for( ; j <= roi.width - srcReadLanes; j += srcReadLanes )
-            {
-                v_int16 v0, v1, v2, v3;
+            for( ; j <= roi.width - 2*VTraits<v_int16>::vlanes(); j += 2*VTraits<v_int16>::vlanes() )
+            {
+                v_int16 v0, v1;
                 v0 = vx_load( src + j );
                 v1 = vx_load( src + j + VTraits<v_int16>::vlanes() );
-                if (useMask)
-                {
-                    for(int k = 0 ; k<static_cast<int>(sizeof(maskReadLUT)/sizeof(int)) ; ++k)
-                        maskReadLUT[k] = (k+(j/srcReadLanes)*maskReadLanes)/maskRepeat;
-                    vm0 = vx_lut(mask, maskReadLUT);
-                    vm1 = vx_lut(mask, maskReadLUT+16);
-                    v2 = v_and(v0, v_reinterpret_as_s16(v_not(vm0)));
-                    v3 = v_and(v1, v_reinterpret_as_s16(v_not(vm1)));
-                }
                 v0 = v_and(v_lt(thresh8, v0), v0);
                 v1 = v_and(v_lt(thresh8, v1), v1);
-                if (useMask)
-                {
-                    v0 = v_or(v_and(v0, v_reinterpret_as_s16(vm0)), v2);
-                    v1 = v_or(v_and(v1, v_reinterpret_as_s16(vm1)), v3);
-                }
                 v_store( dst + j, v0 );
                 v_store( dst + j + VTraits<v_int16>::vlanes(), v1 );
             }
-            if ( j <= roi.width - VTraits<v_int16>::vlanes() )
+            if( j <= roi.width - VTraits<v_int16>::vlanes() )
             {
                 v_int16 v0 = vx_load( src + j );
-                v_int16 v2;
-                if (useMask)
-                {
-                    for(int k = 0 ; k<static_cast<int>(sizeof(maskReadLUT)/sizeof(int)) ; ++k)
-                        maskReadLUT[k] = (k+(j/srcReadLanes)*maskReadLanes)/maskRepeat;
-                    vm0 = vx_lut(mask, maskReadLUT);
-                    v2 = v_and(v0, v_reinterpret_as_s16(v_not(vm0)));
-                }
                 v0 = v_and(v_lt(thresh8, v0), v0);
-                if (useMask)
-                    v0 = v_or(v_and(v0, v_reinterpret_as_s16(vm0)), v2);
                 v_store( dst + j, v0 );
                 j += VTraits<v_int16>::vlanes();
             }
 
             for( ; j < roi.width; j++ )
-                if (!useMask || (mask[j/cn] != 0))
-                    dst[j] = threshToZero<short>(src[j], thresh);
+                dst[j] = threshToZero<short>(src[j], thresh);
         }
         break;
 
     case THRESH_TOZERO_INV:
-        for( i = 0; i < roi.height; i++, src += src_step, dst += dst_step, mask += useMask ? mask_step : 0 )
+        for( i = 0; i < roi.height; i++, src += src_step, dst += dst_step )
         {
             j = 0;
-            const int srcReadLanes = 2*VTraits<v_int16>::vlanes();
-            const int maskReadLanes = !useMask ? 0 : 2*VTraits<v_uint8>::vlanes();
-            for( ; j <= roi.width - srcReadLanes; j += srcReadLanes )
-            {
-                v_int16 v0, v1, v2, v3;
+            for( ; j <= roi.width - 2*VTraits<v_int16>::vlanes(); j += 2*VTraits<v_int16>::vlanes() )
+            {
+                v_int16 v0, v1;
                 v0 = vx_load( src + j );
                 v1 = vx_load( src + j + VTraits<v_int16>::vlanes() );
-                if (useMask)
-                {
-                    for(int k = 0 ; k<static_cast<int>(sizeof(maskReadLUT)/sizeof(int)) ; ++k)
-                        maskReadLUT[k] = (k+(j/srcReadLanes)*maskReadLanes)/maskRepeat;
-                    vm0 = vx_lut(mask, maskReadLUT);
-                    vm1 = vx_lut(mask, maskReadLUT+16);
-                    v2 = v_and(v0, v_reinterpret_as_s16(v_not(vm0)));
-                    v3 = v_and(v1, v_reinterpret_as_s16(v_not(vm1)));
-                }
                 v0 = v_and(v_le(v0, thresh8), v0);
                 v1 = v_and(v_le(v1, thresh8), v1);
-                if (useMask)
-                {
-                    v0 = v_or(v_and(v0, v_reinterpret_as_s16(vm0)), v2);
-                    v1 = v_or(v_and(v1, v_reinterpret_as_s16(vm1)), v3);
-                }
                 v_store( dst + j, v0 );
                 v_store( dst + j + VTraits<v_int16>::vlanes(), v1 );
             }
-            if ( j <= roi.width - VTraits<v_int16>::vlanes() )
+            if( j <= roi.width - VTraits<v_int16>::vlanes() )
             {
                 v_int16 v0 = vx_load( src + j );
-                v_int16 v2;
-                if (useMask)
-                {
-                    for(int k = 0 ; k<static_cast<int>(sizeof(maskReadLUT)/sizeof(int)) ; ++k)
-                        maskReadLUT[k] = (k+(j/srcReadLanes)*maskReadLanes)/maskRepeat;
-                    vm0 = vx_lut(mask, maskReadLUT);
-                    v2 = v_and(v0, v_reinterpret_as_s16(v_not(vm0)));
-                }
                 v0 = v_and(v_le(v0, thresh8), v0);
-                if (useMask)
-                    v0 = v_or(v_and(v0, v_reinterpret_as_s16(vm0)), v2);
                 v_store( dst + j, v0 );
                 j += VTraits<v_int16>::vlanes();
             }
 
             for( ; j < roi.width; j++ )
-                if (!useMask || (mask[j/cn] != 0))
-                    dst[j] = threshToZeroInv<short>(src[j], thresh);
+                dst[j] = threshToZeroInv<short>(src[j], thresh);
         }
         break;
     default:
         CV_Error( cv::Error::StsBadArg, "" ); return;
     }
 #else
-    threshGeneric<short, useMask>(roi, cn, src, src_step, dst, dst_step, mask, mask_step, thresh, maxval, type);
+    threshGeneric<short>(roi, src, src_step, dst, dst_step, thresh, maxval, type);
 #endif
 }
 
-template<bool useMask>
+
 static void
-thresh_32f( const Mat& _src, Mat& _dst, const Mat& _mask, float thresh, float maxval, int type )
+thresh_32f( const Mat& _src, Mat& _dst, float thresh, float maxval, int type )
 {
     Size roi = _src.size();
-    const int cn = _src.channels();
-    roi.width *= cn;
+    roi.width *= _src.channels();
     const float* src = _src.ptr<float>();
     float* dst = _dst.ptr<float>();
     size_t src_step = _src.step/sizeof(src[0]);
     size_t dst_step = _dst.step/sizeof(dst[0]);
-    size_t mask_step = _mask.step;
-
-    if( _src.isContinuous() && _dst.isContinuous() && (!useMask || _mask.empty() || _mask.isContinuous()) )
+
+    if( _src.isContinuous() && _dst.isContinuous() )
     {
         roi.width *= roi.height;
         roi.height = 1;
-        if (useMask)
-            mask_step = _mask.total();
-    }
-
-    const uchar* mask = nullptr;
-    if (useMask)
-        mask = _mask.ptr();
-
-    if (!useMask)
-    {
-        #if defined(HAVE_IPP)
-        CV_IPP_CHECK()
-        {
-            IppiSize sz = { roi.width, roi.height };
-            switch( type )
-            {
-            case THRESH_TRUNC:
-                if (0 <= CV_INSTRUMENT_FUN_IPP(ippiThreshold_GT_32f_C1R, src, (int)src_step*sizeof(src[0]), dst, (int)dst_step*sizeof(dst[0]), sz, thresh))
-                {
-                    CV_IMPL_ADD(CV_IMPL_IPP);
-                    return;
-                }
-                setIppErrorStatus();
-                break;
-            case THRESH_TOZERO:
-                if (0 <= CV_INSTRUMENT_FUN_IPP(ippiThreshold_LTVal_32f_C1R, src, (int)src_step*sizeof(src[0]), dst, (int)dst_step*sizeof(dst[0]), sz, nextafterf(thresh, std::numeric_limits<float>::infinity()), 0))
-                {
-                    CV_IMPL_ADD(CV_IMPL_IPP);
-                    return;
-                }
-                setIppErrorStatus();
-                break;
-            case THRESH_TOZERO_INV:
-                if (0 <= CV_INSTRUMENT_FUN_IPP(ippiThreshold_GTVal_32f_C1R, src, (int)src_step*sizeof(src[0]), dst, (int)dst_step*sizeof(dst[0]), sz, thresh, 0))
-                {
-                    CV_IMPL_ADD(CV_IMPL_IPP);
-                    return;
-                }
-                setIppErrorStatus();
-                break;
-            }
-        }
-        #endif
-    }
+    }
+
+#if defined(HAVE_IPP)
+    CV_IPP_CHECK()
+    {
+        IppiSize sz = { roi.width, roi.height };
+        switch( type )
+        {
+        case THRESH_TRUNC:
+            if (0 <= CV_INSTRUMENT_FUN_IPP(ippiThreshold_GT_32f_C1R, src, (int)src_step*sizeof(src[0]), dst, (int)dst_step*sizeof(dst[0]), sz, thresh))
+            {
+                CV_IMPL_ADD(CV_IMPL_IPP);
+                return;
+            }
+            setIppErrorStatus();
+            break;
+        case THRESH_TOZERO:
+            if (0 <= CV_INSTRUMENT_FUN_IPP(ippiThreshold_LTVal_32f_C1R, src, (int)src_step*sizeof(src[0]), dst, (int)dst_step*sizeof(dst[0]), sz, nextafterf(thresh, std::numeric_limits<float>::infinity()), 0))
+            {
+                CV_IMPL_ADD(CV_IMPL_IPP);
+                return;
+            }
+            setIppErrorStatus();
+            break;
+        case THRESH_TOZERO_INV:
+            if (0 <= CV_INSTRUMENT_FUN_IPP(ippiThreshold_GTVal_32f_C1R, src, (int)src_step*sizeof(src[0]), dst, (int)dst_step*sizeof(dst[0]), sz, thresh, 0))
+            {
+                CV_IMPL_ADD(CV_IMPL_IPP);
+                return;
+            }
+            setIppErrorStatus();
+            break;
+        }
+    }
+#endif
 
 #if (CV_SIMD || CV_SIMD_SCALABLE)
     int i, j;
     v_float32 thresh4 = vx_setall_f32( thresh );
     v_float32 maxval4 = vx_setall_f32( maxval );
 
-    v_uint8 vm0, vm1;
-    int maskReadLUT[32];
-    int maskRepeat = 0;
-    if (useMask)
-        maskRepeat = static_cast<int>(sizeof(float)*cn);
     switch( type )
     {
         case THRESH_BINARY:
-            for( i = 0; i < roi.height; i++, src += src_step, dst += dst_step, mask += useMask ? mask_step : 0 )
+            for( i = 0; i < roi.height; i++, src += src_step, dst += dst_step )
             {
                 j = 0;
-                const int srcReadLanes = 2*VTraits<v_float32>::vlanes();
-                const int maskReadLanes = !useMask ? 0 : 2*VTraits<v_uint8>::vlanes();
-                for( ; j <= roi.width - srcReadLanes; j += srcReadLanes )
+                for( ; j <= roi.width - 2*VTraits<v_float32>::vlanes(); j += 2*VTraits<v_float32>::vlanes() )
                 {
-                    v_float32 v0, v1, v2, v3;
+                    v_float32 v0, v1;
                     v0 = vx_load( src + j );
                     v1 = vx_load( src + j + VTraits<v_float32>::vlanes() );
-                    if (useMask)
-                    {
-                        for(int k = 0 ; k<static_cast<int>(sizeof(maskReadLUT)/sizeof(int)) ; ++k)
-                            maskReadLUT[k] = (k+(j/srcReadLanes)*maskReadLanes)/maskRepeat;
-                        vm0 = vx_lut(mask, maskReadLUT);
-                        vm1 = vx_lut(mask, maskReadLUT+16);
-                        v2 = v_and(v0, v_reinterpret_as_f32(v_not(vm0)));
-                        v3 = v_and(v1, v_reinterpret_as_f32(v_not(vm1)));
-                    }
                     v0 = v_lt(thresh4, v0);
                     v1 = v_lt(thresh4, v1);
                     v0 = v_and(v0, maxval4);
                     v1 = v_and(v1, maxval4);
-                    if (useMask)
-                    {
-                        v0 = v_or(v_and(v0, v_reinterpret_as_f32(vm0)), v2);
-                        v1 = v_or(v_and(v1, v_reinterpret_as_f32(vm1)), v3);
-                    }
                     v_store( dst + j, v0 );
                     v_store( dst + j + VTraits<v_float32>::vlanes(), v1 );
                 }
-                if ( j <= roi.width - VTraits<v_float32>::vlanes() )
+                if( j <= roi.width - VTraits<v_float32>::vlanes() )
                 {
                     v_float32 v0 = vx_load( src + j );
-                    v_float32 v2;
-                    if (useMask)
-                    {
-                        for(int k = 0 ; k<static_cast<int>(sizeof(maskReadLUT)/sizeof(int)) ; ++k)
-                            maskReadLUT[k] = (k+(j/srcReadLanes)*maskReadLanes)/maskRepeat;
-                        vm0 = vx_lut(mask, maskReadLUT);
-                        v2 = v_and(v0, v_reinterpret_as_f32(v_not(vm0)));
-                    }
                     v0 = v_lt(thresh4, v0);
                     v0 = v_and(v0, maxval4);
-                    if (useMask)
-                        v0 = v_or(v_and(v0, v_reinterpret_as_f32(vm0)), v2);
                     v_store( dst + j, v0 );
                     j += VTraits<v_float32>::vlanes();
                 }
 
                 for( ; j < roi.width; j++ )
-                    if (!useMask || (mask[j/cn] != 0))
-                        dst[j] = threshBinary<float>(src[j], thresh, maxval);
+                    dst[j] = threshBinary<float>(src[j], thresh, maxval);
             }
             break;
 
         case THRESH_BINARY_INV:
-            for( i = 0; i < roi.height; i++, src += src_step, dst += dst_step, mask += useMask ? mask_step : 0 )
+            for( i = 0; i < roi.height; i++, src += src_step, dst += dst_step )
             {
                 j = 0;
-                const int srcReadLanes = 2*VTraits<v_float32>::vlanes();
-                const int maskReadLanes = !useMask ? 0 : 2*VTraits<v_uint8>::vlanes();
-                for( ; j <= roi.width - srcReadLanes; j += srcReadLanes )
+                for( ; j <= roi.width - 2*VTraits<v_float32>::vlanes(); j += 2*VTraits<v_float32>::vlanes() )
                 {
-                    v_float32 v0, v1, v2, v3;
+                    v_float32 v0, v1;
                     v0 = vx_load( src + j );
                     v1 = vx_load( src + j + VTraits<v_float32>::vlanes() );
-                    if (useMask)
-                    {
-                        for(int k = 0 ; k<static_cast<int>(sizeof(maskReadLUT)/sizeof(int)) ; ++k)
-                            maskReadLUT[k] = (k+(j/srcReadLanes)*maskReadLanes)/maskRepeat;
-                        vm0 = vx_lut(mask, maskReadLUT);
-                        vm1 = vx_lut(mask, maskReadLUT+16);
-                        v2 = v_and(v0, v_reinterpret_as_f32(v_not(vm0)));
-                        v3 = v_and(v1, v_reinterpret_as_f32(v_not(vm1)));
-                    }
                     v0 = v_le(v0, thresh4);
                     v1 = v_le(v1, thresh4);
                     v0 = v_and(v0, maxval4);
                     v1 = v_and(v1, maxval4);
-                    if (useMask)
-                    {
-                        v0 = v_or(v_and(v0, v_reinterpret_as_f32(vm0)), v2);
-                        v1 = v_or(v_and(v1, v_reinterpret_as_f32(vm1)), v3);
-                    }
                     v_store( dst + j, v0 );
                     v_store( dst + j + VTraits<v_float32>::vlanes(), v1 );
                 }
-                if ( j <= roi.width - VTraits<v_float32>::vlanes() )
+                if( j <= roi.width - VTraits<v_float32>::vlanes() )
                 {
                     v_float32 v0 = vx_load( src + j );
-                    v_float32 v2;
-                    if (useMask)
-                    {
-                        for(int k = 0 ; k<static_cast<int>(sizeof(maskReadLUT)/sizeof(int)) ; ++k)
-                            maskReadLUT[k] = (k+(j/srcReadLanes)*maskReadLanes)/maskRepeat;
-                        vm0 = vx_lut(mask, maskReadLUT);
-                        v2 = v_and(v0, v_reinterpret_as_f32(v_not(vm0)));
-                    }
                     v0 = v_le(v0, thresh4);
                     v0 = v_and(v0, maxval4);
-                    if (useMask)
-                        v0 = v_or(v_and(v0, v_reinterpret_as_f32(vm0)), v2);
                     v_store( dst + j, v0 );
                     j += VTraits<v_float32>::vlanes();
                 }
 
                 for( ; j < roi.width; j++ )
-                    if (!useMask || (mask[j/cn] != 0))
-                        dst[j] = threshBinaryInv<float>(src[j], thresh, maxval);
+                    dst[j] = threshBinaryInv<float>(src[j], thresh, maxval);
             }
             break;
 
         case THRESH_TRUNC:
-            for( i = 0; i < roi.height; i++, src += src_step, dst += dst_step, mask += useMask ? mask_step : 0 )
+            for( i = 0; i < roi.height; i++, src += src_step, dst += dst_step )
             {
                 j = 0;
-                const int srcReadLanes = 2*VTraits<v_float32>::vlanes();
-                const int maskReadLanes = !useMask ? 0 : 2*VTraits<v_uint8>::vlanes();
-                for( ; j <= roi.width - srcReadLanes; j += srcReadLanes )
+                for( ; j <= roi.width - 2*VTraits<v_float32>::vlanes(); j += 2*VTraits<v_float32>::vlanes() )
                 {
-                    v_float32 v0, v1, v2, v3;
+                    v_float32 v0, v1;
                     v0 = vx_load( src + j );
                     v1 = vx_load( src + j + VTraits<v_float32>::vlanes() );
-                    if (useMask)
-                    {
-                        for(int k = 0 ; k<static_cast<int>(sizeof(maskReadLUT)/sizeof(int)) ; ++k)
-                            maskReadLUT[k] = (k+(j/srcReadLanes)*maskReadLanes)/maskRepeat;
-                        vm0 = vx_lut(mask, maskReadLUT);
-                        vm1 = vx_lut(mask, maskReadLUT+16);
-                        v2 = v_and(v0, v_reinterpret_as_f32(v_not(vm0)));
-                        v3 = v_and(v1, v_reinterpret_as_f32(v_not(vm1)));
-                    }
                     v0 = v_min( v0, thresh4 );
                     v1 = v_min( v1, thresh4 );
-                    if (useMask)
-                    {
-                        v0 = v_or(v_and(v0, v_reinterpret_as_f32(vm0)), v2);
-                        v1 = v_or(v_and(v1, v_reinterpret_as_f32(vm1)), v3);
-                    }
                     v_store( dst + j, v0 );
                     v_store( dst + j + VTraits<v_float32>::vlanes(), v1 );
                 }
-                if ( j <= roi.width - VTraits<v_float32>::vlanes() )
+                if( j <= roi.width - VTraits<v_float32>::vlanes() )
                 {
                     v_float32 v0 = vx_load( src + j );
-                    v_float32 v2;
-                    if (useMask)
-                    {
-                        for(int k = 0 ; k<static_cast<int>(sizeof(maskReadLUT)/sizeof(int)) ; ++k)
-                            maskReadLUT[k] = (k+(j/srcReadLanes)*maskReadLanes)/maskRepeat;
-                        vm0 = vx_lut(mask, maskReadLUT);
-                        v2 = v_and(v0, v_reinterpret_as_f32(v_not(vm0)));
-                    }
                     v0 = v_min( v0, thresh4 );
-                    if (useMask)
-                        v0 = v_or(v_and(v0, v_reinterpret_as_f32(vm0)), v2);
                     v_store( dst + j, v0 );
                     j += VTraits<v_float32>::vlanes();
                 }
 
                 for( ; j < roi.width; j++ )
-                    if (!useMask || (mask[j/cn] != 0))
-                        dst[j] = threshTrunc<float>(src[j], thresh);
+                    dst[j] = threshTrunc<float>(src[j], thresh);
             }
             break;
 
         case THRESH_TOZERO:
-            for( i = 0; i < roi.height; i++, src += src_step, dst += dst_step, mask += useMask ? mask_step : 0 )
+            for( i = 0; i < roi.height; i++, src += src_step, dst += dst_step )
             {
                 j = 0;
-                const int srcReadLanes = 2*VTraits<v_float32>::vlanes();
-                const int maskReadLanes = !useMask ? 0 : 2*VTraits<v_uint8>::vlanes();
-                for( ; j <= roi.width - srcReadLanes; j += srcReadLanes )
+                for( ; j <= roi.width - 2*VTraits<v_float32>::vlanes(); j += 2*VTraits<v_float32>::vlanes() )
                 {
-                    v_float32 v0, v1, v2, v3;
+                    v_float32 v0, v1;
                     v0 = vx_load( src + j );
                     v1 = vx_load( src + j + VTraits<v_float32>::vlanes() );
-                    if (useMask)
-                    {
-                        for(int k = 0 ; k<static_cast<int>(sizeof(maskReadLUT)/sizeof(int)) ; ++k)
-                            maskReadLUT[k] = (k+(j/srcReadLanes)*maskReadLanes)/maskRepeat;
-                        vm0 = vx_lut(mask, maskReadLUT);
-                        vm1 = vx_lut(mask, maskReadLUT+16);
-                        v2 = v_and(v0, v_reinterpret_as_f32(v_not(vm0)));
-                        v3 = v_and(v1, v_reinterpret_as_f32(v_not(vm1)));
-                    }
                     v0 = v_and(v_lt(thresh4, v0), v0);
                     v1 = v_and(v_lt(thresh4, v1), v1);
-                    if (useMask)
-                    {
-                        v0 = v_or(v_and(v0, v_reinterpret_as_f32(vm0)), v2);
-                        v1 = v_or(v_and(v1, v_reinterpret_as_f32(vm1)), v3);
-                    }
                     v_store( dst + j, v0 );
                     v_store( dst + j + VTraits<v_float32>::vlanes(), v1 );
                 }
-                if ( j <= roi.width - VTraits<v_float32>::vlanes() )
+                if( j <= roi.width - VTraits<v_float32>::vlanes() )
                 {
                     v_float32 v0 = vx_load( src + j );
-                    v_float32 v2;
-                    if (useMask)
-                    {
-                        for(int k = 0 ; k<static_cast<int>(sizeof(maskReadLUT)/sizeof(int)) ; ++k)
-                            maskReadLUT[k] = (k+(j/srcReadLanes)*maskReadLanes)/maskRepeat;
-                        vm0 = vx_lut(mask, maskReadLUT);
-                        v2 = v_and(v0, v_reinterpret_as_f32(v_not(vm0)));
-                    }
                     v0 = v_and(v_lt(thresh4, v0), v0);
-                    if (useMask)
-                        v0 = v_or(v_and(v0, v_reinterpret_as_f32(vm0)), v2);
                     v_store( dst + j, v0 );
                     j += VTraits<v_float32>::vlanes();
                 }
 
                 for( ; j < roi.width; j++ )
-                    if (!useMask || (mask[j/cn] != 0))
-                        dst[j] = threshToZero<float>(src[j], thresh);
+                    dst[j] = threshToZero<float>(src[j], thresh);
             }
             break;
 
         case THRESH_TOZERO_INV:
-            for( i = 0; i < roi.height; i++, src += src_step, dst += dst_step, mask += useMask ? mask_step : 0 )
+            for( i = 0; i < roi.height; i++, src += src_step, dst += dst_step )
             {
                 j = 0;
-                const int srcReadLanes = 2*VTraits<v_float32>::vlanes();
-                const int maskReadLanes = !useMask ? 0 : 2*VTraits<v_uint8>::vlanes();
-                for( ; j <= roi.width - srcReadLanes; j += srcReadLanes )
+                for( ; j <= roi.width - 2*VTraits<v_float32>::vlanes(); j += 2*VTraits<v_float32>::vlanes() )
                 {
-                    v_float32 v0, v1, v2, v3;
+                    v_float32 v0, v1;
                     v0 = vx_load( src + j );
                     v1 = vx_load( src + j + VTraits<v_float32>::vlanes() );
-                    if (useMask)
-                    {
-                        for(int k = 0 ; k<static_cast<int>(sizeof(maskReadLUT)/sizeof(int)) ; ++k)
-                            maskReadLUT[k] = (k+(j/srcReadLanes)*maskReadLanes)/maskRepeat;
-                        vm0 = vx_lut(mask, maskReadLUT);
-                        vm1 = vx_lut(mask, maskReadLUT+16);
-                        v2 = v_and(v0, v_reinterpret_as_f32(v_not(vm0)));
-                        v3 = v_and(v1, v_reinterpret_as_f32(v_not(vm1)));
-                    }
                     v0 = v_and(v_le(v0, thresh4), v0);
                     v1 = v_and(v_le(v1, thresh4), v1);
-                    if (useMask)
-                    {
-                        v0 = v_or(v_and(v0, v_reinterpret_as_f32(vm0)), v2);
-                        v1 = v_or(v_and(v1, v_reinterpret_as_f32(vm1)), v3);
-                    }
                     v_store( dst + j, v0 );
                     v_store( dst + j + VTraits<v_float32>::vlanes(), v1 );
                 }
-                if ( j <= roi.width - VTraits<v_float32>::vlanes() )
+                if( j <= roi.width - VTraits<v_float32>::vlanes() )
                 {
                     v_float32 v0 = vx_load( src + j );
-                    v_float32 v2;
-                    if (useMask)
-                    {
-                        for(int k = 0 ; k<static_cast<int>(sizeof(maskReadLUT)/sizeof(int)) ; ++k)
-                            maskReadLUT[k] = (k+(j/srcReadLanes)*maskReadLanes)/maskRepeat;
-                        vm0 = vx_lut(mask, maskReadLUT);
-                        v2 = v_and(v0, v_reinterpret_as_f32(v_not(vm0)));
-                    }
                     v0 = v_and(v_le(v0, thresh4), v0);
-                    if (useMask)
-                        v0 = v_or(v_and(v0, v_reinterpret_as_f32(vm0)), v2);
                     v_store( dst + j, v0 );
                     j += VTraits<v_float32>::vlanes();
                 }
 
                 for( ; j < roi.width; j++ )
-                    if (!useMask || (mask[j/cn] != 0))
-                        dst[j] = threshToZeroInv<float>(src[j], thresh);
+                    dst[j] = threshToZeroInv<float>(src[j], thresh);
             }
             break;
         default:
             CV_Error( cv::Error::StsBadArg, "" ); return;
     }
 #else
-    threshGeneric<float, useMask>(roi, cn, src, src_step, dst, dst_step, mask, mask_step, thresh, maxval, type);
+    threshGeneric<float>(roi, src, src_step, dst, dst_step, thresh, maxval, type);
 #endif
 }
 
-template<bool useMask>
 static void
-thresh_64f(const Mat& _src, Mat& _dst, const Mat& _mask, double thresh, double maxval, int type)
+thresh_64f(const Mat& _src, Mat& _dst, double thresh, double maxval, int type)
 {
     Size roi = _src.size();
-    const int cn = _src.channels();
-    roi.width *= cn;
+    roi.width *= _src.channels();
     const double* src = _src.ptr<double>();
     double* dst = _dst.ptr<double>();
     size_t src_step = _src.step / sizeof(src[0]);
     size_t dst_step = _dst.step / sizeof(dst[0]);
-    size_t mask_step = _mask.step;
-
-    if( _src.isContinuous() && _dst.isContinuous() && (!useMask || _mask.empty() || _mask.isContinuous()) )
+
+    if (_src.isContinuous() && _dst.isContinuous())
     {
         roi.width *= roi.height;
         roi.height = 1;
-        if (useMask)
-            mask_step = _mask.total();
-    }
-
-    const uchar* mask = nullptr;
-    if (useMask)
-        mask = _mask.ptr();
+    }
 
 #if (CV_SIMD_64F || CV_SIMD_SCALABLE_64F)
     int i, j;
     v_float64 thresh2 = vx_setall_f64( thresh );
     v_float64 maxval2 = vx_setall_f64( maxval );
 
-    v_uint8 vm0, vm1;
-    int maskReadLUT[32];
-    int maskRepeat = 0;
-    if (useMask)
-        maskRepeat = static_cast<int>(sizeof(double)*cn);
     switch( type )
     {
     case THRESH_BINARY:
-        for( i = 0; i < roi.height; i++, src += src_step, dst += dst_step, mask += useMask ? mask_step : 0 )
+        for( i = 0; i < roi.height; i++, src += src_step, dst += dst_step )
         {
             j = 0;
-            const int srcReadLanes = 2*VTraits<v_float64>::vlanes();
-            const int maskReadLanes = !useMask ? 0 : 2*VTraits<v_uint8>::vlanes();
-            for( ; j <= roi.width - srcReadLanes; j += srcReadLanes )
-            {
-                v_float64 v0, v1, v2, v3;
+            for( ; j <= roi.width - 2*VTraits<v_float64>::vlanes(); j += 2*VTraits<v_float64>::vlanes() )
+            {
+                v_float64 v0, v1;
                 v0 = vx_load( src + j );
                 v1 = vx_load( src + j + VTraits<v_float64>::vlanes() );
-                if (useMask)
-                {
-                    for(int k = 0 ; k<static_cast<int>(sizeof(maskReadLUT)/sizeof(int)) ; ++k)
-                        maskReadLUT[k] = (k+(j/srcReadLanes)*maskReadLanes)/maskRepeat;
-                    vm0 = vx_lut(mask, maskReadLUT);
-                    vm1 = vx_lut(mask, maskReadLUT+16);
-                    v2 = v_and(v0, v_reinterpret_as_f64(v_not(vm0)));
-                    v3 = v_and(v1, v_reinterpret_as_f64(v_not(vm1)));
-                }
                 v0 = v_lt(thresh2, v0);
                 v1 = v_lt(thresh2, v1);
                 v0 = v_and(v0, maxval2);
                 v1 = v_and(v1, maxval2);
-                if (useMask)
-                {
-                    v0 = v_or(v_and(v0, v_reinterpret_as_f64(vm0)), v2);
-                    v1 = v_or(v_and(v1, v_reinterpret_as_f64(vm1)), v3);
-                }
                 v_store( dst + j, v0 );
                 v_store( dst + j + VTraits<v_float64>::vlanes(), v1 );
             }
-            if ( j <= roi.width - VTraits<v_float64>::vlanes() )
+            if( j <= roi.width - VTraits<v_float64>::vlanes() )
             {
                 v_float64 v0 = vx_load( src + j );
-                v_float64 v2;
-                if (useMask)
-                {
-                    for(int k = 0 ; k<static_cast<int>(sizeof(maskReadLUT)/sizeof(int)) ; ++k)
-                        maskReadLUT[k] = (k+(j/srcReadLanes)*maskReadLanes)/maskRepeat;
-                    vm0 = vx_lut(mask, maskReadLUT);
-                    v2 = v_and(v0, v_reinterpret_as_f64(v_not(vm0)));
-                }
                 v0 = v_lt(thresh2, v0);
                 v0 = v_and(v0, maxval2);
-                if (useMask)
-                    v0 = v_or(v_and(v0, v_reinterpret_as_f64(vm0)), v2);
                 v_store( dst + j, v0 );
                 j += VTraits<v_float64>::vlanes();
             }
 
             for( ; j < roi.width; j++ )
-                if (!useMask || (mask[j/cn] != 0))
-                    dst[j] = threshBinary<double>(src[j], thresh, maxval);
+                dst[j] = threshBinary<double>(src[j], thresh, maxval);
         }
         break;
 
     case THRESH_BINARY_INV:
-        for( i = 0; i < roi.height; i++, src += src_step, dst += dst_step, mask += useMask ? mask_step : 0 )
+        for( i = 0; i < roi.height; i++, src += src_step, dst += dst_step )
         {
             j = 0;
-            const int srcReadLanes = 2*VTraits<v_float64>::vlanes();
-            const int maskReadLanes = !useMask ? 0 : 2*VTraits<v_uint8>::vlanes();
-            for( ; j <= roi.width - srcReadLanes; j += srcReadLanes )
-            {
-                v_float64 v0, v1, v2, v3;
+            for( ; j <= roi.width - 2*VTraits<v_float64>::vlanes(); j += 2*VTraits<v_float64>::vlanes() )
+            {
+                v_float64 v0, v1;
                 v0 = vx_load( src + j );
                 v1 = vx_load( src + j + VTraits<v_float64>::vlanes() );
-                if (useMask)
-                {
-                    for(int k = 0 ; k<static_cast<int>(sizeof(maskReadLUT)/sizeof(int)) ; ++k)
-                        maskReadLUT[k] = (k+(j/srcReadLanes)*maskReadLanes)/maskRepeat;
-                    vm0 = vx_lut(mask, maskReadLUT);
-                    vm1 = vx_lut(mask, maskReadLUT+16);
-                    v2 = v_and(v0, v_reinterpret_as_f64(v_not(vm0)));
-                    v3 = v_and(v1, v_reinterpret_as_f64(v_not(vm1)));
-                }
                 v0 = v_le(v0, thresh2);
                 v1 = v_le(v1, thresh2);
                 v0 = v_and(v0, maxval2);
                 v1 = v_and(v1, maxval2);
-                if (useMask)
-                {
-                    v0 = v_or(v_and(v0, v_reinterpret_as_f64(vm0)), v2);
-                    v1 = v_or(v_and(v1, v_reinterpret_as_f64(vm1)), v3);
-                }
                 v_store( dst + j, v0 );
                 v_store( dst + j + VTraits<v_float64>::vlanes(), v1 );
             }
-            if ( j <= roi.width - VTraits<v_float64>::vlanes() )
+            if( j <= roi.width - VTraits<v_float64>::vlanes() )
             {
                 v_float64 v0 = vx_load( src + j );
-                v_float64 v2;
-                if (useMask)
-                {
-                    for(int k = 0 ; k<static_cast<int>(sizeof(maskReadLUT)/sizeof(int)) ; ++k)
-                        maskReadLUT[k] = (k+(j/srcReadLanes)*maskReadLanes)/maskRepeat;
-                    vm0 = vx_lut(mask, maskReadLUT);
-                    v2 = v_and(v0, v_reinterpret_as_f64(v_not(vm0)));
-                }
                 v0 = v_le(v0, thresh2);
                 v0 = v_and(v0, maxval2);
-                if (useMask)
-                    v0 = v_or(v_and(v0, v_reinterpret_as_f64(vm0)), v2);
                 v_store( dst + j, v0 );
                 j += VTraits<v_float64>::vlanes();
             }
 
             for( ; j < roi.width; j++ )
-                if (!useMask || (mask[j/cn] != 0))
-                    dst[j] = threshBinaryInv<double>(src[j], thresh, maxval);
+                dst[j] = threshBinaryInv<double>(src[j], thresh, maxval);
         }
         break;
 
     case THRESH_TRUNC:
-        for( i = 0; i < roi.height; i++, src += src_step, dst += dst_step, mask += useMask ? mask_step : 0 )
+        for( i = 0; i < roi.height; i++, src += src_step, dst += dst_step )
         {
             j = 0;
-            const int srcReadLanes = 2*VTraits<v_float64>::vlanes();
-            const int maskReadLanes = !useMask ? 0 : 2*VTraits<v_uint8>::vlanes();
-            for( ; j <= roi.width - srcReadLanes; j += srcReadLanes )
-            {
-                v_float64 v0, v1, v2, v3;
+            for( ; j <= roi.width - 2*VTraits<v_float64>::vlanes(); j += 2*VTraits<v_float64>::vlanes() )
+            {
+                v_float64 v0, v1;
                 v0 = vx_load( src + j );
                 v1 = vx_load( src + j + VTraits<v_float64>::vlanes() );
-                if (useMask)
-                {
-                    for(int k = 0 ; k<static_cast<int>(sizeof(maskReadLUT)/sizeof(int)) ; ++k)
-                        maskReadLUT[k] = (k+(j/srcReadLanes)*maskReadLanes)/maskRepeat;
-                    vm0 = vx_lut(mask, maskReadLUT);
-                    vm1 = vx_lut(mask, maskReadLUT+16);
-                    v2 = v_and(v0, v_reinterpret_as_f64(v_not(vm0)));
-                    v3 = v_and(v1, v_reinterpret_as_f64(v_not(vm1)));
-                }
                 v0 = v_min( v0, thresh2 );
                 v1 = v_min( v1, thresh2 );
-                if (useMask)
-                {
-                    v0 = v_or(v_and(v0, v_reinterpret_as_f64(vm0)), v2);
-                    v1 = v_or(v_and(v1, v_reinterpret_as_f64(vm1)), v3);
-                }
                 v_store( dst + j, v0 );
                 v_store( dst + j + VTraits<v_float64>::vlanes(), v1 );
             }
-            if ( j <= roi.width - VTraits<v_float64>::vlanes() )
+            if( j <= roi.width - VTraits<v_float64>::vlanes() )
             {
                 v_float64 v0 = vx_load( src + j );
-                v_float64 v2;
-                if (useMask)
-                {
-                    for(int k = 0 ; k<static_cast<int>(sizeof(maskReadLUT)/sizeof(int)) ; ++k)
-                        maskReadLUT[k] = (k+(j/srcReadLanes)*maskReadLanes)/maskRepeat;
-                    vm0 = vx_lut(mask, maskReadLUT);
-                    v2 = v_and(v0, v_reinterpret_as_f64(v_not(vm0)));
-                }
                 v0 = v_min( v0, thresh2 );
-                if (useMask)
-                    v0 = v_or(v_and(v0, v_reinterpret_as_f64(vm0)), v2);
                 v_store( dst + j, v0 );
                 j += VTraits<v_float64>::vlanes();
             }
 
             for( ; j < roi.width; j++ )
-                if (!useMask || (mask[j/cn] != 0))
-                    dst[j] = threshTrunc<double>(src[j], thresh);
+                dst[j] = threshTrunc<double>(src[j], thresh);
         }
         break;
 
     case THRESH_TOZERO:
-        for( i = 0; i < roi.height; i++, src += src_step, dst += dst_step, mask += useMask ? mask_step : 0 )
+        for( i = 0; i < roi.height; i++, src += src_step, dst += dst_step )
         {
             j = 0;
-            const int srcReadLanes = 2*VTraits<v_float64>::vlanes();
-            const int maskReadLanes = !useMask ? 0 : 2*VTraits<v_uint8>::vlanes();
-            for( ; j <= roi.width - srcReadLanes; j += srcReadLanes )
-            {
-                v_float64 v0, v1, v2, v3;
+            for( ; j <= roi.width - 2*VTraits<v_float64>::vlanes(); j += 2*VTraits<v_float64>::vlanes() )
+            {
+                v_float64 v0, v1;
                 v0 = vx_load( src + j );
                 v1 = vx_load( src + j + VTraits<v_float64>::vlanes() );
-                if (useMask)
-                {
-                    for(int k = 0 ; k<static_cast<int>(sizeof(maskReadLUT)/sizeof(int)) ; ++k)
-                        maskReadLUT[k] = (k+(j/srcReadLanes)*maskReadLanes)/maskRepeat;
-                    vm0 = vx_lut(mask, maskReadLUT);
-                    vm1 = vx_lut(mask, maskReadLUT+16);
-                    v2 = v_and(v0, v_reinterpret_as_f64(v_not(vm0)));
-                    v3 = v_and(v1, v_reinterpret_as_f64(v_not(vm1)));
-                }
                 v0 = v_and(v_lt(thresh2, v0), v0);
                 v1 = v_and(v_lt(thresh2, v1), v1);
-                if (useMask)
-                {
-                    v0 = v_or(v_and(v0, v_reinterpret_as_f64(vm0)), v2);
-                    v1 = v_or(v_and(v1, v_reinterpret_as_f64(vm1)), v3);
-                }
                 v_store( dst + j, v0 );
                 v_store( dst + j + VTraits<v_float64>::vlanes(), v1 );
             }
-            if ( j <= roi.width - VTraits<v_float64>::vlanes() )
+            if( j <= roi.width - VTraits<v_float64>::vlanes() )
             {
                 v_float64 v0 = vx_load( src + j );
-                v_float64 v2;
-                if (useMask)
-                {
-                    for(int k = 0 ; k<static_cast<int>(sizeof(maskReadLUT)/sizeof(int)) ; ++k)
-                        maskReadLUT[k] = (k+(j/srcReadLanes)*maskReadLanes)/maskRepeat;
-                    vm0 = vx_lut(mask, maskReadLUT);
-                    v2 = v_and(v0, v_reinterpret_as_f64(v_not(vm0)));
-                }
                 v0 = v_and(v_lt(thresh2, v0), v0);
-                if (useMask)
-                    v0 = v_or(v_and(v0, v_reinterpret_as_f64(vm0)), v2);
                 v_store( dst + j, v0 );
                 j += VTraits<v_float64>::vlanes();
             }
 
             for( ; j < roi.width; j++ )
-                if (!useMask || (mask[j/cn] != 0))
-                    dst[j] = threshToZero<double>(src[j], thresh);
+                dst[j] = threshToZero<double>(src[j], thresh);
         }
         break;
 
     case THRESH_TOZERO_INV:
-        for( i = 0; i < roi.height; i++, src += src_step, dst += dst_step, mask += useMask ? mask_step : 0 )
+        for( i = 0; i < roi.height; i++, src += src_step, dst += dst_step )
         {
             j = 0;
-            const int srcReadLanes = 2*VTraits<v_float64>::vlanes();
-            const int maskReadLanes = !useMask ? 0 : 2*VTraits<v_uint8>::vlanes();
-            for( ; j <= roi.width - srcReadLanes; j += srcReadLanes )
-            {
-                v_float64 v0, v1, v2, v3;
+            for( ; j <= roi.width - 2*VTraits<v_float64>::vlanes(); j += 2*VTraits<v_float64>::vlanes() )
+            {
+                v_float64 v0, v1;
                 v0 = vx_load( src + j );
                 v1 = vx_load( src + j + VTraits<v_float64>::vlanes() );
-                if (useMask)
-                {
-                    for(int k = 0 ; k<static_cast<int>(sizeof(maskReadLUT)/sizeof(int)) ; ++k)
-                        maskReadLUT[k] = (k+(j/srcReadLanes)*maskReadLanes)/maskRepeat;
-                    vm0 = vx_lut(mask, maskReadLUT);
-                    vm1 = vx_lut(mask, maskReadLUT+16);
-                    v2 = v_and(v0, v_reinterpret_as_f64(v_not(vm0)));
-                    v3 = v_and(v1, v_reinterpret_as_f64(v_not(vm1)));
-                }
                 v0 = v_and(v_le(v0, thresh2), v0);
                 v1 = v_and(v_le(v1, thresh2), v1);
-                if (useMask)
-                {
-                    v0 = v_or(v_and(v0, v_reinterpret_as_f64(vm0)), v2);
-                    v1 = v_or(v_and(v1, v_reinterpret_as_f64(vm1)), v3);
-                }
                 v_store( dst + j, v0 );
                 v_store( dst + j + VTraits<v_float64>::vlanes(), v1 );
             }
-            if ( j <= roi.width - VTraits<v_float64>::vlanes() )
+            if( j <= roi.width - VTraits<v_float64>::vlanes() )
             {
                 v_float64 v0 = vx_load( src + j );
-                v_float64 v2;
-                if (useMask)
-                {
-                    for(int k = 0 ; k<static_cast<int>(sizeof(maskReadLUT)/sizeof(int)) ; ++k)
-                        maskReadLUT[k] = (k+(j/srcReadLanes)*maskReadLanes)/maskRepeat;
-                    vm0 = vx_lut(mask, maskReadLUT);
-                    v2 = v_and(v0, v_reinterpret_as_f64(v_not(vm0)));
-                }
                 v0 = v_and(v_le(v0, thresh2), v0);
-                if (useMask)
-                    v0 = v_or(v_and(v0, v_reinterpret_as_f64(vm0)), v2);
                 v_store( dst + j, v0 );
                 j += VTraits<v_float64>::vlanes();
             }
 
             for( ; j < roi.width; j++ )
-                if (!useMask || (mask[j/cn] != 0))
-                    dst[j] = threshToZeroInv<double>(src[j], thresh);
+                dst[j] = threshToZeroInv<double>(src[j], thresh);
         }
         break;
     default:
         CV_Error(cv::Error::StsBadArg, ""); return;
     }
 #else
-    threshGeneric<double, useMask>(roi, cn, src, src_step, dst, dst_step, mask, mask_step, thresh, maxval, type);
+    threshGeneric<double>(roi, src, src_step, dst, dst_step, thresh, maxval, type);
 #endif
 }
 
@@ -1853,8 +1121,8 @@
 }
 #endif
 
-template<typename T, size_t BinsOnStack = 0u, bool useMask = false>
-static double getThreshVal_Otsu( const Mat& _src, const Mat& _mask, const Size& size)
+template<typename T, size_t BinsOnStack = 0u>
+static double getThreshVal_Otsu( const Mat& _src, const Size& size)
 {
     const int N = std::numeric_limits<T>::max() + 1;
     int i, j;
@@ -1868,47 +1136,24 @@
     #if CV_ENABLE_UNROLLED
     int* h_unrolled[3] = {h + N, h + 2 * N, h + 3 * N };
     #endif
-    int maskCount = 0;
     for( i = 0; i < size.height; i++ )
     {
         const T* src = _src.ptr<T>(i, 0);
-        const unsigned char* pMask = nullptr;
-        if (useMask)
-            pMask = _mask.ptr<unsigned char>(i, 0);
         j = 0;
         #if CV_ENABLE_UNROLLED
         for( ; j <= size.width - 4; j += 4 )
         {
             int v0 = src[j], v1 = src[j+1];
-            if (useMask)
-              h[v0] += (pMask[j] != 0) ? 1 : 0;
-            else
-              h[v0]++;
-            if (useMask)
-                h_unrolled[0][v1] += (pMask[j+1] != 0) ? ++maskCount,1 : 0;
-            else
-                h_unrolled[0][v1]++;
+            h[v0]++; h_unrolled[0][v1]++;
             v0 = src[j+2]; v1 = src[j+3];
-            if (useMask)
-                h_unrolled[1][v0] += (pMask[j+2] != 0) ? ++maskCount,1 : 0;
-            else
-                h_unrolled[1][v0]++;
-            if (useMask)
-                h_unrolled[2][v1] += (pMask[j+3] != 0) ? ++maskCount,1 : 0;
-            else
-                h_unrolled[2][v1]++;
+            h_unrolled[1][v0]++; h_unrolled[2][v1]++;
         }
         #endif
         for( ; j < size.width; j++ )
-        {
-            if (useMask)
-                h[src[j]] += (pMask[j] != 0) ? ++maskCount,1 : 0;
-            else
-                h[src[j]]++;
-        }
-    }
-
-    double mu = 0, scale = 1./(useMask ? maskCount : (size.width*size.height));
+            h[src[j]]++;
+    }
+
+    double mu = 0, scale = 1./(size.width*size.height);
     for( i = 0; i < N; i++ )
     {
         #if CV_ENABLE_UNROLLED
@@ -1946,7 +1191,7 @@
 }
 
 static double
-getThreshVal_Otsu_8u( const Mat& _src, const Mat& _mask )
+getThreshVal_Otsu_8u( const Mat& _src )
 {
     Size size = _src.size();
     int step = (int) _src.step;
@@ -1957,24 +1202,18 @@
         step = size.width;
     }
 
-    if (_mask.empty())
-    {
-        #ifdef HAVE_IPP
-        unsigned char thresh = 0;
-        CV_IPP_RUN_FAST(ipp_getThreshVal_Otsu_8u(_src.ptr(), step, size, thresh), thresh);
-        #else
-        CV_UNUSED(step);
-        #endif
-    }
-
-    if (!_mask.empty())
-        return getThreshVal_Otsu<uchar, 256u, true>(_src, _mask, size);
-    else
-        return getThreshVal_Otsu<uchar, 256u, false>(_src, _mask, size);
+#ifdef HAVE_IPP
+    unsigned char thresh = 0;
+    CV_IPP_RUN_FAST(ipp_getThreshVal_Otsu_8u(_src.ptr(), step, size, thresh), thresh);
+#else
+    CV_UNUSED(step);
+#endif
+
+    return getThreshVal_Otsu<uchar, 256u>(_src, size);
 }
 
 static double
-getThreshVal_Otsu_16u( const Mat& _src, const Mat& _mask )
+getThreshVal_Otsu_16u( const Mat& _src )
 {
     Size size = _src.size();
     if( _src.isContinuous() )
@@ -1983,15 +1222,11 @@
         size.height = 1;
     }
 
-    if (!_mask.empty())
-        return getThreshVal_Otsu<ushort, true>(_src, _mask, size);
-    else
-        return getThreshVal_Otsu<ushort, false>(_src, _mask, size);
-}
-
-template<bool useMask>
+    return getThreshVal_Otsu<ushort>(_src, size);
+}
+
 static double
-getThreshVal_Triangle_8u( const Mat& _src, const Mat& _mask )
+getThreshVal_Triangle_8u( const Mat& _src )
 {
     Size size = _src.size();
     int step = (int) _src.step;
@@ -2010,40 +1245,18 @@
     for( i = 0; i < size.height; i++ )
     {
         const uchar* src = _src.ptr() + step*i;
-        const uchar* mask = nullptr;
-        if (useMask)
-          mask = _mask.ptr<unsigned char>(i);
         j = 0;
         #if CV_ENABLE_UNROLLED
         for( ; j <= size.width - 4; j += 4 )
         {
             int v0 = src[j], v1 = src[j+1];
-            if (useMask)
-                h[v0] += (mask[j] != 0) ? 1 : 0;
-            else
-                h[v0]++;
-            if (useMask)
-                h_unrolled[0][v1] += (mask[j+1] != 0) ? 1 : 0;
-            else
-                h_unrolled[0][v1]++;
+            h[v0]++; h_unrolled[0][v1]++;
             v0 = src[j+2]; v1 = src[j+3];
-            if (useMask)
-                h_unrolled[1][v0] += (mask[j+2] != 0) ? 1 : 0;
-            else
-                h_unrolled[1][v0]++;
-            if (useMask)
-                h_unrolled[2][v0] += (mask[j+3] != 0) ? 1 : 0;
-            else
-                h_unrolled[2][v1]++;
+            h_unrolled[1][v0]++; h_unrolled[2][v1]++;
         }
         #endif
         for( ; j < size.width; j++ )
-        {
-            if (useMask)
-                h[src[j]] += (mask[j] != 0) ? 1 : 0;
-            else
-                h[src[j]]++;
-        }
+            h[src[j]]++;
     }
 
     int left_bound = 0, right_bound = 0, max_ind = 0, max = 0;
@@ -2129,12 +1342,10 @@
 class ThresholdRunner : public ParallelLoopBody
 {
 public:
-    ThresholdRunner(Mat _src, Mat _dst, const cv::Mat& _mask, double _thresh, double _maxval, int _thresholdType)
+    ThresholdRunner(Mat _src, Mat _dst, double _thresh, double _maxval, int _thresholdType)
     {
         src = _src;
         dst = _dst;
-        mask = _mask;
-        useMask = !mask.empty();
 
         thresh = _thresh;
         maxval = _maxval;
@@ -2148,78 +1359,45 @@
 
         Mat srcStripe = src.rowRange(row0, row1);
         Mat dstStripe = dst.rowRange(row0, row1);
-        Mat maskStripe;
-
-        if (useMask)
-        {
-            maskStripe = mask.rowRange(row0, row1);
-            CALL_HAL(threshold_mask, cv_hal_threshold_mask, srcStripe.data, srcStripe.step, dstStripe.data, dstStripe.step,
-                     maskStripe.data, maskStripe.step,
-                     srcStripe.cols, srcStripe.rows, srcStripe.depth(), srcStripe.channels(),
-                     thresh, maxval, thresholdType);
-            if (srcStripe.depth() == CV_8U)
-            {
-                thresh_8u<true>( srcStripe, dstStripe, maskStripe, (uchar)thresh, (uchar)maxval, thresholdType );
-            }
-            else if( srcStripe.depth() == CV_16S )
-            {
-                thresh_16s<true>( srcStripe, dstStripe, maskStripe, (short)thresh, (short)maxval, thresholdType );
-            }
-            else if( srcStripe.depth() == CV_16U )
-            {
-                thresh_16u<true>( srcStripe, dstStripe, maskStripe, (ushort)thresh, (ushort)maxval, thresholdType );
-            }
-            else if( srcStripe.depth() == CV_32F )
-            {
-                thresh_32f<true>( srcStripe, dstStripe, maskStripe, (float)thresh, (float)maxval, thresholdType );
-            }
-            else if( srcStripe.depth() == CV_64F )
-            {
-                thresh_64f<true>(srcStripe, dstStripe, maskStripe, thresh, maxval, thresholdType);
-            }
-        }//end if (useMask)
-        else//if (!useMask)
-        {
-            CALL_HAL(threshold, cv_hal_threshold, srcStripe.data, srcStripe.step, dstStripe.data, dstStripe.step,
-                     srcStripe.cols, srcStripe.rows, srcStripe.depth(), srcStripe.channels(),
-                     thresh, maxval, thresholdType);
-            if (srcStripe.depth() == CV_8U)
-            {
-                thresh_8u<false>( srcStripe, dstStripe, maskStripe, (uchar)thresh, (uchar)maxval, thresholdType );
-            }
-            else if( srcStripe.depth() == CV_16S )
-            {
-                thresh_16s<false>( srcStripe, dstStripe, maskStripe, (short)thresh, (short)maxval, thresholdType );
-            }
-            else if( srcStripe.depth() == CV_16U )
-            {
-                thresh_16u<false>( srcStripe, dstStripe, maskStripe, (ushort)thresh, (ushort)maxval, thresholdType );
-            }
-            else if( srcStripe.depth() == CV_32F )
-            {
-                thresh_32f<false>( srcStripe, dstStripe, maskStripe, (float)thresh, (float)maxval, thresholdType );
-            }
-            else if( srcStripe.depth() == CV_64F )
-            {
-                thresh_64f<false>(srcStripe, dstStripe, maskStripe, thresh, maxval, thresholdType);
-            }
-        }//end if (!useMask)
+
+        CALL_HAL(threshold, cv_hal_threshold, srcStripe.data, srcStripe.step, dstStripe.data, dstStripe.step,
+                 srcStripe.cols, srcStripe.rows, srcStripe.depth(), srcStripe.channels(),
+                 thresh, maxval, thresholdType);
+
+        if (srcStripe.depth() == CV_8U)
+        {
+            thresh_8u( srcStripe, dstStripe, (uchar)thresh, (uchar)maxval, thresholdType );
+        }
+        else if( srcStripe.depth() == CV_16S )
+        {
+            thresh_16s( srcStripe, dstStripe, (short)thresh, (short)maxval, thresholdType );
+        }
+        else if( srcStripe.depth() == CV_16U )
+        {
+            thresh_16u( srcStripe, dstStripe, (ushort)thresh, (ushort)maxval, thresholdType );
+        }
+        else if( srcStripe.depth() == CV_32F )
+        {
+            thresh_32f( srcStripe, dstStripe, (float)thresh, (float)maxval, thresholdType );
+        }
+        else if( srcStripe.depth() == CV_64F )
+        {
+            thresh_64f(srcStripe, dstStripe, thresh, maxval, thresholdType);
+        }
     }
 
 private:
     Mat src;
     Mat dst;
-    Mat mask;
 
     double thresh;
     double maxval;
     int thresholdType;
-    bool useMask;
 };
 
 #ifdef HAVE_OPENCL
 
-static bool ocl_threshold( InputArray _src, OutputArray _dst, InputArray _mask, double & thresh, double maxval, int thresh_type )
+static bool ocl_threshold( InputArray _src, OutputArray _dst, double & thresh, double maxval, int thresh_type )
 {
     int type = _src.type(), depth = CV_MAT_DEPTH(type), cn = CV_MAT_CN(type),
         kercn = ocl::predictOptimalVectorWidth(_src, _dst), ktype = CV_MAKE_TYPE(depth, kercn);
@@ -2238,26 +1416,16 @@
     ocl::Device dev = ocl::Device::getDefault();
     int stride_size = dev.isIntel() && (dev.type() & ocl::Device::TYPE_GPU) ? 4 : 1;
 
-    const bool useMask = !_mask.empty();
-
-    ocl::Kernel k =
-        !useMask ?
-            ocl::Kernel("threshold", ocl::imgproc::threshold_oclsrc,
-                        format("-D %s -D T=%s -D T1=%s -D STRIDE_SIZE=%d%s", thresholdMap[thresh_type],
-                        ocl::typeToStr(ktype), ocl::typeToStr(depth), stride_size,
-                        doubleSupport ? " -D DOUBLE_SUPPORT" : "")) :
-            ocl::Kernel("threshold_mask", ocl::imgproc::threshold_mask_oclsrc,
-                        format("-D %s -D T=%s -D T1=%s -D CN=%d -D STRIDE_SIZE=%d%s", thresholdMap[thresh_type],
-                        ocl::typeToStr(ktype), ocl::typeToStr(depth), cn, stride_size,
-                        doubleSupport ? " -D DOUBLE_SUPPORT" : ""));
-
+    ocl::Kernel k("threshold", ocl::imgproc::threshold_oclsrc,
+                  format("-D %s -D T=%s -D T1=%s -D STRIDE_SIZE=%d%s", thresholdMap[thresh_type],
+                         ocl::typeToStr(ktype), ocl::typeToStr(depth), stride_size,
+                         doubleSupport ? " -D DOUBLE_SUPPORT" : ""));
     if (k.empty())
         return false;
 
     UMat src = _src.getUMat();
     _dst.create(src.size(), type);
     UMat dst = _dst.getUMat();
-    UMat mask = !useMask ? cv::UMat() : _mask.getUMat();
 
     if (depth <= CV_32S)
         thresh = cvFloor(thresh);
@@ -2265,17 +1433,10 @@
     const double min_vals[] = { 0, CHAR_MIN, 0, SHRT_MIN, INT_MIN, -FLT_MAX, -DBL_MAX, 0 };
     double min_val = min_vals[depth];
 
-    if (!useMask)
-        k.args(ocl::KernelArg::ReadOnlyNoSize(src), ocl::KernelArg::WriteOnly(dst, cn, kercn),
-               ocl::KernelArg::Constant(Mat(1, 1, depth, Scalar::all(thresh))),
-               ocl::KernelArg::Constant(Mat(1, 1, depth, Scalar::all(maxval))),
-               ocl::KernelArg::Constant(Mat(1, 1, depth, Scalar::all(min_val))));
-    else
-        k.args(ocl::KernelArg::ReadOnlyNoSize(src), ocl::KernelArg::WriteOnly(dst, cn, kercn),
-            ocl::KernelArg::ReadOnlyNoSize(mask),
-            ocl::KernelArg::Constant(Mat(1, 1, depth, Scalar::all(thresh))),
-            ocl::KernelArg::Constant(Mat(1, 1, depth, Scalar::all(maxval))),
-            ocl::KernelArg::Constant(Mat(1, 1, depth, Scalar::all(min_val))));
+    k.args(ocl::KernelArg::ReadOnlyNoSize(src), ocl::KernelArg::WriteOnly(dst, cn, kercn),
+           ocl::KernelArg::Constant(Mat(1, 1, depth, Scalar::all(thresh))),
+           ocl::KernelArg::Constant(Mat(1, 1, depth, Scalar::all(maxval))),
+           ocl::KernelArg::Constant(Mat(1, 1, depth, Scalar::all(min_val))));
 
     size_t globalsize[2] = { (size_t)dst.cols * cn / kercn, (size_t)dst.rows };
     globalsize[1] = (globalsize[1] + stride_size - 1) / stride_size;
@@ -2284,124 +1445,19 @@
 
 #endif
 
-<<<<<<< HEAD
-
-#ifdef HAVE_OPENVX
-#define IMPL_OPENVX_TOZERO 1
-static bool openvx_threshold(Mat src, Mat dst, const Mat& mask, int thresh, int maxval, int type)
-{
-    CV_Assert(mask.empty());
-    Mat a = src;
-
-    int trueVal, falseVal;
-    switch (type)
-    {
-    case THRESH_BINARY:
-#ifndef VX_VERSION_1_1
-        if (maxval != 255)
-            return false;
-#endif
-        trueVal = maxval;
-        falseVal = 0;
-        break;
-    case THRESH_TOZERO:
-#if IMPL_OPENVX_TOZERO
-        trueVal = 255;
-        falseVal = 0;
-        if (dst.data == src.data)
-        {
-            a = Mat(src.size(), src.type());
-            src.copyTo(a);
-        }
-        break;
-#endif
-    case THRESH_BINARY_INV:
-#ifdef VX_VERSION_1_1
-        trueVal = 0;
-        falseVal = maxval;
-        break;
-#endif
-    case THRESH_TOZERO_INV:
-#ifdef VX_VERSION_1_1
-#if IMPL_OPENVX_TOZERO
-        trueVal = 0;
-        falseVal = 255;
-        if (dst.data == src.data)
-        {
-            a = Mat(src.size(), src.type());
-            src.copyTo(a);
-        }
-        break;
-#endif
-#endif
-    case THRESH_TRUNC:
-    default:
-        return false;
-    }
-
-    try
-    {
-        ivx::Context ctx = ovx::getOpenVXContext();
-
-        ivx::Threshold thh = ivx::Threshold::createBinary(ctx, VX_TYPE_UINT8, thresh);
-        thh.setValueTrue(trueVal);
-        thh.setValueFalse(falseVal);
-
-        ivx::Image
-            ia = ivx::Image::createFromHandle(ctx, VX_DF_IMAGE_U8,
-                ivx::Image::createAddressing(a.cols*a.channels(), a.rows, 1, (vx_int32)(a.step)), src.data),
-            ib = ivx::Image::createFromHandle(ctx, VX_DF_IMAGE_U8,
-                ivx::Image::createAddressing(dst.cols*dst.channels(), dst.rows, 1, (vx_int32)(dst.step)), dst.data);
-
-        ivx::IVX_CHECK_STATUS(vxuThreshold(ctx, ia, thh, ib));
-#if IMPL_OPENVX_TOZERO
-        if (type == THRESH_TOZERO || type == THRESH_TOZERO_INV)
-        {
-            ivx::Image
-                ic = ivx::Image::createFromHandle(ctx, VX_DF_IMAGE_U8,
-                    ivx::Image::createAddressing(dst.cols*dst.channels(), dst.rows, 1, (vx_int32)(dst.step)), dst.data);
-            ivx::IVX_CHECK_STATUS(vxuAnd(ctx, ib, ia, ic));
-        }
-#endif
-    }
-    catch (const ivx::RuntimeError & e)
-    {
-        VX_DbgThrow(e.what());
-    }
-    catch (const ivx::WrapperError & e)
-    {
-        VX_DbgThrow(e.what());
-    }
-
-    return true;
-}
-#endif
-
-=======
->>>>>>> 12d182bf
 }
 
 double cv::threshold( InputArray _src, OutputArray _dst, double thresh, double maxval, int type )
 {
-  return cv::threshold(_src, _dst, cv::noArray(), thresh, maxval, type);
-}
-
-double cv::threshold( InputArray _src, OutputArray _dst, InputArray _mask, double thresh, double maxval, int type )
-{
     CV_INSTRUMENT_REGION();
-    CV_Assert(_mask.empty() || ((_mask.type() == CV_8UC1) && (_mask.size() == _src.size())));
 
     CV_OCL_RUN_(_src.dims() <= 2 && _dst.isUMat(),
-                ocl_threshold(_src, _dst, _mask, thresh, maxval, type), thresh)
+                ocl_threshold(_src, _dst, thresh, maxval, type), thresh)
 
     const bool isDisabled = ((type & THRESH_DRYRUN) != 0);
     type &= ~THRESH_DRYRUN;
 
     Mat src = _src.getMat();
-    Mat mask = _mask.getMat();
-
-    const bool hasMask = !mask.empty();
-    const bool isMaskValid = hasMask && ((mask.type() == CV_8UC1) && (mask.size() == src.size()));
 
     if (!isDisabled)
         _dst.create( src.size(), src.type() );
@@ -2416,27 +1472,16 @@
         int src_type = src.type();
         CV_CheckType(src_type, src_type == CV_8UC1 || src_type == CV_16UC1, "THRESH_OTSU mode");
 
-        if (isMaskValid)
-        {
-            CALL_HAL_RET(thresholdMaskOtsu, cv_hal_threshold_mask_otsu, thresh, src.data, src.step, dst.data, dst.step, mask.data, mask.step,
-                src.cols, src.rows, src_type, maxval, type);
-        }
-        else
-        {
-            CALL_HAL_RET(thresholdOtsu, cv_hal_threshold_otsu, thresh, src.data, src.step, dst.data, dst.step,
-                         src.cols, src.rows, src_type, maxval, type);
-        }
-
-        thresh = src.type() == CV_8UC1 ? getThreshVal_Otsu_8u( src, mask )
-                                       : getThreshVal_Otsu_16u( src, mask );
+        CALL_HAL_RET(thresholdOtsu, cv_hal_threshold_otsu, thresh, src.data, src.step, dst.data, dst.step,
+                     src.cols, src.rows, src_type, maxval, type);
+
+        thresh = src.type() == CV_8UC1 ? getThreshVal_Otsu_8u( src )
+                                       : getThreshVal_Otsu_16u( src );
     }
     else if( automatic_thresh == cv::THRESH_TRIANGLE )
     {
         CV_Assert( src.type() == CV_8UC1 );
-        if (isMaskValid)
-            thresh = getThreshVal_Triangle_8u<true>( src, mask );
-        else
-            thresh = getThreshVal_Triangle_8u<false>( src, mask );
+        thresh = getThreshVal_Triangle_8u( src );
     }
 
     if( src.depth() == CV_8U )
@@ -2460,19 +1505,13 @@
                 int v = type == THRESH_BINARY ? (ithresh >= 255 ? 0 : imaxval) :
                         type == THRESH_BINARY_INV ? (ithresh >= 255 ? imaxval : 0) :
                         /*type == THRESH_TRUNC ? imaxval :*/ 0;
-                dst.setTo(v, mask);
+                dst.setTo(v);
             }
             else
-                src.copyTo(dst, mask);
+                src.copyTo(dst);
             return thresh;
         }
 
-<<<<<<< HEAD
-       CV_OVX_RUN(!ovx::skipSmallImages<VX_KERNEL_THRESHOLD>(src.cols, src.rows),
-                  openvx_threshold(src, dst, mask, ithresh, imaxval, type), (double)ithresh)
-
-=======
->>>>>>> 12d182bf
         thresh = ithresh;
         maxval = imaxval;
     }
@@ -2497,10 +1536,10 @@
                 int v = type == THRESH_BINARY ? (ithresh >= SHRT_MAX ? 0 : imaxval) :
                 type == THRESH_BINARY_INV ? (ithresh >= SHRT_MAX ? imaxval : 0) :
                 /*type == THRESH_TRUNC ? imaxval :*/ 0;
-                dst.setTo(v, mask);
+                dst.setTo(v);
             }
             else
-                src.copyTo(dst, mask);
+                src.copyTo(dst);
             return thresh;
         }
         thresh = ithresh;
@@ -2528,10 +1567,10 @@
                 int v = type == THRESH_BINARY ? (ithresh >= (int)USHRT_MAX ? 0 : imaxval) :
                         type == THRESH_BINARY_INV ? (ithresh >= (int)USHRT_MAX ? imaxval : 0) :
                   /*type == THRESH_TRUNC ? imaxval :*/ 0;
-                dst.setTo(v, mask);
+                dst.setTo(v);
             }
             else
-                src.copyTo(dst, mask);
+                src.copyTo(dst);
             return thresh;
         }
         thresh = ithresh;
@@ -2548,7 +1587,7 @@
         return thresh;
 
     parallel_for_(Range(0, dst.rows),
-                  ThresholdRunner(src, dst, mask, thresh, maxval, type),
+                  ThresholdRunner(src, dst, thresh, maxval, type),
                   dst.total()/(double)(1<<16));
     return thresh;
 }
