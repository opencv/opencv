--- conflicted
+++ resolved
@@ -43,6 +43,7 @@
 
 namespace cv
 {
+
 enum { XY_SHIFT = 16, XY_ONE = 1 << XY_SHIFT, DRAWING_STORAGE_BLOCK = (1<<12) - 256 };
 
 static const int MAX_THICKNESS = 32767;
@@ -2068,334 +2069,6 @@
     }
 }
 
-<<<<<<< HEAD
-=======
-
-enum { FONT_SIZE_SHIFT=8, FONT_ITALIC_ALPHA=(1 << 8),
-       FONT_ITALIC_DIGIT=(2 << 8), FONT_ITALIC_PUNCT=(4 << 8),
-       FONT_ITALIC_BRACES=(8 << 8), FONT_HAVE_GREEK=(16 << 8),
-       FONT_HAVE_CYRILLIC=(32 << 8) };
-
-static const int HersheyPlain[] = {
-(5 + 4*16) + FONT_HAVE_GREEK,
-199, 214, 217, 233, 219, 197, 234, 216, 221, 222, 228, 225, 211, 224, 210, 220,
-200, 201, 202, 203, 204, 205, 206, 207, 208, 209, 212, 213, 191, 226, 192,
-215, 190, 1, 2, 3, 4, 5, 6, 7, 8, 9, 10, 11, 12, 13,
-14, 15, 16, 17, 18, 19, 20, 21, 22, 23, 24, 25, 26, 193, 84,
-194, 85, 86, 87, 101, 102, 103, 104, 105, 106, 107, 108, 109, 110, 111,
-112, 113, 114, 115, 116, 117, 118, 119, 120, 121, 122, 123, 124, 125, 126,
-195, 223, 196, 88 };
-
-static const int HersheyPlainItalic[] = {
-(5 + 4*16) + FONT_ITALIC_ALPHA + FONT_HAVE_GREEK,
-199, 214, 217, 233, 219, 197, 234, 216, 221, 222, 228, 225, 211, 224, 210, 220,
-200, 201, 202, 203, 204, 205, 206, 207, 208, 209, 212, 213, 191, 226, 192,
-215, 190, 51, 52, 53, 54, 55, 56, 57, 58, 59, 60, 61, 62, 63,
-64, 65, 66, 67, 68, 69, 70, 71, 72, 73, 74, 75, 76, 193, 84,
-194, 85, 86, 87, 151, 152, 153, 154, 155, 156, 157, 158, 159, 160, 161,
-162, 163, 164, 165, 166, 167, 168, 169, 170, 171, 172, 173, 174, 175, 176,
-195, 223, 196, 88 };
-
-static const int HersheyComplexSmall[] = {
-(6 + 7*16) + FONT_HAVE_GREEK,
-1199, 1214, 1217, 1275, 1274, 1271, 1272, 1216, 1221, 1222, 1219, 1232, 1211, 1231, 1210, 1220,
-1200, 1201, 1202, 1203, 1204, 1205, 1206, 1207, 1208, 1209, 1212, 2213, 1241, 1238, 1242,
-1215, 1273, 1001, 1002, 1003, 1004, 1005, 1006, 1007, 1008, 1009, 1010, 1011, 1012, 1013,
-1014, 1015, 1016, 1017, 1018, 1019, 1020, 1021, 1022, 1023, 1024, 1025, 1026, 1223, 1084,
-1224, 1247, 586, 1249, 1101, 1102, 1103, 1104, 1105, 1106, 1107, 1108, 1109, 1110, 1111,
-1112, 1113, 1114, 1115, 1116, 1117, 1118, 1119, 1120, 1121, 1122, 1123, 1124, 1125, 1126,
-1225, 1229, 1226, 1246 };
-
-static const int HersheyComplexSmallItalic[] = {
-(6 + 7*16) + FONT_ITALIC_ALPHA + FONT_HAVE_GREEK,
-1199, 1214, 1217, 1275, 1274, 1271, 1272, 1216, 1221, 1222, 1219, 1232, 1211, 1231, 1210, 1220,
-1200, 1201, 1202, 1203, 1204, 1205, 1206, 1207, 1208, 1209, 1212, 1213, 1241, 1238, 1242,
-1215, 1273, 1051, 1052, 1053, 1054, 1055, 1056, 1057, 1058, 1059, 1060, 1061, 1062, 1063,
-1064, 1065, 1066, 1067, 1068, 1069, 1070, 1071, 1072, 1073, 1074, 1075, 1076, 1223, 1084,
-1224, 1247, 586, 1249, 1151, 1152, 1153, 1154, 1155, 1156, 1157, 1158, 1159, 1160, 1161,
-1162, 1163, 1164, 1165, 1166, 1167, 1168, 1169, 1170, 1171, 1172, 1173, 1174, 1175, 1176,
-1225, 1229, 1226, 1246 };
-
-static const int HersheySimplex[] = {
-(9 + 12*16) + FONT_HAVE_GREEK,
-2199, 714, 717, 733, 719, 697, 734, 716, 721, 722, 728, 725, 711, 724, 710, 720,
-700, 701, 702, 703, 704, 705, 706, 707, 708, 709, 712, 713, 691, 726, 692,
-715, 690, 501, 502, 503, 504, 505, 506, 507, 508, 509, 510, 511, 512, 513,
-514, 515, 516, 517, 518, 519, 520, 521, 522, 523, 524, 525, 526, 693, 584,
-694, 2247, 586, 2249, 601, 602, 603, 604, 605, 606, 607, 608, 609, 610, 611,
-612, 613, 614, 615, 616, 617, 618, 619, 620, 621, 622, 623, 624, 625, 626,
-695, 723, 696, 2246 };
-
-static const int HersheyDuplex[] = {
-(9 + 12*16) + FONT_HAVE_GREEK,
-2199, 2714, 2728, 2732, 2719, 2733, 2718, 2727, 2721, 2722, 2723, 2725, 2711, 2724, 2710, 2720,
-2700, 2701, 2702, 2703, 2704, 2705, 2706, 2707, 2708, 2709, 2712, 2713, 2730, 2726, 2731,
-2715, 2734, 2501, 2502, 2503, 2504, 2505, 2506, 2507, 2508, 2509, 2510, 2511, 2512, 2513,
-2514, 2515, 2516, 2517, 2518, 2519, 2520, 2521, 2522, 2523, 2524, 2525, 2526, 2223, 2084,
-2224, 2247, 587, 2249, 2601, 2602, 2603, 2604, 2605, 2606, 2607, 2608, 2609, 2610, 2611,
-2612, 2613, 2614, 2615, 2616, 2617, 2618, 2619, 2620, 2621, 2622, 2623, 2624, 2625, 2626,
-2225, 2229, 2226, 2246 };
-
-static const int HersheyComplex[] = {
-(9 + 12*16) + FONT_HAVE_GREEK + FONT_HAVE_CYRILLIC,
-2199, 2214, 2217, 2275, 2274, 2271, 2272, 2216, 2221, 2222, 2219, 2232, 2211, 2231, 2210, 2220,
-2200, 2201, 2202, 2203, 2204, 2205, 2206, 2207, 2208, 2209, 2212, 2213, 2241, 2238, 2242,
-2215, 2273, 2001, 2002, 2003, 2004, 2005, 2006, 2007, 2008, 2009, 2010, 2011, 2012, 2013,
-2014, 2015, 2016, 2017, 2018, 2019, 2020, 2021, 2022, 2023, 2024, 2025, 2026, 2223, 2084,
-2224, 2247, 587, 2249, 2101, 2102, 2103, 2104, 2105, 2106, 2107, 2108, 2109, 2110, 2111,
-2112, 2113, 2114, 2115, 2116, 2117, 2118, 2119, 2120, 2121, 2122, 2123, 2124, 2125, 2126,
-2225, 2229, 2226, 2246, 2801, 2802, 2803, 2804, 2805, 2806, 2807, 2808, 2809, 2810, 2811,
-2812, 2813, 2814, 2815, 2816, 2817, 2818, 2819, 2820, 2821, 2822, 2823, 2824, 2825, 2826,
-2827, 2828, 2829, 2830, 2831, 2832, 2901, 2902, 2903, 2904, 2905, 2906, 2907, 2908, 2909,
-2910, 2911, 2912, 2913, 2914, 2915, 2916, 2917, 2918, 2919, 2920, 2921, 2922, 2923, 2924,
-2925, 2926, 2927, 2928, 2929, 2930, 2931, 2932};
-
-static const int HersheyComplexItalic[] = {
-(9 + 12*16) + FONT_ITALIC_ALPHA + FONT_ITALIC_DIGIT + FONT_ITALIC_PUNCT +
-FONT_HAVE_GREEK + FONT_HAVE_CYRILLIC,
-2199, 2764, 2778, 2782, 2769, 2783, 2768, 2777, 2771, 2772, 2219, 2232, 2211, 2231, 2210, 2220,
-2750, 2751, 2752, 2753, 2754, 2755, 2756, 2757, 2758, 2759, 2212, 2213, 2241, 2238, 2242,
-2765, 2273, 2051, 2052, 2053, 2054, 2055, 2056, 2057, 2058, 2059, 2060, 2061, 2062, 2063,
-2064, 2065, 2066, 2067, 2068, 2069, 2070, 2071, 2072, 2073, 2074, 2075, 2076, 2223, 2084,
-2224, 2247, 587, 2249, 2151, 2152, 2153, 2154, 2155, 2156, 2157, 2158, 2159, 2160, 2161,
-2162, 2163, 2164, 2165, 2166, 2167, 2168, 2169, 2170, 2171, 2172, 2173, 2174, 2175, 2176,
-2225, 2229, 2226, 2246 };
-
-static const int HersheyTriplex[] = {
-(9 + 12*16) + FONT_HAVE_GREEK,
-2199, 3214, 3228, 3232, 3219, 3233, 3218, 3227, 3221, 3222, 3223, 3225, 3211, 3224, 3210, 3220,
-3200, 3201, 3202, 3203, 3204, 3205, 3206, 3207, 3208, 3209, 3212, 3213, 3230, 3226, 3231,
-3215, 3234, 3001, 3002, 3003, 3004, 3005, 3006, 3007, 3008, 3009, 3010, 3011, 3012, 3013,
-2014, 3015, 3016, 3017, 3018, 3019, 3020, 3021, 3022, 3023, 3024, 3025, 3026, 2223, 2084,
-2224, 2247, 587, 2249, 3101, 3102, 3103, 3104, 3105, 3106, 3107, 3108, 3109, 3110, 3111,
-3112, 3113, 3114, 3115, 3116, 3117, 3118, 3119, 3120, 3121, 3122, 3123, 3124, 3125, 3126,
-2225, 2229, 2226, 2246 };
-
-static const int HersheyTriplexItalic[] = {
-(9 + 12*16) + FONT_ITALIC_ALPHA + FONT_ITALIC_DIGIT +
-FONT_ITALIC_PUNCT + FONT_HAVE_GREEK,
-2199, 3264, 3278, 3282, 3269, 3233, 3268, 3277, 3271, 3272, 3223, 3225, 3261, 3224, 3260, 3270,
-3250, 3251, 3252, 3253, 3254, 3255, 3256, 3257, 3258, 3259, 3262, 3263, 3230, 3226, 3231,
-3265, 3234, 3051, 3052, 3053, 3054, 3055, 3056, 3057, 3058, 3059, 3060, 3061, 3062, 3063,
-2064, 3065, 3066, 3067, 3068, 3069, 3070, 3071, 3072, 3073, 3074, 3075, 3076, 2223, 2084,
-2224, 2247, 587, 2249, 3151, 3152, 3153, 3154, 3155, 3156, 3157, 3158, 3159, 3160, 3161,
-3162, 3163, 3164, 3165, 3166, 3167, 3168, 3169, 3170, 3171, 3172, 3173, 3174, 3175, 3176,
-2225, 2229, 2226, 2246 };
-
-static const int HersheyScriptSimplex[] = {
-(9 + 12*16) + FONT_ITALIC_ALPHA + FONT_HAVE_GREEK,
-2199, 714, 717, 733, 719, 697, 734, 716, 721, 722, 728, 725, 711, 724, 710, 720,
-700, 701, 702, 703, 704, 705, 706, 707, 708, 709, 712, 713, 691, 726, 692,
-715, 690, 551, 552, 553, 554, 555, 556, 557, 558, 559, 560, 561, 562, 563,
-564, 565, 566, 567, 568, 569, 570, 571, 572, 573, 574, 575, 576, 693, 584,
-694, 2247, 586, 2249, 651, 652, 653, 654, 655, 656, 657, 658, 659, 660, 661,
-662, 663, 664, 665, 666, 667, 668, 669, 670, 671, 672, 673, 674, 675, 676,
-695, 723, 696, 2246 };
-
-static const int HersheyScriptComplex[] = {
-(9 + 12*16) + FONT_ITALIC_ALPHA + FONT_ITALIC_DIGIT + FONT_ITALIC_PUNCT + FONT_HAVE_GREEK,
-2199, 2764, 2778, 2782, 2769, 2783, 2768, 2777, 2771, 2772, 2219, 2232, 2211, 2231, 2210, 2220,
-2750, 2751, 2752, 2753, 2754, 2755, 2756, 2757, 2758, 2759, 2212, 2213, 2241, 2238, 2242,
-2215, 2273, 2551, 2552, 2553, 2554, 2555, 2556, 2557, 2558, 2559, 2560, 2561, 2562, 2563,
-2564, 2565, 2566, 2567, 2568, 2569, 2570, 2571, 2572, 2573, 2574, 2575, 2576, 2223, 2084,
-2224, 2247, 586, 2249, 2651, 2652, 2653, 2654, 2655, 2656, 2657, 2658, 2659, 2660, 2661,
-2662, 2663, 2664, 2665, 2666, 2667, 2668, 2669, 2670, 2671, 2672, 2673, 2674, 2675, 2676,
-2225, 2229, 2226, 2246 };
-
-
-static const int* getFontData(int fontFace)
-{
-    bool isItalic = (fontFace & FONT_ITALIC) != 0;
-    const int* ascii = 0;
-
-    switch( fontFace & 15 )
-    {
-    case FONT_HERSHEY_SIMPLEX:
-        ascii = HersheySimplex;
-        break;
-    case FONT_HERSHEY_PLAIN:
-        ascii = !isItalic ? HersheyPlain : HersheyPlainItalic;
-        break;
-    case FONT_HERSHEY_DUPLEX:
-        ascii = HersheyDuplex;
-        break;
-    case FONT_HERSHEY_COMPLEX:
-        ascii = !isItalic ? HersheyComplex : HersheyComplexItalic;
-        break;
-    case FONT_HERSHEY_TRIPLEX:
-        ascii = !isItalic ? HersheyTriplex : HersheyTriplexItalic;
-        break;
-    case FONT_HERSHEY_COMPLEX_SMALL:
-        ascii = !isItalic ? HersheyComplexSmall : HersheyComplexSmallItalic;
-        break;
-    case FONT_HERSHEY_SCRIPT_SIMPLEX:
-        ascii = HersheyScriptSimplex;
-        break;
-    case FONT_HERSHEY_SCRIPT_COMPLEX:
-        ascii = HersheyScriptComplex;
-        break;
-    default:
-        CV_Error( cv::Error::StsOutOfRange, "Unknown font type" );
-    }
-    return ascii;
-}
-
-inline void readCheck(int &c, int &i, const String &text, int fontFace)
-{
-
-    int leftBoundary = ' ', rightBoundary = 127;
-
-    if(c >= 0x80 && fontFace == FONT_HERSHEY_COMPLEX)
-    {
-        if(c == 0xD0 && (uchar)text[i + 1] >= 0x90 && (uchar)text[i + 1] <= 0xBF)
-        {
-            c = (uchar)text[++i] - 17;
-            leftBoundary = 127;
-            rightBoundary = 175;
-        }
-        else if(c == 0xD1 && (uchar)text[i + 1] >= 0x80 && (uchar)text[i + 1] <= 0x8F)
-        {
-            c = (uchar)text[++i] + 47;
-            leftBoundary = 175;
-            rightBoundary = 191;
-        }
-        else
-        {
-            if(c >= 0xC0 && text[i+1] != 0) //2 bytes utf
-                i++;
-
-            if(c >= 0xE0 && text[i+1] != 0) //3 bytes utf
-                i++;
-
-            if(c >= 0xF0 && text[i+1] != 0) //4 bytes utf
-                i++;
-
-            if(c >= 0xF8 && text[i+1] != 0) //5 bytes utf
-                i++;
-
-            if(c >= 0xFC && text[i+1] != 0) //6 bytes utf
-                i++;
-
-            c = '?';
-        }
-    }
-
-    if(c >= rightBoundary || c < leftBoundary)
-        c = '?';
-}
-
-extern const char* g_HersheyGlyphs[];
-
-void putText( InputOutputArray _img, const String& text, Point org,
-              int fontFace, double fontScale, Scalar color,
-              int thickness, int line_type, bool bottomLeftOrigin )
-
-{
-    CV_INSTRUMENT_REGION();
-
-    if ( text.empty() )
-    {
-        return;
-    }
-    Mat img = _img.getMat();
-    const int* ascii = getFontData(fontFace);
-
-    double buf[4];
-    scalarToRawData(color, buf, img.type(), 0);
-
-    int base_line = -(ascii[0] & 15);
-    int hscale = cvRound(fontScale * static_cast<double>(XY_ONE)), vscale = hscale;
-
-    if( line_type == cv::LINE_AA && img.depth() != CV_8U )
-        line_type = 8;
-
-    if( bottomLeftOrigin )
-        vscale = -vscale;
-
-    int64 view_x = (int64)org.x << XY_SHIFT;
-    int64 view_y = ((int64)org.y << XY_SHIFT) + base_line*vscale;
-    std::vector<Point2l> pts;
-    pts.reserve(1 << 10);
-    const char **faces = cv::g_HersheyGlyphs;
-
-    for( int i = 0; i < (int)text.size(); i++ )
-    {
-        int c = (uchar)text[i];
-        Point2l p;
-
-        readCheck(c, i, text, fontFace);
-
-        const char* ptr = faces[ascii[(c-' ')+1]];
-        p.x = (uchar)ptr[0] - 'R';
-        p.y = (uchar)ptr[1] - 'R';
-        int64 dx = p.y*hscale;
-        view_x -= p.x*hscale;
-        pts.resize(0);
-
-        for( ptr += 2;; )
-        {
-            if( *ptr == ' ' || !*ptr )
-            {
-                if( pts.size() > 1 )
-                    PolyLine( img, &pts[0], (int)pts.size(), false, buf, thickness, line_type, XY_SHIFT );
-                if( !*ptr++ )
-                    break;
-                pts.resize(0);
-            }
-            else
-            {
-                p.x = (uchar)ptr[0] - 'R';
-                p.y = (uchar)ptr[1] - 'R';
-                ptr += 2;
-                pts.push_back(Point2l(p.x*hscale + view_x, p.y*vscale + view_y));
-            }
-        }
-        view_x += dx;
-    }
-}
-
-Size getTextSize( const String& text, int fontFace, double fontScale, int thickness, int* _base_line)
-{
-    Size size;
-    double view_x = 0;
-    const char **faces = cv::g_HersheyGlyphs;
-    const int* ascii = getFontData(fontFace);
-
-    int base_line = (ascii[0] & 15);
-    int cap_line = (ascii[0] >> 4) & 15;
-    size.height = cvRound((cap_line + base_line)*fontScale + (thickness+1)/2);
-
-    for( int i = 0; i < (int)text.size(); i++ )
-    {
-        int c = (uchar)text[i];
-        Point p;
-
-        readCheck(c, i, text, fontFace);
-
-        const char* ptr = faces[ascii[(c-' ')+1]];
-        p.x = (uchar)ptr[0] - 'R';
-        p.y = (uchar)ptr[1] - 'R';
-        view_x += (p.y - p.x)*fontScale;
-    }
-
-    size.width = cvRound(view_x + thickness);
-    if( _base_line )
-        *_base_line = cvRound(base_line*fontScale + thickness*0.5);
-    return size;
-}
-
-double getFontScaleFromHeight(const int fontFace, const int pixelHeight, const int thickness)
-{
-    // By https://stackoverflow.com/a/27898487/1531708
-    const int* ascii = getFontData(fontFace);
-
-    int base_line = (ascii[0] & 15);
-    int cap_line = (ascii[0] >> 4) & 15;
-
-    return static_cast<double>(pixelHeight - static_cast<double>((thickness + 1)) / 2.0) / static_cast<double>(cap_line + base_line);
-}
-
->>>>>>> 342ced1e
 }
 
 void cv::fillConvexPoly(InputOutputArray img, InputArray _points,
@@ -2557,400 +2230,4 @@
             }
         }
     }
-<<<<<<< HEAD
-    else // filled polygons
-    {
-        int i = 0, end = (int)ncontours;
-        if (contourIdx >= 0)
-        {
-            i = contourIdx;
-            end = i + 1;
-        }
-        std::vector<int> indexesToFill;
-        if (hierarchy.empty() || maxLevel == 0)
-        {
-            for (; i != end; ++i)
-                indexesToFill.push_back(i);
-        }
-        else
-        {
-            std::stack<int> indexes;
-            for (; i != end; ++i)
-            {
-                // either all from the top level or a single contour
-                if (hierarchy.at<Vec4i>(i)[3] < 0 || contourIdx >= 0)
-                    indexes.push(i);
-            }
-            while (!indexes.empty())
-            {
-                // get current element
-                const int cur = indexes.top();
-                indexes.pop();
-
-                //  check current element depth
-                int curLevel = -1;
-                int par = cur;
-                while (par >= 0)
-                {
-                    par = hierarchy.at<Vec4i>(par)[3]; // parent
-                    ++curLevel;
-                }
-                if (curLevel <= maxLevel)
-                {
-                    indexesToFill.push_back(cur);
-                }
-
-                int next = hierarchy.at<Vec4i>(cur)[2]; // first child
-                while (next > 0)
-                {
-                    indexes.push(next);
-                    next = hierarchy.at<Vec4i>(next)[0]; // next sibling
-                }
-            }
-        }
-        std::vector<Mat> contoursToFill;
-        for (const int & idx : indexesToFill)
-            contoursToFill.push_back(_contours.getMat(idx));
-        fillPoly(image, contoursToFill, color, lineType, 0, offset);
-    }
-}
-=======
-}
-
-
-static const int CodeDeltas[8][2] =
-{ {1, 0}, {1, -1}, {0, -1}, {-1, -1}, {-1, 0}, {-1, 1}, {0, 1}, {1, 1} };
-
-CV_IMPL void
-cvDrawContours( void* _img, CvSeq* contour,
-                CvScalar _externalColor, CvScalar _holeColor,
-                int  maxLevel, int thickness,
-                int line_type, CvPoint _offset )
-{
-    CvSeq *contour0 = contour, *h_next = 0;
-    CvTreeNodeIterator iterator;
-    std::vector<cv::PolyEdge> edges;
-    std::vector<cv::Point2l> pts;
-    cv::Scalar externalColor = _externalColor, holeColor = _holeColor;
-    cv::Mat img = cv::cvarrToMat(_img);
-    cv::Point offset = _offset;
-    double ext_buf[4], hole_buf[4];
-
-    if( line_type == cv::LINE_AA && img.depth() != CV_8U )
-        line_type = 8;
-
-    if( !contour )
-        return;
-
-    CV_Assert( thickness <= MAX_THICKNESS );
-
-    scalarToRawData( externalColor, ext_buf, img.type(), 0 );
-    scalarToRawData( holeColor, hole_buf, img.type(), 0 );
-
-    maxLevel = MAX(maxLevel, INT_MIN+2);
-    maxLevel = MIN(maxLevel, INT_MAX-1);
-
-    if( maxLevel < 0 )
-    {
-        h_next = contour->h_next;
-        contour->h_next = 0;
-        maxLevel = -maxLevel+1;
-    }
-
-    cvInitTreeNodeIterator( &iterator, contour, maxLevel );
-    while( (contour = (CvSeq*)cvNextTreeNode( &iterator )) != 0 )
-    {
-        CvSeqReader reader;
-        int i, count = contour->total;
-        int elem_type = CV_MAT_TYPE(contour->flags);
-        void* clr = (contour->flags & CV_SEQ_FLAG_HOLE) == 0 ? ext_buf : hole_buf;
-
-        cvStartReadSeq( contour, &reader, 0 );
-        CV_Assert(reader.ptr != NULL);
-        if( thickness < 0 )
-            pts.resize(0);
-
-        if( CV_IS_SEQ_CHAIN_CONTOUR( contour ))
-        {
-            cv::Point pt = ((CvChain*)contour)->origin;
-            cv::Point prev_pt = pt;
-            char prev_code = reader.ptr ? reader.ptr[0] : '\0';
-
-            prev_pt += offset;
-
-            for( i = 0; i < count; i++ )
-            {
-                char code;
-                CV_READ_SEQ_ELEM( code, reader );
-
-                CV_Assert( (code & ~7) == 0 );
-
-                if( code != prev_code )
-                {
-                    prev_code = code;
-                    if( thickness >= 0 )
-                        cv::ThickLine( img, prev_pt, pt, clr, thickness, line_type, 2, 0 );
-                    else
-                        pts.push_back(pt);
-                    prev_pt = pt;
-                }
-
-                pt.x += CodeDeltas[(int)code][0];
-                pt.y += CodeDeltas[(int)code][1];
-            }
-
-            if( thickness >= 0 )
-                cv::ThickLine( img, prev_pt,
-                    cv::Point(((CvChain*)contour)->origin) + offset,
-                    clr, thickness, line_type, 2, 0 );
-            else
-                cv::CollectPolyEdges(img, &pts[0], (int)pts.size(),
-                                     edges, ext_buf, line_type, 0, offset);
-        }
-        else if( CV_IS_SEQ_POLYLINE( contour ))
-        {
-            CV_Assert( elem_type == CV_32SC2 );
-            cv::Point pt1, pt2;
-            int shift = 0;
-
-            count -= !CV_IS_SEQ_CLOSED(contour);
-            { CvPoint pt_ = CV_STRUCT_INITIALIZER; CV_READ_SEQ_ELEM(pt_, reader); pt1 = pt_; }
-            pt1 += offset;
-            if( thickness < 0 )
-                pts.push_back(pt1);
-
-            for( i = 0; i < count; i++ )
-            {
-                { CvPoint pt_ = CV_STRUCT_INITIALIZER; CV_READ_SEQ_ELEM(pt_, reader); pt2 = pt_; }
-                pt2 += offset;
-                if( thickness >= 0 )
-                    cv::ThickLine( img, pt1, pt2, clr, thickness, line_type, 2, shift );
-                else
-                    pts.push_back(pt2);
-                pt1 = pt2;
-            }
-            if( thickness < 0 )
-                cv::CollectPolyEdges( img, &pts[0], (int)pts.size(),
-                                      edges, ext_buf, line_type, 0, cv::Point() );
-        }
-    }
-
-    if( thickness < 0 )
-        cv::FillEdgeCollection( img, edges, ext_buf );
-
-    if( h_next && contour0 )
-        contour0->h_next = h_next;
-}
-
-CV_IMPL int
-cvClipLine( CvSize size, CvPoint* pt1, CvPoint* pt2 )
-{
-    CV_Assert( pt1 && pt2 );
-    return cv::clipLine( size, *(cv::Point*)pt1, *(cv::Point*)pt2 );
-}
-
-
-CV_IMPL int
-cvEllipse2Poly( CvPoint center, CvSize axes, int angle,
-                int arc_start, int arc_end, CvPoint* _pts, int delta )
-{
-    std::vector<cv::Point> pts;
-    cv::ellipse2Poly( Point(center), Size(axes), angle, arc_start, arc_end, delta, pts );
-    memcpy( _pts, &pts[0], pts.size()*sizeof(_pts[0]) );
-    return (int)pts.size();
-}
-
-CV_IMPL CvScalar
-cvColorToScalar( double packed_color, int type )
-{
-    cv::Scalar scalar;
-
-    if( CV_MAT_DEPTH( type ) == CV_8U )
-    {
-        int icolor = cvRound( packed_color );
-        if( CV_MAT_CN( type ) > 1 )
-        {
-            scalar.val[0] = icolor & 255;
-            scalar.val[1] = (icolor >> 8) & 255;
-            scalar.val[2] = (icolor >> 16) & 255;
-            scalar.val[3] = (icolor >> 24) & 255;
-        }
-        else
-        {
-            scalar.val[0] = cv::saturate_cast<uchar>( icolor );
-            scalar.val[1] = scalar.val[2] = scalar.val[3] = 0;
-        }
-    }
-    else if( CV_MAT_DEPTH( type ) == CV_8S )
-    {
-        int icolor = cvRound( packed_color );
-        if( CV_MAT_CN( type ) > 1 )
-        {
-            scalar.val[0] = (char)icolor;
-            scalar.val[1] = (char)(icolor >> 8);
-            scalar.val[2] = (char)(icolor >> 16);
-            scalar.val[3] = (char)(icolor >> 24);
-        }
-        else
-        {
-            scalar.val[0] = cv::saturate_cast<schar>( icolor );
-            scalar.val[1] = scalar.val[2] = scalar.val[3] = 0;
-        }
-    }
-    else
-    {
-        int cn = CV_MAT_CN( type );
-        switch( cn )
-        {
-        case 1:
-            scalar.val[0] = packed_color;
-            scalar.val[1] = scalar.val[2] = scalar.val[3] = 0;
-            break;
-        case 2:
-            scalar.val[0] = scalar.val[1] = packed_color;
-            scalar.val[2] = scalar.val[3] = 0;
-            break;
-        case 3:
-            scalar.val[0] = scalar.val[1] = scalar.val[2] = packed_color;
-            scalar.val[3] = 0;
-            break;
-        default:
-            scalar.val[0] = scalar.val[1] =
-                scalar.val[2] = scalar.val[3] = packed_color;
-            break;
-        }
-    }
-
-    return cvScalar(scalar);
-}
-
-CV_IMPL int
-cvInitLineIterator( const CvArr* img, CvPoint pt1, CvPoint pt2,
-                    CvLineIterator* iterator, int connectivity,
-                    int left_to_right )
-{
-    CV_Assert( iterator != 0 );
-    cv::LineIterator li(cv::cvarrToMat(img), pt1, pt2, connectivity, left_to_right!=0);
-
-    iterator->err = li.err;
-    iterator->minus_delta = li.minusDelta;
-    iterator->plus_delta = li.plusDelta;
-    iterator->minus_step = li.minusStep;
-    iterator->plus_step = li.plusStep;
-    iterator->ptr = li.ptr;
-
-    return li.count;
-}
-
-CV_IMPL void
-cvLine( CvArr* _img, CvPoint pt1, CvPoint pt2, CvScalar color,
-        int thickness, int line_type, int shift )
-{
-    cv::Mat img = cv::cvarrToMat(_img);
-    cv::line( img, pt1, pt2, color, thickness, line_type, shift );
-}
-
-CV_IMPL void
-cvRectangle( CvArr* _img, CvPoint pt1, CvPoint pt2,
-             CvScalar color, int thickness,
-             int line_type, int shift )
-{
-    cv::Mat img = cv::cvarrToMat(_img);
-    cv::rectangle( img, pt1, pt2, color, thickness, line_type, shift );
-}
-
-CV_IMPL void
-cvRectangleR( CvArr* _img, CvRect rec,
-              CvScalar color, int thickness,
-              int line_type, int shift )
-{
-    cv::Mat img = cv::cvarrToMat(_img);
-    cv::rectangle( img, rec, color, thickness, line_type, shift );
-}
-
-CV_IMPL void
-cvCircle( CvArr* _img, CvPoint center, int radius,
-          CvScalar color, int thickness, int line_type, int shift )
-{
-    cv::Mat img = cv::cvarrToMat(_img);
-    cv::circle( img, center, radius, color, thickness, line_type, shift );
-}
-
-CV_IMPL void
-cvEllipse( CvArr* _img, CvPoint center, CvSize axes,
-           double angle, double start_angle, double end_angle,
-           CvScalar color, int thickness, int line_type, int shift )
-{
-    cv::Mat img = cv::cvarrToMat(_img);
-    cv::ellipse( img, center, axes, angle, start_angle, end_angle,
-        color, thickness, line_type, shift );
-}
-
-CV_IMPL void
-cvFillConvexPoly( CvArr* _img, const CvPoint *pts, int npts,
-                  CvScalar color, int line_type, int shift )
-{
-    cv::Mat img = cv::cvarrToMat(_img);
-    cv::fillConvexPoly( img, (const cv::Point*)pts, npts,
-                        color, line_type, shift );
-}
-
-CV_IMPL void
-cvFillPoly( CvArr* _img, CvPoint **pts, const int *npts, int ncontours,
-            CvScalar color, int line_type, int shift )
-{
-    cv::Mat img = cv::cvarrToMat(_img);
-
-    cv::fillPoly( img, (const cv::Point**)pts, npts, ncontours, color, line_type, shift );
-}
-
-CV_IMPL void
-cvPolyLine( CvArr* _img, CvPoint **pts, const int *npts,
-            int ncontours, int closed, CvScalar color,
-            int thickness, int line_type, int shift )
-{
-    cv::Mat img = cv::cvarrToMat(_img);
-
-    cv::polylines( img, (const cv::Point**)pts, npts, ncontours,
-                   closed != 0, color, thickness, line_type, shift );
-}
-
-CV_IMPL void
-cvPutText( CvArr* _img, const char *text, CvPoint org, const CvFont *_font, CvScalar color )
-{
-    cv::Mat img = cv::cvarrToMat(_img);
-    CV_Assert( text != 0 && _font != 0);
-    cv::putText( img, text, org, _font->font_face, (_font->hscale+_font->vscale)*0.5,
-                color, _font->thickness, _font->line_type,
-                CV_IS_IMAGE(_img) && ((IplImage*)_img)->origin != 0 );
-}
-
-
-CV_IMPL void
-cvInitFont( CvFont *font, int font_face, double hscale, double vscale,
-            double shear, int thickness, int line_type )
-{
-    CV_Assert( font != 0 && hscale > 0 && vscale > 0 && thickness >= 0 );
-
-    font->ascii = cv::getFontData(font_face);
-    font->font_face = font_face;
-    font->hscale = (float)hscale;
-    font->vscale = (float)vscale;
-    font->thickness = thickness;
-    font->shear = (float)shear;
-    font->greek = font->cyrillic = 0;
-    font->line_type = line_type;
-}
-
-CV_IMPL void
-cvGetTextSize( const char *text, const CvFont *_font, CvSize *_size, int *_base_line )
-{
-    CV_Assert(text != 0 && _font != 0);
-    cv::Size size = cv::getTextSize( text, _font->font_face, (_font->hscale + _font->vscale)*0.5,
-                                     _font->thickness, _base_line );
-    if( _size )
-        *_size = cvSize(size);
-}
-
-/* End of file. */
->>>>>>> 342ced1e
+}