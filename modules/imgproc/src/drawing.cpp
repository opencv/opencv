--- conflicted
+++ resolved
@@ -2265,14 +2265,7 @@
 static const int CodeDeltas[8][2] =
 { {1, 0}, {1, -1}, {0, -1}, {-1, -1}, {-1, 0}, {-1, 1}, {0, 1}, {1, 1} };
 
-<<<<<<< HEAD
-#define CV_ADJUST_EDGE_COUNT( count, seq )  \
-    ((count) -= ((count) == (seq)->total && !CV_IS_SEQ_CLOSED(seq)))
-
 void
-=======
-CV_IMPL void
->>>>>>> 2f63c583
 cvDrawContours( void* _img, CvSeq* contour,
                 CvScalar _externalColor, CvScalar _holeColor,
                 int  maxLevel, int thickness,
