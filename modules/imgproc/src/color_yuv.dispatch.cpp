--- conflicted
+++ resolved
@@ -299,11 +299,7 @@
     OclHelper< Set<3, 4>, Set<2>, Set<CV_8U, CV_16U, CV_32F> > h(_src, _dst, dcn);
 
     if(!h.createKernel("RGB2YUV_422", ocl::imgproc::color_yuv_oclsrc,
-<<<<<<< HEAD
-                       format("-D dcn=%d -D bidx=%d -D uidx=%d -D yidx=%d", dcn, bidx, uidx, yidx
-=======
                        format("-D DCN=%d -D BIDX=%d -D UIDX=%d -D YIDX=%d", dcn, bidx, uidx, yidx
->>>>>>> a8ec6586
                        )))
     {
         return false;
