--- conflicted
+++ resolved
@@ -62,7 +62,6 @@
 
 namespace cv
 {
-
 
 /************** interpolation formulas and tables ***************/
 
@@ -1374,8 +1373,6 @@
 
 #endif
 
-
-
 }
 
 void cv::remap( InputArray _src, OutputArray _dst,
@@ -1428,7 +1425,6 @@
 
     int type = src.type(), depth = CV_MAT_DEPTH(type);
 
-<<<<<<< HEAD
     if (interpolation == INTER_NEAREST && map1.depth() == CV_32F) {
         const auto *src_data = src.ptr<const uchar>();
         auto *dst_data = dst.ptr<uchar>();
@@ -1543,49 +1539,6 @@
         }
     }
 
-#if defined HAVE_IPP && !IPP_DISABLE_REMAP
-    CV_IPP_CHECK()
-    {
-        if ((interpolation == INTER_LINEAR || interpolation == INTER_CUBIC || interpolation == INTER_NEAREST) &&
-                map1.type() == CV_32FC1 && map2.type() == CV_32FC1 &&
-                (borderType == BORDER_CONSTANT || borderType == BORDER_TRANSPARENT))
-        {
-            int ippInterpolation =
-                interpolation == INTER_NEAREST ? IPPI_INTER_NN :
-                interpolation == INTER_LINEAR ? IPPI_INTER_LINEAR : IPPI_INTER_CUBIC;
-
-            ippiRemap ippFunc =
-                type == CV_8UC1 ? (ippiRemap)ippiRemap_8u_C1R :
-                type == CV_8UC3 ? (ippiRemap)ippiRemap_8u_C3R :
-                type == CV_8UC4 ? (ippiRemap)ippiRemap_8u_C4R :
-                type == CV_16UC1 ? (ippiRemap)ippiRemap_16u_C1R :
-                type == CV_16UC3 ? (ippiRemap)ippiRemap_16u_C3R :
-                type == CV_16UC4 ? (ippiRemap)ippiRemap_16u_C4R :
-                type == CV_32FC1 ? (ippiRemap)ippiRemap_32f_C1R :
-                type == CV_32FC3 ? (ippiRemap)ippiRemap_32f_C3R :
-                type == CV_32FC4 ? (ippiRemap)ippiRemap_32f_C4R : 0;
-
-            if (ippFunc)
-            {
-                bool ok;
-                IPPRemapInvoker invoker(src, dst, map1, map2, ippFunc, ippInterpolation,
-                                        borderType, borderValue, &ok);
-                Range range(0, dst.rows);
-                parallel_for_(range, invoker, dst.total() / (double)(1 << 16));
-
-                if (ok)
-                {
-                    CV_IMPL_ADD(CV_IMPL_IPP|CV_IMPL_MT);
-                    return;
-                }
-                setIppErrorStatus();
-            }
-        }
-    }
-#endif
-
-=======
->>>>>>> 4813d1cd
     RemapNNFunc nnfunc = 0;
     RemapFunc ifunc = 0;
     const void* ctab = 0;
@@ -2856,7 +2809,6 @@
     int interpolation, borderType;
     Scalar borderValue;
 };
-
 
 namespace hal {
 
