/*M///////////////////////////////////////////////////////////////////////////////////////
//
//  IMPORTANT: READ BEFORE DOWNLOADING, COPYING, INSTALLING OR USING.
//
//  By downloading, copying, installing or using the software you agree to this license.
//  If you do not agree to this license, do not download, install,
//  copy or use the software.
//
//
//                           License Agreement
//                For Open Source Computer Vision Library
//
// Copyright (C) 2000-2008, Intel Corporation, all rights reserved.
// Copyright (C) 2009, Willow Garage Inc., all rights reserved.
// Third party copyrights are property of their respective owners.
//
// Redistribution and use in source and binary forms, with or without modification,
// are permitted provided that the following conditions are met:
//
//   * Redistribution's of source code must retain the above copyright notice,
//     this list of conditions and the following disclaimer.
//
//   * Redistribution's in binary form must reproduce the above copyright notice,
//     this list of conditions and the following disclaimer in the documentation
//     and/or other materials provided with the distribution.
//
//   * The name of the copyright holders may not be used to endorse or promote products
//     derived from this software without specific prior written permission.
//
// This software is provided by the copyright holders and contributors "as is" and
// any express or implied warranties, including, but not limited to, the implied
// warranties of merchantability and fitness for a particular purpose are disclaimed.
// In no event shall the Intel Corporation or contributors be liable for any direct,
// indirect, incidental, special, exemplary, or consequential damages
// (including, but not limited to, procurement of substitute goods or services;
// loss of use, data, or profits; or business interruption) however caused
// and on any theory of liability, whether in contract, strict liability,
// or tort (including negligence or otherwise) arising in any way out of
// the use of this software, even if advised of the possibility of such damage.
//
//M*/

/* ////////////////////////////////////////////////////////////////////
//
//  Geometrical transforms on images and matrices: rotation, zoom etc.
//
// */

#include "precomp.hpp"
#include "opencl_kernels.hpp"

#if defined (HAVE_IPP) && (IPP_VERSION_MAJOR >= 7)
static IppStatus sts = ippInit();
#endif

namespace cv
{
#if IPP_VERSION_X100 >= 701
    typedef IppStatus (CV_STDCALL* ippiResizeFunc)(const void*, int, const void*, int, IppiPoint, IppiSize, IppiBorderType, void*, void*, Ipp8u*);
    typedef IppStatus (CV_STDCALL* ippiResizeGetBufferSize)(void*, IppiSize, Ipp32u, int*);
    typedef IppStatus (CV_STDCALL* ippiResizeGetSrcOffset)(void*, IppiPoint, IppiPoint*);
#endif

#if defined (HAVE_IPP) && (IPP_VERSION_MAJOR >= 7) && 0
    typedef IppStatus (CV_STDCALL* ippiSetFunc)(const void*, void *, int, IppiSize);
    typedef IppStatus (CV_STDCALL* ippiWarpPerspectiveFunc)(const void*, IppiSize, int, IppiRect, void *, int, IppiRect, double [3][3], int);
    typedef IppStatus (CV_STDCALL* ippiWarpAffineBackFunc)(const void*, IppiSize, int, IppiRect, void *, int, IppiRect, double [2][3], int);

    template <int channels, typename Type>
    bool IPPSetSimple(cv::Scalar value, void *dataPointer, int step, IppiSize &size, ippiSetFunc func)
    {
        Type values[channels];
        for( int i = 0; i < channels; i++ )
            values[i] = saturate_cast<Type>(value[i]);
        return func(values, dataPointer, step, size) >= 0;
    }

    static bool IPPSet(const cv::Scalar &value, void *dataPointer, int step, IppiSize &size, int channels, int depth)
    {
        if( channels == 1 )
        {
            switch( depth )
            {
            case CV_8U:
                return ippiSet_8u_C1R(saturate_cast<Ipp8u>(value[0]), (Ipp8u *)dataPointer, step, size) >= 0;
            case CV_16U:
                return ippiSet_16u_C1R(saturate_cast<Ipp16u>(value[0]), (Ipp16u *)dataPointer, step, size) >= 0;
            case CV_32F:
                return ippiSet_32f_C1R(saturate_cast<Ipp32f>(value[0]), (Ipp32f *)dataPointer, step, size) >= 0;
            }
        }
        else
        {
            if( channels == 3 )
            {
                switch( depth )
                {
                case CV_8U:
                    return IPPSetSimple<3, Ipp8u>(value, dataPointer, step, size, (ippiSetFunc)ippiSet_8u_C3R);
                case CV_16U:
                    return IPPSetSimple<3, Ipp16u>(value, dataPointer, step, size, (ippiSetFunc)ippiSet_16u_C3R);
                case CV_32F:
                    return IPPSetSimple<3, Ipp32f>(value, dataPointer, step, size, (ippiSetFunc)ippiSet_32f_C3R);
                }
            }
            else if( channels == 4 )
            {
                switch( depth )
                {
                case CV_8U:
                    return IPPSetSimple<4, Ipp8u>(value, dataPointer, step, size, (ippiSetFunc)ippiSet_8u_C4R);
                case CV_16U:
                    return IPPSetSimple<4, Ipp16u>(value, dataPointer, step, size, (ippiSetFunc)ippiSet_16u_C4R);
                case CV_32F:
                    return IPPSetSimple<4, Ipp32f>(value, dataPointer, step, size, (ippiSetFunc)ippiSet_32f_C4R);
                }
            }
        }
        return false;
    }
#endif

/************** interpolation formulas and tables ***************/

const int INTER_RESIZE_COEF_BITS=11;
const int INTER_RESIZE_COEF_SCALE=1 << INTER_RESIZE_COEF_BITS;

const int INTER_REMAP_COEF_BITS=15;
const int INTER_REMAP_COEF_SCALE=1 << INTER_REMAP_COEF_BITS;

static uchar NNDeltaTab_i[INTER_TAB_SIZE2][2];

static float BilinearTab_f[INTER_TAB_SIZE2][2][2];
static short BilinearTab_i[INTER_TAB_SIZE2][2][2];

#if CV_SSE2
static short BilinearTab_iC4_buf[INTER_TAB_SIZE2+2][2][8];
static short (*BilinearTab_iC4)[2][8] = (short (*)[2][8])alignPtr(BilinearTab_iC4_buf, 16);
#endif

static float BicubicTab_f[INTER_TAB_SIZE2][4][4];
static short BicubicTab_i[INTER_TAB_SIZE2][4][4];

static float Lanczos4Tab_f[INTER_TAB_SIZE2][8][8];
static short Lanczos4Tab_i[INTER_TAB_SIZE2][8][8];

static inline void interpolateLinear( float x, float* coeffs )
{
    coeffs[0] = 1.f - x;
    coeffs[1] = x;
}

static inline void interpolateCubic( float x, float* coeffs )
{
    const float A = -0.75f;

    coeffs[0] = ((A*(x + 1) - 5*A)*(x + 1) + 8*A)*(x + 1) - 4*A;
    coeffs[1] = ((A + 2)*x - (A + 3))*x*x + 1;
    coeffs[2] = ((A + 2)*(1 - x) - (A + 3))*(1 - x)*(1 - x) + 1;
    coeffs[3] = 1.f - coeffs[0] - coeffs[1] - coeffs[2];
}

static inline void interpolateLanczos4( float x, float* coeffs )
{
    static const double s45 = 0.70710678118654752440084436210485;
    static const double cs[][2]=
    {{1, 0}, {-s45, -s45}, {0, 1}, {s45, -s45}, {-1, 0}, {s45, s45}, {0, -1}, {-s45, s45}};

    if( x < FLT_EPSILON )
    {
        for( int i = 0; i < 8; i++ )
            coeffs[i] = 0;
        coeffs[3] = 1;
        return;
    }

    float sum = 0;
    double y0=-(x+3)*CV_PI*0.25, s0 = sin(y0), c0=cos(y0);
    for(int i = 0; i < 8; i++ )
    {
        double y = -(x+3-i)*CV_PI*0.25;
        coeffs[i] = (float)((cs[i][0]*s0 + cs[i][1]*c0)/(y*y));
        sum += coeffs[i];
    }

    sum = 1.f/sum;
    for(int i = 0; i < 8; i++ )
        coeffs[i] *= sum;
}

static void initInterTab1D(int method, float* tab, int tabsz)
{
    float scale = 1.f/tabsz;
    if( method == INTER_LINEAR )
    {
        for( int i = 0; i < tabsz; i++, tab += 2 )
            interpolateLinear( i*scale, tab );
    }
    else if( method == INTER_CUBIC )
    {
        for( int i = 0; i < tabsz; i++, tab += 4 )
            interpolateCubic( i*scale, tab );
    }
    else if( method == INTER_LANCZOS4 )
    {
        for( int i = 0; i < tabsz; i++, tab += 8 )
            interpolateLanczos4( i*scale, tab );
    }
    else
        CV_Error( CV_StsBadArg, "Unknown interpolation method" );
}


static const void* initInterTab2D( int method, bool fixpt )
{
    static bool inittab[INTER_MAX+1] = {false};
    float* tab = 0;
    short* itab = 0;
    int ksize = 0;
    if( method == INTER_LINEAR )
        tab = BilinearTab_f[0][0], itab = BilinearTab_i[0][0], ksize=2;
    else if( method == INTER_CUBIC )
        tab = BicubicTab_f[0][0], itab = BicubicTab_i[0][0], ksize=4;
    else if( method == INTER_LANCZOS4 )
        tab = Lanczos4Tab_f[0][0], itab = Lanczos4Tab_i[0][0], ksize=8;
    else
        CV_Error( CV_StsBadArg, "Unknown/unsupported interpolation type" );

    if( !inittab[method] )
    {
        AutoBuffer<float> _tab(8*INTER_TAB_SIZE);
        int i, j, k1, k2;
        initInterTab1D(method, _tab, INTER_TAB_SIZE);
        for( i = 0; i < INTER_TAB_SIZE; i++ )
            for( j = 0; j < INTER_TAB_SIZE; j++, tab += ksize*ksize, itab += ksize*ksize )
            {
                int isum = 0;
                NNDeltaTab_i[i*INTER_TAB_SIZE+j][0] = j < INTER_TAB_SIZE/2;
                NNDeltaTab_i[i*INTER_TAB_SIZE+j][1] = i < INTER_TAB_SIZE/2;

                for( k1 = 0; k1 < ksize; k1++ )
                {
                    float vy = _tab[i*ksize + k1];
                    for( k2 = 0; k2 < ksize; k2++ )
                    {
                        float v = vy*_tab[j*ksize + k2];
                        tab[k1*ksize + k2] = v;
                        isum += itab[k1*ksize + k2] = saturate_cast<short>(v*INTER_REMAP_COEF_SCALE);
                    }
                }

                if( isum != INTER_REMAP_COEF_SCALE )
                {
                    int diff = isum - INTER_REMAP_COEF_SCALE;
                    int ksize2 = ksize/2, Mk1=ksize2, Mk2=ksize2, mk1=ksize2, mk2=ksize2;
                    for( k1 = ksize2; k1 < ksize2+2; k1++ )
                        for( k2 = ksize2; k2 < ksize2+2; k2++ )
                        {
                            if( itab[k1*ksize+k2] < itab[mk1*ksize+mk2] )
                                mk1 = k1, mk2 = k2;
                            else if( itab[k1*ksize+k2] > itab[Mk1*ksize+Mk2] )
                                Mk1 = k1, Mk2 = k2;
                        }
                    if( diff < 0 )
                        itab[Mk1*ksize + Mk2] = (short)(itab[Mk1*ksize + Mk2] - diff);
                    else
                        itab[mk1*ksize + mk2] = (short)(itab[mk1*ksize + mk2] - diff);
                }
            }
        tab -= INTER_TAB_SIZE2*ksize*ksize;
        itab -= INTER_TAB_SIZE2*ksize*ksize;
#if CV_SSE2
        if( method == INTER_LINEAR )
        {
            for( i = 0; i < INTER_TAB_SIZE2; i++ )
                for( j = 0; j < 4; j++ )
                {
                    BilinearTab_iC4[i][0][j*2] = BilinearTab_i[i][0][0];
                    BilinearTab_iC4[i][0][j*2+1] = BilinearTab_i[i][0][1];
                    BilinearTab_iC4[i][1][j*2] = BilinearTab_i[i][1][0];
                    BilinearTab_iC4[i][1][j*2+1] = BilinearTab_i[i][1][1];
                }
        }
#endif
        inittab[method] = true;
    }
    return fixpt ? (const void*)itab : (const void*)tab;
}

#ifndef __MINGW32__
static bool initAllInterTab2D()
{
    return  initInterTab2D( INTER_LINEAR, false ) &&
            initInterTab2D( INTER_LINEAR, true ) &&
            initInterTab2D( INTER_CUBIC, false ) &&
            initInterTab2D( INTER_CUBIC, true ) &&
            initInterTab2D( INTER_LANCZOS4, false ) &&
            initInterTab2D( INTER_LANCZOS4, true );
}

static volatile bool doInitAllInterTab2D = initAllInterTab2D();
#endif

template<typename ST, typename DT> struct Cast
{
    typedef ST type1;
    typedef DT rtype;

    DT operator()(ST val) const { return saturate_cast<DT>(val); }
};

template<typename ST, typename DT, int bits> struct FixedPtCast
{
    typedef ST type1;
    typedef DT rtype;
    enum { SHIFT = bits, DELTA = 1 << (bits-1) };

    DT operator()(ST val) const { return saturate_cast<DT>((val + DELTA)>>SHIFT); }
};

/****************************************************************************************\
*                                         Resize                                         *
\****************************************************************************************/

class resizeNNInvoker :
    public ParallelLoopBody
{
public:
    resizeNNInvoker(const Mat& _src, Mat &_dst, int *_x_ofs, int _pix_size4, double _ify) :
        ParallelLoopBody(), src(_src), dst(_dst), x_ofs(_x_ofs), pix_size4(_pix_size4),
        ify(_ify)
    {
    }

    virtual void operator() (const Range& range) const
    {
        Size ssize = src.size(), dsize = dst.size();
        int y, x, pix_size = (int)src.elemSize();

        for( y = range.start; y < range.end; y++ )
        {
            uchar* D = dst.data + dst.step*y;
            int sy = std::min(cvFloor(y*ify), ssize.height-1);
            const uchar* S = src.data + src.step*sy;

            switch( pix_size )
            {
            case 1:
                for( x = 0; x <= dsize.width - 2; x += 2 )
                {
                    uchar t0 = S[x_ofs[x]];
                    uchar t1 = S[x_ofs[x+1]];
                    D[x] = t0;
                    D[x+1] = t1;
                }

                for( ; x < dsize.width; x++ )
                    D[x] = S[x_ofs[x]];
                break;
            case 2:
                for( x = 0; x < dsize.width; x++ )
                    *(ushort*)(D + x*2) = *(ushort*)(S + x_ofs[x]);
                break;
            case 3:
                for( x = 0; x < dsize.width; x++, D += 3 )
                {
                    const uchar* _tS = S + x_ofs[x];
                    D[0] = _tS[0]; D[1] = _tS[1]; D[2] = _tS[2];
                }
                break;
            case 4:
                for( x = 0; x < dsize.width; x++ )
                    *(int*)(D + x*4) = *(int*)(S + x_ofs[x]);
                break;
            case 6:
                for( x = 0; x < dsize.width; x++, D += 6 )
                {
                    const ushort* _tS = (const ushort*)(S + x_ofs[x]);
                    ushort* _tD = (ushort*)D;
                    _tD[0] = _tS[0]; _tD[1] = _tS[1]; _tD[2] = _tS[2];
                }
                break;
            case 8:
                for( x = 0; x < dsize.width; x++, D += 8 )
                {
                    const int* _tS = (const int*)(S + x_ofs[x]);
                    int* _tD = (int*)D;
                    _tD[0] = _tS[0]; _tD[1] = _tS[1];
                }
                break;
            case 12:
                for( x = 0; x < dsize.width; x++, D += 12 )
                {
                    const int* _tS = (const int*)(S + x_ofs[x]);
                    int* _tD = (int*)D;
                    _tD[0] = _tS[0]; _tD[1] = _tS[1]; _tD[2] = _tS[2];
                }
                break;
            default:
                for( x = 0; x < dsize.width; x++, D += pix_size )
                {
                    const int* _tS = (const int*)(S + x_ofs[x]);
                    int* _tD = (int*)D;
                    for( int k = 0; k < pix_size4; k++ )
                        _tD[k] = _tS[k];
                }
            }
        }
    }

private:
    const Mat src;
    Mat dst;
    int* x_ofs, pix_size4;
    double ify;

    resizeNNInvoker(const resizeNNInvoker&);
    resizeNNInvoker& operator=(const resizeNNInvoker&);
};

static void
resizeNN( const Mat& src, Mat& dst, double fx, double fy )
{
    Size ssize = src.size(), dsize = dst.size();
    AutoBuffer<int> _x_ofs(dsize.width);
    int* x_ofs = _x_ofs;
    int pix_size = (int)src.elemSize();
    int pix_size4 = (int)(pix_size / sizeof(int));
    double ifx = 1./fx, ify = 1./fy;
    int x;

    for( x = 0; x < dsize.width; x++ )
    {
        int sx = cvFloor(x*ifx);
        x_ofs[x] = std::min(sx, ssize.width-1)*pix_size;
    }

    Range range(0, dsize.height);
    resizeNNInvoker invoker(src, dst, x_ofs, pix_size4, ify);
    parallel_for_(range, invoker, dst.total()/(double)(1<<16));
}


struct VResizeNoVec
{
    int operator()(const uchar**, uchar*, const uchar*, int ) const { return 0; }
};

struct HResizeNoVec
{
    int operator()(const uchar**, uchar**, int, const int*,
        const uchar*, int, int, int, int, int) const { return 0; }
};

#if CV_SSE2

struct VResizeLinearVec_32s8u
{
    int operator()(const uchar** _src, uchar* dst, const uchar* _beta, int width ) const
    {
        if( !checkHardwareSupport(CV_CPU_SSE2) )
            return 0;

        const int** src = (const int**)_src;
        const short* beta = (const short*)_beta;
        const int *S0 = src[0], *S1 = src[1];
        int x = 0;
        __m128i b0 = _mm_set1_epi16(beta[0]), b1 = _mm_set1_epi16(beta[1]);
        __m128i delta = _mm_set1_epi16(2);

        if( (((size_t)S0|(size_t)S1)&15) == 0 )
            for( ; x <= width - 16; x += 16 )
            {
                __m128i x0, x1, x2, y0, y1, y2;
                x0 = _mm_load_si128((const __m128i*)(S0 + x));
                x1 = _mm_load_si128((const __m128i*)(S0 + x + 4));
                y0 = _mm_load_si128((const __m128i*)(S1 + x));
                y1 = _mm_load_si128((const __m128i*)(S1 + x + 4));
                x0 = _mm_packs_epi32(_mm_srai_epi32(x0, 4), _mm_srai_epi32(x1, 4));
                y0 = _mm_packs_epi32(_mm_srai_epi32(y0, 4), _mm_srai_epi32(y1, 4));

                x1 = _mm_load_si128((const __m128i*)(S0 + x + 8));
                x2 = _mm_load_si128((const __m128i*)(S0 + x + 12));
                y1 = _mm_load_si128((const __m128i*)(S1 + x + 8));
                y2 = _mm_load_si128((const __m128i*)(S1 + x + 12));
                x1 = _mm_packs_epi32(_mm_srai_epi32(x1, 4), _mm_srai_epi32(x2, 4));
                y1 = _mm_packs_epi32(_mm_srai_epi32(y1, 4), _mm_srai_epi32(y2, 4));

                x0 = _mm_adds_epi16(_mm_mulhi_epi16( x0, b0 ), _mm_mulhi_epi16( y0, b1 ));
                x1 = _mm_adds_epi16(_mm_mulhi_epi16( x1, b0 ), _mm_mulhi_epi16( y1, b1 ));

                x0 = _mm_srai_epi16(_mm_adds_epi16(x0, delta), 2);
                x1 = _mm_srai_epi16(_mm_adds_epi16(x1, delta), 2);
                _mm_storeu_si128( (__m128i*)(dst + x), _mm_packus_epi16(x0, x1));
            }
        else
            for( ; x <= width - 16; x += 16 )
            {
                __m128i x0, x1, x2, y0, y1, y2;
                x0 = _mm_loadu_si128((const __m128i*)(S0 + x));
                x1 = _mm_loadu_si128((const __m128i*)(S0 + x + 4));
                y0 = _mm_loadu_si128((const __m128i*)(S1 + x));
                y1 = _mm_loadu_si128((const __m128i*)(S1 + x + 4));
                x0 = _mm_packs_epi32(_mm_srai_epi32(x0, 4), _mm_srai_epi32(x1, 4));
                y0 = _mm_packs_epi32(_mm_srai_epi32(y0, 4), _mm_srai_epi32(y1, 4));

                x1 = _mm_loadu_si128((const __m128i*)(S0 + x + 8));
                x2 = _mm_loadu_si128((const __m128i*)(S0 + x + 12));
                y1 = _mm_loadu_si128((const __m128i*)(S1 + x + 8));
                y2 = _mm_loadu_si128((const __m128i*)(S1 + x + 12));
                x1 = _mm_packs_epi32(_mm_srai_epi32(x1, 4), _mm_srai_epi32(x2, 4));
                y1 = _mm_packs_epi32(_mm_srai_epi32(y1, 4), _mm_srai_epi32(y2, 4));

                x0 = _mm_adds_epi16(_mm_mulhi_epi16( x0, b0 ), _mm_mulhi_epi16( y0, b1 ));
                x1 = _mm_adds_epi16(_mm_mulhi_epi16( x1, b0 ), _mm_mulhi_epi16( y1, b1 ));

                x0 = _mm_srai_epi16(_mm_adds_epi16(x0, delta), 2);
                x1 = _mm_srai_epi16(_mm_adds_epi16(x1, delta), 2);
                _mm_storeu_si128( (__m128i*)(dst + x), _mm_packus_epi16(x0, x1));
            }

        for( ; x < width - 4; x += 4 )
        {
            __m128i x0, y0;
            x0 = _mm_srai_epi32(_mm_loadu_si128((const __m128i*)(S0 + x)), 4);
            y0 = _mm_srai_epi32(_mm_loadu_si128((const __m128i*)(S1 + x)), 4);
            x0 = _mm_packs_epi32(x0, x0);
            y0 = _mm_packs_epi32(y0, y0);
            x0 = _mm_adds_epi16(_mm_mulhi_epi16(x0, b0), _mm_mulhi_epi16(y0, b1));
            x0 = _mm_srai_epi16(_mm_adds_epi16(x0, delta), 2);
            x0 = _mm_packus_epi16(x0, x0);
            *(int*)(dst + x) = _mm_cvtsi128_si32(x0);
        }

        return x;
    }
};


template<int shiftval> struct VResizeLinearVec_32f16
{
    int operator()(const uchar** _src, uchar* _dst, const uchar* _beta, int width ) const
    {
        if( !checkHardwareSupport(CV_CPU_SSE2) )
            return 0;

        const float** src = (const float**)_src;
        const float* beta = (const float*)_beta;
        const float *S0 = src[0], *S1 = src[1];
        ushort* dst = (ushort*)_dst;
        int x = 0;

        __m128 b0 = _mm_set1_ps(beta[0]), b1 = _mm_set1_ps(beta[1]);
        __m128i preshift = _mm_set1_epi32(shiftval);
        __m128i postshift = _mm_set1_epi16((short)shiftval);

        if( (((size_t)S0|(size_t)S1)&15) == 0 )
            for( ; x <= width - 16; x += 16 )
            {
                __m128 x0, x1, y0, y1;
                __m128i t0, t1, t2;
                x0 = _mm_load_ps(S0 + x);
                x1 = _mm_load_ps(S0 + x + 4);
                y0 = _mm_load_ps(S1 + x);
                y1 = _mm_load_ps(S1 + x + 4);

                x0 = _mm_add_ps(_mm_mul_ps(x0, b0), _mm_mul_ps(y0, b1));
                x1 = _mm_add_ps(_mm_mul_ps(x1, b0), _mm_mul_ps(y1, b1));
                t0 = _mm_add_epi32(_mm_cvtps_epi32(x0), preshift);
                t2 = _mm_add_epi32(_mm_cvtps_epi32(x1), preshift);
                t0 = _mm_add_epi16(_mm_packs_epi32(t0, t2), postshift);

                x0 = _mm_load_ps(S0 + x + 8);
                x1 = _mm_load_ps(S0 + x + 12);
                y0 = _mm_load_ps(S1 + x + 8);
                y1 = _mm_load_ps(S1 + x + 12);

                x0 = _mm_add_ps(_mm_mul_ps(x0, b0), _mm_mul_ps(y0, b1));
                x1 = _mm_add_ps(_mm_mul_ps(x1, b0), _mm_mul_ps(y1, b1));
                t1 = _mm_add_epi32(_mm_cvtps_epi32(x0), preshift);
                t2 = _mm_add_epi32(_mm_cvtps_epi32(x1), preshift);
                t1 = _mm_add_epi16(_mm_packs_epi32(t1, t2), postshift);

                _mm_storeu_si128( (__m128i*)(dst + x), t0);
                _mm_storeu_si128( (__m128i*)(dst + x + 8), t1);
            }
        else
            for( ; x <= width - 16; x += 16 )
            {
                __m128 x0, x1, y0, y1;
                __m128i t0, t1, t2;
                x0 = _mm_loadu_ps(S0 + x);
                x1 = _mm_loadu_ps(S0 + x + 4);
                y0 = _mm_loadu_ps(S1 + x);
                y1 = _mm_loadu_ps(S1 + x + 4);

                x0 = _mm_add_ps(_mm_mul_ps(x0, b0), _mm_mul_ps(y0, b1));
                x1 = _mm_add_ps(_mm_mul_ps(x1, b0), _mm_mul_ps(y1, b1));
                t0 = _mm_add_epi32(_mm_cvtps_epi32(x0), preshift);
                t2 = _mm_add_epi32(_mm_cvtps_epi32(x1), preshift);
                t0 = _mm_add_epi16(_mm_packs_epi32(t0, t2), postshift);

                x0 = _mm_loadu_ps(S0 + x + 8);
                x1 = _mm_loadu_ps(S0 + x + 12);
                y0 = _mm_loadu_ps(S1 + x + 8);
                y1 = _mm_loadu_ps(S1 + x + 12);

                x0 = _mm_add_ps(_mm_mul_ps(x0, b0), _mm_mul_ps(y0, b1));
                x1 = _mm_add_ps(_mm_mul_ps(x1, b0), _mm_mul_ps(y1, b1));
                t1 = _mm_add_epi32(_mm_cvtps_epi32(x0), preshift);
                t2 = _mm_add_epi32(_mm_cvtps_epi32(x1), preshift);
                t1 = _mm_add_epi16(_mm_packs_epi32(t1, t2), postshift);

                _mm_storeu_si128( (__m128i*)(dst + x), t0);
                _mm_storeu_si128( (__m128i*)(dst + x + 8), t1);
            }

        for( ; x < width - 4; x += 4 )
        {
            __m128 x0, y0;
            __m128i t0;
            x0 = _mm_loadu_ps(S0 + x);
            y0 = _mm_loadu_ps(S1 + x);

            x0 = _mm_add_ps(_mm_mul_ps(x0, b0), _mm_mul_ps(y0, b1));
            t0 = _mm_add_epi32(_mm_cvtps_epi32(x0), preshift);
            t0 = _mm_add_epi16(_mm_packs_epi32(t0, t0), postshift);
            _mm_storel_epi64( (__m128i*)(dst + x), t0);
        }

        return x;
    }
};

typedef VResizeLinearVec_32f16<SHRT_MIN> VResizeLinearVec_32f16u;
typedef VResizeLinearVec_32f16<0> VResizeLinearVec_32f16s;

struct VResizeLinearVec_32f
{
    int operator()(const uchar** _src, uchar* _dst, const uchar* _beta, int width ) const
    {
        if( !checkHardwareSupport(CV_CPU_SSE) )
            return 0;

        const float** src = (const float**)_src;
        const float* beta = (const float*)_beta;
        const float *S0 = src[0], *S1 = src[1];
        float* dst = (float*)_dst;
        int x = 0;

        __m128 b0 = _mm_set1_ps(beta[0]), b1 = _mm_set1_ps(beta[1]);

        if( (((size_t)S0|(size_t)S1)&15) == 0 )
            for( ; x <= width - 8; x += 8 )
            {
                __m128 x0, x1, y0, y1;
                x0 = _mm_load_ps(S0 + x);
                x1 = _mm_load_ps(S0 + x + 4);
                y0 = _mm_load_ps(S1 + x);
                y1 = _mm_load_ps(S1 + x + 4);

                x0 = _mm_add_ps(_mm_mul_ps(x0, b0), _mm_mul_ps(y0, b1));
                x1 = _mm_add_ps(_mm_mul_ps(x1, b0), _mm_mul_ps(y1, b1));

                _mm_storeu_ps( dst + x, x0);
                _mm_storeu_ps( dst + x + 4, x1);
            }
        else
            for( ; x <= width - 8; x += 8 )
            {
                __m128 x0, x1, y0, y1;
                x0 = _mm_loadu_ps(S0 + x);
                x1 = _mm_loadu_ps(S0 + x + 4);
                y0 = _mm_loadu_ps(S1 + x);
                y1 = _mm_loadu_ps(S1 + x + 4);

                x0 = _mm_add_ps(_mm_mul_ps(x0, b0), _mm_mul_ps(y0, b1));
                x1 = _mm_add_ps(_mm_mul_ps(x1, b0), _mm_mul_ps(y1, b1));

                _mm_storeu_ps( dst + x, x0);
                _mm_storeu_ps( dst + x + 4, x1);
            }

        return x;
    }
};


struct VResizeCubicVec_32s8u
{
    int operator()(const uchar** _src, uchar* dst, const uchar* _beta, int width ) const
    {
        if( !checkHardwareSupport(CV_CPU_SSE2) )
            return 0;

        const int** src = (const int**)_src;
        const short* beta = (const short*)_beta;
        const int *S0 = src[0], *S1 = src[1], *S2 = src[2], *S3 = src[3];
        int x = 0;
        float scale = 1.f/(INTER_RESIZE_COEF_SCALE*INTER_RESIZE_COEF_SCALE);
        __m128 b0 = _mm_set1_ps(beta[0]*scale), b1 = _mm_set1_ps(beta[1]*scale),
            b2 = _mm_set1_ps(beta[2]*scale), b3 = _mm_set1_ps(beta[3]*scale);

        if( (((size_t)S0|(size_t)S1|(size_t)S2|(size_t)S3)&15) == 0 )
            for( ; x <= width - 8; x += 8 )
            {
                __m128i x0, x1, y0, y1;
                __m128 s0, s1, f0, f1;
                x0 = _mm_load_si128((const __m128i*)(S0 + x));
                x1 = _mm_load_si128((const __m128i*)(S0 + x + 4));
                y0 = _mm_load_si128((const __m128i*)(S1 + x));
                y1 = _mm_load_si128((const __m128i*)(S1 + x + 4));

                s0 = _mm_mul_ps(_mm_cvtepi32_ps(x0), b0);
                s1 = _mm_mul_ps(_mm_cvtepi32_ps(x1), b0);
                f0 = _mm_mul_ps(_mm_cvtepi32_ps(y0), b1);
                f1 = _mm_mul_ps(_mm_cvtepi32_ps(y1), b1);
                s0 = _mm_add_ps(s0, f0);
                s1 = _mm_add_ps(s1, f1);

                x0 = _mm_load_si128((const __m128i*)(S2 + x));
                x1 = _mm_load_si128((const __m128i*)(S2 + x + 4));
                y0 = _mm_load_si128((const __m128i*)(S3 + x));
                y1 = _mm_load_si128((const __m128i*)(S3 + x + 4));

                f0 = _mm_mul_ps(_mm_cvtepi32_ps(x0), b2);
                f1 = _mm_mul_ps(_mm_cvtepi32_ps(x1), b2);
                s0 = _mm_add_ps(s0, f0);
                s1 = _mm_add_ps(s1, f1);
                f0 = _mm_mul_ps(_mm_cvtepi32_ps(y0), b3);
                f1 = _mm_mul_ps(_mm_cvtepi32_ps(y1), b3);
                s0 = _mm_add_ps(s0, f0);
                s1 = _mm_add_ps(s1, f1);

                x0 = _mm_cvtps_epi32(s0);
                x1 = _mm_cvtps_epi32(s1);

                x0 = _mm_packs_epi32(x0, x1);
                _mm_storel_epi64( (__m128i*)(dst + x), _mm_packus_epi16(x0, x0));
            }
        else
            for( ; x <= width - 8; x += 8 )
            {
                __m128i x0, x1, y0, y1;
                __m128 s0, s1, f0, f1;
                x0 = _mm_loadu_si128((const __m128i*)(S0 + x));
                x1 = _mm_loadu_si128((const __m128i*)(S0 + x + 4));
                y0 = _mm_loadu_si128((const __m128i*)(S1 + x));
                y1 = _mm_loadu_si128((const __m128i*)(S1 + x + 4));

                s0 = _mm_mul_ps(_mm_cvtepi32_ps(x0), b0);
                s1 = _mm_mul_ps(_mm_cvtepi32_ps(x1), b0);
                f0 = _mm_mul_ps(_mm_cvtepi32_ps(y0), b1);
                f1 = _mm_mul_ps(_mm_cvtepi32_ps(y1), b1);
                s0 = _mm_add_ps(s0, f0);
                s1 = _mm_add_ps(s1, f1);

                x0 = _mm_loadu_si128((const __m128i*)(S2 + x));
                x1 = _mm_loadu_si128((const __m128i*)(S2 + x + 4));
                y0 = _mm_loadu_si128((const __m128i*)(S3 + x));
                y1 = _mm_loadu_si128((const __m128i*)(S3 + x + 4));

                f0 = _mm_mul_ps(_mm_cvtepi32_ps(x0), b2);
                f1 = _mm_mul_ps(_mm_cvtepi32_ps(x1), b2);
                s0 = _mm_add_ps(s0, f0);
                s1 = _mm_add_ps(s1, f1);
                f0 = _mm_mul_ps(_mm_cvtepi32_ps(y0), b3);
                f1 = _mm_mul_ps(_mm_cvtepi32_ps(y1), b3);
                s0 = _mm_add_ps(s0, f0);
                s1 = _mm_add_ps(s1, f1);

                x0 = _mm_cvtps_epi32(s0);
                x1 = _mm_cvtps_epi32(s1);

                x0 = _mm_packs_epi32(x0, x1);
                _mm_storel_epi64( (__m128i*)(dst + x), _mm_packus_epi16(x0, x0));
            }

        return x;
    }
};


template<int shiftval> struct VResizeCubicVec_32f16
{
    int operator()(const uchar** _src, uchar* _dst, const uchar* _beta, int width ) const
    {
        if( !checkHardwareSupport(CV_CPU_SSE2) )
            return 0;

        const float** src = (const float**)_src;
        const float* beta = (const float*)_beta;
        const float *S0 = src[0], *S1 = src[1], *S2 = src[2], *S3 = src[3];
        ushort* dst = (ushort*)_dst;
        int x = 0;
        __m128 b0 = _mm_set1_ps(beta[0]), b1 = _mm_set1_ps(beta[1]),
            b2 = _mm_set1_ps(beta[2]), b3 = _mm_set1_ps(beta[3]);
        __m128i preshift = _mm_set1_epi32(shiftval);
        __m128i postshift = _mm_set1_epi16((short)shiftval);

        for( ; x <= width - 8; x += 8 )
        {
            __m128 x0, x1, y0, y1, s0, s1;
            __m128i t0, t1;
            x0 = _mm_loadu_ps(S0 + x);
            x1 = _mm_loadu_ps(S0 + x + 4);
            y0 = _mm_loadu_ps(S1 + x);
            y1 = _mm_loadu_ps(S1 + x + 4);

            s0 = _mm_mul_ps(x0, b0);
            s1 = _mm_mul_ps(x1, b0);
            y0 = _mm_mul_ps(y0, b1);
            y1 = _mm_mul_ps(y1, b1);
            s0 = _mm_add_ps(s0, y0);
            s1 = _mm_add_ps(s1, y1);

            x0 = _mm_loadu_ps(S2 + x);
            x1 = _mm_loadu_ps(S2 + x + 4);
            y0 = _mm_loadu_ps(S3 + x);
            y1 = _mm_loadu_ps(S3 + x + 4);

            x0 = _mm_mul_ps(x0, b2);
            x1 = _mm_mul_ps(x1, b2);
            y0 = _mm_mul_ps(y0, b3);
            y1 = _mm_mul_ps(y1, b3);
            s0 = _mm_add_ps(s0, x0);
            s1 = _mm_add_ps(s1, x1);
            s0 = _mm_add_ps(s0, y0);
            s1 = _mm_add_ps(s1, y1);

            t0 = _mm_add_epi32(_mm_cvtps_epi32(s0), preshift);
            t1 = _mm_add_epi32(_mm_cvtps_epi32(s1), preshift);

            t0 = _mm_add_epi16(_mm_packs_epi32(t0, t1), postshift);
            _mm_storeu_si128( (__m128i*)(dst + x), t0);
        }

        return x;
    }
};

typedef VResizeCubicVec_32f16<SHRT_MIN> VResizeCubicVec_32f16u;
typedef VResizeCubicVec_32f16<0> VResizeCubicVec_32f16s;

struct VResizeCubicVec_32f
{
    int operator()(const uchar** _src, uchar* _dst, const uchar* _beta, int width ) const
    {
        if( !checkHardwareSupport(CV_CPU_SSE) )
            return 0;

        const float** src = (const float**)_src;
        const float* beta = (const float*)_beta;
        const float *S0 = src[0], *S1 = src[1], *S2 = src[2], *S3 = src[3];
        float* dst = (float*)_dst;
        int x = 0;
        __m128 b0 = _mm_set1_ps(beta[0]), b1 = _mm_set1_ps(beta[1]),
            b2 = _mm_set1_ps(beta[2]), b3 = _mm_set1_ps(beta[3]);

        for( ; x <= width - 8; x += 8 )
        {
            __m128 x0, x1, y0, y1, s0, s1;
            x0 = _mm_loadu_ps(S0 + x);
            x1 = _mm_loadu_ps(S0 + x + 4);
            y0 = _mm_loadu_ps(S1 + x);
            y1 = _mm_loadu_ps(S1 + x + 4);

            s0 = _mm_mul_ps(x0, b0);
            s1 = _mm_mul_ps(x1, b0);
            y0 = _mm_mul_ps(y0, b1);
            y1 = _mm_mul_ps(y1, b1);
            s0 = _mm_add_ps(s0, y0);
            s1 = _mm_add_ps(s1, y1);

            x0 = _mm_loadu_ps(S2 + x);
            x1 = _mm_loadu_ps(S2 + x + 4);
            y0 = _mm_loadu_ps(S3 + x);
            y1 = _mm_loadu_ps(S3 + x + 4);

            x0 = _mm_mul_ps(x0, b2);
            x1 = _mm_mul_ps(x1, b2);
            y0 = _mm_mul_ps(y0, b3);
            y1 = _mm_mul_ps(y1, b3);
            s0 = _mm_add_ps(s0, x0);
            s1 = _mm_add_ps(s1, x1);
            s0 = _mm_add_ps(s0, y0);
            s1 = _mm_add_ps(s1, y1);

            _mm_storeu_ps( dst + x, s0);
            _mm_storeu_ps( dst + x + 4, s1);
        }

        return x;
    }
};

#else

typedef VResizeNoVec VResizeLinearVec_32s8u;
typedef VResizeNoVec VResizeLinearVec_32f16u;
typedef VResizeNoVec VResizeLinearVec_32f16s;
typedef VResizeNoVec VResizeLinearVec_32f;

typedef VResizeNoVec VResizeCubicVec_32s8u;
typedef VResizeNoVec VResizeCubicVec_32f16u;
typedef VResizeNoVec VResizeCubicVec_32f16s;
typedef VResizeNoVec VResizeCubicVec_32f;

#endif

typedef HResizeNoVec HResizeLinearVec_8u32s;
typedef HResizeNoVec HResizeLinearVec_16u32f;
typedef HResizeNoVec HResizeLinearVec_16s32f;
typedef HResizeNoVec HResizeLinearVec_32f;
typedef HResizeNoVec HResizeLinearVec_64f;


template<typename T, typename WT, typename AT, int ONE, class VecOp>
struct HResizeLinear
{
    typedef T value_type;
    typedef WT buf_type;
    typedef AT alpha_type;

    void operator()(const T** src, WT** dst, int count,
                    const int* xofs, const AT* alpha,
                    int swidth, int dwidth, int cn, int xmin, int xmax ) const
    {
        int dx, k;
        VecOp vecOp;

        int dx0 = vecOp((const uchar**)src, (uchar**)dst, count,
            xofs, (const uchar*)alpha, swidth, dwidth, cn, xmin, xmax );

        for( k = 0; k <= count - 2; k++ )
        {
            const T *S0 = src[k], *S1 = src[k+1];
            WT *D0 = dst[k], *D1 = dst[k+1];
            for( dx = dx0; dx < xmax; dx++ )
            {
                int sx = xofs[dx];
                WT a0 = alpha[dx*2], a1 = alpha[dx*2+1];
                WT t0 = S0[sx]*a0 + S0[sx + cn]*a1;
                WT t1 = S1[sx]*a0 + S1[sx + cn]*a1;
                D0[dx] = t0; D1[dx] = t1;
            }

            for( ; dx < dwidth; dx++ )
            {
                int sx = xofs[dx];
                D0[dx] = WT(S0[sx]*ONE); D1[dx] = WT(S1[sx]*ONE);
            }
        }

        for( ; k < count; k++ )
        {
            const T *S = src[k];
            WT *D = dst[k];
            for( dx = 0; dx < xmax; dx++ )
            {
                int sx = xofs[dx];
                D[dx] = S[sx]*alpha[dx*2] + S[sx+cn]*alpha[dx*2+1];
            }

            for( ; dx < dwidth; dx++ )
                D[dx] = WT(S[xofs[dx]]*ONE);
        }
    }
};


template<typename T, typename WT, typename AT, class CastOp, class VecOp>
struct VResizeLinear
{
    typedef T value_type;
    typedef WT buf_type;
    typedef AT alpha_type;

    void operator()(const WT** src, T* dst, const AT* beta, int width ) const
    {
        WT b0 = beta[0], b1 = beta[1];
        const WT *S0 = src[0], *S1 = src[1];
        CastOp castOp;
        VecOp vecOp;

        int x = vecOp((const uchar**)src, (uchar*)dst, (const uchar*)beta, width);
        #if CV_ENABLE_UNROLLED
        for( ; x <= width - 4; x += 4 )
        {
            WT t0, t1;
            t0 = S0[x]*b0 + S1[x]*b1;
            t1 = S0[x+1]*b0 + S1[x+1]*b1;
            dst[x] = castOp(t0); dst[x+1] = castOp(t1);
            t0 = S0[x+2]*b0 + S1[x+2]*b1;
            t1 = S0[x+3]*b0 + S1[x+3]*b1;
            dst[x+2] = castOp(t0); dst[x+3] = castOp(t1);
        }
        #endif
        for( ; x < width; x++ )
            dst[x] = castOp(S0[x]*b0 + S1[x]*b1);
    }
};

template<>
struct VResizeLinear<uchar, int, short, FixedPtCast<int, uchar, INTER_RESIZE_COEF_BITS*2>, VResizeLinearVec_32s8u>
{
    typedef uchar value_type;
    typedef int buf_type;
    typedef short alpha_type;

    void operator()(const buf_type** src, value_type* dst, const alpha_type* beta, int width ) const
    {
        alpha_type b0 = beta[0], b1 = beta[1];
        const buf_type *S0 = src[0], *S1 = src[1];
        VResizeLinearVec_32s8u vecOp;

        int x = vecOp((const uchar**)src, (uchar*)dst, (const uchar*)beta, width);
        #if CV_ENABLE_UNROLLED
        for( ; x <= width - 4; x += 4 )
        {
            dst[x+0] = uchar(( ((b0 * (S0[x+0] >> 4)) >> 16) + ((b1 * (S1[x+0] >> 4)) >> 16) + 2)>>2);
            dst[x+1] = uchar(( ((b0 * (S0[x+1] >> 4)) >> 16) + ((b1 * (S1[x+1] >> 4)) >> 16) + 2)>>2);
            dst[x+2] = uchar(( ((b0 * (S0[x+2] >> 4)) >> 16) + ((b1 * (S1[x+2] >> 4)) >> 16) + 2)>>2);
            dst[x+3] = uchar(( ((b0 * (S0[x+3] >> 4)) >> 16) + ((b1 * (S1[x+3] >> 4)) >> 16) + 2)>>2);
        }
        #endif
        for( ; x < width; x++ )
            dst[x] = uchar(( ((b0 * (S0[x] >> 4)) >> 16) + ((b1 * (S1[x] >> 4)) >> 16) + 2)>>2);
    }
};


template<typename T, typename WT, typename AT>
struct HResizeCubic
{
    typedef T value_type;
    typedef WT buf_type;
    typedef AT alpha_type;

    void operator()(const T** src, WT** dst, int count,
                    const int* xofs, const AT* alpha,
                    int swidth, int dwidth, int cn, int xmin, int xmax ) const
    {
        for( int k = 0; k < count; k++ )
        {
            const T *S = src[k];
            WT *D = dst[k];
            int dx = 0, limit = xmin;
            for(;;)
            {
                for( ; dx < limit; dx++, alpha += 4 )
                {
                    int j, sx = xofs[dx] - cn;
                    WT v = 0;
                    for( j = 0; j < 4; j++ )
                    {
                        int sxj = sx + j*cn;
                        if( (unsigned)sxj >= (unsigned)swidth )
                        {
                            while( sxj < 0 )
                                sxj += cn;
                            while( sxj >= swidth )
                                sxj -= cn;
                        }
                        v += S[sxj]*alpha[j];
                    }
                    D[dx] = v;
                }
                if( limit == dwidth )
                    break;
                for( ; dx < xmax; dx++, alpha += 4 )
                {
                    int sx = xofs[dx];
                    D[dx] = S[sx-cn]*alpha[0] + S[sx]*alpha[1] +
                        S[sx+cn]*alpha[2] + S[sx+cn*2]*alpha[3];
                }
                limit = dwidth;
            }
            alpha -= dwidth*4;
        }
    }
};


template<typename T, typename WT, typename AT, class CastOp, class VecOp>
struct VResizeCubic
{
    typedef T value_type;
    typedef WT buf_type;
    typedef AT alpha_type;

    void operator()(const WT** src, T* dst, const AT* beta, int width ) const
    {
        WT b0 = beta[0], b1 = beta[1], b2 = beta[2], b3 = beta[3];
        const WT *S0 = src[0], *S1 = src[1], *S2 = src[2], *S3 = src[3];
        CastOp castOp;
        VecOp vecOp;

        int x = vecOp((const uchar**)src, (uchar*)dst, (const uchar*)beta, width);
        for( ; x < width; x++ )
            dst[x] = castOp(S0[x]*b0 + S1[x]*b1 + S2[x]*b2 + S3[x]*b3);
    }
};


template<typename T, typename WT, typename AT>
struct HResizeLanczos4
{
    typedef T value_type;
    typedef WT buf_type;
    typedef AT alpha_type;

    void operator()(const T** src, WT** dst, int count,
                    const int* xofs, const AT* alpha,
                    int swidth, int dwidth, int cn, int xmin, int xmax ) const
    {
        for( int k = 0; k < count; k++ )
        {
            const T *S = src[k];
            WT *D = dst[k];
            int dx = 0, limit = xmin;
            for(;;)
            {
                for( ; dx < limit; dx++, alpha += 8 )
                {
                    int j, sx = xofs[dx] - cn*3;
                    WT v = 0;
                    for( j = 0; j < 8; j++ )
                    {
                        int sxj = sx + j*cn;
                        if( (unsigned)sxj >= (unsigned)swidth )
                        {
                            while( sxj < 0 )
                                sxj += cn;
                            while( sxj >= swidth )
                                sxj -= cn;
                        }
                        v += S[sxj]*alpha[j];
                    }
                    D[dx] = v;
                }
                if( limit == dwidth )
                    break;
                for( ; dx < xmax; dx++, alpha += 8 )
                {
                    int sx = xofs[dx];
                    D[dx] = S[sx-cn*3]*alpha[0] + S[sx-cn*2]*alpha[1] +
                        S[sx-cn]*alpha[2] + S[sx]*alpha[3] +
                        S[sx+cn]*alpha[4] + S[sx+cn*2]*alpha[5] +
                        S[sx+cn*3]*alpha[6] + S[sx+cn*4]*alpha[7];
                }
                limit = dwidth;
            }
            alpha -= dwidth*8;
        }
    }
};


template<typename T, typename WT, typename AT, class CastOp, class VecOp>
struct VResizeLanczos4
{
    typedef T value_type;
    typedef WT buf_type;
    typedef AT alpha_type;

    void operator()(const WT** src, T* dst, const AT* beta, int width ) const
    {
        CastOp castOp;
        VecOp vecOp;
        int k, x = vecOp((const uchar**)src, (uchar*)dst, (const uchar*)beta, width);
        #if CV_ENABLE_UNROLLED
        for( ; x <= width - 4; x += 4 )
        {
            WT b = beta[0];
            const WT* S = src[0];
            WT s0 = S[x]*b, s1 = S[x+1]*b, s2 = S[x+2]*b, s3 = S[x+3]*b;

            for( k = 1; k < 8; k++ )
            {
                b = beta[k]; S = src[k];
                s0 += S[x]*b; s1 += S[x+1]*b;
                s2 += S[x+2]*b; s3 += S[x+3]*b;
            }

            dst[x] = castOp(s0); dst[x+1] = castOp(s1);
            dst[x+2] = castOp(s2); dst[x+3] = castOp(s3);
        }
        #endif
        for( ; x < width; x++ )
        {
            dst[x] = castOp(src[0][x]*beta[0] + src[1][x]*beta[1] +
                src[2][x]*beta[2] + src[3][x]*beta[3] + src[4][x]*beta[4] +
                src[5][x]*beta[5] + src[6][x]*beta[6] + src[7][x]*beta[7]);
        }
    }
};


static inline int clip(int x, int a, int b)
{
    return x >= a ? (x < b ? x : b-1) : a;
}

static const int MAX_ESIZE=16;

template <typename HResize, typename VResize>
class resizeGeneric_Invoker :
    public ParallelLoopBody
{
public:
    typedef typename HResize::value_type T;
    typedef typename HResize::buf_type WT;
    typedef typename HResize::alpha_type AT;

    resizeGeneric_Invoker(const Mat& _src, Mat &_dst, const int *_xofs, const int *_yofs,
        const AT* _alpha, const AT* __beta, const Size& _ssize, const Size &_dsize,
        int _ksize, int _xmin, int _xmax) :
        ParallelLoopBody(), src(_src), dst(_dst), xofs(_xofs), yofs(_yofs),
        alpha(_alpha), _beta(__beta), ssize(_ssize), dsize(_dsize),
        ksize(_ksize), xmin(_xmin), xmax(_xmax)
    {
        CV_Assert(ksize <= MAX_ESIZE);
    }

#if defined(__GNUC__) && (__GNUC__ == 4) && (__GNUC_MINOR__ == 8)
# pragma GCC diagnostic push
# pragma GCC diagnostic ignored "-Warray-bounds"
#endif
    virtual void operator() (const Range& range) const
    {
        int dy, cn = src.channels();
        HResize hresize;
        VResize vresize;

        int bufstep = (int)alignSize(dsize.width, 16);
        AutoBuffer<WT> _buffer(bufstep*ksize);
        const T* srows[MAX_ESIZE]={0};
        WT* rows[MAX_ESIZE]={0};
        int prev_sy[MAX_ESIZE];

        for(int k = 0; k < ksize; k++ )
        {
            prev_sy[k] = -1;
            rows[k] = (WT*)_buffer + bufstep*k;
        }

        const AT* beta = _beta + ksize * range.start;

        for( dy = range.start; dy < range.end; dy++, beta += ksize )
        {
            int sy0 = yofs[dy], k0=ksize, k1=0, ksize2 = ksize/2;

            for(int k = 0; k < ksize; k++ )
            {
                int sy = clip(sy0 - ksize2 + 1 + k, 0, ssize.height);
                for( k1 = std::max(k1, k); k1 < ksize; k1++ )
                {
                    if( sy == prev_sy[k1] ) // if the sy-th row has been computed already, reuse it.
                    {
                        if( k1 > k )
                            memcpy( rows[k], rows[k1], bufstep*sizeof(rows[0][0]) );
                        break;
                    }
                }
                if( k1 == ksize )
                    k0 = std::min(k0, k); // remember the first row that needs to be computed
                srows[k] = (T*)(src.data + src.step*sy);
                prev_sy[k] = sy;
            }

            if( k0 < ksize )
                hresize( (const T**)(srows + k0), (WT**)(rows + k0), ksize - k0, xofs, (const AT*)(alpha),
                        ssize.width, dsize.width, cn, xmin, xmax );
            vresize( (const WT**)rows, (T*)(dst.data + dst.step*dy), beta, dsize.width );
        }
    }
#if defined(__GNUC__) && (__GNUC__ == 4) && (__GNUC_MINOR__ == 8)
# pragma GCC diagnostic pop
#endif

private:
    Mat src;
    Mat dst;
    const int* xofs, *yofs;
    const AT* alpha, *_beta;
    Size ssize, dsize;
    const int ksize, xmin, xmax;

    resizeGeneric_Invoker& operator = (const resizeGeneric_Invoker&);
};

template<class HResize, class VResize>
static void resizeGeneric_( const Mat& src, Mat& dst,
                            const int* xofs, const void* _alpha,
                            const int* yofs, const void* _beta,
                            int xmin, int xmax, int ksize )
{
    typedef typename HResize::alpha_type AT;

    const AT* beta = (const AT*)_beta;
    Size ssize = src.size(), dsize = dst.size();
    int cn = src.channels();
    ssize.width *= cn;
    dsize.width *= cn;
    xmin *= cn;
    xmax *= cn;
    // image resize is a separable operation. In case of not too strong

    Range range(0, dsize.height);
    resizeGeneric_Invoker<HResize, VResize> invoker(src, dst, xofs, yofs, (const AT*)_alpha, beta,
        ssize, dsize, ksize, xmin, xmax);
    parallel_for_(range, invoker, dst.total()/(double)(1<<16));
}

template <typename T, typename WT>
struct ResizeAreaFastNoVec
{
    ResizeAreaFastNoVec(int, int) { }
    ResizeAreaFastNoVec(int, int, int, int) { }
    int operator() (const T*, T*, int) const
    { return 0; }
};

#if CV_SSE2
class ResizeAreaFastVec_SIMD_8u
{
public:
    ResizeAreaFastVec_SIMD_8u(int _cn, int _step) :
        cn(_cn), step(_step)
    {
        use_simd = checkHardwareSupport(CV_CPU_SSE2);
    }

    int operator() (const uchar* S, uchar* D, int w) const
    {
        if (!use_simd)
            return 0;

        int dx = 0;
        const uchar* S0 = S;
        const uchar* S1 = S0 + step;
        __m128i zero = _mm_setzero_si128();
        __m128i delta2 = _mm_set1_epi16(2);

        if (cn == 1)
        {
            __m128i masklow = _mm_set1_epi16(0x00ff);
            for ( ; dx <= w - 8; dx += 8, S0 += 16, S1 += 16, D += 8)
            {
                __m128i r0 = _mm_loadu_si128((const __m128i*)S0);
                __m128i r1 = _mm_loadu_si128((const __m128i*)S1);

                __m128i s0 = _mm_add_epi16(_mm_srli_epi16(r0, 8), _mm_and_si128(r0, masklow));
                __m128i s1 = _mm_add_epi16(_mm_srli_epi16(r1, 8), _mm_and_si128(r1, masklow));
                s0 = _mm_add_epi16(_mm_add_epi16(s0, s1), delta2);
                s0 = _mm_packus_epi16(_mm_srli_epi16(s0, 2), zero);

                _mm_storel_epi64((__m128i*)D, s0);
            }
        }
        else if (cn == 3)
            for ( ; dx <= w - 11; dx += 6, S0 += 12, S1 += 12, D += 6)
            {
                __m128i r0 = _mm_loadu_si128((const __m128i*)S0);
                __m128i r1 = _mm_loadu_si128((const __m128i*)S1);

                __m128i r0_16l = _mm_unpacklo_epi8(r0, zero);
                __m128i r0_16h = _mm_unpacklo_epi8(_mm_srli_si128(r0, 6), zero);
                __m128i r1_16l = _mm_unpacklo_epi8(r1, zero);
                __m128i r1_16h = _mm_unpacklo_epi8(_mm_srli_si128(r1, 6), zero);

                __m128i s0 = _mm_add_epi16(r0_16l, _mm_srli_si128(r0_16l, 6));
                __m128i s1 = _mm_add_epi16(r1_16l, _mm_srli_si128(r1_16l, 6));
                s0 = _mm_add_epi16(s1, _mm_add_epi16(s0, delta2));
                s0 = _mm_packus_epi16(_mm_srli_epi16(s0, 2), zero);
                _mm_storel_epi64((__m128i*)D, s0);

                s0 = _mm_add_epi16(r0_16h, _mm_srli_si128(r0_16h, 6));
                s1 = _mm_add_epi16(r1_16h, _mm_srli_si128(r1_16h, 6));
                s0 = _mm_add_epi16(s1, _mm_add_epi16(s0, delta2));
                s0 = _mm_packus_epi16(_mm_srli_epi16(s0, 2), zero);
                _mm_storel_epi64((__m128i*)(D+3), s0);
            }
        else
        {
            CV_Assert(cn == 4);
            int v[] = { 0, 0, -1, -1 };
            __m128i mask = _mm_loadu_si128((const __m128i*)v);

            for ( ; dx <= w - 8; dx += 8, S0 += 16, S1 += 16, D += 8)
            {
                __m128i r0 = _mm_loadu_si128((const __m128i*)S0);
                __m128i r1 = _mm_loadu_si128((const __m128i*)S1);

                __m128i r0_16l = _mm_unpacklo_epi8(r0, zero);
                __m128i r0_16h = _mm_unpackhi_epi8(r0, zero);
                __m128i r1_16l = _mm_unpacklo_epi8(r1, zero);
                __m128i r1_16h = _mm_unpackhi_epi8(r1, zero);

                __m128i s0 = _mm_add_epi16(r0_16l, _mm_srli_si128(r0_16l, 8));
                __m128i s1 = _mm_add_epi16(r1_16l, _mm_srli_si128(r1_16l, 8));
                s0 = _mm_add_epi16(s1, _mm_add_epi16(s0, delta2));
                __m128i res0 = _mm_srli_epi16(s0, 2);

                s0 = _mm_add_epi16(r0_16h, _mm_srli_si128(r0_16h, 8));
                s1 = _mm_add_epi16(r1_16h, _mm_srli_si128(r1_16h, 8));
                s0 = _mm_add_epi16(s1, _mm_add_epi16(s0, delta2));
                __m128i res1 = _mm_srli_epi16(s0, 2);
                s0 = _mm_packus_epi16(_mm_or_si128(_mm_andnot_si128(mask, res0),
                                                   _mm_and_si128(mask, _mm_slli_si128(res1, 8))), zero);
                _mm_storel_epi64((__m128i*)(D), s0);
            }
        }

        return dx;
    }

private:
    int cn;
    bool use_simd;
    int step;
};

class ResizeAreaFastVec_SIMD_16u
{
public:
    ResizeAreaFastVec_SIMD_16u(int _cn, int _step) :
        cn(_cn), step(_step)
    {
        use_simd = checkHardwareSupport(CV_CPU_SSE2);
    }

    int operator() (const ushort* S, ushort* D, int w) const
    {
        if (!use_simd)
            return 0;

        int dx = 0;
        const ushort* S0 = (const ushort*)S;
        const ushort* S1 = (const ushort*)((const uchar*)(S) + step);
        __m128i masklow = _mm_set1_epi32(0x0000ffff);
        __m128i zero = _mm_setzero_si128();
        __m128i delta2 = _mm_set1_epi32(2);

#define _mm_packus_epi32(a, zero) _mm_packs_epi32(_mm_srai_epi32(_mm_slli_epi32(a, 16), 16), zero)

        if (cn == 1)
        {
            for ( ; dx <= w - 4; dx += 4, S0 += 8, S1 += 8, D += 4)
            {
                __m128i r0 = _mm_loadu_si128((const __m128i*)S0);
                __m128i r1 = _mm_loadu_si128((const __m128i*)S1);

                __m128i s0 = _mm_add_epi32(_mm_srli_epi32(r0, 16), _mm_and_si128(r0, masklow));
                __m128i s1 = _mm_add_epi32(_mm_srli_epi32(r1, 16), _mm_and_si128(r1, masklow));
                s0 = _mm_add_epi32(_mm_add_epi32(s0, s1), delta2);
                s0 = _mm_srli_epi32(s0, 2);
                s0 = _mm_packus_epi32(s0, zero);

                _mm_storel_epi64((__m128i*)D, s0);
            }
        }
        else if (cn == 3)
            for ( ; dx <= w - 4; dx += 3, S0 += 6, S1 += 6, D += 3)
            {
                __m128i r0 = _mm_loadu_si128((const __m128i*)S0);
                __m128i r1 = _mm_loadu_si128((const __m128i*)S1);

                __m128i r0_16l = _mm_unpacklo_epi16(r0, zero);
                __m128i r0_16h = _mm_unpacklo_epi16(_mm_srli_si128(r0, 6), zero);
                __m128i r1_16l = _mm_unpacklo_epi16(r1, zero);
                __m128i r1_16h = _mm_unpacklo_epi16(_mm_srli_si128(r1, 6), zero);

                __m128i s0 = _mm_add_epi32(r0_16l, r0_16h);
                __m128i s1 = _mm_add_epi32(r1_16l, r1_16h);
                s0 = _mm_add_epi32(delta2, _mm_add_epi32(s0, s1));
                s0 = _mm_packus_epi32(_mm_srli_epi32(s0, 2), zero);
                _mm_storel_epi64((__m128i*)D, s0);
            }
        else
        {
            CV_Assert(cn == 4);
            for ( ; dx <= w - 4; dx += 4, S0 += 8, S1 += 8, D += 4)
            {
                __m128i r0 = _mm_loadu_si128((const __m128i*)S0);
                __m128i r1 = _mm_loadu_si128((const __m128i*)S1);

                __m128i r0_32l = _mm_unpacklo_epi16(r0, zero);
                __m128i r0_32h = _mm_unpackhi_epi16(r0, zero);
                __m128i r1_32l = _mm_unpacklo_epi16(r1, zero);
                __m128i r1_32h = _mm_unpackhi_epi16(r1, zero);

                __m128i s0 = _mm_add_epi32(r0_32l, r0_32h);
                __m128i s1 = _mm_add_epi32(r1_32l, r1_32h);
                s0 = _mm_add_epi32(s1, _mm_add_epi32(s0, delta2));
                s0 = _mm_packus_epi32(_mm_srli_epi32(s0, 2), zero);
                _mm_storel_epi64((__m128i*)D, s0);
            }
        }

#undef _mm_packus_epi32

        return dx;
    }

private:
    int cn;
    int step;
    bool use_simd;
};

#else
typedef ResizeAreaFastNoVec<uchar, uchar> ResizeAreaFastVec_SIMD_8u;
typedef ResizeAreaFastNoVec<ushort, ushort> ResizeAreaFastVec_SIMD_16u;
#endif

template<typename T, typename SIMDVecOp>
struct ResizeAreaFastVec
{
    ResizeAreaFastVec(int _scale_x, int _scale_y, int _cn, int _step) :
        scale_x(_scale_x), scale_y(_scale_y), cn(_cn), step(_step), vecOp(_cn, _step)
    {
        fast_mode = scale_x == 2 && scale_y == 2 && (cn == 1 || cn == 3 || cn == 4);
    }

    int operator() (const T* S, T* D, int w) const
    {
        if (!fast_mode)
            return 0;

        const T* nextS = (const T*)((const uchar*)S + step);
        int dx = vecOp(S, D, w);

        if (cn == 1)
            for( ; dx < w; ++dx )
            {
                int index = dx*2;
                D[dx] = (T)((S[index] + S[index+1] + nextS[index] + nextS[index+1] + 2) >> 2);
            }
        else if (cn == 3)
            for( ; dx < w; dx += 3 )
            {
                int index = dx*2;
                D[dx] = (T)((S[index] + S[index+3] + nextS[index] + nextS[index+3] + 2) >> 2);
                D[dx+1] = (T)((S[index+1] + S[index+4] + nextS[index+1] + nextS[index+4] + 2) >> 2);
                D[dx+2] = (T)((S[index+2] + S[index+5] + nextS[index+2] + nextS[index+5] + 2) >> 2);
            }
        else
            {
                CV_Assert(cn == 4);
                for( ; dx < w; dx += 4 )
                {
                    int index = dx*2;
                    D[dx] = (T)((S[index] + S[index+4] + nextS[index] + nextS[index+4] + 2) >> 2);
                    D[dx+1] = (T)((S[index+1] + S[index+5] + nextS[index+1] + nextS[index+5] + 2) >> 2);
                    D[dx+2] = (T)((S[index+2] + S[index+6] + nextS[index+2] + nextS[index+6] + 2) >> 2);
                    D[dx+3] = (T)((S[index+3] + S[index+7] + nextS[index+3] + nextS[index+7] + 2) >> 2);
                }
            }

        return dx;
    }

private:
    int scale_x, scale_y;
    int cn;
    bool fast_mode;
    int step;
    SIMDVecOp vecOp;
};

template <typename T, typename WT, typename VecOp>
class resizeAreaFast_Invoker :
    public ParallelLoopBody
{
public:
    resizeAreaFast_Invoker(const Mat &_src, Mat &_dst,
        int _scale_x, int _scale_y, const int* _ofs, const int* _xofs) :
        ParallelLoopBody(), src(_src), dst(_dst), scale_x(_scale_x),
        scale_y(_scale_y), ofs(_ofs), xofs(_xofs)
    {
    }

    virtual void operator() (const Range& range) const
    {
        Size ssize = src.size(), dsize = dst.size();
        int cn = src.channels();
        int area = scale_x*scale_y;
        float scale = 1.f/(area);
        int dwidth1 = (ssize.width/scale_x)*cn;
        dsize.width *= cn;
        ssize.width *= cn;
        int dy, dx, k = 0;

        VecOp vop(scale_x, scale_y, src.channels(), (int)src.step/*, area_ofs*/);

        for( dy = range.start; dy < range.end; dy++ )
        {
            T* D = (T*)(dst.data + dst.step*dy);
            int sy0 = dy*scale_y;
            int w = sy0 + scale_y <= ssize.height ? dwidth1 : 0;

            if( sy0 >= ssize.height )
            {
                for( dx = 0; dx < dsize.width; dx++ )
                    D[dx] = 0;
                continue;
            }

            dx = vop((const T*)(src.data + src.step * sy0), D, w);
            for( ; dx < w; dx++ )
            {
                const T* S = (const T*)(src.data + src.step * sy0) + xofs[dx];
                WT sum = 0;
                k = 0;
                #if CV_ENABLE_UNROLLED
                for( ; k <= area - 4; k += 4 )
                    sum += S[ofs[k]] + S[ofs[k+1]] + S[ofs[k+2]] + S[ofs[k+3]];
                #endif
                for( ; k < area; k++ )
                    sum += S[ofs[k]];

                D[dx] = saturate_cast<T>(sum * scale);
            }

            for( ; dx < dsize.width; dx++ )
            {
                WT sum = 0;
                int count = 0, sx0 = xofs[dx];
                if( sx0 >= ssize.width )
                    D[dx] = 0;

                for( int sy = 0; sy < scale_y; sy++ )
                {
                    if( sy0 + sy >= ssize.height )
                        break;
                    const T* S = (const T*)(src.data + src.step*(sy0 + sy)) + sx0;
                    for( int sx = 0; sx < scale_x*cn; sx += cn )
                    {
                        if( sx0 + sx >= ssize.width )
                            break;
                        sum += S[sx];
                        count++;
                    }
                }

                D[dx] = saturate_cast<T>((float)sum/count);
            }
        }
    }

private:
    Mat src;
    Mat dst;
    int scale_x, scale_y;
    const int *ofs, *xofs;
};

template<typename T, typename WT, typename VecOp>
static void resizeAreaFast_( const Mat& src, Mat& dst, const int* ofs, const int* xofs,
                             int scale_x, int scale_y )
{
    Range range(0, dst.rows);
    resizeAreaFast_Invoker<T, WT, VecOp> invoker(src, dst, scale_x,
        scale_y, ofs, xofs);
    parallel_for_(range, invoker, dst.total()/(double)(1<<16));
}

struct DecimateAlpha
{
    int si, di;
    float alpha;
};


template<typename T, typename WT> class ResizeArea_Invoker :
    public ParallelLoopBody
{
public:
    ResizeArea_Invoker( const Mat& _src, Mat& _dst,
                        const DecimateAlpha* _xtab, int _xtab_size,
                        const DecimateAlpha* _ytab, int _ytab_size,
                        const int* _tabofs )
    {
        src = &_src;
        dst = &_dst;
        xtab0 = _xtab;
        xtab_size0 = _xtab_size;
        ytab = _ytab;
        ytab_size = _ytab_size;
        tabofs = _tabofs;
    }

    virtual void operator() (const Range& range) const
    {
        Size dsize = dst->size();
        int cn = dst->channels();
        dsize.width *= cn;
        AutoBuffer<WT> _buffer(dsize.width*2);
        const DecimateAlpha* xtab = xtab0;
        int xtab_size = xtab_size0;
        WT *buf = _buffer, *sum = buf + dsize.width;
        int j_start = tabofs[range.start], j_end = tabofs[range.end], j, k, dx, prev_dy = ytab[j_start].di;

        for( dx = 0; dx < dsize.width; dx++ )
            sum[dx] = (WT)0;

        for( j = j_start; j < j_end; j++ )
        {
            WT beta = ytab[j].alpha;
            int dy = ytab[j].di;
            int sy = ytab[j].si;

            {
                const T* S = (const T*)(src->data + src->step*sy);
                for( dx = 0; dx < dsize.width; dx++ )
                    buf[dx] = (WT)0;

                if( cn == 1 )
                    for( k = 0; k < xtab_size; k++ )
                    {
                        int dxn = xtab[k].di;
                        WT alpha = xtab[k].alpha;
                        buf[dxn] += S[xtab[k].si]*alpha;
                    }
                else if( cn == 2 )
                    for( k = 0; k < xtab_size; k++ )
                    {
                        int sxn = xtab[k].si;
                        int dxn = xtab[k].di;
                        WT alpha = xtab[k].alpha;
                        WT t0 = buf[dxn] + S[sxn]*alpha;
                        WT t1 = buf[dxn+1] + S[sxn+1]*alpha;
                        buf[dxn] = t0; buf[dxn+1] = t1;
                    }
                else if( cn == 3 )
                    for( k = 0; k < xtab_size; k++ )
                    {
                        int sxn = xtab[k].si;
                        int dxn = xtab[k].di;
                        WT alpha = xtab[k].alpha;
                        WT t0 = buf[dxn] + S[sxn]*alpha;
                        WT t1 = buf[dxn+1] + S[sxn+1]*alpha;
                        WT t2 = buf[dxn+2] + S[sxn+2]*alpha;
                        buf[dxn] = t0; buf[dxn+1] = t1; buf[dxn+2] = t2;
                    }
                else if( cn == 4 )
                {
                    for( k = 0; k < xtab_size; k++ )
                    {
                        int sxn = xtab[k].si;
                        int dxn = xtab[k].di;
                        WT alpha = xtab[k].alpha;
                        WT t0 = buf[dxn] + S[sxn]*alpha;
                        WT t1 = buf[dxn+1] + S[sxn+1]*alpha;
                        buf[dxn] = t0; buf[dxn+1] = t1;
                        t0 = buf[dxn+2] + S[sxn+2]*alpha;
                        t1 = buf[dxn+3] + S[sxn+3]*alpha;
                        buf[dxn+2] = t0; buf[dxn+3] = t1;
                    }
                }
                else
                {
                    for( k = 0; k < xtab_size; k++ )
                    {
                        int sxn = xtab[k].si;
                        int dxn = xtab[k].di;
                        WT alpha = xtab[k].alpha;
                        for( int c = 0; c < cn; c++ )
                            buf[dxn + c] += S[sxn + c]*alpha;
                    }
                }
            }

            if( dy != prev_dy )
            {
                T* D = (T*)(dst->data + dst->step*prev_dy);

                for( dx = 0; dx < dsize.width; dx++ )
                {
                    D[dx] = saturate_cast<T>(sum[dx]);
                    sum[dx] = beta*buf[dx];
                }
                prev_dy = dy;
            }
            else
            {
                for( dx = 0; dx < dsize.width; dx++ )
                    sum[dx] += beta*buf[dx];
            }
        }

        {
        T* D = (T*)(dst->data + dst->step*prev_dy);
        for( dx = 0; dx < dsize.width; dx++ )
            D[dx] = saturate_cast<T>(sum[dx]);
        }
    }

private:
    const Mat* src;
    Mat* dst;
    const DecimateAlpha* xtab0;
    const DecimateAlpha* ytab;
    int xtab_size0, ytab_size;
    const int* tabofs;
};


template <typename T, typename WT>
static void resizeArea_( const Mat& src, Mat& dst,
                         const DecimateAlpha* xtab, int xtab_size,
                         const DecimateAlpha* ytab, int ytab_size,
                         const int* tabofs )
{
    parallel_for_(Range(0, dst.rows),
                 ResizeArea_Invoker<T, WT>(src, dst, xtab, xtab_size, ytab, ytab_size, tabofs),
                 dst.total()/((double)(1 << 16)));
}


typedef void (*ResizeFunc)( const Mat& src, Mat& dst,
                            const int* xofs, const void* alpha,
                            const int* yofs, const void* beta,
                            int xmin, int xmax, int ksize );

typedef void (*ResizeAreaFastFunc)( const Mat& src, Mat& dst,
                                    const int* ofs, const int *xofs,
                                    int scale_x, int scale_y );

typedef void (*ResizeAreaFunc)( const Mat& src, Mat& dst,
                                const DecimateAlpha* xtab, int xtab_size,
                                const DecimateAlpha* ytab, int ytab_size,
                                const int* yofs);


static int computeResizeAreaTab( int ssize, int dsize, int cn, double scale, DecimateAlpha* tab )
{
    int k = 0;
    for(int dx = 0; dx < dsize; dx++ )
    {
        double fsx1 = dx * scale;
        double fsx2 = fsx1 + scale;
        double cellWidth = std::min(scale, ssize - fsx1);

        int sx1 = cvCeil(fsx1), sx2 = cvFloor(fsx2);

        sx2 = std::min(sx2, ssize - 1);
        sx1 = std::min(sx1, sx2);

        if( sx1 - fsx1 > 1e-3 )
        {
            assert( k < ssize*2 );
            tab[k].di = dx * cn;
            tab[k].si = (sx1 - 1) * cn;
            tab[k++].alpha = (float)((sx1 - fsx1) / cellWidth);
        }

        for(int sx = sx1; sx < sx2; sx++ )
        {
            assert( k < ssize*2 );
            tab[k].di = dx * cn;
            tab[k].si = sx * cn;
            tab[k++].alpha = float(1.0 / cellWidth);
        }

        if( fsx2 - sx2 > 1e-3 )
        {
            assert( k < ssize*2 );
            tab[k].di = dx * cn;
            tab[k].si = sx2 * cn;
            tab[k++].alpha = (float)(std::min(std::min(fsx2 - sx2, 1.), cellWidth) / cellWidth);
        }
    }
    return k;
}

#define CHECK_IPP_STATUS(STATUS) if (STATUS < 0) { *ok = false; return; }

#define SET_IPP_RESIZE_LINEAR_FUNC_PTR(TYPE, CN) \
    func = (ippiResizeFunc)ippiResizeLinear_##TYPE##_##CN##R; \
    CHECK_IPP_STATUS(ippiResizeGetSize_##TYPE(srcSize, dstSize, (IppiInterpolationType)mode, 0, &specSize, &initSize));\
    specBuf.allocate(specSize);\
    pSpec = (uchar*)specBuf;\
    CHECK_IPP_STATUS(ippiResizeLinearInit_##TYPE(srcSize, dstSize, (IppiResizeSpec_32f*)pSpec));

#define SET_IPP_RESIZE_LINEAR_FUNC_64_PTR(TYPE, CN) \
    if (mode == (int)ippCubic) { *ok = false; return; } \
    func = (ippiResizeFunc)ippiResizeLinear_##TYPE##_##CN##R; \
    CHECK_IPP_STATUS(ippiResizeGetSize_##TYPE(srcSize, dstSize, (IppiInterpolationType)mode, 0, &specSize, &initSize));\
    specBuf.allocate(specSize);\
    pSpec = (uchar*)specBuf;\
    CHECK_IPP_STATUS(ippiResizeLinearInit_##TYPE(srcSize, dstSize, (IppiResizeSpec_64f*)pSpec));\
    getBufferSizeFunc = (ippiResizeGetBufferSize)ippiResizeGetBufferSize_##TYPE;\
    getSrcOffsetFunc =  (ippiResizeGetSrcOffset) ippiResizeGetSrcOffset_##TYPE;

#define SET_IPP_RESIZE_CUBIC_FUNC_PTR(TYPE, CN) \
    func = (ippiResizeFunc)ippiResizeCubic_##TYPE##_##CN##R; \
    CHECK_IPP_STATUS(ippiResizeGetSize_##TYPE(srcSize, dstSize, (IppiInterpolationType)mode, 0, &specSize, &initSize));\
    specBuf.allocate(specSize);\
    pSpec = (uchar*)specBuf;\
    AutoBuffer<uchar> buf(initSize);\
    uchar* pInit = (uchar*)buf;\
    CHECK_IPP_STATUS(ippiResizeCubicInit_##TYPE(srcSize, dstSize, 0.f, 0.75f, (IppiResizeSpec_32f*)pSpec, pInit));

#define SET_IPP_RESIZE_PTR(TYPE, CN) \
    if (mode == (int)ippLinear)     { SET_IPP_RESIZE_LINEAR_FUNC_PTR(TYPE, CN);} \
    else if (mode == (int)ippCubic) { SET_IPP_RESIZE_CUBIC_FUNC_PTR(TYPE, CN);} \
    else { *ok = false; return; } \
    getBufferSizeFunc = (ippiResizeGetBufferSize)ippiResizeGetBufferSize_##TYPE; \
    getSrcOffsetFunc =  (ippiResizeGetSrcOffset)ippiResizeGetSrcOffset_##TYPE;

#if IPP_VERSION_X100 >= 701
class IPPresizeInvoker :
    public ParallelLoopBody
{
public:
    IPPresizeInvoker(const Mat & _src, Mat & _dst, double _inv_scale_x, double _inv_scale_y, int _mode, bool *_ok) :
        ParallelLoopBody(), src(_src), dst(_dst), inv_scale_x(_inv_scale_x), inv_scale_y(_inv_scale_y), mode(_mode), ok(_ok)
    {
        *ok = true;
        IppiSize srcSize, dstSize;
        int type = src.type();
        int specSize = 0, initSize = 0;
        srcSize.width  = src.cols;
        srcSize.height = src.rows;
        dstSize.width  = dst.cols;
        dstSize.height = dst.rows;

        switch (type)
        {
#if 0 // disabled since it breaks tests for CascadeClassifier
            case CV_8UC1:  SET_IPP_RESIZE_PTR(8u,C1);  break;
            case CV_8UC3:  SET_IPP_RESIZE_PTR(8u,C3);  break;
            case CV_8UC4:  SET_IPP_RESIZE_PTR(8u,C4);  break;
#endif
            case CV_16UC1: SET_IPP_RESIZE_PTR(16u,C1); break;
            case CV_16UC3: SET_IPP_RESIZE_PTR(16u,C3); break;
            case CV_16UC4: SET_IPP_RESIZE_PTR(16u,C4); break;
            case CV_16SC1: SET_IPP_RESIZE_PTR(16s,C1); break;
            case CV_16SC3: SET_IPP_RESIZE_PTR(16s,C3); break;
            case CV_16SC4: SET_IPP_RESIZE_PTR(16s,C4); break;
            case CV_32FC1: SET_IPP_RESIZE_PTR(32f,C1); break;
            case CV_32FC3: SET_IPP_RESIZE_PTR(32f,C3); break;
            case CV_32FC4: SET_IPP_RESIZE_PTR(32f,C4); break;
            case CV_64FC1: SET_IPP_RESIZE_LINEAR_FUNC_64_PTR(64f,C1); break;
            case CV_64FC3: SET_IPP_RESIZE_LINEAR_FUNC_64_PTR(64f,C3); break;
            case CV_64FC4: SET_IPP_RESIZE_LINEAR_FUNC_64_PTR(64f,C4); break;
            default: { *ok = false; return; } break;
        }
    }

    ~IPPresizeInvoker()
    {
    }

    virtual void operator() (const Range& range) const
    {
        if (*ok == false)
          return;

        int cn = src.channels();
        int dsty = min(cvRound(range.start * inv_scale_y), dst.rows);
        int dstwidth  = min(cvRound(src.cols * inv_scale_x), dst.cols);
        int dstheight = min(cvRound(range.end * inv_scale_y), dst.rows);

        IppiPoint dstOffset = { 0, dsty }, srcOffset = {0, 0};
        IppiSize  dstSize   = { dstwidth, dstheight - dsty };
        int bufsize = 0, itemSize = (int)src.elemSize1();

        CHECK_IPP_STATUS(getBufferSizeFunc(pSpec, dstSize, cn, &bufsize));
        CHECK_IPP_STATUS(getSrcOffsetFunc(pSpec, dstOffset, &srcOffset));

        const Ipp8u* pSrc = (const Ipp8u*)src.data + (int)src.step[0] * srcOffset.y + srcOffset.x * cn * itemSize;
        Ipp8u* pDst = (Ipp8u*)dst.data + (int)dst.step[0] * dstOffset.y + dstOffset.x * cn * itemSize;

        AutoBuffer<uchar> buf(bufsize + 64);
        uchar* bufptr = alignPtr((uchar*)buf, 32);

        if( func( pSrc, (int)src.step[0], pDst, (int)dst.step[0], dstOffset, dstSize, ippBorderRepl, 0, pSpec, bufptr ) < 0 )
            *ok = false;
    }
private:
    const Mat & src;
    Mat & dst;
    double inv_scale_x;
    double inv_scale_y;
    void *pSpec;
    AutoBuffer<uchar>   specBuf;
    int mode;
    ippiResizeFunc func;
    ippiResizeGetBufferSize getBufferSizeFunc;
    ippiResizeGetSrcOffset getSrcOffsetFunc;
    bool *ok;
    const IPPresizeInvoker& operator= (const IPPresizeInvoker&);
};

#endif

#ifdef HAVE_OPENCL

static void ocl_computeResizeAreaTabs(int ssize, int dsize, double scale, int * const map_tab,
                                      float * const alpha_tab, int * const ofs_tab)
{
    int k = 0, dx = 0;
    for ( ; dx < dsize; dx++)
    {
        ofs_tab[dx] = k;

        double fsx1 = dx * scale;
        double fsx2 = fsx1 + scale;
        double cellWidth = std::min(scale, ssize - fsx1);

        int sx1 = cvCeil(fsx1), sx2 = cvFloor(fsx2);

        sx2 = std::min(sx2, ssize - 1);
        sx1 = std::min(sx1, sx2);

        if (sx1 - fsx1 > 1e-3)
        {
            map_tab[k] = sx1 - 1;
            alpha_tab[k++] = (float)((sx1 - fsx1) / cellWidth);
        }

        for (int sx = sx1; sx < sx2; sx++)
        {
            map_tab[k] = sx;
            alpha_tab[k++] = float(1.0 / cellWidth);
        }

        if (fsx2 - sx2 > 1e-3)
        {
            map_tab[k] = sx2;
            alpha_tab[k++] = (float)(std::min(std::min(fsx2 - sx2, 1.), cellWidth) / cellWidth);
        }
    }
    ofs_tab[dx] = k;
}

static bool ocl_resize( InputArray _src, OutputArray _dst, Size dsize,
                        double fx, double fy, int interpolation)
{
    int type = _src.type(), depth = CV_MAT_DEPTH(type), cn = CV_MAT_CN(type);

    double inv_fx = 1.0 / fx, inv_fy = 1.0 / fy;
    float inv_fxf = (float)inv_fx, inv_fyf = (float)inv_fy;
    int iscale_x = saturate_cast<int>(inv_fx), iscale_y = saturate_cast<int>(inv_fx);
    bool is_area_fast = std::abs(inv_fx - iscale_x) < DBL_EPSILON &&
        std::abs(inv_fy - iscale_y) < DBL_EPSILON;

    // in case of scale_x && scale_y is equal to 2
    // INTER_AREA (fast) also is equal to INTER_LINEAR
    if( interpolation == INTER_LINEAR && is_area_fast && iscale_x == 2 && iscale_y == 2 )
        /*interpolation = INTER_AREA*/(void)0; // INTER_AREA is slower

    if( !(cn <= 4 &&
           (interpolation == INTER_NEAREST || interpolation == INTER_LINEAR ||
            (interpolation == INTER_AREA && inv_fx >= 1 && inv_fy >= 1) )) )
        return false;

    UMat src = _src.getUMat();
    _dst.create(dsize, type);
    UMat dst = _dst.getUMat();

    Size ssize = src.size();
    ocl::Kernel k;
    size_t globalsize[] = { dst.cols, dst.rows };

    ocl::Image2D srcImage;

    // See if this could be done with a sampler.  We stick with integer
    // datatypes because the observed error is low.
    bool useSampler = (interpolation == INTER_LINEAR && ocl::Device::getDefault().imageSupport() &&
                       ocl::Image2D::canCreateAlias(src) && depth <= 4 &&
                       ocl::Image2D::isFormatSupported(depth, cn, true));
    if (useSampler)
    {
        int wdepth = std::max(depth, CV_32S);
        char buf[2][32];
        cv::String compileOpts = format("-D USE_SAMPLER -D depth=%d -D T=%s -D T1=%s "
                        "-D convertToDT=%s -D cn=%d",
                        depth, ocl::typeToStr(type), ocl::typeToStr(depth),
                        ocl::convertTypeStr(wdepth, depth, cn, buf[1]),
                        cn);
        k.create("resizeSampler", ocl::imgproc::resize_oclsrc, compileOpts);

        if(k.empty())
        {
            useSampler = false;
        }
        else
        {
            // Convert the input into an OpenCL image type, using normalized channel data types
            // and aliasing the UMat.
            srcImage = ocl::Image2D(src, true, true);
            k.args(srcImage, ocl::KernelArg::WriteOnly(dst),
                   (float)inv_fx, (float)inv_fy);
        }
    }

    if (interpolation == INTER_LINEAR && !useSampler)
    {
        char buf[2][32];

        // integer path is slower because of CPU part, so it's disabled
        if (depth == CV_8U && ((void)0, 0))
        {
            AutoBuffer<uchar> _buffer((dsize.width + dsize.height)*(sizeof(int) + sizeof(short)*2));
            int* xofs = (int*)(uchar*)_buffer, * yofs = xofs + dsize.width;
            short* ialpha = (short*)(yofs + dsize.height), * ibeta = ialpha + dsize.width*2;
            float fxx, fyy;
            int sx, sy;

            for (int dx = 0; dx < dsize.width; dx++)
            {
                fxx = (float)((dx+0.5)*inv_fx - 0.5);
                sx = cvFloor(fxx);
                fxx -= sx;

                if (sx < 0)
                    fxx = 0, sx = 0;

                if (sx >= ssize.width-1)
                    fxx = 0, sx = ssize.width-1;

                xofs[dx] = sx;
                ialpha[dx*2 + 0] = saturate_cast<short>((1.f - fxx) * INTER_RESIZE_COEF_SCALE);
                ialpha[dx*2 + 1] = saturate_cast<short>(fxx         * INTER_RESIZE_COEF_SCALE);
            }

            for (int dy = 0; dy < dsize.height; dy++)
            {
                fyy = (float)((dy+0.5)*inv_fy - 0.5);
                sy = cvFloor(fyy);
                fyy -= sy;

                yofs[dy] = sy;
                ibeta[dy*2 + 0] = saturate_cast<short>((1.f - fyy) * INTER_RESIZE_COEF_SCALE);
                ibeta[dy*2 + 1] = saturate_cast<short>(fyy         * INTER_RESIZE_COEF_SCALE);
            }

            int wdepth = std::max(depth, CV_32S), wtype = CV_MAKETYPE(wdepth, cn);
            UMat coeffs;
            Mat(1, static_cast<int>(_buffer.size()), CV_8UC1, (uchar *)_buffer).copyTo(coeffs);

            k.create("resizeLN", ocl::imgproc::resize_oclsrc,
                     format("-D INTER_LINEAR_INTEGER -D depth=%d -D T=%s -D T1=%s "
                            "-D WT=%s -D convertToWT=%s -D convertToDT=%s -D cn=%d "
                            "-D INTER_RESIZE_COEF_BITS=%d",
                            depth, ocl::typeToStr(type), ocl::typeToStr(depth), ocl::typeToStr(wtype),
                            ocl::convertTypeStr(depth, wdepth, cn, buf[0]),
                            ocl::convertTypeStr(wdepth, depth, cn, buf[1]),
                            cn, INTER_RESIZE_COEF_BITS));
            if (k.empty())
                return false;

            k.args(ocl::KernelArg::ReadOnly(src), ocl::KernelArg::WriteOnly(dst),
                   ocl::KernelArg::PtrReadOnly(coeffs));
        }
        else
        {
            int wdepth = std::max(depth, CV_32S), wtype = CV_MAKETYPE(wdepth, cn);
            k.create("resizeLN", ocl::imgproc::resize_oclsrc,
                     format("-D INTER_LINEAR -D depth=%d -D T=%s -D T1=%s "
                            "-D WT=%s -D convertToWT=%s -D convertToDT=%s -D cn=%d "
                            "-D INTER_RESIZE_COEF_BITS=%d",
                            depth, ocl::typeToStr(type), ocl::typeToStr(depth), ocl::typeToStr(wtype),
                            ocl::convertTypeStr(depth, wdepth, cn, buf[0]),
                            ocl::convertTypeStr(wdepth, depth, cn, buf[1]),
                            cn, INTER_RESIZE_COEF_BITS));
            if (k.empty())
                return false;

            k.args(ocl::KernelArg::ReadOnly(src), ocl::KernelArg::WriteOnly(dst),
                   (float)inv_fx, (float)inv_fy);
        }
    }
    else if (interpolation == INTER_NEAREST)
    {
        k.create("resizeNN", ocl::imgproc::resize_oclsrc,
                 format("-D INTER_NEAREST -D T=%s -D T1=%s -D cn=%d",
                        ocl::memopTypeToStr(type), ocl::memopTypeToStr(depth), cn));
        if (k.empty())
            return false;

        k.args(ocl::KernelArg::ReadOnly(src), ocl::KernelArg::WriteOnly(dst),
               (float)inv_fx, (float)inv_fy);
    }
    else if (interpolation == INTER_AREA)
    {
        int wdepth = std::max(depth, is_area_fast ? CV_32S : CV_32F);
        int wtype = CV_MAKE_TYPE(wdepth, cn);

        char cvt[2][40];
        String buildOption = format("-D INTER_AREA -D T=%s -D T1=%s -D WTV=%s -D convertToWTV=%s -D cn=%d",
                                    ocl::typeToStr(type), ocl::typeToStr(depth), ocl::typeToStr(wtype),
                                    ocl::convertTypeStr(depth, wdepth, cn, cvt[0]), cn);

        UMat alphaOcl, tabofsOcl, mapOcl;
        UMat dmap, smap;

        if (is_area_fast)
        {
            int wdepth2 = std::max(CV_32F, depth), wtype2 = CV_MAKE_TYPE(wdepth2, cn);
            buildOption = buildOption + format(" -D convertToT=%s -D WT2V=%s -D convertToWT2V=%s -D INTER_AREA_FAST"
                                                " -D XSCALE=%d -D YSCALE=%d -D SCALE=%ff",
                                                ocl::convertTypeStr(wdepth2, depth, cn, cvt[0]),
                                                ocl::typeToStr(wtype2), ocl::convertTypeStr(wdepth, wdepth2, cn, cvt[1]),
                                    iscale_x, iscale_y, 1.0f / (iscale_x * iscale_y));

            k.create("resizeAREA_FAST", ocl::imgproc::resize_oclsrc, buildOption);
            if (k.empty())
                return false;
        }
        else
        {
            buildOption = buildOption + format(" -D convertToT=%s", ocl::convertTypeStr(wdepth, depth, cn, cvt[0]));
            k.create("resizeAREA", ocl::imgproc::resize_oclsrc, buildOption);
            if (k.empty())
                return false;

            int xytab_size = (ssize.width + ssize.height) << 1;
            int tabofs_size = dsize.height + dsize.width + 2;

            AutoBuffer<int> _xymap_tab(xytab_size), _xyofs_tab(tabofs_size);
            AutoBuffer<float> _xyalpha_tab(xytab_size);
            int * xmap_tab = _xymap_tab, * ymap_tab = _xymap_tab + (ssize.width << 1);
            float * xalpha_tab = _xyalpha_tab, * yalpha_tab = _xyalpha_tab + (ssize.width << 1);
            int * xofs_tab = _xyofs_tab, * yofs_tab = _xyofs_tab + dsize.width + 1;

            ocl_computeResizeAreaTabs(ssize.width, dsize.width, inv_fx, xmap_tab, xalpha_tab, xofs_tab);
            ocl_computeResizeAreaTabs(ssize.height, dsize.height, inv_fy, ymap_tab, yalpha_tab, yofs_tab);

            // loading precomputed arrays to GPU
            Mat(1, xytab_size, CV_32FC1, (void *)_xyalpha_tab).copyTo(alphaOcl);
            Mat(1, xytab_size, CV_32SC1, (void *)_xymap_tab).copyTo(mapOcl);
            Mat(1, tabofs_size, CV_32SC1, (void *)_xyofs_tab).copyTo(tabofsOcl);
        }

        ocl::KernelArg srcarg = ocl::KernelArg::ReadOnly(src), dstarg = ocl::KernelArg::WriteOnly(dst);

        if (is_area_fast)
            k.args(srcarg, dstarg);
        else
            k.args(srcarg, dstarg, inv_fxf, inv_fyf, ocl::KernelArg::PtrReadOnly(tabofsOcl),
                   ocl::KernelArg::PtrReadOnly(mapOcl), ocl::KernelArg::PtrReadOnly(alphaOcl));

        return k.run(2, globalsize, NULL, false);
    }

    return k.run(2, globalsize, 0, false);
}

#endif

}

//////////////////////////////////////////////////////////////////////////////////////////

void cv::resize( InputArray _src, OutputArray _dst, Size dsize,
                 double inv_scale_x, double inv_scale_y, int interpolation )
{
    static ResizeFunc linear_tab[] =
    {
        resizeGeneric_<
            HResizeLinear<uchar, int, short,
                INTER_RESIZE_COEF_SCALE,
                HResizeLinearVec_8u32s>,
            VResizeLinear<uchar, int, short,
                FixedPtCast<int, uchar, INTER_RESIZE_COEF_BITS*2>,
                VResizeLinearVec_32s8u> >,
        0,
        resizeGeneric_<
            HResizeLinear<ushort, float, float, 1,
                HResizeLinearVec_16u32f>,
            VResizeLinear<ushort, float, float, Cast<float, ushort>,
                VResizeLinearVec_32f16u> >,
        resizeGeneric_<
            HResizeLinear<short, float, float, 1,
                HResizeLinearVec_16s32f>,
            VResizeLinear<short, float, float, Cast<float, short>,
                VResizeLinearVec_32f16s> >,
        0,
        resizeGeneric_<
            HResizeLinear<float, float, float, 1,
                HResizeLinearVec_32f>,
            VResizeLinear<float, float, float, Cast<float, float>,
                VResizeLinearVec_32f> >,
        resizeGeneric_<
            HResizeLinear<double, double, float, 1,
                HResizeNoVec>,
            VResizeLinear<double, double, float, Cast<double, double>,
                VResizeNoVec> >,
        0
    };

    static ResizeFunc cubic_tab[] =
    {
        resizeGeneric_<
            HResizeCubic<uchar, int, short>,
            VResizeCubic<uchar, int, short,
                FixedPtCast<int, uchar, INTER_RESIZE_COEF_BITS*2>,
                VResizeCubicVec_32s8u> >,
        0,
        resizeGeneric_<
            HResizeCubic<ushort, float, float>,
            VResizeCubic<ushort, float, float, Cast<float, ushort>,
            VResizeCubicVec_32f16u> >,
        resizeGeneric_<
            HResizeCubic<short, float, float>,
            VResizeCubic<short, float, float, Cast<float, short>,
            VResizeCubicVec_32f16s> >,
        0,
        resizeGeneric_<
            HResizeCubic<float, float, float>,
            VResizeCubic<float, float, float, Cast<float, float>,
            VResizeCubicVec_32f> >,
        resizeGeneric_<
            HResizeCubic<double, double, float>,
            VResizeCubic<double, double, float, Cast<double, double>,
            VResizeNoVec> >,
        0
    };

    static ResizeFunc lanczos4_tab[] =
    {
        resizeGeneric_<HResizeLanczos4<uchar, int, short>,
            VResizeLanczos4<uchar, int, short,
            FixedPtCast<int, uchar, INTER_RESIZE_COEF_BITS*2>,
            VResizeNoVec> >,
        0,
        resizeGeneric_<HResizeLanczos4<ushort, float, float>,
            VResizeLanczos4<ushort, float, float, Cast<float, ushort>,
            VResizeNoVec> >,
        resizeGeneric_<HResizeLanczos4<short, float, float>,
            VResizeLanczos4<short, float, float, Cast<float, short>,
            VResizeNoVec> >,
        0,
        resizeGeneric_<HResizeLanczos4<float, float, float>,
            VResizeLanczos4<float, float, float, Cast<float, float>,
            VResizeNoVec> >,
        resizeGeneric_<HResizeLanczos4<double, double, float>,
            VResizeLanczos4<double, double, float, Cast<double, double>,
            VResizeNoVec> >,
        0
    };

    static ResizeAreaFastFunc areafast_tab[] =
    {
        resizeAreaFast_<uchar, int, ResizeAreaFastVec<uchar, ResizeAreaFastVec_SIMD_8u> >,
        0,
        resizeAreaFast_<ushort, float, ResizeAreaFastVec<ushort, ResizeAreaFastVec_SIMD_16u> >,
        resizeAreaFast_<short, float, ResizeAreaFastVec<short, ResizeAreaFastNoVec<short, float> > >,
        0,
        resizeAreaFast_<float, float, ResizeAreaFastNoVec<float, float> >,
        resizeAreaFast_<double, double, ResizeAreaFastNoVec<double, double> >,
        0
    };

    static ResizeAreaFunc area_tab[] =
    {
        resizeArea_<uchar, float>, 0, resizeArea_<ushort, float>,
        resizeArea_<short, float>, 0, resizeArea_<float, float>,
        resizeArea_<double, double>, 0
    };

    Size ssize = _src.size();

    CV_Assert( ssize.area() > 0 );
    CV_Assert( dsize.area() > 0 || (inv_scale_x > 0 && inv_scale_y > 0) );
    if( dsize.area() == 0 )
    {
        dsize = Size(saturate_cast<int>(ssize.width*inv_scale_x),
                     saturate_cast<int>(ssize.height*inv_scale_y));
        CV_Assert( dsize.area() > 0 );
    }
    else
    {
        inv_scale_x = (double)dsize.width/ssize.width;
        inv_scale_y = (double)dsize.height/ssize.height;
    }

    CV_OCL_RUN(_src.dims() <= 2 && _dst.isUMat(),
               ocl_resize(_src, _dst, dsize, inv_scale_x, inv_scale_y, interpolation))

    Mat src = _src.getMat();
    _dst.create(dsize, src.type());
    Mat dst = _dst.getMat();

#ifdef HAVE_TEGRA_OPTIMIZATION
    if (tegra::resize(src, dst, (float)inv_scale_x, (float)inv_scale_y, interpolation))
        return;
#endif

    int type = src.type(), depth = CV_MAT_DEPTH(type), cn = CV_MAT_CN(type);
    double scale_x = 1./inv_scale_x, scale_y = 1./inv_scale_y;
    int k, sx, sy, dx, dy;

#if IPP_VERSION_X100 >= 701
#define IPP_RESIZE_EPS 1e-10

    double ex = fabs((double)dsize.width / src.cols  - inv_scale_x) / inv_scale_x;
    double ey = fabs((double)dsize.height / src.rows - inv_scale_y) / inv_scale_y;

    if ( ((ex < IPP_RESIZE_EPS && ey < IPP_RESIZE_EPS && depth != CV_64F) || (ex == 0 && ey == 0 && depth == CV_64F)) &&
         (interpolation == INTER_LINEAR || interpolation == INTER_CUBIC))
    {
        int mode = -1;
        if (interpolation == INTER_LINEAR && src.rows >= 2 && src.cols >= 2)
            mode = ippLinear;
        else if (interpolation == INTER_CUBIC && src.rows >= 4 && src.cols >= 4)
            mode = ippCubic;

        if( mode >= 0 && (cn == 1 || cn == 3 || cn == 4) &&
            (depth == CV_16U || depth == CV_16S || depth == CV_32F ||
            (depth == CV_64F && mode == ippLinear)))
        {
            bool ok = true;
            Range range(0, src.rows);
            IPPresizeInvoker invoker(src, dst, inv_scale_x, inv_scale_y, mode, &ok);
            parallel_for_(range, invoker, dst.total()/(double)(1<<16));
            if( ok )
                return;
            setIppErrorStatus();
        }
    }
#undef IPP_RESIZE_EPS
#endif

    if( interpolation == INTER_NEAREST )
    {
        resizeNN( src, dst, inv_scale_x, inv_scale_y );
        return;
    }

    {
        int iscale_x = saturate_cast<int>(scale_x);
        int iscale_y = saturate_cast<int>(scale_y);

        bool is_area_fast = std::abs(scale_x - iscale_x) < DBL_EPSILON &&
                std::abs(scale_y - iscale_y) < DBL_EPSILON;

        // in case of scale_x && scale_y is equal to 2
        // INTER_AREA (fast) also is equal to INTER_LINEAR
        if( interpolation == INTER_LINEAR && is_area_fast && iscale_x == 2 && iscale_y == 2 )
            interpolation = INTER_AREA;

        // true "area" interpolation is only implemented for the case (scale_x <= 1 && scale_y <= 1).
        // In other cases it is emulated using some variant of bilinear interpolation
        if( interpolation == INTER_AREA && scale_x >= 1 && scale_y >= 1 )
        {
            if( is_area_fast )
            {
                int area = iscale_x*iscale_y;
                size_t srcstep = src.step / src.elemSize1();
                AutoBuffer<int> _ofs(area + dsize.width*cn);
                int* ofs = _ofs;
                int* xofs = ofs + area;
                ResizeAreaFastFunc func = areafast_tab[depth];
                CV_Assert( func != 0 );

                for( sy = 0, k = 0; sy < iscale_y; sy++ )
                    for( sx = 0; sx < iscale_x; sx++ )
                        ofs[k++] = (int)(sy*srcstep + sx*cn);

                for( dx = 0; dx < dsize.width; dx++ )
                {
                    int j = dx * cn;
                    sx = iscale_x * j;
                    for( k = 0; k < cn; k++ )
                        xofs[j + k] = sx + k;
                }

                func( src, dst, ofs, xofs, iscale_x, iscale_y );
                return;
            }

            ResizeAreaFunc func = area_tab[depth];
            CV_Assert( func != 0 && cn <= 4 );

            AutoBuffer<DecimateAlpha> _xytab((ssize.width + ssize.height)*2);
            DecimateAlpha* xtab = _xytab, *ytab = xtab + ssize.width*2;

            int xtab_size = computeResizeAreaTab(ssize.width, dsize.width, cn, scale_x, xtab);
            int ytab_size = computeResizeAreaTab(ssize.height, dsize.height, 1, scale_y, ytab);

            AutoBuffer<int> _tabofs(dsize.height + 1);
            int* tabofs = _tabofs;
            for( k = 0, dy = 0; k < ytab_size; k++ )
            {
                if( k == 0 || ytab[k].di != ytab[k-1].di )
                {
                    assert( ytab[k].di == dy );
                    tabofs[dy++] = k;
                }
            }
            tabofs[dy] = ytab_size;

            func( src, dst, xtab, xtab_size, ytab, ytab_size, tabofs );
            return;
        }
    }

    int xmin = 0, xmax = dsize.width, width = dsize.width*cn;
    bool area_mode = interpolation == INTER_AREA;
    bool fixpt = depth == CV_8U;
    float fx, fy;
    ResizeFunc func=0;
    int ksize=0, ksize2;
    if( interpolation == INTER_CUBIC )
        ksize = 4, func = cubic_tab[depth];
    else if( interpolation == INTER_LANCZOS4 )
        ksize = 8, func = lanczos4_tab[depth];
    else if( interpolation == INTER_LINEAR || interpolation == INTER_AREA )
        ksize = 2, func = linear_tab[depth];
    else
        CV_Error( CV_StsBadArg, "Unknown interpolation method" );
    ksize2 = ksize/2;

    CV_Assert( func != 0 );

    AutoBuffer<uchar> _buffer((width + dsize.height)*(sizeof(int) + sizeof(float)*ksize));
    int* xofs = (int*)(uchar*)_buffer;
    int* yofs = xofs + width;
    float* alpha = (float*)(yofs + dsize.height);
    short* ialpha = (short*)alpha;
    float* beta = alpha + width*ksize;
    short* ibeta = ialpha + width*ksize;
    float cbuf[MAX_ESIZE];

    for( dx = 0; dx < dsize.width; dx++ )
    {
        if( !area_mode )
        {
            fx = (float)((dx+0.5)*scale_x - 0.5);
            sx = cvFloor(fx);
            fx -= sx;
        }
        else
        {
            sx = cvFloor(dx*scale_x);
            fx = (float)((dx+1) - (sx+1)*inv_scale_x);
            fx = fx <= 0 ? 0.f : fx - cvFloor(fx);
        }

        if( sx < ksize2-1 )
        {
            xmin = dx+1;
            if( sx < 0 && (interpolation != INTER_CUBIC && interpolation != INTER_LANCZOS4))
                fx = 0, sx = 0;
        }

        if( sx + ksize2 >= ssize.width )
        {
            xmax = std::min( xmax, dx );
            if( sx >= ssize.width-1 && (interpolation != INTER_CUBIC && interpolation != INTER_LANCZOS4))
                fx = 0, sx = ssize.width-1;
        }

        for( k = 0, sx *= cn; k < cn; k++ )
            xofs[dx*cn + k] = sx + k;

        if( interpolation == INTER_CUBIC )
            interpolateCubic( fx, cbuf );
        else if( interpolation == INTER_LANCZOS4 )
            interpolateLanczos4( fx, cbuf );
        else
        {
            cbuf[0] = 1.f - fx;
            cbuf[1] = fx;
        }
        if( fixpt )
        {
            for( k = 0; k < ksize; k++ )
                ialpha[dx*cn*ksize + k] = saturate_cast<short>(cbuf[k]*INTER_RESIZE_COEF_SCALE);
            for( ; k < cn*ksize; k++ )
                ialpha[dx*cn*ksize + k] = ialpha[dx*cn*ksize + k - ksize];
        }
        else
        {
            for( k = 0; k < ksize; k++ )
                alpha[dx*cn*ksize + k] = cbuf[k];
            for( ; k < cn*ksize; k++ )
                alpha[dx*cn*ksize + k] = alpha[dx*cn*ksize + k - ksize];
        }
    }

    for( dy = 0; dy < dsize.height; dy++ )
    {
        if( !area_mode )
        {
            fy = (float)((dy+0.5)*scale_y - 0.5);
            sy = cvFloor(fy);
            fy -= sy;
        }
        else
        {
            sy = cvFloor(dy*scale_y);
            fy = (float)((dy+1) - (sy+1)*inv_scale_y);
            fy = fy <= 0 ? 0.f : fy - cvFloor(fy);
        }

        yofs[dy] = sy;
        if( interpolation == INTER_CUBIC )
            interpolateCubic( fy, cbuf );
        else if( interpolation == INTER_LANCZOS4 )
            interpolateLanczos4( fy, cbuf );
        else
        {
            cbuf[0] = 1.f - fy;
            cbuf[1] = fy;
        }

        if( fixpt )
        {
            for( k = 0; k < ksize; k++ )
                ibeta[dy*ksize + k] = saturate_cast<short>(cbuf[k]*INTER_RESIZE_COEF_SCALE);
        }
        else
        {
            for( k = 0; k < ksize; k++ )
                beta[dy*ksize + k] = cbuf[k];
        }
    }

    func( src, dst, xofs, fixpt ? (void*)ialpha : (void*)alpha, yofs,
          fixpt ? (void*)ibeta : (void*)beta, xmin, xmax, ksize );
}


/****************************************************************************************\
*                       General warping (affine, perspective, remap)                     *
\****************************************************************************************/

namespace cv
{

template<typename T>
static void remapNearest( const Mat& _src, Mat& _dst, const Mat& _xy,
                          int borderType, const Scalar& _borderValue )
{
    Size ssize = _src.size(), dsize = _dst.size();
    int cn = _src.channels();
    const T* S0 = (const T*)_src.data;
    size_t sstep = _src.step/sizeof(S0[0]);
    Scalar_<T> cval(saturate_cast<T>(_borderValue[0]),
        saturate_cast<T>(_borderValue[1]),
        saturate_cast<T>(_borderValue[2]),
        saturate_cast<T>(_borderValue[3]));
    int dx, dy;

    unsigned width1 = ssize.width, height1 = ssize.height;

    if( _dst.isContinuous() && _xy.isContinuous() )
    {
        dsize.width *= dsize.height;
        dsize.height = 1;
    }

    for( dy = 0; dy < dsize.height; dy++ )
    {
        T* D = (T*)(_dst.data + _dst.step*dy);
        const short* XY = (const short*)(_xy.data + _xy.step*dy);

        if( cn == 1 )
        {
            for( dx = 0; dx < dsize.width; dx++ )
            {
                int sx = XY[dx*2], sy = XY[dx*2+1];
                if( (unsigned)sx < width1 && (unsigned)sy < height1 )
                    D[dx] = S0[sy*sstep + sx];
                else
                {
                    if( borderType == BORDER_REPLICATE )
                    {
                        sx = clip(sx, 0, ssize.width);
                        sy = clip(sy, 0, ssize.height);
                        D[dx] = S0[sy*sstep + sx];
                    }
                    else if( borderType == BORDER_CONSTANT )
                        D[dx] = cval[0];
                    else if( borderType != BORDER_TRANSPARENT )
                    {
                        sx = borderInterpolate(sx, ssize.width, borderType);
                        sy = borderInterpolate(sy, ssize.height, borderType);
                        D[dx] = S0[sy*sstep + sx];
                    }
                }
            }
        }
        else
        {
            for( dx = 0; dx < dsize.width; dx++, D += cn )
            {
                int sx = XY[dx*2], sy = XY[dx*2+1], k;
                const T *S;
                if( (unsigned)sx < width1 && (unsigned)sy < height1 )
                {
                    if( cn == 3 )
                    {
                        S = S0 + sy*sstep + sx*3;
                        D[0] = S[0], D[1] = S[1], D[2] = S[2];
                    }
                    else if( cn == 4 )
                    {
                        S = S0 + sy*sstep + sx*4;
                        D[0] = S[0], D[1] = S[1], D[2] = S[2], D[3] = S[3];
                    }
                    else
                    {
                        S = S0 + sy*sstep + sx*cn;
                        for( k = 0; k < cn; k++ )
                            D[k] = S[k];
                    }
                }
                else if( borderType != BORDER_TRANSPARENT )
                {
                    if( borderType == BORDER_REPLICATE )
                    {
                        sx = clip(sx, 0, ssize.width);
                        sy = clip(sy, 0, ssize.height);
                        S = S0 + sy*sstep + sx*cn;
                    }
                    else if( borderType == BORDER_CONSTANT )
                        S = &cval[0];
                    else
                    {
                        sx = borderInterpolate(sx, ssize.width, borderType);
                        sy = borderInterpolate(sy, ssize.height, borderType);
                        S = S0 + sy*sstep + sx*cn;
                    }
                    for( k = 0; k < cn; k++ )
                        D[k] = S[k];
                }
            }
        }
    }
}


struct RemapNoVec
{
    int operator()( const Mat&, void*, const short*, const ushort*,
                    const void*, int ) const { return 0; }
};

#if CV_SSE2

struct RemapVec_8u
{
    int operator()( const Mat& _src, void* _dst, const short* XY,
                    const ushort* FXY, const void* _wtab, int width ) const
    {
        int cn = _src.channels(), x = 0, sstep = (int)_src.step;

        if( (cn != 1 && cn != 3 && cn != 4) || !checkHardwareSupport(CV_CPU_SSE2) ||
            sstep > 0x8000 )
            return 0;

        const uchar *S0 = _src.data, *S1 = _src.data + _src.step;
        const short* wtab = cn == 1 ? (const short*)_wtab : &BilinearTab_iC4[0][0][0];
        uchar* D = (uchar*)_dst;
        __m128i delta = _mm_set1_epi32(INTER_REMAP_COEF_SCALE/2);
        __m128i xy2ofs = _mm_set1_epi32(cn + (sstep << 16));
        __m128i z = _mm_setzero_si128();
        int CV_DECL_ALIGNED(16) iofs0[4], iofs1[4];

        if( cn == 1 )
        {
            for( ; x <= width - 8; x += 8 )
            {
                __m128i xy0 = _mm_loadu_si128( (const __m128i*)(XY + x*2));
                __m128i xy1 = _mm_loadu_si128( (const __m128i*)(XY + x*2 + 8));
                __m128i v0, v1, v2, v3, a0, a1, b0, b1;
                unsigned i0, i1;

                xy0 = _mm_madd_epi16( xy0, xy2ofs );
                xy1 = _mm_madd_epi16( xy1, xy2ofs );
                _mm_store_si128( (__m128i*)iofs0, xy0 );
                _mm_store_si128( (__m128i*)iofs1, xy1 );

                i0 = *(ushort*)(S0 + iofs0[0]) + (*(ushort*)(S0 + iofs0[1]) << 16);
                i1 = *(ushort*)(S0 + iofs0[2]) + (*(ushort*)(S0 + iofs0[3]) << 16);
                v0 = _mm_unpacklo_epi32(_mm_cvtsi32_si128(i0), _mm_cvtsi32_si128(i1));
                i0 = *(ushort*)(S1 + iofs0[0]) + (*(ushort*)(S1 + iofs0[1]) << 16);
                i1 = *(ushort*)(S1 + iofs0[2]) + (*(ushort*)(S1 + iofs0[3]) << 16);
                v1 = _mm_unpacklo_epi32(_mm_cvtsi32_si128(i0), _mm_cvtsi32_si128(i1));
                v0 = _mm_unpacklo_epi8(v0, z);
                v1 = _mm_unpacklo_epi8(v1, z);

                a0 = _mm_unpacklo_epi32(_mm_loadl_epi64((__m128i*)(wtab+FXY[x]*4)),
                                        _mm_loadl_epi64((__m128i*)(wtab+FXY[x+1]*4)));
                a1 = _mm_unpacklo_epi32(_mm_loadl_epi64((__m128i*)(wtab+FXY[x+2]*4)),
                                        _mm_loadl_epi64((__m128i*)(wtab+FXY[x+3]*4)));
                b0 = _mm_unpacklo_epi64(a0, a1);
                b1 = _mm_unpackhi_epi64(a0, a1);
                v0 = _mm_madd_epi16(v0, b0);
                v1 = _mm_madd_epi16(v1, b1);
                v0 = _mm_add_epi32(_mm_add_epi32(v0, v1), delta);

                i0 = *(ushort*)(S0 + iofs1[0]) + (*(ushort*)(S0 + iofs1[1]) << 16);
                i1 = *(ushort*)(S0 + iofs1[2]) + (*(ushort*)(S0 + iofs1[3]) << 16);
                v2 = _mm_unpacklo_epi32(_mm_cvtsi32_si128(i0), _mm_cvtsi32_si128(i1));
                i0 = *(ushort*)(S1 + iofs1[0]) + (*(ushort*)(S1 + iofs1[1]) << 16);
                i1 = *(ushort*)(S1 + iofs1[2]) + (*(ushort*)(S1 + iofs1[3]) << 16);
                v3 = _mm_unpacklo_epi32(_mm_cvtsi32_si128(i0), _mm_cvtsi32_si128(i1));
                v2 = _mm_unpacklo_epi8(v2, z);
                v3 = _mm_unpacklo_epi8(v3, z);

                a0 = _mm_unpacklo_epi32(_mm_loadl_epi64((__m128i*)(wtab+FXY[x+4]*4)),
                                        _mm_loadl_epi64((__m128i*)(wtab+FXY[x+5]*4)));
                a1 = _mm_unpacklo_epi32(_mm_loadl_epi64((__m128i*)(wtab+FXY[x+6]*4)),
                                        _mm_loadl_epi64((__m128i*)(wtab+FXY[x+7]*4)));
                b0 = _mm_unpacklo_epi64(a0, a1);
                b1 = _mm_unpackhi_epi64(a0, a1);
                v2 = _mm_madd_epi16(v2, b0);
                v3 = _mm_madd_epi16(v3, b1);
                v2 = _mm_add_epi32(_mm_add_epi32(v2, v3), delta);

                v0 = _mm_srai_epi32(v0, INTER_REMAP_COEF_BITS);
                v2 = _mm_srai_epi32(v2, INTER_REMAP_COEF_BITS);
                v0 = _mm_packus_epi16(_mm_packs_epi32(v0, v2), z);
                _mm_storel_epi64( (__m128i*)(D + x), v0 );
            }
        }
        else if( cn == 3 )
        {
            for( ; x <= width - 5; x += 4, D += 12 )
            {
                __m128i xy0 = _mm_loadu_si128( (const __m128i*)(XY + x*2));
                __m128i u0, v0, u1, v1;

                xy0 = _mm_madd_epi16( xy0, xy2ofs );
                _mm_store_si128( (__m128i*)iofs0, xy0 );
                const __m128i *w0, *w1;
                w0 = (const __m128i*)(wtab + FXY[x]*16);
                w1 = (const __m128i*)(wtab + FXY[x+1]*16);

                u0 = _mm_unpacklo_epi8(_mm_cvtsi32_si128(*(int*)(S0 + iofs0[0])),
                                       _mm_cvtsi32_si128(*(int*)(S0 + iofs0[0] + 3)));
                v0 = _mm_unpacklo_epi8(_mm_cvtsi32_si128(*(int*)(S1 + iofs0[0])),
                                       _mm_cvtsi32_si128(*(int*)(S1 + iofs0[0] + 3)));
                u1 = _mm_unpacklo_epi8(_mm_cvtsi32_si128(*(int*)(S0 + iofs0[1])),
                                       _mm_cvtsi32_si128(*(int*)(S0 + iofs0[1] + 3)));
                v1 = _mm_unpacklo_epi8(_mm_cvtsi32_si128(*(int*)(S1 + iofs0[1])),
                                       _mm_cvtsi32_si128(*(int*)(S1 + iofs0[1] + 3)));
                u0 = _mm_unpacklo_epi8(u0, z);
                v0 = _mm_unpacklo_epi8(v0, z);
                u1 = _mm_unpacklo_epi8(u1, z);
                v1 = _mm_unpacklo_epi8(v1, z);
                u0 = _mm_add_epi32(_mm_madd_epi16(u0, w0[0]), _mm_madd_epi16(v0, w0[1]));
                u1 = _mm_add_epi32(_mm_madd_epi16(u1, w1[0]), _mm_madd_epi16(v1, w1[1]));
                u0 = _mm_srai_epi32(_mm_add_epi32(u0, delta), INTER_REMAP_COEF_BITS);
                u1 = _mm_srai_epi32(_mm_add_epi32(u1, delta), INTER_REMAP_COEF_BITS);
                u0 = _mm_slli_si128(u0, 4);
                u0 = _mm_packs_epi32(u0, u1);
                u0 = _mm_packus_epi16(u0, u0);
                _mm_storel_epi64((__m128i*)D, _mm_srli_si128(u0,1));

                w0 = (const __m128i*)(wtab + FXY[x+2]*16);
                w1 = (const __m128i*)(wtab + FXY[x+3]*16);

                u0 = _mm_unpacklo_epi8(_mm_cvtsi32_si128(*(int*)(S0 + iofs0[2])),
                                       _mm_cvtsi32_si128(*(int*)(S0 + iofs0[2] + 3)));
                v0 = _mm_unpacklo_epi8(_mm_cvtsi32_si128(*(int*)(S1 + iofs0[2])),
                                       _mm_cvtsi32_si128(*(int*)(S1 + iofs0[2] + 3)));
                u1 = _mm_unpacklo_epi8(_mm_cvtsi32_si128(*(int*)(S0 + iofs0[3])),
                                       _mm_cvtsi32_si128(*(int*)(S0 + iofs0[3] + 3)));
                v1 = _mm_unpacklo_epi8(_mm_cvtsi32_si128(*(int*)(S1 + iofs0[3])),
                                       _mm_cvtsi32_si128(*(int*)(S1 + iofs0[3] + 3)));
                u0 = _mm_unpacklo_epi8(u0, z);
                v0 = _mm_unpacklo_epi8(v0, z);
                u1 = _mm_unpacklo_epi8(u1, z);
                v1 = _mm_unpacklo_epi8(v1, z);
                u0 = _mm_add_epi32(_mm_madd_epi16(u0, w0[0]), _mm_madd_epi16(v0, w0[1]));
                u1 = _mm_add_epi32(_mm_madd_epi16(u1, w1[0]), _mm_madd_epi16(v1, w1[1]));
                u0 = _mm_srai_epi32(_mm_add_epi32(u0, delta), INTER_REMAP_COEF_BITS);
                u1 = _mm_srai_epi32(_mm_add_epi32(u1, delta), INTER_REMAP_COEF_BITS);
                u0 = _mm_slli_si128(u0, 4);
                u0 = _mm_packs_epi32(u0, u1);
                u0 = _mm_packus_epi16(u0, u0);
                _mm_storel_epi64((__m128i*)(D + 6), _mm_srli_si128(u0,1));
            }
        }
        else if( cn == 4 )
        {
            for( ; x <= width - 4; x += 4, D += 16 )
            {
                __m128i xy0 = _mm_loadu_si128( (const __m128i*)(XY + x*2));
                __m128i u0, v0, u1, v1;

                xy0 = _mm_madd_epi16( xy0, xy2ofs );
                _mm_store_si128( (__m128i*)iofs0, xy0 );
                const __m128i *w0, *w1;
                w0 = (const __m128i*)(wtab + FXY[x]*16);
                w1 = (const __m128i*)(wtab + FXY[x+1]*16);

                u0 = _mm_unpacklo_epi8(_mm_cvtsi32_si128(*(int*)(S0 + iofs0[0])),
                                       _mm_cvtsi32_si128(*(int*)(S0 + iofs0[0] + 4)));
                v0 = _mm_unpacklo_epi8(_mm_cvtsi32_si128(*(int*)(S1 + iofs0[0])),
                                       _mm_cvtsi32_si128(*(int*)(S1 + iofs0[0] + 4)));
                u1 = _mm_unpacklo_epi8(_mm_cvtsi32_si128(*(int*)(S0 + iofs0[1])),
                                       _mm_cvtsi32_si128(*(int*)(S0 + iofs0[1] + 4)));
                v1 = _mm_unpacklo_epi8(_mm_cvtsi32_si128(*(int*)(S1 + iofs0[1])),
                                       _mm_cvtsi32_si128(*(int*)(S1 + iofs0[1] + 4)));
                u0 = _mm_unpacklo_epi8(u0, z);
                v0 = _mm_unpacklo_epi8(v0, z);
                u1 = _mm_unpacklo_epi8(u1, z);
                v1 = _mm_unpacklo_epi8(v1, z);
                u0 = _mm_add_epi32(_mm_madd_epi16(u0, w0[0]), _mm_madd_epi16(v0, w0[1]));
                u1 = _mm_add_epi32(_mm_madd_epi16(u1, w1[0]), _mm_madd_epi16(v1, w1[1]));
                u0 = _mm_srai_epi32(_mm_add_epi32(u0, delta), INTER_REMAP_COEF_BITS);
                u1 = _mm_srai_epi32(_mm_add_epi32(u1, delta), INTER_REMAP_COEF_BITS);
                u0 = _mm_packs_epi32(u0, u1);
                u0 = _mm_packus_epi16(u0, u0);
                _mm_storel_epi64((__m128i*)D, u0);

                w0 = (const __m128i*)(wtab + FXY[x+2]*16);
                w1 = (const __m128i*)(wtab + FXY[x+3]*16);

                u0 = _mm_unpacklo_epi8(_mm_cvtsi32_si128(*(int*)(S0 + iofs0[2])),
                                       _mm_cvtsi32_si128(*(int*)(S0 + iofs0[2] + 4)));
                v0 = _mm_unpacklo_epi8(_mm_cvtsi32_si128(*(int*)(S1 + iofs0[2])),
                                       _mm_cvtsi32_si128(*(int*)(S1 + iofs0[2] + 4)));
                u1 = _mm_unpacklo_epi8(_mm_cvtsi32_si128(*(int*)(S0 + iofs0[3])),
                                       _mm_cvtsi32_si128(*(int*)(S0 + iofs0[3] + 4)));
                v1 = _mm_unpacklo_epi8(_mm_cvtsi32_si128(*(int*)(S1 + iofs0[3])),
                                       _mm_cvtsi32_si128(*(int*)(S1 + iofs0[3] + 4)));
                u0 = _mm_unpacklo_epi8(u0, z);
                v0 = _mm_unpacklo_epi8(v0, z);
                u1 = _mm_unpacklo_epi8(u1, z);
                v1 = _mm_unpacklo_epi8(v1, z);
                u0 = _mm_add_epi32(_mm_madd_epi16(u0, w0[0]), _mm_madd_epi16(v0, w0[1]));
                u1 = _mm_add_epi32(_mm_madd_epi16(u1, w1[0]), _mm_madd_epi16(v1, w1[1]));
                u0 = _mm_srai_epi32(_mm_add_epi32(u0, delta), INTER_REMAP_COEF_BITS);
                u1 = _mm_srai_epi32(_mm_add_epi32(u1, delta), INTER_REMAP_COEF_BITS);
                u0 = _mm_packs_epi32(u0, u1);
                u0 = _mm_packus_epi16(u0, u0);
                _mm_storel_epi64((__m128i*)(D + 8), u0);
            }
        }

        return x;
    }
};

#else

typedef RemapNoVec RemapVec_8u;

#endif


template<class CastOp, class VecOp, typename AT>
static void remapBilinear( const Mat& _src, Mat& _dst, const Mat& _xy,
                           const Mat& _fxy, const void* _wtab,
                           int borderType, const Scalar& _borderValue )
{
    typedef typename CastOp::rtype T;
    typedef typename CastOp::type1 WT;
    Size ssize = _src.size(), dsize = _dst.size();
    int cn = _src.channels();
    const AT* wtab = (const AT*)_wtab;
    const T* S0 = (const T*)_src.data;
    size_t sstep = _src.step/sizeof(S0[0]);
    Scalar_<T> cval(saturate_cast<T>(_borderValue[0]),
        saturate_cast<T>(_borderValue[1]),
        saturate_cast<T>(_borderValue[2]),
        saturate_cast<T>(_borderValue[3]));
    int dx, dy;
    CastOp castOp;
    VecOp vecOp;

    unsigned width1 = std::max(ssize.width-1, 0), height1 = std::max(ssize.height-1, 0);
    CV_Assert( cn <= 4 && ssize.area() > 0 );
#if CV_SSE2
    if( _src.type() == CV_8UC3 )
        width1 = std::max(ssize.width-2, 0);
#endif

    for( dy = 0; dy < dsize.height; dy++ )
    {
        T* D = (T*)(_dst.data + _dst.step*dy);
        const short* XY = (const short*)(_xy.data + _xy.step*dy);
        const ushort* FXY = (const ushort*)(_fxy.data + _fxy.step*dy);
        int X0 = 0;
        bool prevInlier = false;

        for( dx = 0; dx <= dsize.width; dx++ )
        {
            bool curInlier = dx < dsize.width ?
                (unsigned)XY[dx*2] < width1 &&
                (unsigned)XY[dx*2+1] < height1 : !prevInlier;
            if( curInlier == prevInlier )
                continue;

            int X1 = dx;
            dx = X0;
            X0 = X1;
            prevInlier = curInlier;

            if( !curInlier )
            {
                int len = vecOp( _src, D, XY + dx*2, FXY + dx, wtab, X1 - dx );
                D += len*cn;
                dx += len;

                if( cn == 1 )
                {
                    for( ; dx < X1; dx++, D++ )
                    {
                        int sx = XY[dx*2], sy = XY[dx*2+1];
                        const AT* w = wtab + FXY[dx]*4;
                        const T* S = S0 + sy*sstep + sx;
                        *D = castOp(WT(S[0]*w[0] + S[1]*w[1] + S[sstep]*w[2] + S[sstep+1]*w[3]));
                    }
                }
                else if( cn == 2 )
                    for( ; dx < X1; dx++, D += 2 )
                    {
                        int sx = XY[dx*2], sy = XY[dx*2+1];
                        const AT* w = wtab + FXY[dx]*4;
                        const T* S = S0 + sy*sstep + sx*2;
                        WT t0 = S[0]*w[0] + S[2]*w[1] + S[sstep]*w[2] + S[sstep+2]*w[3];
                        WT t1 = S[1]*w[0] + S[3]*w[1] + S[sstep+1]*w[2] + S[sstep+3]*w[3];
                        D[0] = castOp(t0); D[1] = castOp(t1);
                    }
                else if( cn == 3 )
                    for( ; dx < X1; dx++, D += 3 )
                    {
                        int sx = XY[dx*2], sy = XY[dx*2+1];
                        const AT* w = wtab + FXY[dx]*4;
                        const T* S = S0 + sy*sstep + sx*3;
                        WT t0 = S[0]*w[0] + S[3]*w[1] + S[sstep]*w[2] + S[sstep+3]*w[3];
                        WT t1 = S[1]*w[0] + S[4]*w[1] + S[sstep+1]*w[2] + S[sstep+4]*w[3];
                        WT t2 = S[2]*w[0] + S[5]*w[1] + S[sstep+2]*w[2] + S[sstep+5]*w[3];
                        D[0] = castOp(t0); D[1] = castOp(t1); D[2] = castOp(t2);
                    }
                else
                    for( ; dx < X1; dx++, D += 4 )
                    {
                        int sx = XY[dx*2], sy = XY[dx*2+1];
                        const AT* w = wtab + FXY[dx]*4;
                        const T* S = S0 + sy*sstep + sx*4;
                        WT t0 = S[0]*w[0] + S[4]*w[1] + S[sstep]*w[2] + S[sstep+4]*w[3];
                        WT t1 = S[1]*w[0] + S[5]*w[1] + S[sstep+1]*w[2] + S[sstep+5]*w[3];
                        D[0] = castOp(t0); D[1] = castOp(t1);
                        t0 = S[2]*w[0] + S[6]*w[1] + S[sstep+2]*w[2] + S[sstep+6]*w[3];
                        t1 = S[3]*w[0] + S[7]*w[1] + S[sstep+3]*w[2] + S[sstep+7]*w[3];
                        D[2] = castOp(t0); D[3] = castOp(t1);
                    }
            }
            else
            {
                if( borderType == BORDER_TRANSPARENT && cn != 3 )
                {
                    D += (X1 - dx)*cn;
                    dx = X1;
                    continue;
                }

                if( cn == 1 )
                    for( ; dx < X1; dx++, D++ )
                    {
                        int sx = XY[dx*2], sy = XY[dx*2+1];
                        if( borderType == BORDER_CONSTANT &&
                            (sx >= ssize.width || sx+1 < 0 ||
                             sy >= ssize.height || sy+1 < 0) )
                        {
                            D[0] = cval[0];
                        }
                        else
                        {
                            int sx0, sx1, sy0, sy1;
                            T v0, v1, v2, v3;
                            const AT* w = wtab + FXY[dx]*4;
                            if( borderType == BORDER_REPLICATE )
                            {
                                sx0 = clip(sx, 0, ssize.width);
                                sx1 = clip(sx+1, 0, ssize.width);
                                sy0 = clip(sy, 0, ssize.height);
                                sy1 = clip(sy+1, 0, ssize.height);
                                v0 = S0[sy0*sstep + sx0];
                                v1 = S0[sy0*sstep + sx1];
                                v2 = S0[sy1*sstep + sx0];
                                v3 = S0[sy1*sstep + sx1];
                            }
                            else
                            {
                                sx0 = borderInterpolate(sx, ssize.width, borderType);
                                sx1 = borderInterpolate(sx+1, ssize.width, borderType);
                                sy0 = borderInterpolate(sy, ssize.height, borderType);
                                sy1 = borderInterpolate(sy+1, ssize.height, borderType);
                                v0 = sx0 >= 0 && sy0 >= 0 ? S0[sy0*sstep + sx0] : cval[0];
                                v1 = sx1 >= 0 && sy0 >= 0 ? S0[sy0*sstep + sx1] : cval[0];
                                v2 = sx0 >= 0 && sy1 >= 0 ? S0[sy1*sstep + sx0] : cval[0];
                                v3 = sx1 >= 0 && sy1 >= 0 ? S0[sy1*sstep + sx1] : cval[0];
                            }
                            D[0] = castOp(WT(v0*w[0] + v1*w[1] + v2*w[2] + v3*w[3]));
                        }
                    }
                else
                    for( ; dx < X1; dx++, D += cn )
                    {
                        int sx = XY[dx*2], sy = XY[dx*2+1], k;
                        if( borderType == BORDER_CONSTANT &&
                            (sx >= ssize.width || sx+1 < 0 ||
                             sy >= ssize.height || sy+1 < 0) )
                        {
                            for( k = 0; k < cn; k++ )
                                D[k] = cval[k];
                        }
                        else
                        {
                            int sx0, sx1, sy0, sy1;
                            const T *v0, *v1, *v2, *v3;
                            const AT* w = wtab + FXY[dx]*4;
                            if( borderType == BORDER_REPLICATE )
                            {
                                sx0 = clip(sx, 0, ssize.width);
                                sx1 = clip(sx+1, 0, ssize.width);
                                sy0 = clip(sy, 0, ssize.height);
                                sy1 = clip(sy+1, 0, ssize.height);
                                v0 = S0 + sy0*sstep + sx0*cn;
                                v1 = S0 + sy0*sstep + sx1*cn;
                                v2 = S0 + sy1*sstep + sx0*cn;
                                v3 = S0 + sy1*sstep + sx1*cn;
                            }
                            else if( borderType == BORDER_TRANSPARENT &&
                                ((unsigned)sx >= (unsigned)(ssize.width-1) ||
                                (unsigned)sy >= (unsigned)(ssize.height-1)))
                                continue;
                            else
                            {
                                sx0 = borderInterpolate(sx, ssize.width, borderType);
                                sx1 = borderInterpolate(sx+1, ssize.width, borderType);
                                sy0 = borderInterpolate(sy, ssize.height, borderType);
                                sy1 = borderInterpolate(sy+1, ssize.height, borderType);
                                v0 = sx0 >= 0 && sy0 >= 0 ? S0 + sy0*sstep + sx0*cn : &cval[0];
                                v1 = sx1 >= 0 && sy0 >= 0 ? S0 + sy0*sstep + sx1*cn : &cval[0];
                                v2 = sx0 >= 0 && sy1 >= 0 ? S0 + sy1*sstep + sx0*cn : &cval[0];
                                v3 = sx1 >= 0 && sy1 >= 0 ? S0 + sy1*sstep + sx1*cn : &cval[0];
                            }
                            for( k = 0; k < cn; k++ )
                                D[k] = castOp(WT(v0[k]*w[0] + v1[k]*w[1] + v2[k]*w[2] + v3[k]*w[3]));
                        }
                    }
            }
        }
    }
}


template<class CastOp, typename AT, int ONE>
static void remapBicubic( const Mat& _src, Mat& _dst, const Mat& _xy,
                          const Mat& _fxy, const void* _wtab,
                          int borderType, const Scalar& _borderValue )
{
    typedef typename CastOp::rtype T;
    typedef typename CastOp::type1 WT;
    Size ssize = _src.size(), dsize = _dst.size();
    int cn = _src.channels();
    const AT* wtab = (const AT*)_wtab;
    const T* S0 = (const T*)_src.data;
    size_t sstep = _src.step/sizeof(S0[0]);
    Scalar_<T> cval(saturate_cast<T>(_borderValue[0]),
        saturate_cast<T>(_borderValue[1]),
        saturate_cast<T>(_borderValue[2]),
        saturate_cast<T>(_borderValue[3]));
    int dx, dy;
    CastOp castOp;
    int borderType1 = borderType != BORDER_TRANSPARENT ? borderType : BORDER_REFLECT_101;

    unsigned width1 = std::max(ssize.width-3, 0), height1 = std::max(ssize.height-3, 0);

    if( _dst.isContinuous() && _xy.isContinuous() && _fxy.isContinuous() )
    {
        dsize.width *= dsize.height;
        dsize.height = 1;
    }

    for( dy = 0; dy < dsize.height; dy++ )
    {
        T* D = (T*)(_dst.data + _dst.step*dy);
        const short* XY = (const short*)(_xy.data + _xy.step*dy);
        const ushort* FXY = (const ushort*)(_fxy.data + _fxy.step*dy);

        for( dx = 0; dx < dsize.width; dx++, D += cn )
        {
            int sx = XY[dx*2]-1, sy = XY[dx*2+1]-1;
            const AT* w = wtab + FXY[dx]*16;
            int i, k;
            if( (unsigned)sx < width1 && (unsigned)sy < height1 )
            {
                const T* S = S0 + sy*sstep + sx*cn;
                for( k = 0; k < cn; k++ )
                {
                    WT sum = S[0]*w[0] + S[cn]*w[1] + S[cn*2]*w[2] + S[cn*3]*w[3];
                    S += sstep;
                    sum += S[0]*w[4] + S[cn]*w[5] + S[cn*2]*w[6] + S[cn*3]*w[7];
                    S += sstep;
                    sum += S[0]*w[8] + S[cn]*w[9] + S[cn*2]*w[10] + S[cn*3]*w[11];
                    S += sstep;
                    sum += S[0]*w[12] + S[cn]*w[13] + S[cn*2]*w[14] + S[cn*3]*w[15];
                    S += 1 - sstep*3;
                    D[k] = castOp(sum);
                }
            }
            else
            {
                int x[4], y[4];
                if( borderType == BORDER_TRANSPARENT &&
                    ((unsigned)(sx+1) >= (unsigned)ssize.width ||
                    (unsigned)(sy+1) >= (unsigned)ssize.height) )
                    continue;

                if( borderType1 == BORDER_CONSTANT &&
                    (sx >= ssize.width || sx+4 <= 0 ||
                    sy >= ssize.height || sy+4 <= 0))
                {
                    for( k = 0; k < cn; k++ )
                        D[k] = cval[k];
                    continue;
                }

                for( i = 0; i < 4; i++ )
                {
                    x[i] = borderInterpolate(sx + i, ssize.width, borderType1)*cn;
                    y[i] = borderInterpolate(sy + i, ssize.height, borderType1);
                }

                for( k = 0; k < cn; k++, S0++, w -= 16 )
                {
                    WT cv = cval[k], sum = cv*ONE;
                    for( i = 0; i < 4; i++, w += 4 )
                    {
                        int yi = y[i];
                        const T* S = S0 + yi*sstep;
                        if( yi < 0 )
                            continue;
                        if( x[0] >= 0 )
                            sum += (S[x[0]] - cv)*w[0];
                        if( x[1] >= 0 )
                            sum += (S[x[1]] - cv)*w[1];
                        if( x[2] >= 0 )
                            sum += (S[x[2]] - cv)*w[2];
                        if( x[3] >= 0 )
                            sum += (S[x[3]] - cv)*w[3];
                    }
                    D[k] = castOp(sum);
                }
                S0 -= cn;
            }
        }
    }
}


template<class CastOp, typename AT, int ONE>
static void remapLanczos4( const Mat& _src, Mat& _dst, const Mat& _xy,
                           const Mat& _fxy, const void* _wtab,
                           int borderType, const Scalar& _borderValue )
{
    typedef typename CastOp::rtype T;
    typedef typename CastOp::type1 WT;
    Size ssize = _src.size(), dsize = _dst.size();
    int cn = _src.channels();
    const AT* wtab = (const AT*)_wtab;
    const T* S0 = (const T*)_src.data;
    size_t sstep = _src.step/sizeof(S0[0]);
    Scalar_<T> cval(saturate_cast<T>(_borderValue[0]),
        saturate_cast<T>(_borderValue[1]),
        saturate_cast<T>(_borderValue[2]),
        saturate_cast<T>(_borderValue[3]));
    int dx, dy;
    CastOp castOp;
    int borderType1 = borderType != BORDER_TRANSPARENT ? borderType : BORDER_REFLECT_101;

    unsigned width1 = std::max(ssize.width-7, 0), height1 = std::max(ssize.height-7, 0);

    if( _dst.isContinuous() && _xy.isContinuous() && _fxy.isContinuous() )
    {
        dsize.width *= dsize.height;
        dsize.height = 1;
    }

    for( dy = 0; dy < dsize.height; dy++ )
    {
        T* D = (T*)(_dst.data + _dst.step*dy);
        const short* XY = (const short*)(_xy.data + _xy.step*dy);
        const ushort* FXY = (const ushort*)(_fxy.data + _fxy.step*dy);

        for( dx = 0; dx < dsize.width; dx++, D += cn )
        {
            int sx = XY[dx*2]-3, sy = XY[dx*2+1]-3;
            const AT* w = wtab + FXY[dx]*64;
            const T* S = S0 + sy*sstep + sx*cn;
            int i, k;
            if( (unsigned)sx < width1 && (unsigned)sy < height1 )
            {
                for( k = 0; k < cn; k++ )
                {
                    WT sum = 0;
                    for( int r = 0; r < 8; r++, S += sstep, w += 8 )
                        sum += S[0]*w[0] + S[cn]*w[1] + S[cn*2]*w[2] + S[cn*3]*w[3] +
                            S[cn*4]*w[4] + S[cn*5]*w[5] + S[cn*6]*w[6] + S[cn*7]*w[7];
                    w -= 64;
                    S -= sstep*8 - 1;
                    D[k] = castOp(sum);
                }
            }
            else
            {
                int x[8], y[8];
                if( borderType == BORDER_TRANSPARENT &&
                    ((unsigned)(sx+3) >= (unsigned)ssize.width ||
                    (unsigned)(sy+3) >= (unsigned)ssize.height) )
                    continue;

                if( borderType1 == BORDER_CONSTANT &&
                    (sx >= ssize.width || sx+8 <= 0 ||
                    sy >= ssize.height || sy+8 <= 0))
                {
                    for( k = 0; k < cn; k++ )
                        D[k] = cval[k];
                    continue;
                }

                for( i = 0; i < 8; i++ )
                {
                    x[i] = borderInterpolate(sx + i, ssize.width, borderType1)*cn;
                    y[i] = borderInterpolate(sy + i, ssize.height, borderType1);
                }

                for( k = 0; k < cn; k++, S0++, w -= 64 )
                {
                    WT cv = cval[k], sum = cv*ONE;
                    for( i = 0; i < 8; i++, w += 8 )
                    {
                        int yi = y[i];
                        const T* S1 = S0 + yi*sstep;
                        if( yi < 0 )
                            continue;
                        if( x[0] >= 0 )
                            sum += (S1[x[0]] - cv)*w[0];
                        if( x[1] >= 0 )
                            sum += (S1[x[1]] - cv)*w[1];
                        if( x[2] >= 0 )
                            sum += (S1[x[2]] - cv)*w[2];
                        if( x[3] >= 0 )
                            sum += (S1[x[3]] - cv)*w[3];
                        if( x[4] >= 0 )
                            sum += (S1[x[4]] - cv)*w[4];
                        if( x[5] >= 0 )
                            sum += (S1[x[5]] - cv)*w[5];
                        if( x[6] >= 0 )
                            sum += (S1[x[6]] - cv)*w[6];
                        if( x[7] >= 0 )
                            sum += (S1[x[7]] - cv)*w[7];
                    }
                    D[k] = castOp(sum);
                }
                S0 -= cn;
            }
        }
    }
}


typedef void (*RemapNNFunc)(const Mat& _src, Mat& _dst, const Mat& _xy,
                            int borderType, const Scalar& _borderValue );

typedef void (*RemapFunc)(const Mat& _src, Mat& _dst, const Mat& _xy,
                          const Mat& _fxy, const void* _wtab,
                          int borderType, const Scalar& _borderValue);

class RemapInvoker :
    public ParallelLoopBody
{
public:
    RemapInvoker(const Mat& _src, Mat& _dst, const Mat *_m1,
                 const Mat *_m2, int _borderType, const Scalar &_borderValue,
                 int _planar_input, RemapNNFunc _nnfunc, RemapFunc _ifunc, const void *_ctab) :
        ParallelLoopBody(), src(&_src), dst(&_dst), m1(_m1), m2(_m2),
        borderType(_borderType), borderValue(_borderValue),
        planar_input(_planar_input), nnfunc(_nnfunc), ifunc(_ifunc), ctab(_ctab)
    {
    }

    virtual void operator() (const Range& range) const
    {
        int x, y, x1, y1;
        const int buf_size = 1 << 14;
        int brows0 = std::min(128, dst->rows), map_depth = m1->depth();
        int bcols0 = std::min(buf_size/brows0, dst->cols);
        brows0 = std::min(buf_size/bcols0, dst->rows);
    #if CV_SSE2
        bool useSIMD = checkHardwareSupport(CV_CPU_SSE2);
    #endif

        Mat _bufxy(brows0, bcols0, CV_16SC2), _bufa;
        if( !nnfunc )
            _bufa.create(brows0, bcols0, CV_16UC1);

        for( y = range.start; y < range.end; y += brows0 )
        {
            for( x = 0; x < dst->cols; x += bcols0 )
            {
                int brows = std::min(brows0, range.end - y);
                int bcols = std::min(bcols0, dst->cols - x);
                Mat dpart(*dst, Rect(x, y, bcols, brows));
                Mat bufxy(_bufxy, Rect(0, 0, bcols, brows));

                if( nnfunc )
                {
                    if( m1->type() == CV_16SC2 && !m2->data ) // the data is already in the right format
                        bufxy = (*m1)(Rect(x, y, bcols, brows));
                    else if( map_depth != CV_32F )
                    {
                        for( y1 = 0; y1 < brows; y1++ )
                        {
                            short* XY = (short*)(bufxy.data + bufxy.step*y1);
                            const short* sXY = (const short*)(m1->data + m1->step*(y+y1)) + x*2;
                            const ushort* sA = (const ushort*)(m2->data + m2->step*(y+y1)) + x;

                            for( x1 = 0; x1 < bcols; x1++ )
                            {
                                int a = sA[x1] & (INTER_TAB_SIZE2-1);
                                XY[x1*2] = sXY[x1*2] + NNDeltaTab_i[a][0];
                                XY[x1*2+1] = sXY[x1*2+1] + NNDeltaTab_i[a][1];
                            }
                        }
                    }
                    else if( !planar_input )
                        (*m1)(Rect(x, y, bcols, brows)).convertTo(bufxy, bufxy.depth());
                    else
                    {
                        for( y1 = 0; y1 < brows; y1++ )
                        {
                            short* XY = (short*)(bufxy.data + bufxy.step*y1);
                            const float* sX = (const float*)(m1->data + m1->step*(y+y1)) + x;
                            const float* sY = (const float*)(m2->data + m2->step*(y+y1)) + x;
                            x1 = 0;

                        #if CV_SSE2
                            if( useSIMD )
                            {
                                for( ; x1 <= bcols - 8; x1 += 8 )
                                {
                                    __m128 fx0 = _mm_loadu_ps(sX + x1);
                                    __m128 fx1 = _mm_loadu_ps(sX + x1 + 4);
                                    __m128 fy0 = _mm_loadu_ps(sY + x1);
                                    __m128 fy1 = _mm_loadu_ps(sY + x1 + 4);
                                    __m128i ix0 = _mm_cvtps_epi32(fx0);
                                    __m128i ix1 = _mm_cvtps_epi32(fx1);
                                    __m128i iy0 = _mm_cvtps_epi32(fy0);
                                    __m128i iy1 = _mm_cvtps_epi32(fy1);
                                    ix0 = _mm_packs_epi32(ix0, ix1);
                                    iy0 = _mm_packs_epi32(iy0, iy1);
                                    ix1 = _mm_unpacklo_epi16(ix0, iy0);
                                    iy1 = _mm_unpackhi_epi16(ix0, iy0);
                                    _mm_storeu_si128((__m128i*)(XY + x1*2), ix1);
                                    _mm_storeu_si128((__m128i*)(XY + x1*2 + 8), iy1);
                                }
                            }
                        #endif

                            for( ; x1 < bcols; x1++ )
                            {
                                XY[x1*2] = saturate_cast<short>(sX[x1]);
                                XY[x1*2+1] = saturate_cast<short>(sY[x1]);
                            }
                        }
                    }
                    nnfunc( *src, dpart, bufxy, borderType, borderValue );
                    continue;
                }

                Mat bufa(_bufa, Rect(0, 0, bcols, brows));
                for( y1 = 0; y1 < brows; y1++ )
                {
                    short* XY = (short*)(bufxy.data + bufxy.step*y1);
                    ushort* A = (ushort*)(bufa.data + bufa.step*y1);

                    if( m1->type() == CV_16SC2 && (m2->type() == CV_16UC1 || m2->type() == CV_16SC1) )
                    {
                        bufxy = (*m1)(Rect(x, y, bcols, brows));

                        const ushort* sA = (const ushort*)(m2->data + m2->step*(y+y1)) + x;
                        for( x1 = 0; x1 < bcols; x1++ )
                            A[x1] = (ushort)(sA[x1] & (INTER_TAB_SIZE2-1));
                    }
                    else if( planar_input )
                    {
                        const float* sX = (const float*)(m1->data + m1->step*(y+y1)) + x;
                        const float* sY = (const float*)(m2->data + m2->step*(y+y1)) + x;

                        x1 = 0;
                    #if CV_SSE2
                        if( useSIMD )
                        {
                            __m128 scale = _mm_set1_ps((float)INTER_TAB_SIZE);
                            __m128i mask = _mm_set1_epi32(INTER_TAB_SIZE-1);
                            for( ; x1 <= bcols - 8; x1 += 8 )
                            {
                                __m128 fx0 = _mm_loadu_ps(sX + x1);
                                __m128 fx1 = _mm_loadu_ps(sX + x1 + 4);
                                __m128 fy0 = _mm_loadu_ps(sY + x1);
                                __m128 fy1 = _mm_loadu_ps(sY + x1 + 4);
                                __m128i ix0 = _mm_cvtps_epi32(_mm_mul_ps(fx0, scale));
                                __m128i ix1 = _mm_cvtps_epi32(_mm_mul_ps(fx1, scale));
                                __m128i iy0 = _mm_cvtps_epi32(_mm_mul_ps(fy0, scale));
                                __m128i iy1 = _mm_cvtps_epi32(_mm_mul_ps(fy1, scale));
                                __m128i mx0 = _mm_and_si128(ix0, mask);
                                __m128i mx1 = _mm_and_si128(ix1, mask);
                                __m128i my0 = _mm_and_si128(iy0, mask);
                                __m128i my1 = _mm_and_si128(iy1, mask);
                                mx0 = _mm_packs_epi32(mx0, mx1);
                                my0 = _mm_packs_epi32(my0, my1);
                                my0 = _mm_slli_epi16(my0, INTER_BITS);
                                mx0 = _mm_or_si128(mx0, my0);
                                _mm_storeu_si128((__m128i*)(A + x1), mx0);
                                ix0 = _mm_srai_epi32(ix0, INTER_BITS);
                                ix1 = _mm_srai_epi32(ix1, INTER_BITS);
                                iy0 = _mm_srai_epi32(iy0, INTER_BITS);
                                iy1 = _mm_srai_epi32(iy1, INTER_BITS);
                                ix0 = _mm_packs_epi32(ix0, ix1);
                                iy0 = _mm_packs_epi32(iy0, iy1);
                                ix1 = _mm_unpacklo_epi16(ix0, iy0);
                                iy1 = _mm_unpackhi_epi16(ix0, iy0);
                                _mm_storeu_si128((__m128i*)(XY + x1*2), ix1);
                                _mm_storeu_si128((__m128i*)(XY + x1*2 + 8), iy1);
                            }
                        }
                    #endif

                        for( ; x1 < bcols; x1++ )
                        {
                            int sx = cvRound(sX[x1]*INTER_TAB_SIZE);
                            int sy = cvRound(sY[x1]*INTER_TAB_SIZE);
                            int v = (sy & (INTER_TAB_SIZE-1))*INTER_TAB_SIZE + (sx & (INTER_TAB_SIZE-1));
                            XY[x1*2] = saturate_cast<short>(sx >> INTER_BITS);
                            XY[x1*2+1] = saturate_cast<short>(sy >> INTER_BITS);
                            A[x1] = (ushort)v;
                        }
                    }
                    else
                    {
                        const float* sXY = (const float*)(m1->data + m1->step*(y+y1)) + x*2;

                        for( x1 = 0; x1 < bcols; x1++ )
                        {
                            int sx = cvRound(sXY[x1*2]*INTER_TAB_SIZE);
                            int sy = cvRound(sXY[x1*2+1]*INTER_TAB_SIZE);
                            int v = (sy & (INTER_TAB_SIZE-1))*INTER_TAB_SIZE + (sx & (INTER_TAB_SIZE-1));
                            XY[x1*2] = saturate_cast<short>(sx >> INTER_BITS);
                            XY[x1*2+1] = saturate_cast<short>(sy >> INTER_BITS);
                            A[x1] = (ushort)v;
                        }
                    }
                }
                ifunc(*src, dpart, bufxy, bufa, ctab, borderType, borderValue);
            }
        }
    }

private:
    const Mat* src;
    Mat* dst;
    const Mat *m1, *m2;
    int borderType;
    Scalar borderValue;
    int planar_input;
    RemapNNFunc nnfunc;
    RemapFunc ifunc;
    const void *ctab;
};

#ifdef HAVE_OPENCL

static bool ocl_remap(InputArray _src, OutputArray _dst, InputArray _map1, InputArray _map2,
                      int interpolation, int borderType, const Scalar& borderValue)
{
    int cn = _src.channels(), type = _src.type(), depth = _src.depth();

    if (borderType == BORDER_TRANSPARENT || !(interpolation == INTER_LINEAR || interpolation == INTER_NEAREST)
            || _map1.type() == CV_16SC1 || _map2.type() == CV_16SC1)
        return false;

    UMat src = _src.getUMat(), map1 = _map1.getUMat(), map2 = _map2.getUMat();

    if( (map1.type() == CV_16SC2 && (map2.type() == CV_16UC1 || map2.empty())) ||
        (map2.type() == CV_16SC2 && (map1.type() == CV_16UC1 || map1.empty())) )
    {
        if (map1.type() != CV_16SC2)
            std::swap(map1, map2);
    }
    else
        CV_Assert( map1.type() == CV_32FC2 || (map1.type() == CV_32FC1 && map2.type() == CV_32FC1) );

    _dst.create(map1.size(), type);
    UMat dst = _dst.getUMat();

    String kernelName = "remap";
    if (map1.type() == CV_32FC2 && map2.empty())
        kernelName += "_32FC2";
    else if (map1.type() == CV_16SC2)
    {
        kernelName += "_16SC2";
        if (!map2.empty())
            kernelName += "_16UC1";
    }
    else if (map1.type() == CV_32FC1 && map2.type() == CV_32FC1)
        kernelName += "_2_32FC1";
    else
        CV_Error(Error::StsBadArg, "Unsupported map types");

    static const char * const interMap[] = { "INTER_NEAREST", "INTER_LINEAR", "INTER_CUBIC", "INTER_LINEAR", "INTER_LANCZOS" };
    static const char * const borderMap[] = { "BORDER_CONSTANT", "BORDER_REPLICATE", "BORDER_REFLECT", "BORDER_WRAP",
                           "BORDER_REFLECT_101", "BORDER_TRANSPARENT" };
    String buildOptions = format("-D %s -D %s -D T=%s", interMap[interpolation], borderMap[borderType], ocl::typeToStr(type));

    if (interpolation != INTER_NEAREST)
    {
        char cvt[3][40];
        int wdepth = std::max(CV_32F, dst.depth());
        buildOptions = buildOptions
                      + format(" -D WT=%s -D convertToT=%s -D convertToWT=%s"
                               " -D convertToWT2=%s -D WT2=%s",
                               ocl::typeToStr(CV_MAKE_TYPE(wdepth, cn)),
                               ocl::convertTypeStr(wdepth, depth, cn, cvt[0]),
                               ocl::convertTypeStr(depth, wdepth, cn, cvt[1]),
                               ocl::convertTypeStr(CV_32S, wdepth, 2, cvt[2]),
                               ocl::typeToStr(CV_MAKE_TYPE(wdepth, 2)));
    }
    int scalarcn = cn == 3 ? 4 : cn;
    int sctype = CV_MAKETYPE(depth, scalarcn);
    buildOptions += format(" -D T=%s -D T1=%s"
                           " -D cn=%d -D ST=%s",
                           ocl::typeToStr(type), ocl::typeToStr(depth),
                           cn, ocl::typeToStr(sctype));

    ocl::Kernel k(kernelName.c_str(), ocl::imgproc::remap_oclsrc, buildOptions);

    Mat scalar(1, 1, sctype, borderValue);
    ocl::KernelArg srcarg = ocl::KernelArg::ReadOnly(src), dstarg = ocl::KernelArg::WriteOnly(dst),
            map1arg = ocl::KernelArg::ReadOnlyNoSize(map1),
            scalararg = ocl::KernelArg::Constant((void*)scalar.data, scalar.elemSize());

    if (map2.empty())
        k.args(srcarg, dstarg, map1arg, scalararg);
    else
        k.args(srcarg, dstarg, map1arg, ocl::KernelArg::ReadOnlyNoSize(map2), scalararg);

    size_t globalThreads[2] = { dst.cols, dst.rows };
    return k.run(2, globalThreads, NULL, false);
}

#endif

#if IPP_VERSION_X100 >= 0 && !defined HAVE_IPP_ICV_ONLY && 0

typedef IppStatus (CV_STDCALL * ippiRemap)(const void * pSrc, IppiSize srcSize, int srcStep, IppiRect srcRoi,
                                           const Ipp32f* pxMap, int xMapStep, const Ipp32f* pyMap, int yMapStep,
                                           void * pDst, int dstStep, IppiSize dstRoiSize, int interpolation);

class IPPRemapInvoker :
        public ParallelLoopBody
{
public:
    IPPRemapInvoker(Mat & _src, Mat & _dst, Mat & _xmap, Mat & _ymap, ippiRemap _ippFunc,
                    int _ippInterpolation, int _borderType, const Scalar & _borderValue, bool * _ok) :
        ParallelLoopBody(), src(_src), dst(_dst), map1(_xmap), map2(_ymap), ippFunc(_ippFunc),
        ippInterpolation(_ippInterpolation), borderType(_borderType), borderValue(_borderValue), ok(_ok)
    {
        *ok = true;
    }

    virtual void operator() (const Range & range) const
    {
        IppiRect srcRoiRect = { 0, 0, src.cols, src.rows };
        Mat dstRoi = dst.rowRange(range);
        IppiSize dstRoiSize = ippiSize(dstRoi.size());
        int type = dst.type(), depth = CV_MAT_DEPTH(type), cn = CV_MAT_CN(type);

        if (borderType == BORDER_CONSTANT &&
                !IPPSet(borderValue, dstRoi.data, (int)dstRoi.step, dstRoiSize, cn, depth))
        {
            *ok = false;
            return;
        }

        if (ippFunc(src.data, ippiSize(src.size()), (int)src.step, srcRoiRect,
                    (const Ipp32f *)map1.data, (int)map1.step, (const Ipp32f *)map2.data, (int)map2.step,
                    dstRoi.data, (int)dstRoi.step, dstRoiSize, ippInterpolation) < 0)
            *ok = false;
    }

private:
    Mat & src, & dst, & map1, & map2;
    ippiRemap ippFunc;
    int ippInterpolation, borderType;
    Scalar borderValue;
    bool * ok;
};

#endif

}

void cv::remap( InputArray _src, OutputArray _dst,
                InputArray _map1, InputArray _map2,
                int interpolation, int borderType, const Scalar& borderValue )
{
    static RemapNNFunc nn_tab[] =
    {
        remapNearest<uchar>, remapNearest<schar>, remapNearest<ushort>, remapNearest<short>,
        remapNearest<int>, remapNearest<float>, remapNearest<double>, 0
    };

    static RemapFunc linear_tab[] =
    {
        remapBilinear<FixedPtCast<int, uchar, INTER_REMAP_COEF_BITS>, RemapVec_8u, short>, 0,
        remapBilinear<Cast<float, ushort>, RemapNoVec, float>,
        remapBilinear<Cast<float, short>, RemapNoVec, float>, 0,
        remapBilinear<Cast<float, float>, RemapNoVec, float>,
        remapBilinear<Cast<double, double>, RemapNoVec, float>, 0
    };

    static RemapFunc cubic_tab[] =
    {
        remapBicubic<FixedPtCast<int, uchar, INTER_REMAP_COEF_BITS>, short, INTER_REMAP_COEF_SCALE>, 0,
        remapBicubic<Cast<float, ushort>, float, 1>,
        remapBicubic<Cast<float, short>, float, 1>, 0,
        remapBicubic<Cast<float, float>, float, 1>,
        remapBicubic<Cast<double, double>, float, 1>, 0
    };

    static RemapFunc lanczos4_tab[] =
    {
        remapLanczos4<FixedPtCast<int, uchar, INTER_REMAP_COEF_BITS>, short, INTER_REMAP_COEF_SCALE>, 0,
        remapLanczos4<Cast<float, ushort>, float, 1>,
        remapLanczos4<Cast<float, short>, float, 1>, 0,
        remapLanczos4<Cast<float, float>, float, 1>,
        remapLanczos4<Cast<double, double>, float, 1>, 0
    };

    CV_Assert( _map1.size().area() > 0 );
    CV_Assert( _map2.empty() || (_map2.size() == _map1.size()));

    CV_OCL_RUN(_src.dims() <= 2 && _dst.isUMat(),
               ocl_remap(_src, _dst, _map1, _map2, interpolation, borderType, borderValue))

    Mat src = _src.getMat(), map1 = _map1.getMat(), map2 = _map2.getMat();
    _dst.create( map1.size(), src.type() );
    Mat dst = _dst.getMat();
    if( dst.data == src.data )
        src = src.clone();

    if( interpolation == INTER_AREA )
        interpolation = INTER_LINEAR;

    int type = src.type(), depth = CV_MAT_DEPTH(type);

#if IPP_VERSION_X100 >= 0 && !defined HAVE_IPP_ICV_ONLY && 0
    if ((interpolation == INTER_LINEAR || interpolation == INTER_CUBIC || interpolation == INTER_NEAREST) &&
            map1.type() == CV_32FC1 && map2.type() == CV_32FC1 &&
            (borderType == BORDER_CONSTANT || borderType == BORDER_TRANSPARENT))
    {
        int ippInterpolation =
            interpolation == INTER_NEAREST ? IPPI_INTER_NN :
            interpolation == INTER_LINEAR ? IPPI_INTER_LINEAR : IPPI_INTER_CUBIC;

        ippiRemap ippFunc =
            type == CV_8UC1 ? (ippiRemap)ippiRemap_8u_C1R :
            type == CV_8UC3 ? (ippiRemap)ippiRemap_8u_C3R :
            type == CV_8UC4 ? (ippiRemap)ippiRemap_8u_C4R :
            type == CV_16UC1 ? (ippiRemap)ippiRemap_16u_C1R :
            type == CV_16UC3 ? (ippiRemap)ippiRemap_16u_C3R :
            type == CV_16UC4 ? (ippiRemap)ippiRemap_16u_C4R :
            type == CV_32FC1 ? (ippiRemap)ippiRemap_32f_C1R :
            type == CV_32FC3 ? (ippiRemap)ippiRemap_32f_C3R :
            type == CV_32FC4 ? (ippiRemap)ippiRemap_32f_C4R : 0;

        if (ippFunc)
        {
            bool ok;
            IPPRemapInvoker invoker(src, dst, map1, map2, ippFunc, ippInterpolation,
                                    borderType, borderValue, &ok);
            Range range(0, dst.rows);
            parallel_for_(range, invoker, dst.total() / (double)(1 << 16));

            if (ok)
                return;
            setIppErrorStatus();
        }
    }
#endif

    RemapNNFunc nnfunc = 0;
    RemapFunc ifunc = 0;
    const void* ctab = 0;
    bool fixpt = depth == CV_8U;
    bool planar_input = false;

    if( interpolation == INTER_NEAREST )
    {
        nnfunc = nn_tab[depth];
        CV_Assert( nnfunc != 0 );
    }
    else
    {
        if( interpolation == INTER_LINEAR )
            ifunc = linear_tab[depth];
        else if( interpolation == INTER_CUBIC )
            ifunc = cubic_tab[depth];
        else if( interpolation == INTER_LANCZOS4 )
            ifunc = lanczos4_tab[depth];
        else
            CV_Error( CV_StsBadArg, "Unknown interpolation method" );
        CV_Assert( ifunc != 0 );
        ctab = initInterTab2D( interpolation, fixpt );
    }

    const Mat *m1 = &map1, *m2 = &map2;

    if( (map1.type() == CV_16SC2 && (map2.type() == CV_16UC1 || map2.type() == CV_16SC1 || !map2.data)) ||
        (map2.type() == CV_16SC2 && (map1.type() == CV_16UC1 || map1.type() == CV_16SC1 || !map1.data)) )
    {
        if( map1.type() != CV_16SC2 )
            std::swap(m1, m2);
    }
    else
    {
        CV_Assert( ((map1.type() == CV_32FC2 || map1.type() == CV_16SC2) && !map2.data) ||
            (map1.type() == CV_32FC1 && map2.type() == CV_32FC1) );
        planar_input = map1.channels() == 1;
    }

    RemapInvoker invoker(src, dst, m1, m2,
                         borderType, borderValue, planar_input, nnfunc, ifunc,
                         ctab);
    parallel_for_(Range(0, dst.rows), invoker, dst.total()/(double)(1<<16));
}


void cv::convertMaps( InputArray _map1, InputArray _map2,
                      OutputArray _dstmap1, OutputArray _dstmap2,
                      int dstm1type, bool nninterpolate )
{
    Mat map1 = _map1.getMat(), map2 = _map2.getMat(), dstmap1, dstmap2;
    Size size = map1.size();
    const Mat *m1 = &map1, *m2 = &map2;
    int m1type = m1->type(), m2type = m2->type();

    CV_Assert( (m1type == CV_16SC2 && (nninterpolate || m2type == CV_16UC1 || m2type == CV_16SC1)) ||
               (m2type == CV_16SC2 && (nninterpolate || m1type == CV_16UC1 || m1type == CV_16SC1)) ||
               (m1type == CV_32FC1 && m2type == CV_32FC1) ||
               (m1type == CV_32FC2 && !m2->data) );

    if( m2type == CV_16SC2 )
    {
        std::swap( m1, m2 );
        std::swap( m1type, m2type );
    }

    if( dstm1type <= 0 )
        dstm1type = m1type == CV_16SC2 ? CV_32FC2 : CV_16SC2;
    CV_Assert( dstm1type == CV_16SC2 || dstm1type == CV_32FC1 || dstm1type == CV_32FC2 );
    _dstmap1.create( size, dstm1type );
    dstmap1 = _dstmap1.getMat();

    if( !nninterpolate && dstm1type != CV_32FC2 )
    {
        _dstmap2.create( size, dstm1type == CV_16SC2 ? CV_16UC1 : CV_32FC1 );
        dstmap2 = _dstmap2.getMat();
    }
    else
        _dstmap2.release();

    if( m1type == dstm1type || (nninterpolate &&
        ((m1type == CV_16SC2 && dstm1type == CV_32FC2) ||
        (m1type == CV_32FC2 && dstm1type == CV_16SC2))) )
    {
        m1->convertTo( dstmap1, dstmap1.type() );
        if( dstmap2.data && dstmap2.type() == m2->type() )
            m2->copyTo( dstmap2 );
        return;
    }

    if( m1type == CV_32FC1 && dstm1type == CV_32FC2 )
    {
        Mat vdata[] = { *m1, *m2 };
        merge( vdata, 2, dstmap1 );
        return;
    }

    if( m1type == CV_32FC2 && dstm1type == CV_32FC1 )
    {
        Mat mv[] = { dstmap1, dstmap2 };
        split( *m1, mv );
        return;
    }

    if( m1->isContinuous() && (!m2->data || m2->isContinuous()) &&
        dstmap1.isContinuous() && (!dstmap2.data || dstmap2.isContinuous()) )
    {
        size.width *= size.height;
        size.height = 1;
    }

    const float scale = 1.f/INTER_TAB_SIZE;
    int x, y;
    for( y = 0; y < size.height; y++ )
    {
        const float* src1f = (const float*)(m1->data + m1->step*y);
        const float* src2f = (const float*)(m2->data + m2->step*y);
        const short* src1 = (const short*)src1f;
        const ushort* src2 = (const ushort*)src2f;

        float* dst1f = (float*)(dstmap1.data + dstmap1.step*y);
        float* dst2f = (float*)(dstmap2.data + dstmap2.step*y);
        short* dst1 = (short*)dst1f;
        ushort* dst2 = (ushort*)dst2f;

        if( m1type == CV_32FC1 && dstm1type == CV_16SC2 )
        {
            if( nninterpolate )
                for( x = 0; x < size.width; x++ )
                {
                    dst1[x*2] = saturate_cast<short>(src1f[x]);
                    dst1[x*2+1] = saturate_cast<short>(src2f[x]);
                }
            else
                for( x = 0; x < size.width; x++ )
                {
                    int ix = saturate_cast<int>(src1f[x]*INTER_TAB_SIZE);
                    int iy = saturate_cast<int>(src2f[x]*INTER_TAB_SIZE);
                    dst1[x*2] = saturate_cast<short>(ix >> INTER_BITS);
                    dst1[x*2+1] = saturate_cast<short>(iy >> INTER_BITS);
                    dst2[x] = (ushort)((iy & (INTER_TAB_SIZE-1))*INTER_TAB_SIZE + (ix & (INTER_TAB_SIZE-1)));
                }
        }
        else if( m1type == CV_32FC2 && dstm1type == CV_16SC2 )
        {
            if( nninterpolate )
                for( x = 0; x < size.width; x++ )
                {
                    dst1[x*2] = saturate_cast<short>(src1f[x*2]);
                    dst1[x*2+1] = saturate_cast<short>(src1f[x*2+1]);
                }
            else
                for( x = 0; x < size.width; x++ )
                {
                    int ix = saturate_cast<int>(src1f[x*2]*INTER_TAB_SIZE);
                    int iy = saturate_cast<int>(src1f[x*2+1]*INTER_TAB_SIZE);
                    dst1[x*2] = saturate_cast<short>(ix >> INTER_BITS);
                    dst1[x*2+1] = saturate_cast<short>(iy >> INTER_BITS);
                    dst2[x] = (ushort)((iy & (INTER_TAB_SIZE-1))*INTER_TAB_SIZE + (ix & (INTER_TAB_SIZE-1)));
                }
        }
        else if( m1type == CV_16SC2 && dstm1type == CV_32FC1 )
        {
            for( x = 0; x < size.width; x++ )
            {
                int fxy = src2 ? src2[x] & (INTER_TAB_SIZE2-1) : 0;
                dst1f[x] = src1[x*2] + (fxy & (INTER_TAB_SIZE-1))*scale;
                dst2f[x] = src1[x*2+1] + (fxy >> INTER_BITS)*scale;
            }
        }
        else if( m1type == CV_16SC2 && dstm1type == CV_32FC2 )
        {
            for( x = 0; x < size.width; x++ )
            {
                int fxy = src2 ? src2[x] & (INTER_TAB_SIZE2-1): 0;
                dst1f[x*2] = src1[x*2] + (fxy & (INTER_TAB_SIZE-1))*scale;
                dst1f[x*2+1] = src1[x*2+1] + (fxy >> INTER_BITS)*scale;
            }
        }
        else
            CV_Error( CV_StsNotImplemented, "Unsupported combination of input/output matrices" );
    }
}


namespace cv
{

class WarpAffineInvoker :
    public ParallelLoopBody
{
public:
    WarpAffineInvoker(const Mat &_src, Mat &_dst, int _interpolation, int _borderType,
                      const Scalar &_borderValue, int *_adelta, int *_bdelta, double *_M) :
        ParallelLoopBody(), src(_src), dst(_dst), interpolation(_interpolation),
        borderType(_borderType), borderValue(_borderValue), adelta(_adelta), bdelta(_bdelta),
        M(_M)
    {
    }

    virtual void operator() (const Range& range) const
    {
        const int BLOCK_SZ = 64;
        short XY[BLOCK_SZ*BLOCK_SZ*2], A[BLOCK_SZ*BLOCK_SZ];
        const int AB_BITS = MAX(10, (int)INTER_BITS);
        const int AB_SCALE = 1 << AB_BITS;
        int round_delta = interpolation == INTER_NEAREST ? AB_SCALE/2 : AB_SCALE/INTER_TAB_SIZE/2, x, y, x1, y1;
    #if CV_SSE2
        bool useSIMD = checkHardwareSupport(CV_CPU_SSE2);
    #endif

        int bh0 = std::min(BLOCK_SZ/2, dst.rows);
        int bw0 = std::min(BLOCK_SZ*BLOCK_SZ/bh0, dst.cols);
        bh0 = std::min(BLOCK_SZ*BLOCK_SZ/bw0, dst.rows);

        for( y = range.start; y < range.end; y += bh0 )
        {
            for( x = 0; x < dst.cols; x += bw0 )
            {
                int bw = std::min( bw0, dst.cols - x);
                int bh = std::min( bh0, range.end - y);

                Mat _XY(bh, bw, CV_16SC2, XY), matA;
                Mat dpart(dst, Rect(x, y, bw, bh));

                for( y1 = 0; y1 < bh; y1++ )
                {
                    short* xy = XY + y1*bw*2;
                    int X0 = saturate_cast<int>((M[1]*(y + y1) + M[2])*AB_SCALE) + round_delta;
                    int Y0 = saturate_cast<int>((M[4]*(y + y1) + M[5])*AB_SCALE) + round_delta;

                    if( interpolation == INTER_NEAREST )
                        for( x1 = 0; x1 < bw; x1++ )
                        {
                            int X = (X0 + adelta[x+x1]) >> AB_BITS;
                            int Y = (Y0 + bdelta[x+x1]) >> AB_BITS;
                            xy[x1*2] = saturate_cast<short>(X);
                            xy[x1*2+1] = saturate_cast<short>(Y);
                        }
                    else
                    {
                        short* alpha = A + y1*bw;
                        x1 = 0;
                    #if CV_SSE2
                        if( useSIMD )
                        {
                            __m128i fxy_mask = _mm_set1_epi32(INTER_TAB_SIZE - 1);
                            __m128i XX = _mm_set1_epi32(X0), YY = _mm_set1_epi32(Y0);
                            for( ; x1 <= bw - 8; x1 += 8 )
                            {
                                __m128i tx0, tx1, ty0, ty1;
                                tx0 = _mm_add_epi32(_mm_loadu_si128((const __m128i*)(adelta + x + x1)), XX);
                                ty0 = _mm_add_epi32(_mm_loadu_si128((const __m128i*)(bdelta + x + x1)), YY);
                                tx1 = _mm_add_epi32(_mm_loadu_si128((const __m128i*)(adelta + x + x1 + 4)), XX);
                                ty1 = _mm_add_epi32(_mm_loadu_si128((const __m128i*)(bdelta + x + x1 + 4)), YY);

                                tx0 = _mm_srai_epi32(tx0, AB_BITS - INTER_BITS);
                                ty0 = _mm_srai_epi32(ty0, AB_BITS - INTER_BITS);
                                tx1 = _mm_srai_epi32(tx1, AB_BITS - INTER_BITS);
                                ty1 = _mm_srai_epi32(ty1, AB_BITS - INTER_BITS);

                                __m128i fx_ = _mm_packs_epi32(_mm_and_si128(tx0, fxy_mask),
                                                            _mm_and_si128(tx1, fxy_mask));
                                __m128i fy_ = _mm_packs_epi32(_mm_and_si128(ty0, fxy_mask),
                                                            _mm_and_si128(ty1, fxy_mask));
                                tx0 = _mm_packs_epi32(_mm_srai_epi32(tx0, INTER_BITS),
                                                            _mm_srai_epi32(tx1, INTER_BITS));
                                ty0 = _mm_packs_epi32(_mm_srai_epi32(ty0, INTER_BITS),
                                                    _mm_srai_epi32(ty1, INTER_BITS));
                                fx_ = _mm_adds_epi16(fx_, _mm_slli_epi16(fy_, INTER_BITS));

                                _mm_storeu_si128((__m128i*)(xy + x1*2), _mm_unpacklo_epi16(tx0, ty0));
                                _mm_storeu_si128((__m128i*)(xy + x1*2 + 8), _mm_unpackhi_epi16(tx0, ty0));
                                _mm_storeu_si128((__m128i*)(alpha + x1), fx_);
                            }
                        }
                    #endif
                        for( ; x1 < bw; x1++ )
                        {
                            int X = (X0 + adelta[x+x1]) >> (AB_BITS - INTER_BITS);
                            int Y = (Y0 + bdelta[x+x1]) >> (AB_BITS - INTER_BITS);
                            xy[x1*2] = saturate_cast<short>(X >> INTER_BITS);
                            xy[x1*2+1] = saturate_cast<short>(Y >> INTER_BITS);
                            alpha[x1] = (short)((Y & (INTER_TAB_SIZE-1))*INTER_TAB_SIZE +
                                    (X & (INTER_TAB_SIZE-1)));
                        }
                    }
                }

                if( interpolation == INTER_NEAREST )
                    remap( src, dpart, _XY, Mat(), interpolation, borderType, borderValue );
                else
                {
                    Mat _matA(bh, bw, CV_16U, A);
                    remap( src, dpart, _XY, _matA, interpolation, borderType, borderValue );
                }
            }
        }
    }

private:
    Mat src;
    Mat dst;
    int interpolation, borderType;
    Scalar borderValue;
    int *adelta, *bdelta;
    double *M;
};


#if defined (HAVE_IPP) && IPP_VERSION_MAJOR * 100 + IPP_VERSION_MINOR >= 801 && 0
class IPPWarpAffineInvoker :
    public ParallelLoopBody
{
public:
<<<<<<< HEAD
    IPPWarpAffineInvoker(Mat &_src, Mat &_dst, double (&_coeffs)[2][3], int &_interpolation, int _borderType,
                         const Scalar &_borderValue, ippiWarpAffineBackFunc _func, bool *_ok) :
        ParallelLoopBody(), src(_src), dst(_dst), mode(_interpolation), coeffs(_coeffs),
        borderType(_borderType), borderValue(_borderValue), func(_func), ok(_ok)
=======
    IPPwarpAffineInvoker(Mat &_src, Mat &_dst, double (&_coeffs)[2][3], int &_interpolation, int &_borderType,
                         const Scalar &_borderValue, ippiWarpAffineBackFunc _func, bool *_ok) :
        ParallelLoopBody(), src(_src), dst(_dst), coeffs(_coeffs), mode(_interpolation), borderType(_borderType),
        borderValue(_borderValue), func(_func), ok(_ok)
>>>>>>> c72d5e83
    {
        *ok = true;
    }

    virtual void operator() (const Range& range) const
    {
        IppiSize srcsize = { src.cols, src.rows };
        IppiRect srcroi = { 0, 0, src.cols, src.rows };
        IppiRect dstroi = { 0, range.start, dst.cols, range.end - range.start };
        int cnn = src.channels();
        if( borderType == BORDER_CONSTANT )
        {
            IppiSize setSize = { dst.cols, range.end - range.start };
            void *dataPointer = dst.data + dst.step[0] * range.start;
            if( !IPPSet( borderValue, dataPointer, (int)dst.step[0], setSize, cnn, src.depth() ) )
            {
                *ok = false;
                return;
            }
        }
<<<<<<< HEAD

        // Aug 2013: problem in IPP 7.1, 8.0 : sometimes function return ippStsCoeffErr
        IppStatus status = func( src.data, srcsize, (int)src.step[0], srcroi, dst.data,
                                (int)dst.step[0], dstroi, coeffs, mode );
        if( status < 0)
=======
        if( func( src.data, srcsize, (int)src.step[0], srcroi, dst.data, (int)dst.step[0], dstroi, coeffs, mode ) < 0) ////Aug 2013: problem in IPP 7.1, 8.0 : sometimes function return ippStsCoeffErr
>>>>>>> c72d5e83
            *ok = false;
    }
private:
    Mat &src;
    Mat &dst;
    int mode;
    double (&coeffs)[2][3];
    int borderType;
    Scalar borderValue;
    ippiWarpAffineBackFunc func;
    bool *ok;
    const IPPWarpAffineInvoker& operator= (const IPPWarpAffineInvoker&);
};
#endif

#ifdef HAVE_OPENCL

enum { OCL_OP_PERSPECTIVE = 1, OCL_OP_AFFINE = 0 };

static bool ocl_warpTransform(InputArray _src, OutputArray _dst, InputArray _M0,
                              Size dsize, int flags, int borderType, const Scalar& borderValue,
                              int op_type)
{
    CV_Assert(op_type == OCL_OP_AFFINE || op_type == OCL_OP_PERSPECTIVE);

    int type = _src.type(), depth = CV_MAT_DEPTH(type), cn = CV_MAT_CN(type);
    double doubleSupport = ocl::Device::getDefault().doubleFPConfig() > 0;

    int interpolation = flags & INTER_MAX;
    if( interpolation == INTER_AREA )
        interpolation = INTER_LINEAR;

    if ( !(borderType == cv::BORDER_CONSTANT &&
           (interpolation == cv::INTER_NEAREST || interpolation == cv::INTER_LINEAR || interpolation == cv::INTER_CUBIC)) ||
         (!doubleSupport && depth == CV_64F) || cn > 4)
        return false;

    const char * const interpolationMap[3] = { "NEAREST", "LINEAR", "CUBIC" };
    ocl::ProgramSource program = op_type == OCL_OP_AFFINE ?
                ocl::imgproc::warp_affine_oclsrc : ocl::imgproc::warp_perspective_oclsrc;
    const char * const kernelName = op_type == OCL_OP_AFFINE ? "warpAffine" : "warpPerspective";

    int scalarcn = cn == 3 ? 4 : cn;
    int wdepth = interpolation == INTER_NEAREST ? depth : std::max(CV_32S, depth);
    int sctype = CV_MAKETYPE(wdepth, scalarcn);

    ocl::Kernel k;
    String opts;
    if (interpolation == INTER_NEAREST)
    {
        opts = format("-D INTER_NEAREST -D T=%s%s -D T1=%s -D ST=%s -D cn=%d", ocl::typeToStr(type),
                      doubleSupport ? " -D DOUBLE_SUPPORT" : "",
                      ocl::typeToStr(CV_MAT_DEPTH(type)),
                      ocl::typeToStr(sctype),
                      cn);
    }
    else
    {
        char cvt[2][50];
        opts = format("-D INTER_%s -D T=%s -D T1=%s -D ST=%s -D WT=%s -D depth=%d -D convertToWT=%s -D convertToT=%s%s -D cn=%d",
                      interpolationMap[interpolation], ocl::typeToStr(type),
                      ocl::typeToStr(CV_MAT_DEPTH(type)),
                      ocl::typeToStr(sctype),
                      ocl::typeToStr(CV_MAKE_TYPE(wdepth, cn)), depth,
                      ocl::convertTypeStr(depth, wdepth, cn, cvt[0]),
                      ocl::convertTypeStr(wdepth, depth, cn, cvt[1]),
                      doubleSupport ? " -D DOUBLE_SUPPORT" : "", cn);
    }

    k.create(kernelName, program, opts);
    if (k.empty())
        return false;

    double borderBuf[] = {0, 0, 0, 0};
    scalarToRawData(borderValue, borderBuf, sctype);

    UMat src = _src.getUMat(), M0;
    _dst.create( dsize.area() == 0 ? src.size() : dsize, src.type() );
    UMat dst = _dst.getUMat();

    double M[9];
    int matRows = (op_type == OCL_OP_AFFINE ? 2 : 3);
    Mat matM(matRows, 3, CV_64F, M), M1 = _M0.getMat();
    CV_Assert( (M1.type() == CV_32F || M1.type() == CV_64F) &&
               M1.rows == matRows && M1.cols == 3 );
    M1.convertTo(matM, matM.type());

    if( !(flags & WARP_INVERSE_MAP) )
    {
        if (op_type == OCL_OP_PERSPECTIVE)
            invert(matM, matM);
        else
        {
            double D = M[0]*M[4] - M[1]*M[3];
            D = D != 0 ? 1./D : 0;
            double A11 = M[4]*D, A22=M[0]*D;
            M[0] = A11; M[1] *= -D;
            M[3] *= -D; M[4] = A22;
            double b1 = -M[0]*M[2] - M[1]*M[5];
            double b2 = -M[3]*M[2] - M[4]*M[5];
            M[2] = b1; M[5] = b2;
        }
    }
    matM.convertTo(M0, doubleSupport ? CV_64F : CV_32F);

    k.args(ocl::KernelArg::ReadOnly(src), ocl::KernelArg::WriteOnly(dst), ocl::KernelArg::PtrReadOnly(M0),
           ocl::KernelArg(0, 0, 0, 0, borderBuf, CV_ELEM_SIZE(sctype)));

    size_t globalThreads[2] = { dst.cols, dst.rows };
    return k.run(2, globalThreads, NULL, false);
}

#endif

}


void cv::warpAffine( InputArray _src, OutputArray _dst,
                     InputArray _M0, Size dsize,
                     int flags, int borderType, const Scalar& borderValue )
{
    CV_OCL_RUN(_src.dims() <= 2 && _dst.isUMat(),
               ocl_warpTransform(_src, _dst, _M0, dsize, flags, borderType,
                                 borderValue, OCL_OP_AFFINE))

    Mat src = _src.getMat(), M0 = _M0.getMat();
    _dst.create( dsize.area() == 0 ? src.size() : dsize, src.type() );
    Mat dst = _dst.getMat();
    CV_Assert( src.cols > 0 && src.rows > 0 );
    if( dst.data == src.data )
        src = src.clone();

    double M[6];
    Mat matM(2, 3, CV_64F, M);
    int interpolation = flags & INTER_MAX;
    if( interpolation == INTER_AREA )
        interpolation = INTER_LINEAR;

    CV_Assert( (M0.type() == CV_32F || M0.type() == CV_64F) && M0.rows == 2 && M0.cols == 3 );
    M0.convertTo(matM, matM.type());

#ifdef HAVE_TEGRA_OPTIMIZATION
    if( tegra::warpAffine(src, dst, M, flags, borderType, borderValue) )
        return;
#endif

    if( !(flags & WARP_INVERSE_MAP) )
    {
        double D = M[0]*M[4] - M[1]*M[3];
        D = D != 0 ? 1./D : 0;
        double A11 = M[4]*D, A22=M[0]*D;
        M[0] = A11; M[1] *= -D;
        M[3] *= -D; M[4] = A22;
        double b1 = -M[0]*M[2] - M[1]*M[5];
        double b2 = -M[3]*M[2] - M[4]*M[5];
        M[2] = b1; M[5] = b2;
    }

    int x;
    AutoBuffer<int> _abdelta(dst.cols*2);
    int* adelta = &_abdelta[0], *bdelta = adelta + dst.cols;
    const int AB_BITS = MAX(10, (int)INTER_BITS);
    const int AB_SCALE = 1 << AB_BITS;

#if defined (HAVE_IPP) && IPP_VERSION_MAJOR * 100 + IPP_VERSION_MINOR >= 801 && 0
    int type = src.type(), depth = CV_MAT_DEPTH(type), cn = CV_MAT_CN(type);
    if( ( depth == CV_8U || depth == CV_16U || depth == CV_32F ) &&
       ( cn == 1 || cn == 3 || cn == 4 ) &&
       ( interpolation == INTER_NEAREST || interpolation == INTER_LINEAR || interpolation == INTER_CUBIC) &&
       ( borderType == cv::BORDER_TRANSPARENT || borderType == cv::BORDER_CONSTANT) )
    {
        ippiWarpAffineBackFunc ippFunc = 0;
        if ((flags & WARP_INVERSE_MAP) != 0)
        {
            ippFunc =
            type == CV_8UC1 ? (ippiWarpAffineBackFunc)ippiWarpAffineBack_8u_C1R :
            type == CV_8UC3 ? (ippiWarpAffineBackFunc)ippiWarpAffineBack_8u_C3R :
            type == CV_8UC4 ? (ippiWarpAffineBackFunc)ippiWarpAffineBack_8u_C4R :
            type == CV_16UC1 ? (ippiWarpAffineBackFunc)ippiWarpAffineBack_16u_C1R :
            type == CV_16UC3 ? (ippiWarpAffineBackFunc)ippiWarpAffineBack_16u_C3R :
            type == CV_16UC4 ? (ippiWarpAffineBackFunc)ippiWarpAffineBack_16u_C4R :
            type == CV_32FC1 ? (ippiWarpAffineBackFunc)ippiWarpAffineBack_32f_C1R :
            type == CV_32FC3 ? (ippiWarpAffineBackFunc)ippiWarpAffineBack_32f_C3R :
            type == CV_32FC4 ? (ippiWarpAffineBackFunc)ippiWarpAffineBack_32f_C4R :
            0;
        }
        else
        {
            ippFunc =
            type == CV_8UC1 ? (ippiWarpAffineBackFunc)ippiWarpAffine_8u_C1R :
            type == CV_8UC3 ? (ippiWarpAffineBackFunc)ippiWarpAffine_8u_C3R :
            type == CV_8UC4 ? (ippiWarpAffineBackFunc)ippiWarpAffine_8u_C4R :
            type == CV_16UC1 ? (ippiWarpAffineBackFunc)ippiWarpAffine_16u_C1R :
            type == CV_16UC3 ? (ippiWarpAffineBackFunc)ippiWarpAffine_16u_C3R :
            type == CV_16UC4 ? (ippiWarpAffineBackFunc)ippiWarpAffine_16u_C4R :
            type == CV_32FC1 ? (ippiWarpAffineBackFunc)ippiWarpAffine_32f_C1R :
            type == CV_32FC3 ? (ippiWarpAffineBackFunc)ippiWarpAffine_32f_C3R :
            type == CV_32FC4 ? (ippiWarpAffineBackFunc)ippiWarpAffine_32f_C4R :
            0;
        }
        int mode =
        interpolation == INTER_LINEAR ? IPPI_INTER_LINEAR :
        interpolation == INTER_NEAREST ? IPPI_INTER_NN :
        interpolation == INTER_CUBIC ? IPPI_INTER_CUBIC :
        0;
        CV_Assert(mode && ippFunc);

        double coeffs[2][3];
        for( int i = 0; i < 2; i++ )
            for( int j = 0; j < 3; j++ )
                coeffs[i][j] = matM.at<double>(i, j);

        bool ok;
        Range range(0, dst.rows);
        IPPWarpAffineInvoker invoker(src, dst, coeffs, mode, borderType, borderValue, ippFunc, &ok);
        parallel_for_(range, invoker, dst.total()/(double)(1<<16));
        if( ok )
            return;
        setIppErrorStatus();
    }
#endif

    for( x = 0; x < dst.cols; x++ )
    {
        adelta[x] = saturate_cast<int>(M[0]*x*AB_SCALE);
        bdelta[x] = saturate_cast<int>(M[3]*x*AB_SCALE);
    }

    Range range(0, dst.rows);
    WarpAffineInvoker invoker(src, dst, interpolation, borderType,
                              borderValue, adelta, bdelta, M);
    parallel_for_(range, invoker, dst.total()/(double)(1<<16));
}


namespace cv
{

class WarpPerspectiveInvoker :
    public ParallelLoopBody
{
public:
<<<<<<< HEAD

    WarpPerspectiveInvoker(const Mat &_src, Mat &_dst, double *_M, int _interpolation,
=======
    warpPerspectiveInvoker(const Mat &_src, Mat &_dst, double *_M, int _interpolation,
>>>>>>> c72d5e83
                           int _borderType, const Scalar &_borderValue) :
        ParallelLoopBody(), src(_src), dst(_dst), M(_M), interpolation(_interpolation),
        borderType(_borderType), borderValue(_borderValue)
    {
    }

    virtual void operator() (const Range& range) const
    {
        const int BLOCK_SZ = 32;
        short XY[BLOCK_SZ*BLOCK_SZ*2], A[BLOCK_SZ*BLOCK_SZ];
        int x, y, x1, y1, width = dst.cols, height = dst.rows;

        int bh0 = std::min(BLOCK_SZ/2, height);
        int bw0 = std::min(BLOCK_SZ*BLOCK_SZ/bh0, width);
        bh0 = std::min(BLOCK_SZ*BLOCK_SZ/bw0, height);

        for( y = range.start; y < range.end; y += bh0 )
        {
            for( x = 0; x < width; x += bw0 )
            {
                int bw = std::min( bw0, width - x);
                int bh = std::min( bh0, range.end - y); // height

                Mat _XY(bh, bw, CV_16SC2, XY), matA;
                Mat dpart(dst, Rect(x, y, bw, bh));

                for( y1 = 0; y1 < bh; y1++ )
                {
                    short* xy = XY + y1*bw*2;
                    double X0 = M[0]*x + M[1]*(y + y1) + M[2];
                    double Y0 = M[3]*x + M[4]*(y + y1) + M[5];
                    double W0 = M[6]*x + M[7]*(y + y1) + M[8];

                    if( interpolation == INTER_NEAREST )
                        for( x1 = 0; x1 < bw; x1++ )
                        {
                            double W = W0 + M[6]*x1;
                            W = W ? 1./W : 0;
                            double fX = std::max((double)INT_MIN, std::min((double)INT_MAX, (X0 + M[0]*x1)*W));
                            double fY = std::max((double)INT_MIN, std::min((double)INT_MAX, (Y0 + M[3]*x1)*W));
                            int X = saturate_cast<int>(fX);
                            int Y = saturate_cast<int>(fY);

                            xy[x1*2] = saturate_cast<short>(X);
                            xy[x1*2+1] = saturate_cast<short>(Y);
                        }
                    else
                    {
                        short* alpha = A + y1*bw;
                        for( x1 = 0; x1 < bw; x1++ )
                        {
                            double W = W0 + M[6]*x1;
                            W = W ? INTER_TAB_SIZE/W : 0;
                            double fX = std::max((double)INT_MIN, std::min((double)INT_MAX, (X0 + M[0]*x1)*W));
                            double fY = std::max((double)INT_MIN, std::min((double)INT_MAX, (Y0 + M[3]*x1)*W));
                            int X = saturate_cast<int>(fX);
                            int Y = saturate_cast<int>(fY);

                            xy[x1*2] = saturate_cast<short>(X >> INTER_BITS);
                            xy[x1*2+1] = saturate_cast<short>(Y >> INTER_BITS);
                            alpha[x1] = (short)((Y & (INTER_TAB_SIZE-1))*INTER_TAB_SIZE +
                                                (X & (INTER_TAB_SIZE-1)));
                        }
                    }
                }

                if( interpolation == INTER_NEAREST )
                    remap( src, dpart, _XY, Mat(), interpolation, borderType, borderValue );
                else
                {
                    Mat _matA(bh, bw, CV_16U, A);
                    remap( src, dpart, _XY, _matA, interpolation, borderType, borderValue );
                }
            }
        }
    }

private:
    Mat src;
    Mat dst;
    double* M;
    int interpolation, borderType;
    Scalar borderValue;
};


#if defined (HAVE_IPP) && IPP_VERSION_MAJOR * 100 + IPP_VERSION_MINOR >= 801 && 0
class IPPWarpPerspectiveInvoker :
    public ParallelLoopBody
{
public:
<<<<<<< HEAD
    IPPWarpPerspectiveInvoker(Mat &_src, Mat &_dst, double (&_coeffs)[3][3], int &_interpolation,
        int &_borderType, const Scalar &_borderValue, ippiWarpPerspectiveFunc _func, bool *_ok) :
        ParallelLoopBody(), src(_src), dst(_dst), mode(_interpolation), coeffs(_coeffs),
=======
    IPPwarpPerspectiveInvoker(Mat &_src, Mat &_dst, double (&_coeffs)[3][3], int &_interpolation,
                              int &_borderType, const Scalar &_borderValue, ippiWarpPerspectiveBackFunc _func, bool *_ok) :
        ParallelLoopBody(), src(_src), dst(_dst), coeffs(_coeffs), mode(_interpolation),
>>>>>>> c72d5e83
        borderType(_borderType), borderValue(_borderValue), func(_func), ok(_ok)
    {
        *ok = true;
    }

    virtual void operator() (const Range& range) const
    {
        IppiSize srcsize = {src.cols, src.rows};
        IppiRect srcroi = {0, 0, src.cols, src.rows};
        IppiRect dstroi = {0, range.start, dst.cols, range.end - range.start};
        int cnn = src.channels();

        if( borderType == BORDER_CONSTANT )
        {
            IppiSize setSize = {dst.cols, range.end - range.start};
            void *dataPointer = dst.data + dst.step[0] * range.start;
            if( !IPPSet( borderValue, dataPointer, (int)dst.step[0], setSize, cnn, src.depth() ) )
            {
                *ok = false;
                return;
            }
        }
<<<<<<< HEAD

        IppStatus status = func(src.data, srcsize, (int)src.step[0], srcroi, dst.data, (int)dst.step[0], dstroi, coeffs, mode);
        if (status != ippStsNoErr)
=======
        if( func(src.data, srcsize, (int)src.step[0], srcroi, dst.data, (int)dst.step[0], dstroi, coeffs, mode) < 0)
>>>>>>> c72d5e83
            *ok = false;
    }
private:
    Mat &src;
    Mat &dst;
    int mode;
    double (&coeffs)[3][3];
    int borderType;
    const Scalar borderValue;
    ippiWarpPerspectiveFunc func;
    bool *ok;

    const IPPWarpPerspectiveInvoker& operator= (const IPPWarpPerspectiveInvoker&);
};
#endif
}

void cv::warpPerspective( InputArray _src, OutputArray _dst, InputArray _M0,
                          Size dsize, int flags, int borderType, const Scalar& borderValue )
{
    CV_Assert( _src.total() > 0 );

    CV_OCL_RUN(_src.dims() <= 2 && _dst.isUMat(),
               ocl_warpTransform(_src, _dst, _M0, dsize, flags, borderType, borderValue,
                              OCL_OP_PERSPECTIVE))

    Mat src = _src.getMat(), M0 = _M0.getMat();
    _dst.create( dsize.area() == 0 ? src.size() : dsize, src.type() );
    Mat dst = _dst.getMat();

    if( dst.data == src.data )
        src = src.clone();

    double M[9];
    Mat matM(3, 3, CV_64F, M);
    int interpolation = flags & INTER_MAX;
    if( interpolation == INTER_AREA )
        interpolation = INTER_LINEAR;

    CV_Assert( (M0.type() == CV_32F || M0.type() == CV_64F) && M0.rows == 3 && M0.cols == 3 );
    M0.convertTo(matM, matM.type());

#ifdef HAVE_TEGRA_OPTIMIZATION
    if( tegra::warpPerspective(src, dst, M, flags, borderType, borderValue) )
        return;
#endif


#if defined (HAVE_IPP) && IPP_VERSION_MAJOR * 100 + IPP_VERSION_MINOR >= 801 && 0
    int type = src.type(), depth = CV_MAT_DEPTH(type), cn = CV_MAT_CN(type);
    if( (depth == CV_8U || depth == CV_16U || depth == CV_32F) &&
       (cn == 1 || cn == 3 || cn == 4) &&
       ( borderType == cv::BORDER_TRANSPARENT || borderType == cv::BORDER_CONSTANT ) &&
       (interpolation == INTER_NEAREST || interpolation == INTER_LINEAR || interpolation == INTER_CUBIC))
    {
        ippiWarpPerspectiveFunc ippFunc = 0;
        if ((flags & WARP_INVERSE_MAP) != 0)
        {
            ippFunc = type == CV_8UC1 ? (ippiWarpPerspectiveFunc)ippiWarpPerspectiveBack_8u_C1R :
            type == CV_8UC3 ? (ippiWarpPerspectiveFunc)ippiWarpPerspectiveBack_8u_C3R :
            type == CV_8UC4 ? (ippiWarpPerspectiveFunc)ippiWarpPerspectiveBack_8u_C4R :
            type == CV_16UC1 ? (ippiWarpPerspectiveFunc)ippiWarpPerspectiveBack_16u_C1R :
            type == CV_16UC3 ? (ippiWarpPerspectiveFunc)ippiWarpPerspectiveBack_16u_C3R :
            type == CV_16UC4 ? (ippiWarpPerspectiveFunc)ippiWarpPerspectiveBack_16u_C4R :
            type == CV_32FC1 ? (ippiWarpPerspectiveFunc)ippiWarpPerspectiveBack_32f_C1R :
            type == CV_32FC3 ? (ippiWarpPerspectiveFunc)ippiWarpPerspectiveBack_32f_C3R :
            type == CV_32FC4 ? (ippiWarpPerspectiveFunc)ippiWarpPerspectiveBack_32f_C4R : 0;
        }
        else
        {
            ippFunc = type == CV_8UC1 ? (ippiWarpPerspectiveFunc)ippiWarpPerspective_8u_C1R :
            type == CV_8UC3 ? (ippiWarpPerspectiveFunc)ippiWarpPerspective_8u_C3R :
            type == CV_8UC4 ? (ippiWarpPerspectiveFunc)ippiWarpPerspective_8u_C4R :
            type == CV_16UC1 ? (ippiWarpPerspectiveFunc)ippiWarpPerspective_16u_C1R :
            type == CV_16UC3 ? (ippiWarpPerspectiveFunc)ippiWarpPerspective_16u_C3R :
            type == CV_16UC4 ? (ippiWarpPerspectiveFunc)ippiWarpPerspective_16u_C4R :
            type == CV_32FC1 ? (ippiWarpPerspectiveFunc)ippiWarpPerspective_32f_C1R :
            type == CV_32FC3 ? (ippiWarpPerspectiveFunc)ippiWarpPerspective_32f_C3R :
            type == CV_32FC4 ? (ippiWarpPerspectiveFunc)ippiWarpPerspective_32f_C4R : 0;
        }
        int mode =
        interpolation == INTER_NEAREST ? IPPI_INTER_NN :
        interpolation == INTER_LINEAR ? IPPI_INTER_LINEAR :
        interpolation == INTER_CUBIC ? IPPI_INTER_CUBIC : 0;
        CV_Assert(mode && ippFunc);

        double coeffs[3][3];
        for( int i = 0; i < 3; i++ )
            for( int j = 0; j < 3; j++ )
                coeffs[i][j] = matM.at<double>(i, j);

        bool ok;
        Range range(0, dst.rows);
        IPPWarpPerspectiveInvoker invoker(src, dst, coeffs, mode, borderType, borderValue, ippFunc, &ok);
        parallel_for_(range, invoker, dst.total()/(double)(1<<16));
        if( ok )
            return;
        setIppErrorStatus();
    }
#endif

    if( !(flags & WARP_INVERSE_MAP) )
        invert(matM, matM);

    Range range(0, dst.rows);
    WarpPerspectiveInvoker invoker(src, dst, M, interpolation, borderType, borderValue);
    parallel_for_(range, invoker, dst.total()/(double)(1<<16));
}


cv::Mat cv::getRotationMatrix2D( Point2f center, double angle, double scale )
{
    angle *= CV_PI/180;
    double alpha = cos(angle)*scale;
    double beta = sin(angle)*scale;

    Mat M(2, 3, CV_64F);
    double* m = (double*)M.data;

    m[0] = alpha;
    m[1] = beta;
    m[2] = (1-alpha)*center.x - beta*center.y;
    m[3] = -beta;
    m[4] = alpha;
    m[5] = beta*center.x + (1-alpha)*center.y;

    return M;
}

/* Calculates coefficients of perspective transformation
 * which maps (xi,yi) to (ui,vi), (i=1,2,3,4):
 *
 *      c00*xi + c01*yi + c02
 * ui = ---------------------
 *      c20*xi + c21*yi + c22
 *
 *      c10*xi + c11*yi + c12
 * vi = ---------------------
 *      c20*xi + c21*yi + c22
 *
 * Coefficients are calculated by solving linear system:
 * / x0 y0  1  0  0  0 -x0*u0 -y0*u0 \ /c00\ /u0\
 * | x1 y1  1  0  0  0 -x1*u1 -y1*u1 | |c01| |u1|
 * | x2 y2  1  0  0  0 -x2*u2 -y2*u2 | |c02| |u2|
 * | x3 y3  1  0  0  0 -x3*u3 -y3*u3 |.|c10|=|u3|,
 * |  0  0  0 x0 y0  1 -x0*v0 -y0*v0 | |c11| |v0|
 * |  0  0  0 x1 y1  1 -x1*v1 -y1*v1 | |c12| |v1|
 * |  0  0  0 x2 y2  1 -x2*v2 -y2*v2 | |c20| |v2|
 * \  0  0  0 x3 y3  1 -x3*v3 -y3*v3 / \c21/ \v3/
 *
 * where:
 *   cij - matrix coefficients, c22 = 1
 */
cv::Mat cv::getPerspectiveTransform( const Point2f src[], const Point2f dst[] )
{
    Mat M(3, 3, CV_64F), X(8, 1, CV_64F, M.data);
    double a[8][8], b[8];
    Mat A(8, 8, CV_64F, a), B(8, 1, CV_64F, b);

    for( int i = 0; i < 4; ++i )
    {
        a[i][0] = a[i+4][3] = src[i].x;
        a[i][1] = a[i+4][4] = src[i].y;
        a[i][2] = a[i+4][5] = 1;
        a[i][3] = a[i][4] = a[i][5] =
        a[i+4][0] = a[i+4][1] = a[i+4][2] = 0;
        a[i][6] = -src[i].x*dst[i].x;
        a[i][7] = -src[i].y*dst[i].x;
        a[i+4][6] = -src[i].x*dst[i].y;
        a[i+4][7] = -src[i].y*dst[i].y;
        b[i] = dst[i].x;
        b[i+4] = dst[i].y;
    }

    solve( A, B, X, DECOMP_SVD );
    ((double*)M.data)[8] = 1.;

    return M;
}

/* Calculates coefficients of affine transformation
 * which maps (xi,yi) to (ui,vi), (i=1,2,3):
 *
 * ui = c00*xi + c01*yi + c02
 *
 * vi = c10*xi + c11*yi + c12
 *
 * Coefficients are calculated by solving linear system:
 * / x0 y0  1  0  0  0 \ /c00\ /u0\
 * | x1 y1  1  0  0  0 | |c01| |u1|
 * | x2 y2  1  0  0  0 | |c02| |u2|
 * |  0  0  0 x0 y0  1 | |c10| |v0|
 * |  0  0  0 x1 y1  1 | |c11| |v1|
 * \  0  0  0 x2 y2  1 / |c12| |v2|
 *
 * where:
 *   cij - matrix coefficients
 */

cv::Mat cv::getAffineTransform( const Point2f src[], const Point2f dst[] )
{
    Mat M(2, 3, CV_64F), X(6, 1, CV_64F, M.data);
    double a[6*6], b[6];
    Mat A(6, 6, CV_64F, a), B(6, 1, CV_64F, b);

    for( int i = 0; i < 3; i++ )
    {
        int j = i*12;
        int k = i*12+6;
        a[j] = a[k+3] = src[i].x;
        a[j+1] = a[k+4] = src[i].y;
        a[j+2] = a[k+5] = 1;
        a[j+3] = a[j+4] = a[j+5] = 0;
        a[k] = a[k+1] = a[k+2] = 0;
        b[i*2] = dst[i].x;
        b[i*2+1] = dst[i].y;
    }

    solve( A, B, X );
    return M;
}

void cv::invertAffineTransform(InputArray _matM, OutputArray __iM)
{
    Mat matM = _matM.getMat();
    CV_Assert(matM.rows == 2 && matM.cols == 3);
    __iM.create(2, 3, matM.type());
    Mat _iM = __iM.getMat();

    if( matM.type() == CV_32F )
    {
        const float* M = (const float*)matM.data;
        float* iM = (float*)_iM.data;
        int step = (int)(matM.step/sizeof(M[0])), istep = (int)(_iM.step/sizeof(iM[0]));

        double D = M[0]*M[step+1] - M[1]*M[step];
        D = D != 0 ? 1./D : 0;
        double A11 = M[step+1]*D, A22 = M[0]*D, A12 = -M[1]*D, A21 = -M[step]*D;
        double b1 = -A11*M[2] - A12*M[step+2];
        double b2 = -A21*M[2] - A22*M[step+2];

        iM[0] = (float)A11; iM[1] = (float)A12; iM[2] = (float)b1;
        iM[istep] = (float)A21; iM[istep+1] = (float)A22; iM[istep+2] = (float)b2;
    }
    else if( matM.type() == CV_64F )
    {
        const double* M = (const double*)matM.data;
        double* iM = (double*)_iM.data;
        int step = (int)(matM.step/sizeof(M[0])), istep = (int)(_iM.step/sizeof(iM[0]));

        double D = M[0]*M[step+1] - M[1]*M[step];
        D = D != 0 ? 1./D : 0;
        double A11 = M[step+1]*D, A22 = M[0]*D, A12 = -M[1]*D, A21 = -M[step]*D;
        double b1 = -A11*M[2] - A12*M[step+2];
        double b2 = -A21*M[2] - A22*M[step+2];

        iM[0] = A11; iM[1] = A12; iM[2] = b1;
        iM[istep] = A21; iM[istep+1] = A22; iM[istep+2] = b2;
    }
    else
        CV_Error( CV_StsUnsupportedFormat, "" );
}

cv::Mat cv::getPerspectiveTransform(InputArray _src, InputArray _dst)
{
    Mat src = _src.getMat(), dst = _dst.getMat();
    CV_Assert(src.checkVector(2, CV_32F) == 4 && dst.checkVector(2, CV_32F) == 4);
    return getPerspectiveTransform((const Point2f*)src.data, (const Point2f*)dst.data);
}

cv::Mat cv::getAffineTransform(InputArray _src, InputArray _dst)
{
    Mat src = _src.getMat(), dst = _dst.getMat();
    CV_Assert(src.checkVector(2, CV_32F) == 3 && dst.checkVector(2, CV_32F) == 3);
    return getAffineTransform((const Point2f*)src.data, (const Point2f*)dst.data);
}

CV_IMPL void
cvResize( const CvArr* srcarr, CvArr* dstarr, int method )
{
    cv::Mat src = cv::cvarrToMat(srcarr), dst = cv::cvarrToMat(dstarr);
    CV_Assert( src.type() == dst.type() );
    cv::resize( src, dst, dst.size(), (double)dst.cols/src.cols,
        (double)dst.rows/src.rows, method );
}


CV_IMPL void
cvWarpAffine( const CvArr* srcarr, CvArr* dstarr, const CvMat* marr,
              int flags, CvScalar fillval )
{
    cv::Mat src = cv::cvarrToMat(srcarr), dst = cv::cvarrToMat(dstarr);
    cv::Mat matrix = cv::cvarrToMat(marr);
    CV_Assert( src.type() == dst.type() );
    cv::warpAffine( src, dst, matrix, dst.size(), flags,
        (flags & CV_WARP_FILL_OUTLIERS) ? cv::BORDER_CONSTANT : cv::BORDER_TRANSPARENT,
        fillval );
}

CV_IMPL void
cvWarpPerspective( const CvArr* srcarr, CvArr* dstarr, const CvMat* marr,
                   int flags, CvScalar fillval )
{
    cv::Mat src = cv::cvarrToMat(srcarr), dst = cv::cvarrToMat(dstarr);
    cv::Mat matrix = cv::cvarrToMat(marr);
    CV_Assert( src.type() == dst.type() );
    cv::warpPerspective( src, dst, matrix, dst.size(), flags,
        (flags & CV_WARP_FILL_OUTLIERS) ? cv::BORDER_CONSTANT : cv::BORDER_TRANSPARENT,
        fillval );
}

CV_IMPL void
cvRemap( const CvArr* srcarr, CvArr* dstarr,
         const CvArr* _mapx, const CvArr* _mapy,
         int flags, CvScalar fillval )
{
    cv::Mat src = cv::cvarrToMat(srcarr), dst = cv::cvarrToMat(dstarr), dst0 = dst;
    cv::Mat mapx = cv::cvarrToMat(_mapx), mapy = cv::cvarrToMat(_mapy);
    CV_Assert( src.type() == dst.type() && dst.size() == mapx.size() );
    cv::remap( src, dst, mapx, mapy, flags & cv::INTER_MAX,
        (flags & CV_WARP_FILL_OUTLIERS) ? cv::BORDER_CONSTANT : cv::BORDER_TRANSPARENT,
        fillval );
    CV_Assert( dst0.data == dst.data );
}


CV_IMPL CvMat*
cv2DRotationMatrix( CvPoint2D32f center, double angle,
                    double scale, CvMat* matrix )
{
    cv::Mat M0 = cv::cvarrToMat(matrix), M = cv::getRotationMatrix2D(center, angle, scale);
    CV_Assert( M.size() == M0.size() );
    M.convertTo(M0, M0.type());
    return matrix;
}


CV_IMPL CvMat*
cvGetPerspectiveTransform( const CvPoint2D32f* src,
                          const CvPoint2D32f* dst,
                          CvMat* matrix )
{
    cv::Mat M0 = cv::cvarrToMat(matrix),
        M = cv::getPerspectiveTransform((const cv::Point2f*)src, (const cv::Point2f*)dst);
    CV_Assert( M.size() == M0.size() );
    M.convertTo(M0, M0.type());
    return matrix;
}


CV_IMPL CvMat*
cvGetAffineTransform( const CvPoint2D32f* src,
                          const CvPoint2D32f* dst,
                          CvMat* matrix )
{
    cv::Mat M0 = cv::cvarrToMat(matrix),
        M = cv::getAffineTransform((const cv::Point2f*)src, (const cv::Point2f*)dst);
    CV_Assert( M.size() == M0.size() );
    M.convertTo(M0, M0.type());
    return matrix;
}


CV_IMPL void
cvConvertMaps( const CvArr* arr1, const CvArr* arr2, CvArr* dstarr1, CvArr* dstarr2 )
{
    cv::Mat map1 = cv::cvarrToMat(arr1), map2;
    cv::Mat dstmap1 = cv::cvarrToMat(dstarr1), dstmap2;

    if( arr2 )
        map2 = cv::cvarrToMat(arr2);
    if( dstarr2 )
    {
        dstmap2 = cv::cvarrToMat(dstarr2);
        if( dstmap2.type() == CV_16SC1 )
            dstmap2 = cv::Mat(dstmap2.size(), CV_16UC1, dstmap2.data, dstmap2.step);
    }

    cv::convertMaps( map1, map2, dstmap1, dstmap2, dstmap1.type(), false );
}

/****************************************************************************************\
*                                   Log-Polar Transform                                  *
\****************************************************************************************/

/* now it is done via Remap; more correct implementation should use
   some super-sampling technique outside of the "fovea" circle */
CV_IMPL void
cvLogPolar( const CvArr* srcarr, CvArr* dstarr,
            CvPoint2D32f center, double M, int flags )
{
    cv::Ptr<CvMat> mapx, mapy;

    CvMat srcstub, *src = cvGetMat(srcarr, &srcstub);
    CvMat dststub, *dst = cvGetMat(dstarr, &dststub);
    CvSize ssize, dsize;

    if( !CV_ARE_TYPES_EQ( src, dst ))
        CV_Error( CV_StsUnmatchedFormats, "" );

    if( M <= 0 )
        CV_Error( CV_StsOutOfRange, "M should be >0" );

    ssize = cvGetMatSize(src);
    dsize = cvGetMatSize(dst);

    mapx.reset(cvCreateMat( dsize.height, dsize.width, CV_32F ));
    mapy.reset(cvCreateMat( dsize.height, dsize.width, CV_32F ));

    if( !(flags & CV_WARP_INVERSE_MAP) )
    {
        int phi, rho;
        cv::AutoBuffer<double> _exp_tab(dsize.width);
        double* exp_tab = _exp_tab;

        for( rho = 0; rho < dst->width; rho++ )
            exp_tab[rho] = std::exp(rho/M);

        for( phi = 0; phi < dsize.height; phi++ )
        {
            double cp = cos(phi*2*CV_PI/dsize.height);
            double sp = sin(phi*2*CV_PI/dsize.height);
            float* mx = (float*)(mapx->data.ptr + phi*mapx->step);
            float* my = (float*)(mapy->data.ptr + phi*mapy->step);

            for( rho = 0; rho < dsize.width; rho++ )
            {
                double r = exp_tab[rho];
                double x = r*cp + center.x;
                double y = r*sp + center.y;

                mx[rho] = (float)x;
                my[rho] = (float)y;
            }
        }
    }
    else
    {
        int x, y;
        CvMat bufx, bufy, bufp, bufa;
        double ascale = ssize.height/(2*CV_PI);
        cv::AutoBuffer<float> _buf(4*dsize.width);
        float* buf = _buf;

        bufx = cvMat( 1, dsize.width, CV_32F, buf );
        bufy = cvMat( 1, dsize.width, CV_32F, buf + dsize.width );
        bufp = cvMat( 1, dsize.width, CV_32F, buf + dsize.width*2 );
        bufa = cvMat( 1, dsize.width, CV_32F, buf + dsize.width*3 );

        for( x = 0; x < dsize.width; x++ )
            bufx.data.fl[x] = (float)x - center.x;

        for( y = 0; y < dsize.height; y++ )
        {
            float* mx = (float*)(mapx->data.ptr + y*mapx->step);
            float* my = (float*)(mapy->data.ptr + y*mapy->step);

            for( x = 0; x < dsize.width; x++ )
                bufy.data.fl[x] = (float)y - center.y;

#if 1
            cvCartToPolar( &bufx, &bufy, &bufp, &bufa );

            for( x = 0; x < dsize.width; x++ )
                bufp.data.fl[x] += 1.f;

            cvLog( &bufp, &bufp );

            for( x = 0; x < dsize.width; x++ )
            {
                double rho = bufp.data.fl[x]*M;
                double phi = bufa.data.fl[x]*ascale;

                mx[x] = (float)rho;
                my[x] = (float)phi;
            }
#else
            for( x = 0; x < dsize.width; x++ )
            {
                double xx = bufx.data.fl[x];
                double yy = bufy.data.fl[x];

                double p = log(std::sqrt(xx*xx + yy*yy) + 1.)*M;
                double a = atan2(yy,xx);
                if( a < 0 )
                    a = 2*CV_PI + a;
                a *= ascale;

                mx[x] = (float)p;
                my[x] = (float)a;
            }
#endif
        }
    }

    cvRemap( src, dst, mapx, mapy, flags, cvScalarAll(0) );
}

void cv::logPolar( InputArray _src, OutputArray _dst,
                   Point2f center, double M, int flags )
{
    Mat src = _src.getMat();
    _dst.create( src.size(), src.type() );
    CvMat c_src = src, c_dst = _dst.getMat();
    cvLogPolar( &c_src, &c_dst, center, M, flags );
}

/****************************************************************************************
                                   Linear-Polar Transform
  J.L. Blanco, Apr 2009
 ****************************************************************************************/
CV_IMPL
void cvLinearPolar( const CvArr* srcarr, CvArr* dstarr,
            CvPoint2D32f center, double maxRadius, int flags )
{
    cv::Ptr<CvMat> mapx, mapy;

    CvMat srcstub, *src = (CvMat*)srcarr;
    CvMat dststub, *dst = (CvMat*)dstarr;
    CvSize ssize, dsize;

    src = cvGetMat( srcarr, &srcstub,0,0 );
    dst = cvGetMat( dstarr, &dststub,0,0 );

    if( !CV_ARE_TYPES_EQ( src, dst ))
        CV_Error( CV_StsUnmatchedFormats, "" );

    ssize.width = src->cols;
    ssize.height = src->rows;
    dsize.width = dst->cols;
    dsize.height = dst->rows;

    mapx.reset(cvCreateMat( dsize.height, dsize.width, CV_32F ));
    mapy.reset(cvCreateMat( dsize.height, dsize.width, CV_32F ));

    if( !(flags & CV_WARP_INVERSE_MAP) )
    {
        int phi, rho;

        for( phi = 0; phi < dsize.height; phi++ )
        {
            double cp = cos(phi*2*CV_PI/dsize.height);
            double sp = sin(phi*2*CV_PI/dsize.height);
            float* mx = (float*)(mapx->data.ptr + phi*mapx->step);
            float* my = (float*)(mapy->data.ptr + phi*mapy->step);

            for( rho = 0; rho < dsize.width; rho++ )
            {
                double r = maxRadius*(rho+1)/dsize.width;
                double x = r*cp + center.x;
                double y = r*sp + center.y;

                mx[rho] = (float)x;
                my[rho] = (float)y;
            }
        }
    }
    else
    {
        int x, y;
        CvMat bufx, bufy, bufp, bufa;
        const double ascale = ssize.height/(2*CV_PI);
        const double pscale = ssize.width/maxRadius;

        cv::AutoBuffer<float> _buf(4*dsize.width);
        float* buf = _buf;

        bufx = cvMat( 1, dsize.width, CV_32F, buf );
        bufy = cvMat( 1, dsize.width, CV_32F, buf + dsize.width );
        bufp = cvMat( 1, dsize.width, CV_32F, buf + dsize.width*2 );
        bufa = cvMat( 1, dsize.width, CV_32F, buf + dsize.width*3 );

        for( x = 0; x < dsize.width; x++ )
            bufx.data.fl[x] = (float)x - center.x;

        for( y = 0; y < dsize.height; y++ )
        {
            float* mx = (float*)(mapx->data.ptr + y*mapx->step);
            float* my = (float*)(mapy->data.ptr + y*mapy->step);

            for( x = 0; x < dsize.width; x++ )
                bufy.data.fl[x] = (float)y - center.y;

            cvCartToPolar( &bufx, &bufy, &bufp, &bufa, 0 );

            for( x = 0; x < dsize.width; x++ )
                bufp.data.fl[x] += 1.f;

            for( x = 0; x < dsize.width; x++ )
            {
                double rho = bufp.data.fl[x]*pscale;
                double phi = bufa.data.fl[x]*ascale;
                mx[x] = (float)rho;
                my[x] = (float)phi;
            }
        }
    }

    cvRemap( src, dst, mapx, mapy, flags, cvScalarAll(0) );
}

void cv::linearPolar( InputArray _src, OutputArray _dst,
                      Point2f center, double maxRadius, int flags )
{
    Mat src = _src.getMat();
    _dst.create( src.size(), src.type() );
    CvMat c_src = src, c_dst = _dst.getMat();
    cvLinearPolar( &c_src, &c_dst, center, maxRadius, flags );
}

/* End of file. */<|MERGE_RESOLUTION|>--- conflicted
+++ resolved
@@ -4114,17 +4114,10 @@
     public ParallelLoopBody
 {
 public:
-<<<<<<< HEAD
     IPPWarpAffineInvoker(Mat &_src, Mat &_dst, double (&_coeffs)[2][3], int &_interpolation, int _borderType,
                          const Scalar &_borderValue, ippiWarpAffineBackFunc _func, bool *_ok) :
         ParallelLoopBody(), src(_src), dst(_dst), mode(_interpolation), coeffs(_coeffs),
         borderType(_borderType), borderValue(_borderValue), func(_func), ok(_ok)
-=======
-    IPPwarpAffineInvoker(Mat &_src, Mat &_dst, double (&_coeffs)[2][3], int &_interpolation, int &_borderType,
-                         const Scalar &_borderValue, ippiWarpAffineBackFunc _func, bool *_ok) :
-        ParallelLoopBody(), src(_src), dst(_dst), coeffs(_coeffs), mode(_interpolation), borderType(_borderType),
-        borderValue(_borderValue), func(_func), ok(_ok)
->>>>>>> c72d5e83
     {
         *ok = true;
     }
@@ -4145,15 +4138,11 @@
                 return;
             }
         }
-<<<<<<< HEAD
 
         // Aug 2013: problem in IPP 7.1, 8.0 : sometimes function return ippStsCoeffErr
         IppStatus status = func( src.data, srcsize, (int)src.step[0], srcroi, dst.data,
                                 (int)dst.step[0], dstroi, coeffs, mode );
         if( status < 0)
-=======
-        if( func( src.data, srcsize, (int)src.step[0], srcroi, dst.data, (int)dst.step[0], dstroi, coeffs, mode ) < 0) ////Aug 2013: problem in IPP 7.1, 8.0 : sometimes function return ippStsCoeffErr
->>>>>>> c72d5e83
             *ok = false;
     }
 private:
@@ -4396,12 +4385,7 @@
     public ParallelLoopBody
 {
 public:
-<<<<<<< HEAD
-
     WarpPerspectiveInvoker(const Mat &_src, Mat &_dst, double *_M, int _interpolation,
-=======
-    warpPerspectiveInvoker(const Mat &_src, Mat &_dst, double *_M, int _interpolation,
->>>>>>> c72d5e83
                            int _borderType, const Scalar &_borderValue) :
         ParallelLoopBody(), src(_src), dst(_dst), M(_M), interpolation(_interpolation),
         borderType(_borderType), borderValue(_borderValue)
@@ -4493,15 +4477,9 @@
     public ParallelLoopBody
 {
 public:
-<<<<<<< HEAD
     IPPWarpPerspectiveInvoker(Mat &_src, Mat &_dst, double (&_coeffs)[3][3], int &_interpolation,
-        int &_borderType, const Scalar &_borderValue, ippiWarpPerspectiveFunc _func, bool *_ok) :
+                              int &_borderType, const Scalar &_borderValue, ippiWarpPerspectiveFunc _func, bool *_ok) :
         ParallelLoopBody(), src(_src), dst(_dst), mode(_interpolation), coeffs(_coeffs),
-=======
-    IPPwarpPerspectiveInvoker(Mat &_src, Mat &_dst, double (&_coeffs)[3][3], int &_interpolation,
-                              int &_borderType, const Scalar &_borderValue, ippiWarpPerspectiveBackFunc _func, bool *_ok) :
-        ParallelLoopBody(), src(_src), dst(_dst), coeffs(_coeffs), mode(_interpolation),
->>>>>>> c72d5e83
         borderType(_borderType), borderValue(_borderValue), func(_func), ok(_ok)
     {
         *ok = true;
@@ -4524,13 +4502,9 @@
                 return;
             }
         }
-<<<<<<< HEAD
 
         IppStatus status = func(src.data, srcsize, (int)src.step[0], srcroi, dst.data, (int)dst.step[0], dstroi, coeffs, mode);
         if (status != ippStsNoErr)
-=======
-        if( func(src.data, srcsize, (int)src.step[0], srcroi, dst.data, (int)dst.step[0], dstroi, coeffs, mode) < 0)
->>>>>>> c72d5e83
             *ok = false;
     }
 private:
