--- conflicted
+++ resolved
@@ -40,12 +40,9 @@
 //M*/
 #include "precomp.hpp"
 #include "opencv2/core/hal/intrin.hpp"
-<<<<<<< HEAD
 #include "opencv2/core/types_c.h"
 #include "opencv2/core/core_c.h"
-=======
 #include "opencv2/imgproc/detail/legacy.hpp"
->>>>>>> 36976011
 
 using namespace cv;
 
@@ -1968,40 +1965,7 @@
     return count;
 }
 
-<<<<<<< HEAD
-void cv::findContours( InputArray _image, OutputArrayOfArrays _contours,
-=======
-/*F///////////////////////////////////////////////////////////////////////////////////////
-//    Name: cvFindContours
-//    Purpose:
-//      Finds all the contours on the bi-level image.
-//    Context:
-//    Parameters:
-//      img  - source image.
-//             Non-zero pixels are considered as 1-pixels
-//             and zero pixels as 0-pixels.
-//      step - full width of source image in bytes.
-//      size - width and height of the image in pixels
-//      storage - pointer to storage where will the output contours be placed.
-//      header_size - header size of resulting contours
-//      mode - mode of contour retrieval.
-//      method - method of approximation that is applied to contours
-//      first_contour - pointer to first contour pointer
-//    Returns:
-//      CV_OK or error code
-//    Notes:
-//F*/
-CV_IMPL int
-cvFindContours( void*  img,  CvMemStorage*  storage,
-                CvSeq**  firstContour, int  cntHeaderSize,
-                int  mode,
-                int  method, CvPoint offset )
-{
-    return cvFindContours_Impl(img, storage, firstContour, cntHeaderSize, mode, method, offset, 1);
-}
-
 void cv::findContours_legacy( InputArray _image, OutputArrayOfArrays _contours,
->>>>>>> 36976011
                    OutputArray _hierarchy, int mode, int method, Point offset )
 {
     CV_INSTRUMENT_REGION();
