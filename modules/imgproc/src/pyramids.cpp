/*M///////////////////////////////////////////////////////////////////////////////////////
//
//  IMPORTANT: READ BEFORE DOWNLOADING, COPYING, INSTALLING OR USING.
//
//  By downloading, copying, installing or using the software you agree to this license.
//  If you do not agree to this license, do not download, install,
//  copy or use the software.
//
//
//                           License Agreement
//                For Open Source Computer Vision Library
//
// Copyright (C) 2000-2008, Intel Corporation, all rights reserved.
// Copyright (C) 2009, Willow Garage Inc., all rights reserved.
// Copyright (C) 2014-2015, Itseez Inc., all rights reserved.
// Third party copyrights are property of their respective owners.
//
// Redistribution and use in source and binary forms, with or without modification,
// are permitted provided that the following conditions are met:
//
//   * Redistribution's of source code must retain the above copyright notice,
//     this list of conditions and the following disclaimer.
//
//   * Redistribution's in binary form must reproduce the above copyright notice,
//     this list of conditions and the following disclaimer in the documentation
//     and/or other materials provided with the distribution.
//
//   * The name of the copyright holders may not be used to endorse or promote products
//     derived from this software without specific prior written permission.
//
// This software is provided by the copyright holders and contributors "as is" and
// any express or implied warranties, including, but not limited to, the implied
// warranties of merchantability and fitness for a particular purpose are disclaimed.
// In no event shall the Intel Corporation or contributors be liable for any direct,
// indirect, incidental, special, exemplary, or consequential damages
// (including, but not limited to, procurement of substitute goods or services;
// loss of use, data, or profits; or business interruption) however caused
// and on any theory of liability, whether in contract, strict liability,
// or tort (including negligence or otherwise) arising in any way out of
// the use of this software, even if advised of the possibility of such damage.
//
//M*/

#include "precomp.hpp"
#include "opencl_kernels_imgproc.hpp"
#include "opencv2/core/hal/intrin.hpp"

#include "opencv2/core/openvx/ovx_defs.hpp"

namespace cv
{

template<typename T, int shift> struct FixPtCast
{
    typedef int type1;
    typedef T rtype;
    rtype operator ()(type1 arg) const { return (T)((arg + (1 << (shift-1))) >> shift); }
};

template<typename T, int shift> struct FltCast
{
    typedef T type1;
    typedef T rtype;
    rtype operator ()(type1 arg) const { return arg*(T)(1./(1 << shift)); }
};

template<typename T1, typename T2, int cn> int PyrDownVecH(const T1*, T2*, int)
{
    //   row[x       ] = src[x * 2 + 2*cn  ] * 6 + (src[x * 2 +   cn  ] + src[x * 2 + 3*cn  ]) * 4 + src[x * 2       ] + src[x * 2 + 4*cn  ];
    //   row[x +    1] = src[x * 2 + 2*cn+1] * 6 + (src[x * 2 +   cn+1] + src[x * 2 + 3*cn+1]) * 4 + src[x * 2 +    1] + src[x * 2 + 4*cn+1];
    //   ....
    //   row[x + cn-1] = src[x * 2 + 3*cn-1] * 6 + (src[x * 2 + 2*cn-1] + src[x * 2 + 4*cn-1]) * 4 + src[x * 2 + cn-1] + src[x * 2 + 5*cn-1];
    return 0;
}

template<typename T1, typename T2, int cn> int PyrUpVecH(const T1*, T2*, int)
{
    return 0;
}

template<typename T1, typename T2> int PyrDownVecV(T1**, T2*, int) { return 0; }

template<typename T1, typename T2> int PyrUpVecV(T1**, T2**, int) { return 0; }

template<typename T1, typename T2> int PyrUpVecVOneRow(T1**, T2*, int) { return 0; }

#if CV_SIMD

template<> int PyrDownVecH<uchar, int, 1>(const uchar* src, int* row, int width)
{
    int x = 0;
    const uchar *src01 = src, *src23 = src + 2, *src4 = src + 3;

    v_int16 v_1_4 = v_reinterpret_as_s16(vx_setall_u32(0x00040001));
    v_int16 v_6_4 = v_reinterpret_as_s16(vx_setall_u32(0x00040006));
    for (; x <= width - v_int32::nlanes; x += v_int32::nlanes, src01 += v_int16::nlanes, src23 += v_int16::nlanes, src4 += v_int16::nlanes, row += v_int32::nlanes)
        v_store(row, v_dotprod(v_reinterpret_as_s16(vx_load_expand(src01)), v_1_4) +
                     v_dotprod(v_reinterpret_as_s16(vx_load_expand(src23)), v_6_4) +
                     (v_reinterpret_as_s32(vx_load_expand(src4)) >> 16));
    vx_cleanup();

    return x;
}
template<> int PyrDownVecH<uchar, int, 2>(const uchar* src, int* row, int width)
{
    int x = 0;
    const uchar *src01 = src, *src23 = src + 4, *src4 = src + 6;

    v_int16 v_1_4 = v_reinterpret_as_s16(vx_setall_u32(0x00040001));
    v_int16 v_6_4 = v_reinterpret_as_s16(vx_setall_u32(0x00040006));
    for (; x <= width - v_int32::nlanes; x += v_int32::nlanes, src01 += v_int16::nlanes, src23 += v_int16::nlanes, src4 += v_int16::nlanes, row += v_int32::nlanes)
        v_store(row, v_dotprod(v_interleave_pairs(v_reinterpret_as_s16(vx_load_expand(src01))), v_1_4) +
                     v_dotprod(v_interleave_pairs(v_reinterpret_as_s16(vx_load_expand(src23))), v_6_4) +
                     (v_reinterpret_as_s32(v_interleave_pairs(vx_load_expand(src4))) >> 16));
    vx_cleanup();

    return x;
}
template<> int PyrDownVecH<uchar, int, 3>(const uchar* src, int* row, int width)
{
    int idx[v_int8::nlanes/2 + 4];
    for (int i = 0; i < v_int8::nlanes/4 + 2; i++)
    {
        idx[i] = 6*i;
        idx[i + v_int8::nlanes/4 + 2] = 6*i + 3;
    }

    int x = 0;
    v_int16 v_6_4 = v_reinterpret_as_s16(vx_setall_u32(0x00040006));
    for (; x <= width - v_int8::nlanes; x += 3*v_int8::nlanes/4, src += 6*v_int8::nlanes/4, row += 3*v_int8::nlanes/4)
    {
        v_uint16 r0l, r0h, r1l, r1h, r2l, r2h, r3l, r3h, r4l, r4h;
        v_expand(vx_lut_quads(src, idx                       ), r0l, r0h);
        v_expand(vx_lut_quads(src, idx + v_int8::nlanes/4 + 2), r1l, r1h);
        v_expand(vx_lut_quads(src, idx + 1                   ), r2l, r2h);
        v_expand(vx_lut_quads(src, idx + v_int8::nlanes/4 + 3), r3l, r3h);
        v_expand(vx_lut_quads(src, idx + 2                   ), r4l, r4h);

        v_zip(r2l, r1l + r3l, r1l, r3l);
        v_zip(r2h, r1h + r3h, r1h, r3h);
        r0l += r4l; r0h += r4h;

        v_store(row                      , v_pack_triplets(v_dotprod(v_reinterpret_as_s16(r1l), v_6_4) + v_reinterpret_as_s32(v_expand_low( r0l))));
        v_store(row + 3*v_int32::nlanes/4, v_pack_triplets(v_dotprod(v_reinterpret_as_s16(r3l), v_6_4) + v_reinterpret_as_s32(v_expand_high(r0l))));
        v_store(row + 6*v_int32::nlanes/4, v_pack_triplets(v_dotprod(v_reinterpret_as_s16(r1h), v_6_4) + v_reinterpret_as_s32(v_expand_low( r0h))));
        v_store(row + 9*v_int32::nlanes/4, v_pack_triplets(v_dotprod(v_reinterpret_as_s16(r3h), v_6_4) + v_reinterpret_as_s32(v_expand_high(r0h))));
    }
    vx_cleanup();

    return x;
}
template<> int PyrDownVecH<uchar, int, 4>(const uchar* src, int* row, int width)
{
    int x = 0;
    const uchar *src01 = src, *src23 = src + 8, *src4 = src + 12;

    v_int16 v_1_4 = v_reinterpret_as_s16(vx_setall_u32(0x00040001));
    v_int16 v_6_4 = v_reinterpret_as_s16(vx_setall_u32(0x00040006));
    for (; x <= width - v_int32::nlanes; x += v_int32::nlanes, src01 += v_int16::nlanes, src23 += v_int16::nlanes, src4 += v_int16::nlanes, row += v_int32::nlanes)
        v_store(row, v_dotprod(v_interleave_quads(v_reinterpret_as_s16(vx_load_expand(src01))), v_1_4) +
                     v_dotprod(v_interleave_quads(v_reinterpret_as_s16(vx_load_expand(src23))), v_6_4) +
                     (v_reinterpret_as_s32(v_interleave_quads(vx_load_expand(src4))) >> 16));
    vx_cleanup();

    return x;
}

template<> int PyrDownVecH<short, int, 1>(const short* src, int* row, int width)
{
    int x = 0;
    const short *src01 = src, *src23 = src + 2, *src4 = src + 3;

    v_int16 v_1_4 = v_reinterpret_as_s16(vx_setall_u32(0x00040001));
    v_int16 v_6_4 = v_reinterpret_as_s16(vx_setall_u32(0x00040006));
    for (; x <= width - v_int32::nlanes; x += v_int32::nlanes, src01 += v_int16::nlanes, src23 += v_int16::nlanes, src4 += v_int16::nlanes, row += v_int32::nlanes)
        v_store(row, v_dotprod(vx_load(src01), v_1_4) +
                     v_dotprod(vx_load(src23), v_6_4) +
                     (v_reinterpret_as_s32(vx_load(src4)) >> 16));
    vx_cleanup();

    return x;
}
template<> int PyrDownVecH<short, int, 2>(const short* src, int* row, int width)
{
    int x = 0;
    const short *src01 = src, *src23 = src + 4, *src4 = src + 6;

    v_int16 v_1_4 = v_reinterpret_as_s16(vx_setall_u32(0x00040001));
    v_int16 v_6_4 = v_reinterpret_as_s16(vx_setall_u32(0x00040006));
    for (; x <= width - v_int32::nlanes; x += v_int32::nlanes, src01 += v_int16::nlanes, src23 += v_int16::nlanes, src4 += v_int16::nlanes, row += v_int32::nlanes)
        v_store(row, v_dotprod(v_interleave_pairs(vx_load(src01)), v_1_4) +
                     v_dotprod(v_interleave_pairs(vx_load(src23)), v_6_4) +
                     (v_reinterpret_as_s32(v_interleave_pairs(vx_load(src4))) >> 16));
    vx_cleanup();

    return x;
}
template<> int PyrDownVecH<short, int, 3>(const short* src, int* row, int width)
{
    int idx[v_int16::nlanes/2 + 4];
    for (int i = 0; i < v_int16::nlanes/4 + 2; i++)
    {
        idx[i] = 6*i;
        idx[i + v_int16::nlanes/4 + 2] = 6*i + 3;
    }

    int x = 0;
    v_int16 v_1_4 = v_reinterpret_as_s16(vx_setall_u32(0x00040001));
    v_int16 v_6_4 = v_reinterpret_as_s16(vx_setall_u32(0x00040006));
    for (; x <= width - v_int16::nlanes; x += 3*v_int16::nlanes/4, src += 6*v_int16::nlanes/4, row += 3*v_int16::nlanes/4)
    {
        v_int16 r0, r1, r2, r3, r4;
        v_zip(vx_lut_quads(src, idx), vx_lut_quads(src, idx + v_int16::nlanes/4 + 2), r0, r1);
        v_zip(vx_lut_quads(src, idx + 1), vx_lut_quads(src, idx + v_int16::nlanes/4 + 3), r2, r3);
        r4 = vx_lut_quads(src, idx + 2);
        v_store(row, v_pack_triplets(v_dotprod(r0, v_1_4) + v_dotprod(r2, v_6_4) + v_expand_low(r4)));
        v_store(row + 3*v_int32::nlanes/4, v_pack_triplets(v_dotprod(r1, v_1_4) + v_dotprod(r3, v_6_4) + v_expand_high(r4)));
    }
    vx_cleanup();

    return x;
}
template<> int PyrDownVecH<short, int, 4>(const short* src, int* row, int width)
{
    int idx[v_int16::nlanes/2 + 4];
    for (int i = 0; i < v_int16::nlanes/4 + 2; i++)
    {
        idx[i] = 8*i;
        idx[i + v_int16::nlanes/4 + 2] = 8*i + 4;
    }

    int x = 0;
    v_int16 v_1_4 = v_reinterpret_as_s16(vx_setall_u32(0x00040001));
    v_int16 v_6_4 = v_reinterpret_as_s16(vx_setall_u32(0x00040006));
    for (; x <= width - v_int16::nlanes; x += v_int16::nlanes, src += 2*v_int16::nlanes, row += v_int16::nlanes)
    {
        v_int16 r0, r1, r2, r3, r4;
        v_zip(vx_lut_quads(src, idx), vx_lut_quads(src, idx + v_int16::nlanes/4 + 2), r0, r1);
        v_zip(vx_lut_quads(src, idx + 1), vx_lut_quads(src, idx + v_int16::nlanes/4 + 3), r2, r3);
        r4 = vx_lut_quads(src, idx + 2);
        v_store(row, v_dotprod(r0, v_1_4) + v_dotprod(r2, v_6_4) + v_expand_low(r4));
        v_store(row + v_int32::nlanes, v_dotprod(r1, v_1_4) + v_dotprod(r3, v_6_4) + v_expand_high(r4));
    }
    vx_cleanup();

    return x;
}

template<> int PyrDownVecH<ushort, int, 1>(const ushort* src, int* row, int width)
{
    int x = 0;
    const ushort *src01 = src, *src23 = src + 2, *src4 = src + 3;

    v_int16 v_1_4 = v_reinterpret_as_s16(vx_setall_u32(0x00040001));
    v_int16 v_6_4 = v_reinterpret_as_s16(vx_setall_u32(0x00040006));
    v_uint16 v_half = vx_setall_u16(0x8000);
    v_int32 v_half15 = vx_setall_s32(0x00078000);
    for (; x <= width - v_int32::nlanes; x += v_int32::nlanes, src01 += v_int16::nlanes, src23 += v_int16::nlanes, src4 += v_int16::nlanes, row += v_int32::nlanes)
        v_store(row, v_dotprod(v_reinterpret_as_s16(v_sub_wrap(vx_load(src01), v_half)), v_1_4) +
                     v_dotprod(v_reinterpret_as_s16(v_sub_wrap(vx_load(src23), v_half)), v_6_4) +
                     v_reinterpret_as_s32(v_reinterpret_as_u32(vx_load(src4)) >> 16) + v_half15);
    vx_cleanup();

    return x;
}
template<> int PyrDownVecH<ushort, int, 2>(const ushort* src, int* row, int width)
{
    int x = 0;
    const ushort *src01 = src, *src23 = src + 4, *src4 = src + 6;

    v_int16 v_1_4 = v_reinterpret_as_s16(vx_setall_u32(0x00040001));
    v_int16 v_6_4 = v_reinterpret_as_s16(vx_setall_u32(0x00040006));
    v_uint16 v_half = vx_setall_u16(0x8000);
    v_int32 v_half15 = vx_setall_s32(0x00078000);
    for (; x <= width - v_int32::nlanes; x += v_int32::nlanes, src01 += v_int16::nlanes, src23 += v_int16::nlanes, src4 += v_int16::nlanes, row += v_int32::nlanes)
        v_store(row, v_dotprod(v_interleave_pairs(v_reinterpret_as_s16(v_sub_wrap(vx_load(src01), v_half))), v_1_4) +
                     v_dotprod(v_interleave_pairs(v_reinterpret_as_s16(v_sub_wrap(vx_load(src23), v_half))), v_6_4) +
                     v_reinterpret_as_s32(v_reinterpret_as_u32(v_interleave_pairs(vx_load(src4))) >> 16) + v_half15);
    vx_cleanup();

    return x;
}
template<> int PyrDownVecH<ushort, int, 3>(const ushort* src, int* row, int width)
{
    int idx[v_int16::nlanes/2 + 4];
    for (int i = 0; i < v_int16::nlanes/4 + 2; i++)
    {
        idx[i] = 6*i;
        idx[i + v_int16::nlanes/4 + 2] = 6*i + 3;
    }

    int x = 0;
    v_int16 v_1_4 = v_reinterpret_as_s16(vx_setall_u32(0x00040001));
    v_int16 v_6_4 = v_reinterpret_as_s16(vx_setall_u32(0x00040006));
    v_uint16 v_half = vx_setall_u16(0x8000);
    v_int32 v_half15 = vx_setall_s32(0x00078000);
    for (; x <= width - v_int16::nlanes; x += 3*v_int16::nlanes/4, src += 6*v_int16::nlanes/4, row += 3*v_int16::nlanes/4)
    {
        v_uint16 r0, r1, r2, r3, r4;
        v_zip(vx_lut_quads(src, idx), vx_lut_quads(src, idx + v_int16::nlanes/4 + 2), r0, r1);
        v_zip(vx_lut_quads(src, idx + 1), vx_lut_quads(src, idx + v_int16::nlanes/4 + 3), r2, r3);
        r4 = vx_lut_quads(src, idx + 2);
        v_store(row                      , v_pack_triplets(v_dotprod(v_reinterpret_as_s16(v_sub_wrap(r0, v_half)), v_1_4) +
                                                           v_dotprod(v_reinterpret_as_s16(v_sub_wrap(r2, v_half)), v_6_4) +
                                                           v_reinterpret_as_s32(v_expand_low(r4)) + v_half15));
        v_store(row + 3*v_int32::nlanes/4, v_pack_triplets(v_dotprod(v_reinterpret_as_s16(v_sub_wrap(r1, v_half)), v_1_4) +
                                                           v_dotprod(v_reinterpret_as_s16(v_sub_wrap(r3, v_half)), v_6_4) +
                                                           v_reinterpret_as_s32(v_expand_high(r4)) + v_half15));
    }
    vx_cleanup();

    return x;
}
template<> int PyrDownVecH<ushort, int, 4>(const ushort* src, int* row, int width)
{
    int idx[v_int16::nlanes/2 + 4];
    for (int i = 0; i < v_int16::nlanes/4 + 2; i++)
    {
        idx[i] = 8*i;
        idx[i + v_int16::nlanes/4 + 2] = 8*i + 4;
    }

    int x = 0;
    v_int16 v_1_4 = v_reinterpret_as_s16(vx_setall_u32(0x00040001));
    v_int16 v_6_4 = v_reinterpret_as_s16(vx_setall_u32(0x00040006));
    v_uint16 v_half = vx_setall_u16(0x8000);
    v_int32 v_half15 = vx_setall_s32(0x00078000);
    for (; x <= width - v_int16::nlanes; x += v_int16::nlanes, src += 2*v_int16::nlanes, row += v_int16::nlanes)
    {
        v_uint16 r0, r1, r2, r3, r4;
        v_zip(vx_lut_quads(src, idx), vx_lut_quads(src, idx + v_int16::nlanes/4 + 2), r0, r1);
        v_zip(vx_lut_quads(src, idx + 1), vx_lut_quads(src, idx + v_int16::nlanes/4 + 3), r2, r3);
        r4 = vx_lut_quads(src, idx + 2);
        v_store(row                  , v_dotprod(v_reinterpret_as_s16(v_sub_wrap(r0, v_half)), v_1_4) +
                                       v_dotprod(v_reinterpret_as_s16(v_sub_wrap(r2, v_half)), v_6_4) +
                                       v_reinterpret_as_s32(v_expand_low(r4)) + v_half15);
        v_store(row + v_int32::nlanes, v_dotprod(v_reinterpret_as_s16(v_sub_wrap(r1, v_half)), v_1_4) +
                                       v_dotprod(v_reinterpret_as_s16(v_sub_wrap(r3, v_half)), v_6_4) +
                                       v_reinterpret_as_s32(v_expand_high(r4)) + v_half15);
    }
    vx_cleanup();

    return x;
}

template<> int PyrDownVecH<float, float, 1>(const float* src, float* row, int width)
{
    int x = 0;
    const float *src01 = src, *src23 = src + 2, *src4 = src + 3;

    v_float32 _4 = vx_setall_f32(4.f), _6 = vx_setall_f32(6.f);
    for (; x <= width - v_float32::nlanes; x += v_float32::nlanes, src01 += 2*v_float32::nlanes, src23 += 2*v_float32::nlanes, src4 += 2*v_float32::nlanes, row+=v_float32::nlanes)
    {
        v_float32 r0, r1, r2, r3, r4, rtmp;
        v_load_deinterleave(src01, r0, r1);
        v_load_deinterleave(src23, r2, r3);
        v_load_deinterleave(src4, rtmp, r4);
        v_store(row, v_muladd(r2, _6, v_muladd(r1 + r3, _4, r0 + r4)));
    }
    vx_cleanup();

    return x;
}
template<> int PyrDownVecH<float, float, 2>(const float* src, float* row, int width)
{
    int x = 0;
    const float *src01 = src, *src23 = src + 4, *src4 = src + 6;

    v_float32 _4 = vx_setall_f32(4.f), _6 = vx_setall_f32(6.f);
    for (; x <= width - 2*v_float32::nlanes; x += 2*v_float32::nlanes, src01 += 4*v_float32::nlanes, src23 += 4*v_float32::nlanes, src4 += 4*v_float32::nlanes, row += 2*v_float32::nlanes)
    {
        v_float32 r0a, r0b, r1a, r1b, r2a, r2b, r3a, r3b, r4a, r4b, rtmpa, rtmpb;
        v_load_deinterleave(src01, r0a, r0b, r1a, r1b);
        v_load_deinterleave(src23, r2a, r2b, r3a, r3b);
        v_load_deinterleave(src4, rtmpa, rtmpb, r4a, r4b);
        v_store_interleave(row, v_muladd(r2a, _6, v_muladd(r1a + r3a, _4, r0a + r4a)), v_muladd(r2b, _6, v_muladd(r1b + r3b, _4, r0b + r4b)));
    }
    vx_cleanup();

    return x;
}
template<> int PyrDownVecH<float, float, 3>(const float* src, float* row, int width)
{
    int idx[v_float32::nlanes/2 + 4];
    for (int i = 0; i < v_float32::nlanes/4 + 2; i++)
    {
        idx[i] = 6*i;
        idx[i + v_float32::nlanes/4 + 2] = 6*i + 3;
    }

    int x = 0;
    v_float32 _4 = vx_setall_f32(4.f), _6 = vx_setall_f32(6.f);
    for (; x <= width - v_float32::nlanes; x += 3*v_float32::nlanes/4, src += 6*v_float32::nlanes/4, row += 3*v_float32::nlanes/4)
    {
        v_float32 r0 = vx_lut_quads(src, idx);
        v_float32 r1 = vx_lut_quads(src, idx + v_float32::nlanes/4 + 2);
        v_float32 r2 = vx_lut_quads(src, idx + 1);
        v_float32 r3 = vx_lut_quads(src, idx + v_float32::nlanes/4 + 3);
        v_float32 r4 = vx_lut_quads(src, idx + 2);
        v_store(row, v_pack_triplets(v_muladd(r2, _6, v_muladd(r1 + r3, _4, r0 + r4))));
    }
    vx_cleanup();

    return x;
}
template<> int PyrDownVecH<float, float, 4>(const float* src, float* row, int width)
{
    int idx[v_float32::nlanes/2 + 4];
    for (int i = 0; i < v_float32::nlanes/4 + 2; i++)
    {
        idx[i] = 8*i;
        idx[i + v_float32::nlanes/4 + 2] = 8*i + 4;
    }

    int x = 0;
    v_float32 _4 = vx_setall_f32(4.f), _6 = vx_setall_f32(6.f);
    for (; x <= width - v_float32::nlanes; x += v_float32::nlanes, src += 2*v_float32::nlanes, row += v_float32::nlanes)
    {
        v_float32 r0 = vx_lut_quads(src, idx);
        v_float32 r1 = vx_lut_quads(src, idx + v_float32::nlanes/4 + 2);
        v_float32 r2 = vx_lut_quads(src, idx + 1);
        v_float32 r3 = vx_lut_quads(src, idx + v_float32::nlanes/4 + 3);
        v_float32 r4 = vx_lut_quads(src, idx + 2);
        v_store(row, v_muladd(r2, _6, v_muladd(r1 + r3, _4, r0 + r4)));
    }
    vx_cleanup();

    return x;
}

#if CV_SIMD_64F
template<> int PyrDownVecH<double, double, 1>(const double* src, double* row, int width)
{
    int x = 0;
    const double *src01 = src, *src23 = src + 2, *src4 = src + 3;

    v_float64 _4 = vx_setall_f64(4.f), _6 = vx_setall_f64(6.f);
    for (; x <= width - v_float64::nlanes; x += v_float64::nlanes, src01 += 2*v_float64::nlanes, src23 += 2*v_float64::nlanes, src4 += 2*v_float64::nlanes, row += v_float64::nlanes)
    {
        v_float64 r0, r1, r2, r3, r4, rtmp;
        v_load_deinterleave(src01, r0, r1);
        v_load_deinterleave(src23, r2, r3);
        v_load_deinterleave(src4, rtmp, r4);
        v_store(row, v_muladd(r2, _6, v_muladd(r1 + r3, _4, r0 + r4)));
    }
    vx_cleanup();

    return x;
}
#endif

template<> int PyrDownVecV<int, uchar>(int** src, uchar* dst, int width)
{
    int x = 0;
    const int *row0 = src[0], *row1 = src[1], *row2 = src[2], *row3 = src[3], *row4 = src[4];

    for( ; x <= width - v_uint8::nlanes; x += v_uint8::nlanes )
    {
        v_uint16 r0, r1, r2, r3, r4, t0, t1;
        r0 = v_reinterpret_as_u16(v_pack(vx_load(row0 + x), vx_load(row0 + x + v_int32::nlanes)));
        r1 = v_reinterpret_as_u16(v_pack(vx_load(row1 + x), vx_load(row1 + x + v_int32::nlanes)));
        r2 = v_reinterpret_as_u16(v_pack(vx_load(row2 + x), vx_load(row2 + x + v_int32::nlanes)));
        r3 = v_reinterpret_as_u16(v_pack(vx_load(row3 + x), vx_load(row3 + x + v_int32::nlanes)));
        r4 = v_reinterpret_as_u16(v_pack(vx_load(row4 + x), vx_load(row4 + x + v_int32::nlanes)));
        t0 = r0 + r4 + (r2 + r2) + ((r1 + r3 + r2) << 2);
        r0 = v_reinterpret_as_u16(v_pack(vx_load(row0 + x + 2*v_int32::nlanes), vx_load(row0 + x + 3*v_int32::nlanes)));
        r1 = v_reinterpret_as_u16(v_pack(vx_load(row1 + x + 2*v_int32::nlanes), vx_load(row1 + x + 3*v_int32::nlanes)));
        r2 = v_reinterpret_as_u16(v_pack(vx_load(row2 + x + 2*v_int32::nlanes), vx_load(row2 + x + 3*v_int32::nlanes)));
        r3 = v_reinterpret_as_u16(v_pack(vx_load(row3 + x + 2*v_int32::nlanes), vx_load(row3 + x + 3*v_int32::nlanes)));
        r4 = v_reinterpret_as_u16(v_pack(vx_load(row4 + x + 2*v_int32::nlanes), vx_load(row4 + x + 3*v_int32::nlanes)));
        t1 = r0 + r4 + (r2 + r2) + ((r1 + r3 + r2) << 2);
        v_store(dst + x, v_rshr_pack<8>(t0, t1));
    }
    if (x <= width - v_int16::nlanes)
    {
        v_uint16 r0, r1, r2, r3, r4, t0;
        r0 = v_reinterpret_as_u16(v_pack(vx_load(row0 + x), vx_load(row0 + x + v_int32::nlanes)));
        r1 = v_reinterpret_as_u16(v_pack(vx_load(row1 + x), vx_load(row1 + x + v_int32::nlanes)));
        r2 = v_reinterpret_as_u16(v_pack(vx_load(row2 + x), vx_load(row2 + x + v_int32::nlanes)));
        r3 = v_reinterpret_as_u16(v_pack(vx_load(row3 + x), vx_load(row3 + x + v_int32::nlanes)));
        r4 = v_reinterpret_as_u16(v_pack(vx_load(row4 + x), vx_load(row4 + x + v_int32::nlanes)));
        t0 = r0 + r4 + (r2 + r2) + ((r1 + r3 + r2) << 2);
        v_rshr_pack_store<8>(dst + x, t0);
        x += v_uint16::nlanes;
    }
    typedef int CV_DECL_ALIGNED(1) unaligned_int;
    for ( ; x <= width - v_int32x4::nlanes; x += v_int32x4::nlanes)
    {
        v_int32x4 r0, r1, r2, r3, r4, t0;
        r0 = v_load(row0 + x);
        r1 = v_load(row1 + x);
        r2 = v_load(row2 + x);
        r3 = v_load(row3 + x);
        r4 = v_load(row4 + x);
        t0 = r0 + r4 + (r2 + r2) + ((r1 + r3 + r2) << 2);

        *((unaligned_int*) (dst + x)) = v_reinterpret_as_s32(v_rshr_pack<8>(v_pack_u(t0, t0), v_setzero_u16())).get0();
    }
    vx_cleanup();

    return x;
}

template <>
int PyrDownVecV<float, float>(float** src, float* dst, int width)
{
    int x = 0;
    const float *row0 = src[0], *row1 = src[1], *row2 = src[2], *row3 = src[3], *row4 = src[4];

    v_float32 _4 = vx_setall_f32(4.f), _scale = vx_setall_f32(1.f/256);
    for( ; x <= width - v_float32::nlanes; x += v_float32::nlanes)
    {
        v_float32 r0, r1, r2, r3, r4;
        r0 = vx_load(row0 + x);
        r1 = vx_load(row1 + x);
        r2 = vx_load(row2 + x);
        r3 = vx_load(row3 + x);
        r4 = vx_load(row4 + x);
        v_store(dst + x, v_muladd(r1 + r3 + r2, _4, r0 + r4 + (r2 + r2)) * _scale);
    }
    vx_cleanup();

    return x;
}

template <> int PyrDownVecV<int, ushort>(int** src, ushort* dst, int width)
{
    int x = 0;
    const int *row0 = src[0], *row1 = src[1], *row2 = src[2], *row3 = src[3], *row4 = src[4];

    for( ; x <= width - v_uint16::nlanes; x += v_uint16::nlanes)
    {
        v_int32 r00 = vx_load(row0 + x),
                r01 = vx_load(row0 + x + v_int32::nlanes),
                r10 = vx_load(row1 + x),
                r11 = vx_load(row1 + x + v_int32::nlanes),
                r20 = vx_load(row2 + x),
                r21 = vx_load(row2 + x + v_int32::nlanes),
                r30 = vx_load(row3 + x),
                r31 = vx_load(row3 + x + v_int32::nlanes),
                r40 = vx_load(row4 + x),
                r41 = vx_load(row4 + x + v_int32::nlanes);
        v_store(dst + x, v_rshr_pack_u<8>(r00 + r40 + (r20 + r20) + ((r10 + r20 + r30) << 2),
                                            r01 + r41 + (r21 + r21) + ((r11 + r21 + r31) << 2)));
    }
    if (x <= width - v_int32::nlanes)
    {
        v_int32 r00 = vx_load(row0 + x),
                r10 = vx_load(row1 + x),
                r20 = vx_load(row2 + x),
                r30 = vx_load(row3 + x),
                r40 = vx_load(row4 + x);
        v_rshr_pack_u_store<8>(dst + x, r00 + r40 + (r20 + r20) + ((r10 + r20 + r30) << 2));
        x += v_int32::nlanes;
    }
    vx_cleanup();

    return x;
}

template <> int PyrDownVecV<int, short>(int** src, short* dst, int width)
{
    int x = 0;
    const int *row0 = src[0], *row1 = src[1], *row2 = src[2], *row3 = src[3], *row4 = src[4];

    for( ; x <= width - v_int16::nlanes; x += v_int16::nlanes)
    {
        v_int32 r00 = vx_load(row0 + x),
                r01 = vx_load(row0 + x + v_int32::nlanes),
                r10 = vx_load(row1 + x),
                r11 = vx_load(row1 + x + v_int32::nlanes),
                r20 = vx_load(row2 + x),
                r21 = vx_load(row2 + x + v_int32::nlanes),
                r30 = vx_load(row3 + x),
                r31 = vx_load(row3 + x + v_int32::nlanes),
                r40 = vx_load(row4 + x),
                r41 = vx_load(row4 + x + v_int32::nlanes);
        v_store(dst + x, v_rshr_pack<8>(r00 + r40 + (r20 + r20) + ((r10 + r20 + r30) << 2),
                                        r01 + r41 + (r21 + r21) + ((r11 + r21 + r31) << 2)));
    }
    if (x <= width - v_int32::nlanes)
    {
        v_int32 r00 = vx_load(row0 + x),
            r10 = vx_load(row1 + x),
            r20 = vx_load(row2 + x),
            r30 = vx_load(row3 + x),
            r40 = vx_load(row4 + x);
        v_rshr_pack_store<8>(dst + x, r00 + r40 + (r20 + r20) + ((r10 + r20 + r30) << 2));
        x += v_int32::nlanes;
    }
    vx_cleanup();

    return x;
}

template <> int PyrUpVecV<int, uchar>(int** src, uchar** dst, int width)
{
    int x = 0;
    uchar *dst0 = dst[0], *dst1 = dst[1];
    const int *row0 = src[0], *row1 = src[1], *row2 = src[2];

    for( ; x <= width - v_uint8::nlanes; x += v_uint8::nlanes)
    {
        v_int16 v_r00 = v_pack(vx_load(row0 + x), vx_load(row0 + x + v_int32::nlanes)),
                v_r01 = v_pack(vx_load(row0 + x + 2 * v_int32::nlanes), vx_load(row0 + x + 3 * v_int32::nlanes)),
                v_r10 = v_pack(vx_load(row1 + x), vx_load(row1 + x + v_int32::nlanes)),
                v_r11 = v_pack(vx_load(row1 + x + 2 * v_int32::nlanes), vx_load(row1 + x + 3 * v_int32::nlanes)),
                v_r20 = v_pack(vx_load(row2 + x), vx_load(row2 + x + v_int32::nlanes)),
                v_r21 = v_pack(vx_load(row2 + x + 2 * v_int32::nlanes), vx_load(row2 + x + 3 * v_int32::nlanes));
        v_int16 v_2r10 = v_r10 + v_r10, v_2r11 = (v_r11 + v_r11);
        v_store(dst0 + x, v_rshr_pack_u<6>(v_r00 + v_r20 + (v_2r10 + v_2r10 + v_2r10), v_r01 + v_r21 + (v_2r11 + v_2r11 + v_2r11)));
        v_store(dst1 + x, v_rshr_pack_u<6>((v_r10 + v_r20) << 2, (v_r11 + v_r21) << 2));
    }
    if(x <= width - v_uint16::nlanes)
    {
        v_int16 v_r00 = v_pack(vx_load(row0 + x), vx_load(row0 + x + v_int32::nlanes)),
                v_r10 = v_pack(vx_load(row1 + x), vx_load(row1 + x + v_int32::nlanes)),
                v_r20 = v_pack(vx_load(row2 + x), vx_load(row2 + x + v_int32::nlanes));
        v_int16 v_2r10 = v_r10 + v_r10;
        v_rshr_pack_u_store<6>(dst0 + x, v_r00 + v_r20 + (v_2r10 + v_2r10 + v_2r10));
        v_rshr_pack_u_store<6>(dst1 + x, (v_r10 + v_r20) << 2);
        x += v_uint16::nlanes;
    }
    typedef int CV_DECL_ALIGNED(1) unaligned_int;
    for (; x <= width - v_int32x4::nlanes; x += v_int32x4::nlanes)
    {
        v_int32 v_r00 = vx_load(row0 + x),
                v_r10 = vx_load(row1 + x),
                v_r20 = vx_load(row2 + x);
        v_int32 v_2r10 = v_r10 + v_r10;
        v_int16 d = v_pack(v_r00 + v_r20 + (v_2r10 + v_2r10 + v_2r10), (v_r10 + v_r20) << 2);
        *(unaligned_int*)(dst0 + x) = v_reinterpret_as_s32(v_rshr_pack_u<6>(d, vx_setzero_s16())).get0();
        *(unaligned_int*)(dst1 + x) = v_reinterpret_as_s32(v_rshr_pack_u<6>(v_combine_high(d, d), vx_setzero_s16())).get0();
    }
    vx_cleanup();

    return x;
}

template <> int PyrUpVecV<int, short>(int** src, short** dst, int width)
{
    int x = 0;
    short *dst0 = dst[0], *dst1 = dst[1];
    const int *row0 = src[0], *row1 = src[1], *row2 = src[2];

    for( ; x <= width - v_int16::nlanes; x += v_int16::nlanes)
    {
        v_int32 v_r00 = vx_load(row0 + x),
                v_r01 = vx_load(row0 + x + v_int32::nlanes),
                v_r10 = vx_load(row1 + x),
                v_r11 = vx_load(row1 + x + v_int32::nlanes),
                v_r20 = vx_load(row2 + x),
                v_r21 = vx_load(row2 + x + v_int32::nlanes);
        v_store(dst0 + x, v_rshr_pack<6>(v_r00 + v_r20 + ((v_r10 << 1) + (v_r10 << 2)), v_r01 + v_r21 + ((v_r11 << 1) + (v_r11 << 2))));
        v_store(dst1 + x, v_rshr_pack<6>((v_r10 + v_r20) << 2, (v_r11 + v_r21) << 2));
    }
    if(x <= width - v_int32::nlanes)
    {
        v_int32 v_r00 = vx_load(row0 + x),
                v_r10 = vx_load(row1 + x),
                v_r20 = vx_load(row2 + x);
        v_rshr_pack_store<6>(dst0 + x, v_r00 + v_r20 + ((v_r10 << 1) + (v_r10 << 2)));
        v_rshr_pack_store<6>(dst1 + x, (v_r10 + v_r20) << 2);
        x += v_int32::nlanes;
    }
    vx_cleanup();

    return x;
}

template <> int PyrUpVecV<int, ushort>(int** src, ushort** dst, int width)
{
    int x = 0;
    ushort *dst0 = dst[0], *dst1 = dst[1];
    const int *row0 = src[0], *row1 = src[1], *row2 = src[2];

    for( ; x <= width - v_uint16::nlanes; x += v_uint16::nlanes)
    {
        v_int32 v_r00 = vx_load(row0 + x),
                v_r01 = vx_load(row0 + x + v_int32::nlanes),
                v_r10 = vx_load(row1 + x),
                v_r11 = vx_load(row1 + x + v_int32::nlanes),
                v_r20 = vx_load(row2 + x),
                v_r21 = vx_load(row2 + x + v_int32::nlanes);
        v_store(dst0 + x, v_rshr_pack_u<6>(v_r00 + v_r20 + ((v_r10 << 1) + (v_r10 << 2)), v_r01 + v_r21 + ((v_r11 << 1) + (v_r11 << 2))));
        v_store(dst1 + x, v_rshr_pack_u<6>((v_r10 + v_r20) << 2, (v_r11 + v_r21) << 2));
    }
    if(x <= width - v_int32::nlanes)
    {
        v_int32 v_r00 = vx_load(row0 + x),
                v_r10 = vx_load(row1 + x),
                v_r20 = vx_load(row2 + x);
        v_rshr_pack_u_store<6>(dst0 + x, v_r00 + v_r20 + ((v_r10 << 1) + (v_r10 << 2)));
        v_rshr_pack_u_store<6>(dst1 + x, (v_r10 + v_r20) << 2);
        x += v_int32::nlanes;
    }
    vx_cleanup();

    return x;
}

template <> int PyrUpVecV<float, float>(float** src, float** dst, int width)
{
    int x = 0;
    const float *row0 = src[0], *row1 = src[1], *row2 = src[2];
    float *dst0 = dst[0], *dst1 = dst[1];

    v_float32 v_6 = vx_setall_f32(6.0f), v_scale = vx_setall_f32(1.f/64.f), v_scale4 = vx_setall_f32(1.f/16.f);
    for( ; x <= width - v_float32::nlanes; x += v_float32::nlanes)
    {
        v_float32 v_r0 = vx_load(row0 + x),
                  v_r1 = vx_load(row1 + x),
                  v_r2 = vx_load(row2 + x);
        v_store(dst1 + x, v_scale4 * (v_r1 + v_r2));
        v_store(dst0 + x, v_scale * (v_muladd(v_6, v_r1, v_r0) + v_r2));
    }
    vx_cleanup();

    return x;
}

template <> int PyrUpVecVOneRow<int, uchar>(int** src, uchar* dst, int width)
{
    int x = 0;
    const int *row0 = src[0], *row1 = src[1], *row2 = src[2];

    for( ; x <= width - v_uint8::nlanes; x += v_uint8::nlanes)
    {
        v_int16 v_r00 = v_pack(vx_load(row0 + x), vx_load(row0 + x + v_int32::nlanes)),
                v_r01 = v_pack(vx_load(row0 + x + 2 * v_int32::nlanes), vx_load(row0 + x + 3 * v_int32::nlanes)),
                v_r10 = v_pack(vx_load(row1 + x), vx_load(row1 + x + v_int32::nlanes)),
                v_r11 = v_pack(vx_load(row1 + x + 2 * v_int32::nlanes), vx_load(row1 + x + 3 * v_int32::nlanes)),
                v_r20 = v_pack(vx_load(row2 + x), vx_load(row2 + x + v_int32::nlanes)),
                v_r21 = v_pack(vx_load(row2 + x + 2 * v_int32::nlanes), vx_load(row2 + x + 3 * v_int32::nlanes));
        v_int16 v_2r10 = v_r10 + v_r10, v_2r11 = (v_r11 + v_r11);
        v_store(dst + x, v_rshr_pack_u<6>(v_r00 + v_r20 + (v_2r10 + v_2r10 + v_2r10), v_r01 + v_r21 + (v_2r11 + v_2r11 + v_2r11)));
    }
    if(x <= width - v_uint16::nlanes)
    {
        v_int16 v_r00 = v_pack(vx_load(row0 + x), vx_load(row0 + x + v_int32::nlanes)),
                v_r10 = v_pack(vx_load(row1 + x), vx_load(row1 + x + v_int32::nlanes)),
                v_r20 = v_pack(vx_load(row2 + x), vx_load(row2 + x + v_int32::nlanes));
        v_int16 v_2r10 = v_r10 + v_r10;
        v_rshr_pack_u_store<6>(dst + x, v_r00 + v_r20 + (v_2r10 + v_2r10 + v_2r10));
        x += v_uint16::nlanes;
    }
    typedef int CV_DECL_ALIGNED(1) unaligned_int;
    for (; x <= width - v_int32x4::nlanes; x += v_int32x4::nlanes)
    {
        v_int32 v_r00 = vx_load(row0 + x),
                v_r10 = vx_load(row1 + x),
                v_r20 = vx_load(row2 + x);
        v_int32 v_2r10 = v_r10 + v_r10;
        v_int16 d = v_pack(v_r00 + v_r20 + (v_2r10 + v_2r10 + v_2r10), (v_r10 + v_r20) << 2);
        *(unaligned_int*)(dst + x) = v_reinterpret_as_s32(v_rshr_pack_u<6>(d, vx_setzero_s16())).get0();
    }
    vx_cleanup();

    return x;
}

template <> int PyrUpVecVOneRow<int, short>(int** src, short* dst, int width)
{
    int x = 0;
    const int *row0 = src[0], *row1 = src[1], *row2 = src[2];

    for( ; x <= width - v_int16::nlanes; x += v_int16::nlanes)
    {
        v_int32 v_r00 = vx_load(row0 + x),
                v_r01 = vx_load(row0 + x + v_int32::nlanes),
                v_r10 = vx_load(row1 + x),
                v_r11 = vx_load(row1 + x + v_int32::nlanes),
                v_r20 = vx_load(row2 + x),
                v_r21 = vx_load(row2 + x + v_int32::nlanes);
        v_store(dst + x, v_rshr_pack<6>(v_r00 + v_r20 + ((v_r10 << 1) + (v_r10 << 2)), v_r01 + v_r21 + ((v_r11 << 1) + (v_r11 << 2))));
    }
    if(x <= width - v_int32::nlanes)
    {
        v_int32 v_r00 = vx_load(row0 + x),
                v_r10 = vx_load(row1 + x),
                v_r20 = vx_load(row2 + x);
        v_rshr_pack_store<6>(dst + x, v_r00 + v_r20 + ((v_r10 << 1) + (v_r10 << 2)));
        x += v_int32::nlanes;
    }
    vx_cleanup();

    return x;
}

template <> int PyrUpVecVOneRow<int, ushort>(int** src, ushort* dst, int width)
{
    int x = 0;
    const int *row0 = src[0], *row1 = src[1], *row2 = src[2];

    for( ; x <= width - v_uint16::nlanes; x += v_uint16::nlanes)
    {
        v_int32 v_r00 = vx_load(row0 + x),
                v_r01 = vx_load(row0 + x + v_int32::nlanes),
                v_r10 = vx_load(row1 + x),
                v_r11 = vx_load(row1 + x + v_int32::nlanes),
                v_r20 = vx_load(row2 + x),
                v_r21 = vx_load(row2 + x + v_int32::nlanes);
        v_store(dst + x, v_rshr_pack_u<6>(v_r00 + v_r20 + ((v_r10 << 1) + (v_r10 << 2)), v_r01 + v_r21 + ((v_r11 << 1) + (v_r11 << 2))));
    }
    if(x <= width - v_int32::nlanes)
    {
        v_int32 v_r00 = vx_load(row0 + x),
                v_r10 = vx_load(row1 + x),
                v_r20 = vx_load(row2 + x);
        v_rshr_pack_u_store<6>(dst + x, v_r00 + v_r20 + ((v_r10 << 1) + (v_r10 << 2)));
        x += v_int32::nlanes;
    }
    vx_cleanup();

    return x;
}

template <> int PyrUpVecVOneRow<float, float>(float** src, float* dst, int width)
{
    int x = 0;
    const float *row0 = src[0], *row1 = src[1], *row2 = src[2];

    v_float32 v_6 = vx_setall_f32(6.0f), v_scale = vx_setall_f32(1.f/64.f);
    for( ; x <= width - v_float32::nlanes; x += v_float32::nlanes)
    {
        v_float32 v_r0 = vx_load(row0 + x),
                  v_r1 = vx_load(row1 + x),
                  v_r2 = vx_load(row2 + x);
        v_store(dst + x, v_scale * (v_muladd(v_6, v_r1, v_r0) + v_r2));
    }
    vx_cleanup();

    return x;
}

#endif

template<class CastOp>
struct PyrDownInvoker : ParallelLoopBody
{
    PyrDownInvoker(const Mat& src, const Mat& dst, int borderType, int **tabR, int **tabM, int **tabL)
    {
        _src = &src;
        _dst = &dst;
        _borderType = borderType;
        _tabR = tabR;
        _tabM = tabM;
        _tabL = tabL;
    }

    void operator()(const Range& range) const CV_OVERRIDE;

    int **_tabR;
    int **_tabM;
    int **_tabL;
    const Mat *_src;
    const Mat *_dst;
    int _borderType;
};

template<class CastOp> void
pyrDown_( const Mat& _src, Mat& _dst, int borderType )
{
    const int PD_SZ = 5;
    CV_Assert( !_src.empty() );
    Size ssize = _src.size(), dsize = _dst.size();
    int cn = _src.channels();

    AutoBuffer<int> _tabM(dsize.width * cn), _tabL(cn * (PD_SZ + 2)),
        _tabR(cn * (PD_SZ + 2));
    int *tabM = _tabM.data(), *tabL = _tabL.data(), *tabR = _tabR.data();

    CV_Assert( ssize.width > 0 && ssize.height > 0 &&
               std::abs(dsize.width*2 - ssize.width) <= 2 &&
               std::abs(dsize.height*2 - ssize.height) <= 2 );
    int width0 = std::min((ssize.width-PD_SZ/2-1)/2 + 1, dsize.width);

    for (int x = 0; x <= PD_SZ+1; x++)
    {
        int sx0 = borderInterpolate(x - PD_SZ/2, ssize.width, borderType)*cn;
        int sx1 = borderInterpolate(x + width0*2 - PD_SZ/2, ssize.width, borderType)*cn;
        for (int k = 0; k < cn; k++)
        {
            tabL[x*cn + k] = sx0 + k;
            tabR[x*cn + k] = sx1 + k;
        }
    }

    for (int x = 0; x < dsize.width*cn; x++)
        tabM[x] = (x/cn)*2*cn + x % cn;

    int *tabLPtr = tabL;
    int *tabRPtr = tabR;

    cv::parallel_for_(Range(0,dsize.height), cv::PyrDownInvoker<CastOp>(_src, _dst, borderType, &tabRPtr, &tabM, &tabLPtr), cv::getNumThreads());
}

template<class CastOp>
void PyrDownInvoker<CastOp>::operator()(const Range& range) const
{
    const int PD_SZ = 5;
    typedef typename CastOp::type1 WT;
    typedef typename CastOp::rtype T;
    Size ssize = _src->size(), dsize = _dst->size();
    int cn = _src->channels();
    int bufstep = (int)alignSize(dsize.width*cn, 16);
    AutoBuffer<WT> _buf(bufstep*PD_SZ + 16);
    WT* buf = alignPtr((WT*)_buf.data(), 16);
    WT* rows[PD_SZ];
    CastOp castOp;

    int sy0 = -PD_SZ/2, sy = range.start * 2 + sy0, width0 = std::min((ssize.width-PD_SZ/2-1)/2 + 1, dsize.width);

    ssize.width *= cn;
    dsize.width *= cn;
    width0 *= cn;

    for (int y = range.start; y < range.end; y++)
    {
        T* dst = (T*)_dst->ptr<T>(y);
        WT *row0, *row1, *row2, *row3, *row4;

        // fill the ring buffer (horizontal convolution and decimation)
        int sy_limit = y*2 + 2;
        for( ; sy <= sy_limit; sy++ )
        {
            WT* row = buf + ((sy - sy0) % PD_SZ)*bufstep;
            int _sy = borderInterpolate(sy, ssize.height, _borderType);
            const T* src = _src->ptr<T>(_sy);

            do {
                int x = 0;
                const int* tabL = *_tabL;
                for( ; x < cn; x++ )
                {
                    row[x] = src[tabL[x+cn*2]]*6 + (src[tabL[x+cn]] + src[tabL[x+cn*3]])*4 +
                        src[tabL[x]] + src[tabL[x+cn*4]];
                }

                if( x == dsize.width )
                    break;

                if( cn == 1 )
                {
                    x += PyrDownVecH<T, WT, 1>(src + x * 2 - 2, row + x, width0 - x);
                    for( ; x < width0; x++ )
                        row[x] = src[x*2]*6 + (src[x*2 - 1] + src[x*2 + 1])*4 +
                            src[x*2 - 2] + src[x*2 + 2];
                }
                else if( cn == 2 )
                {
                    x += PyrDownVecH<T, WT, 2>(src + x * 2 - 4, row + x, width0 - x);
                    for( ; x < width0; x += 2 )
                    {
                        const T* s = src + x*2;
                        WT t0 = s[0] * 6 + (s[-2] + s[2]) * 4 + s[-4] + s[4];
                        WT t1 = s[1] * 6 + (s[-1] + s[3]) * 4 + s[-3] + s[5];
                        row[x] = t0; row[x + 1] = t1;
                    }
                }
                else if( cn == 3 )
                {
                    x += PyrDownVecH<T, WT, 3>(src + x * 2 - 6, row + x, width0 - x);
                    for( ; x < width0; x += 3 )
                    {
                        const T* s = src + x*2;
                        WT t0 = s[0]*6 + (s[-3] + s[3])*4 + s[-6] + s[6];
                        WT t1 = s[1]*6 + (s[-2] + s[4])*4 + s[-5] + s[7];
                        WT t2 = s[2]*6 + (s[-1] + s[5])*4 + s[-4] + s[8];
                        row[x] = t0; row[x+1] = t1; row[x+2] = t2;
                    }
                }
                else if( cn == 4 )
                {
                    x += PyrDownVecH<T, WT, 4>(src + x * 2 - 8, row + x, width0 - x);
                    for( ; x < width0; x += 4 )
                    {
                        const T* s = src + x*2;
                        WT t0 = s[0]*6 + (s[-4] + s[4])*4 + s[-8] + s[8];
                        WT t1 = s[1]*6 + (s[-3] + s[5])*4 + s[-7] + s[9];
                        row[x] = t0; row[x+1] = t1;
                        t0 = s[2]*6 + (s[-2] + s[6])*4 + s[-6] + s[10];
                        t1 = s[3]*6 + (s[-1] + s[7])*4 + s[-5] + s[11];
                        row[x+2] = t0; row[x+3] = t1;
                    }
                }
                else
                {
                    for( ; x < width0; x++ )
                    {
                        int sx = (*_tabM)[x];
                        row[x] = src[sx]*6 + (src[sx - cn] + src[sx + cn])*4 +
                            src[sx - cn*2] + src[sx + cn*2];
                    }
                }

                // tabR
                const int* tabR = *_tabR;
                for (int x_ = 0; x < dsize.width; x++, x_++)
                {
                    row[x] = src[tabR[x_+cn*2]]*6 + (src[tabR[x_+cn]] + src[tabR[x_+cn*3]])*4 +
                        src[tabR[x_]] + src[tabR[x_+cn*4]];
                }
            } while (0);
        }

        // do vertical convolution and decimation and write the result to the destination image
        for (int k = 0; k < PD_SZ; k++)
            rows[k] = buf + ((y*2 - PD_SZ/2 + k - sy0) % PD_SZ)*bufstep;
        row0 = rows[0]; row1 = rows[1]; row2 = rows[2]; row3 = rows[3]; row4 = rows[4];

        int x = PyrDownVecV<WT, T>(rows, dst, dsize.width);
        for (; x < dsize.width; x++ )
            dst[x] = castOp(row2[x]*6 + (row1[x] + row3[x])*4 + row0[x] + row4[x]);
    }
}


template<class CastOp> void
pyrUp_( const Mat& _src, Mat& _dst, int)
{
    const int PU_SZ = 3;
    typedef typename CastOp::type1 WT;
    typedef typename CastOp::rtype T;

    Size ssize = _src.size(), dsize = _dst.size();
    int cn = _src.channels();
    int bufstep = (int)alignSize((dsize.width+1)*cn, 16);
    AutoBuffer<WT> _buf(bufstep*PU_SZ + 16);
    WT* buf = alignPtr((WT*)_buf.data(), 16);
    AutoBuffer<int> _dtab(ssize.width*cn);
    int* dtab = _dtab.data();
    WT* rows[PU_SZ];
    T* dsts[2];
    CastOp castOp;
    //PyrUpVecH<T, WT> vecOpH;

    CV_Assert( std::abs(dsize.width - ssize.width*2) == dsize.width % 2 &&
               std::abs(dsize.height - ssize.height*2) == dsize.height % 2);
    int k, x, sy0 = -PU_SZ/2, sy = sy0;

    ssize.width *= cn;
    dsize.width *= cn;

    for( x = 0; x < ssize.width; x++ )
        dtab[x] = (x/cn)*2*cn + x % cn;

    for( int y = 0; y < ssize.height; y++ )
    {
        T* dst0 = _dst.ptr<T>(y*2);
        T* dst1 = _dst.ptr<T>(std::min(y*2+1, dsize.height-1));
        WT *row0, *row1, *row2;

        // fill the ring buffer (horizontal convolution and decimation)
        for( ; sy <= y + 1; sy++ )
        {
            WT* row = buf + ((sy - sy0) % PU_SZ)*bufstep;
            int _sy = borderInterpolate(sy*2, ssize.height*2, BORDER_REFLECT_101)/2;
            const T* src = _src.ptr<T>(_sy);

            if( ssize.width == cn )
            {
                for( x = 0; x < cn; x++ )
                    row[x] = row[x + cn] = src[x]*8;
                continue;
            }

            for( x = 0; x < cn; x++ )
            {
                int dx = dtab[x];
                WT t0 = src[x]*6 + src[x + cn]*2;
                WT t1 = (src[x] + src[x + cn])*4;
                row[dx] = t0; row[dx + cn] = t1;
                dx = dtab[ssize.width - cn + x];
                int sx = ssize.width - cn + x;
                t0 = src[sx - cn] + src[sx]*7;
                t1 = src[sx]*8;
                row[dx] = t0; row[dx + cn] = t1;

                if (dsize.width > ssize.width*2)
                {
                    row[(_dst.cols-1) + x] = row[dx + cn];
                }
            }

            for( x = cn; x < ssize.width - cn; x++ )
            {
                int dx = dtab[x];
                WT t0 = src[x-cn] + src[x]*6 + src[x+cn];
                WT t1 = (src[x] + src[x+cn])*4;
                row[dx] = t0;
                row[dx+cn] = t1;
            }
        }

        // do vertical convolution and decimation and write the result to the destination image
        for( k = 0; k < PU_SZ; k++ )
            rows[k] = buf + ((y - PU_SZ/2 + k - sy0) % PU_SZ)*bufstep;
        row0 = rows[0]; row1 = rows[1]; row2 = rows[2];
        dsts[0] = dst0; dsts[1] = dst1;

        if (dst0 != dst1)
        {
            x = PyrUpVecV<WT, T>(rows, dsts, dsize.width);
            for( ; x < dsize.width; x++ )
            {
                T t1 = castOp((row1[x] + row2[x])*4);
                T t0 = castOp(row0[x] + row1[x]*6 + row2[x]);
                dst1[x] = t1; dst0[x] = t0;
            }
        }
        else
        {
<<<<<<< HEAD
            x = PyrUpVecVOneRow<WT, T>(rows, dst0, dsize.width);
            for( ; x < dsize.width; x++ )
=======
            for(x = 0; x < dsize.width; x++ )
>>>>>>> c54ccaac
            {
                T t0 = castOp(row0[x] + row1[x]*6 + row2[x]);
                dst0[x] = t0;
            }
        }
        
    }

    if (dsize.height > ssize.height*2)
    {
        T* dst0 = _dst.ptr<T>(ssize.height*2-2);
        T* dst2 = _dst.ptr<T>(ssize.height*2);

        for(x = 0; x < dsize.width ; x++ )
        {
            dst2[x] = dst0[x];
        }
    }
}

typedef void (*PyrFunc)(const Mat&, Mat&, int);

#ifdef HAVE_OPENCL

static bool ocl_pyrDown( InputArray _src, OutputArray _dst, const Size& _dsz, int borderType)
{
    int type = _src.type(), depth = CV_MAT_DEPTH(type), cn = CV_MAT_CN(type);

    bool doubleSupport = ocl::Device::getDefault().doubleFPConfig() > 0;
    if (cn > 4 || (depth == CV_64F && !doubleSupport))
        return false;

    Size ssize = _src.size();
    Size dsize = _dsz.empty() ? Size((ssize.width + 1) / 2, (ssize.height + 1) / 2) : _dsz;
    if (dsize.height < 2 || dsize.width < 2)
        return false;

    CV_Assert( ssize.width > 0 && ssize.height > 0 &&
            std::abs(dsize.width*2 - ssize.width) <= 2 &&
            std::abs(dsize.height*2 - ssize.height) <= 2 );

    UMat src = _src.getUMat();
    _dst.create( dsize, src.type() );
    UMat dst = _dst.getUMat();

    int float_depth = depth == CV_64F ? CV_64F : CV_32F;
    const int local_size = 256;
    int kercn = 1;
    if (depth == CV_8U && float_depth == CV_32F && cn == 1 && ocl::Device::getDefault().isIntel())
        kercn = 4;
    const char * const borderMap[] = { "BORDER_CONSTANT", "BORDER_REPLICATE", "BORDER_REFLECT", "BORDER_WRAP",
                                       "BORDER_REFLECT_101" };
    char cvt[2][50];
    String buildOptions = format(
            "-D T=%s -D FT=%s -D convertToT=%s -D convertToFT=%s%s "
            "-D T1=%s -D cn=%d -D kercn=%d -D fdepth=%d -D %s -D LOCAL_SIZE=%d",
            ocl::typeToStr(type), ocl::typeToStr(CV_MAKETYPE(float_depth, cn)),
            ocl::convertTypeStr(float_depth, depth, cn, cvt[0]),
            ocl::convertTypeStr(depth, float_depth, cn, cvt[1]),
            doubleSupport ? " -D DOUBLE_SUPPORT" : "", ocl::typeToStr(depth),
            cn, kercn, float_depth, borderMap[borderType], local_size
    );
    ocl::Kernel k("pyrDown", ocl::imgproc::pyr_down_oclsrc, buildOptions);
    if (k.empty())
        return false;

    k.args(ocl::KernelArg::ReadOnly(src), ocl::KernelArg::WriteOnly(dst));

    size_t localThreads[2]  = { (size_t)local_size/kercn, 1 };
    size_t globalThreads[2] = { ((size_t)src.cols + (kercn-1))/kercn, ((size_t)dst.rows + 1) / 2 };
    return k.run(2, globalThreads, localThreads, false);
}

static bool ocl_pyrUp( InputArray _src, OutputArray _dst, const Size& _dsz, int borderType)
{
    int type = _src.type(), depth = CV_MAT_DEPTH(type), channels = CV_MAT_CN(type);

    if (channels > 4 || borderType != BORDER_DEFAULT)
        return false;

    bool doubleSupport = ocl::Device::getDefault().doubleFPConfig() > 0;
    if (depth == CV_64F && !doubleSupport)
        return false;

    Size ssize = _src.size();
    if (!_dsz.empty() && (_dsz != Size(ssize.width * 2, ssize.height * 2)))
        return false;

    UMat src = _src.getUMat();
    Size dsize = Size(ssize.width * 2, ssize.height * 2);
    _dst.create( dsize, src.type() );
    UMat dst = _dst.getUMat();

    int float_depth = depth == CV_64F ? CV_64F : CV_32F;
    const int local_size = channels == 1 ? 16 : 8;
    char cvt[2][50];
    String buildOptions = format(
            "-D T=%s -D FT=%s -D convertToT=%s -D convertToFT=%s%s "
            "-D T1=%s -D cn=%d -D LOCAL_SIZE=%d",
            ocl::typeToStr(type), ocl::typeToStr(CV_MAKETYPE(float_depth, channels)),
            ocl::convertTypeStr(float_depth, depth, channels, cvt[0]),
            ocl::convertTypeStr(depth, float_depth, channels, cvt[1]),
            doubleSupport ? " -D DOUBLE_SUPPORT" : "",
            ocl::typeToStr(depth), channels, local_size
    );
    size_t globalThreads[2] = { (size_t)dst.cols, (size_t)dst.rows };
    size_t localThreads[2] = { (size_t)local_size, (size_t)local_size };
    ocl::Kernel k;
    if (type == CV_8UC1 && src.cols % 2 == 0)
    {
        buildOptions.clear();
        k.create("pyrUp_cols2", ocl::imgproc::pyramid_up_oclsrc, buildOptions);
        globalThreads[0] = dst.cols/4; globalThreads[1] = dst.rows/2;
    }
    else
    {
        k.create("pyrUp_unrolled", ocl::imgproc::pyr_up_oclsrc, buildOptions);
        globalThreads[0] = dst.cols/2; globalThreads[1] = dst.rows/2;
    }

    if (k.empty())
        return false;

    k.args(ocl::KernelArg::ReadOnly(src), ocl::KernelArg::WriteOnly(dst));
    return k.run(2, globalThreads, localThreads, false);
}

#endif

}

#if defined(HAVE_IPP)
namespace cv
{
static bool ipp_pyrdown( InputArray _src, OutputArray _dst, const Size& _dsz, int borderType )
{
    CV_INSTRUMENT_REGION_IPP();

#if IPP_VERSION_X100 >= 810 && !IPP_DISABLE_PYRAMIDS_DOWN
    Size dsz = _dsz.empty() ? Size((_src.cols() + 1)/2, (_src.rows() + 1)/2) : _dsz;
    bool isolated = (borderType & BORDER_ISOLATED) != 0;
    int borderTypeNI = borderType & ~BORDER_ISOLATED;

    Mat src = _src.getMat();
    _dst.create( dsz, src.type() );
    Mat dst = _dst.getMat();
    int depth = src.depth();


    {
        bool isolated = (borderType & BORDER_ISOLATED) != 0;
        int borderTypeNI = borderType & ~BORDER_ISOLATED;
        if (borderTypeNI == BORDER_DEFAULT && (!src.isSubmatrix() || isolated) && dsz == Size(src.cols*2, src.rows*2))
        {
            typedef IppStatus (CV_STDCALL * ippiPyrUp)(const void* pSrc, int srcStep, void* pDst, int dstStep, IppiSize srcRoi, Ipp8u* buffer);
            int type = src.type();
            CV_SUPPRESS_DEPRECATED_START
            ippiPyrUp pyrUpFunc = type == CV_8UC1 ? (ippiPyrUp) ippiPyrUp_Gauss5x5_8u_C1R :
                                  type == CV_8UC3 ? (ippiPyrUp) ippiPyrUp_Gauss5x5_8u_C3R :
                                  type == CV_32FC1 ? (ippiPyrUp) ippiPyrUp_Gauss5x5_32f_C1R :
                                  type == CV_32FC3 ? (ippiPyrUp) ippiPyrUp_Gauss5x5_32f_C3R : 0;
            CV_SUPPRESS_DEPRECATED_END

            if (pyrUpFunc)
            {
                int bufferSize;
                IppiSize srcRoi = { src.cols, src.rows };
                IppDataType dataType = depth == CV_8U ? ipp8u : ipp32f;
                CV_SUPPRESS_DEPRECATED_START
                IppStatus ok = ippiPyrUpGetBufSize_Gauss5x5(srcRoi.width, dataType, src.channels(), &bufferSize);
                CV_SUPPRESS_DEPRECATED_END
                if (ok >= 0)
                {
                    Ipp8u* buffer = ippsMalloc_8u_L(bufferSize);
                    ok = pyrUpFunc(src.data, (int) src.step, dst.data, (int) dst.step, srcRoi, buffer);
                    ippsFree(buffer);

                    if (ok >= 0)
                    {
                        CV_IMPL_ADD(CV_IMPL_IPP);
                        return true;
                    }
                }
            }
        }
    }
#else
    CV_UNUSED(_src); CV_UNUSED(_dst); CV_UNUSED(_dsz); CV_UNUSED(borderType);
#endif
    return false;
}
}
#endif

#ifdef HAVE_OPENVX
namespace cv
{
static bool openvx_pyrDown( InputArray _src, OutputArray _dst, const Size& _dsz, int borderType )
{
    using namespace ivx;

    Mat srcMat = _src.getMat();

    if (ovx::skipSmallImages<VX_KERNEL_HALFSCALE_GAUSSIAN>(srcMat.cols, srcMat.rows))
        return false;

    CV_Assert(!srcMat.empty());

    Size ssize = _src.size();
    Size acceptableSize = Size((ssize.width + 1) / 2, (ssize.height + 1) / 2);

    // OpenVX limitations
    if((srcMat.type() != CV_8U) ||
       (borderType != BORDER_REPLICATE) ||
       (_dsz != acceptableSize && !_dsz.empty()))
        return false;

    // The only border mode which is supported by both cv::pyrDown() and OpenVX
    // and produces predictable results
    ivx::border_t borderMode;
    borderMode.mode = VX_BORDER_REPLICATE;

    _dst.create( acceptableSize, srcMat.type() );
    Mat dstMat = _dst.getMat();

    CV_Assert( ssize.width > 0 && ssize.height > 0 &&
            std::abs(acceptableSize.width*2 - ssize.width) <= 2 &&
            std::abs(acceptableSize.height*2 - ssize.height) <= 2 );

    try
    {
        Context context = ovx::getOpenVXContext();
        if(context.vendorID() == VX_ID_KHRONOS)
        {
            // This implementation performs floor-like rounding
            // (OpenCV uses floor(x+0.5)-like rounding)
            // and ignores border mode (and loses 1px size border)
            return false;
        }

        Image srcImg = Image::createFromHandle(context, Image::matTypeToFormat(srcMat.type()),
                                               Image::createAddressing(srcMat), (void*)srcMat.data);
        Image dstImg = Image::createFromHandle(context, Image::matTypeToFormat(dstMat.type()),
                                               Image::createAddressing(dstMat), (void*)dstMat.data);

        ivx::Scalar kernelSize = ivx::Scalar::create<VX_TYPE_INT32>(context, 5);
        Graph graph = Graph::create(context);
        ivx::Node halfNode = ivx::Node::create(graph, VX_KERNEL_HALFSCALE_GAUSSIAN, srcImg, dstImg, kernelSize);
        halfNode.setBorder(borderMode);
        graph.verify();
        graph.process();

#ifdef VX_VERSION_1_1
        //we should take user memory back before release
        //(it's not done automatically according to standard)
        srcImg.swapHandle(); dstImg.swapHandle();
#endif
    }
    catch (const RuntimeError & e)
    {
        VX_DbgThrow(e.what());
    }
    catch (const WrapperError & e)
    {
        VX_DbgThrow(e.what());
    }

    return true;
}

}
#endif

void cv::pyrDown( InputArray _src, OutputArray _dst, const Size& _dsz, int borderType )
{
    CV_INSTRUMENT_REGION();

    CV_Assert(borderType != BORDER_CONSTANT);

    CV_OCL_RUN(_src.dims() <= 2 && _dst.isUMat(),
               ocl_pyrDown(_src, _dst, _dsz, borderType))

    CV_OVX_RUN(_src.dims() <= 2,
               openvx_pyrDown(_src, _dst, _dsz, borderType))

    Mat src = _src.getMat();
    Size dsz = _dsz.empty() ? Size((src.cols + 1)/2, (src.rows + 1)/2) : _dsz;
    _dst.create( dsz, src.type() );
    Mat dst = _dst.getMat();
    int depth = src.depth();

    CALL_HAL(pyrDown, cv_hal_pyrdown, src.data, src.step, src.cols, src.rows, dst.data, dst.step, dst.cols, dst.rows, depth, src.channels(), borderType);

#ifdef HAVE_TEGRA_OPTIMIZATION
    if(borderType == BORDER_DEFAULT && tegra::useTegra() && tegra::pyrDown(src, dst))
        return;
#endif

#ifdef HAVE_IPP
    bool isolated = (borderType & BORDER_ISOLATED) != 0;
    int borderTypeNI = borderType & ~BORDER_ISOLATED;
#endif
    CV_IPP_RUN(borderTypeNI == BORDER_DEFAULT && (!_src.isSubmatrix() || isolated) && dsz == Size((_src.cols() + 1)/2, (_src.rows() + 1)/2),
        ipp_pyrdown( _src,  _dst,  _dsz,  borderType));


    PyrFunc func = 0;
    if( depth == CV_8U )
        func = pyrDown_< FixPtCast<uchar, 8> >;
    else if( depth == CV_16S )
        func = pyrDown_< FixPtCast<short, 8> >;
    else if( depth == CV_16U )
        func = pyrDown_< FixPtCast<ushort, 8> >;
    else if( depth == CV_32F )
        func = pyrDown_< FltCast<float, 8> >;
    else if( depth == CV_64F )
        func = pyrDown_< FltCast<double, 8> >;
    else
        CV_Error( CV_StsUnsupportedFormat, "" );

    func( src, dst, borderType );
}


#if defined(HAVE_IPP)
namespace cv
{
static bool ipp_pyrup( InputArray _src, OutputArray _dst, const Size& _dsz, int borderType )
{
    CV_INSTRUMENT_REGION_IPP();

#if IPP_VERSION_X100 >= 810 && !IPP_DISABLE_PYRAMIDS_UP
    Size sz = _src.dims() <= 2 ? _src.size() : Size();
    Size dsz = _dsz.empty() ? Size(_src.cols()*2, _src.rows()*2) : _dsz;

    Mat src = _src.getMat();
    _dst.create( dsz, src.type() );
    Mat dst = _dst.getMat();
    int depth = src.depth();

    {
        bool isolated = (borderType & BORDER_ISOLATED) != 0;
        int borderTypeNI = borderType & ~BORDER_ISOLATED;
        if (borderTypeNI == BORDER_DEFAULT && (!src.isSubmatrix() || isolated) && dsz == Size(src.cols*2, src.rows*2))
        {
            typedef IppStatus (CV_STDCALL * ippiPyrUp)(const void* pSrc, int srcStep, void* pDst, int dstStep, IppiSize srcRoi, Ipp8u* buffer);
            int type = src.type();
            CV_SUPPRESS_DEPRECATED_START
            ippiPyrUp pyrUpFunc = type == CV_8UC1 ? (ippiPyrUp) ippiPyrUp_Gauss5x5_8u_C1R :
                                  type == CV_8UC3 ? (ippiPyrUp) ippiPyrUp_Gauss5x5_8u_C3R :
                                  type == CV_32FC1 ? (ippiPyrUp) ippiPyrUp_Gauss5x5_32f_C1R :
                                  type == CV_32FC3 ? (ippiPyrUp) ippiPyrUp_Gauss5x5_32f_C3R : 0;
            CV_SUPPRESS_DEPRECATED_END

            if (pyrUpFunc)
            {
                int bufferSize;
                IppiSize srcRoi = { src.cols, src.rows };
                IppDataType dataType = depth == CV_8U ? ipp8u : ipp32f;
                CV_SUPPRESS_DEPRECATED_START
                IppStatus ok = ippiPyrUpGetBufSize_Gauss5x5(srcRoi.width, dataType, src.channels(), &bufferSize);
                CV_SUPPRESS_DEPRECATED_END
                if (ok >= 0)
                {
                    Ipp8u* buffer = ippsMalloc_8u_L(bufferSize);
                    ok = pyrUpFunc(src.data, (int) src.step, dst.data, (int) dst.step, srcRoi, buffer);
                    ippsFree(buffer);

                    if (ok >= 0)
                    {
                        CV_IMPL_ADD(CV_IMPL_IPP);
                        return true;
                    }
                }
            }
        }
    }
#else
    CV_UNUSED(_src); CV_UNUSED(_dst); CV_UNUSED(_dsz); CV_UNUSED(borderType);
#endif
    return false;
}
}
#endif

void cv::pyrUp( InputArray _src, OutputArray _dst, const Size& _dsz, int borderType )
{
    CV_INSTRUMENT_REGION();

    CV_Assert(borderType == BORDER_DEFAULT);

    CV_OCL_RUN(_src.dims() <= 2 && _dst.isUMat(),
               ocl_pyrUp(_src, _dst, _dsz, borderType))


    Mat src = _src.getMat();
    Size dsz = _dsz.empty() ? Size(src.cols*2, src.rows*2) : _dsz;
    _dst.create( dsz, src.type() );
    Mat dst = _dst.getMat();
    int depth = src.depth();

#ifdef HAVE_TEGRA_OPTIMIZATION
    if(borderType == BORDER_DEFAULT && tegra::useTegra() && tegra::pyrUp(src, dst))
        return;
#endif

#ifdef HAVE_IPP
    bool isolated = (borderType & BORDER_ISOLATED) != 0;
    int borderTypeNI = borderType & ~BORDER_ISOLATED;
#endif
    CV_IPP_RUN(borderTypeNI == BORDER_DEFAULT && (!_src.isSubmatrix() || isolated) && dsz == Size(_src.cols()*2, _src.rows()*2),
        ipp_pyrup( _src,  _dst,  _dsz,  borderType));


    PyrFunc func = 0;
    if( depth == CV_8U )
        func = pyrUp_< FixPtCast<uchar, 6> >;
    else if( depth == CV_16S )
        func = pyrUp_< FixPtCast<short, 6> >;
    else if( depth == CV_16U )
        func = pyrUp_< FixPtCast<ushort, 6> >;
    else if( depth == CV_32F )
        func = pyrUp_< FltCast<float, 6> >;
    else if( depth == CV_64F )
        func = pyrUp_< FltCast<double, 6> >;
    else
        CV_Error( CV_StsUnsupportedFormat, "" );

    func( src, dst, borderType );
}


#ifdef HAVE_IPP
namespace cv
{
static bool ipp_buildpyramid( InputArray _src, OutputArrayOfArrays _dst, int maxlevel, int borderType )
{
    CV_INSTRUMENT_REGION_IPP();

#if IPP_VERSION_X100 >= 810 && !IPP_DISABLE_PYRAMIDS_BUILD
    Mat src = _src.getMat();
    _dst.create( maxlevel + 1, 1, 0 );
    _dst.getMatRef(0) = src;

    int i=1;

    {
        bool isolated = (borderType & BORDER_ISOLATED) != 0;
        int borderTypeNI = borderType & ~BORDER_ISOLATED;
        if (borderTypeNI == BORDER_DEFAULT && (!src.isSubmatrix() || isolated))
        {
            typedef IppStatus (CV_STDCALL * ippiPyramidLayerDownInitAlloc)(void** ppState, IppiSize srcRoi, Ipp32f rate, void* pKernel, int kerSize, int mode);
            typedef IppStatus (CV_STDCALL * ippiPyramidLayerDown)(void* pSrc, int srcStep, IppiSize srcRoiSize, void* pDst, int dstStep, IppiSize dstRoiSize, void* pState);
            typedef IppStatus (CV_STDCALL * ippiPyramidLayerDownFree)(void* pState);

            int type = src.type();
            int depth = src.depth();
            ippiPyramidLayerDownInitAlloc pyrInitAllocFunc = 0;
            ippiPyramidLayerDown pyrDownFunc = 0;
            ippiPyramidLayerDownFree pyrFreeFunc = 0;

            if (type == CV_8UC1)
            {
                pyrInitAllocFunc = (ippiPyramidLayerDownInitAlloc) ippiPyramidLayerDownInitAlloc_8u_C1R;
                pyrDownFunc = (ippiPyramidLayerDown) ippiPyramidLayerDown_8u_C1R;
                pyrFreeFunc = (ippiPyramidLayerDownFree) ippiPyramidLayerDownFree_8u_C1R;
            }
            else if (type == CV_8UC3)
            {
                pyrInitAllocFunc = (ippiPyramidLayerDownInitAlloc) ippiPyramidLayerDownInitAlloc_8u_C3R;
                pyrDownFunc = (ippiPyramidLayerDown) ippiPyramidLayerDown_8u_C3R;
                pyrFreeFunc = (ippiPyramidLayerDownFree) ippiPyramidLayerDownFree_8u_C3R;
            }
            else if (type == CV_32FC1)
            {
                pyrInitAllocFunc = (ippiPyramidLayerDownInitAlloc) ippiPyramidLayerDownInitAlloc_32f_C1R;
                pyrDownFunc = (ippiPyramidLayerDown) ippiPyramidLayerDown_32f_C1R;
                pyrFreeFunc = (ippiPyramidLayerDownFree) ippiPyramidLayerDownFree_32f_C1R;
            }
            else if (type == CV_32FC3)
            {
                pyrInitAllocFunc = (ippiPyramidLayerDownInitAlloc) ippiPyramidLayerDownInitAlloc_32f_C3R;
                pyrDownFunc = (ippiPyramidLayerDown) ippiPyramidLayerDown_32f_C3R;
                pyrFreeFunc = (ippiPyramidLayerDownFree) ippiPyramidLayerDownFree_32f_C3R;
            }

            if (pyrInitAllocFunc && pyrDownFunc && pyrFreeFunc)
            {
                float rate = 2.f;
                IppiSize srcRoi = { src.cols, src.rows };
                IppiPyramid *gPyr;
                IppStatus ok = ippiPyramidInitAlloc(&gPyr, maxlevel + 1, srcRoi, rate);

                Ipp16s iKernel[5] = { 1, 4, 6, 4, 1 };
                Ipp32f fKernel[5] = { 1.f, 4.f, 6.f, 4.f, 1.f };
                void* kernel = depth >= CV_32F ? (void*) fKernel : (void*) iKernel;

                if (ok >= 0) ok = pyrInitAllocFunc((void**) &(gPyr->pState), srcRoi, rate, kernel, 5, IPPI_INTER_LINEAR);
                if (ok >= 0)
                {
                    gPyr->pImage[0] = src.data;
                    gPyr->pStep[0] = (int) src.step;
                    gPyr->pRoi[0] = srcRoi;
                    for( ; i <= maxlevel; i++ )
                    {
                        IppiSize dstRoi;
                        ok = ippiGetPyramidDownROI(gPyr->pRoi[i-1], &dstRoi, rate);
                        Mat& dst = _dst.getMatRef(i);
                        dst.create(Size(dstRoi.width, dstRoi.height), type);
                        gPyr->pImage[i] = dst.data;
                        gPyr->pStep[i] = (int) dst.step;
                        gPyr->pRoi[i] = dstRoi;

                        if (ok >= 0) ok = pyrDownFunc(gPyr->pImage[i-1], gPyr->pStep[i-1], gPyr->pRoi[i-1],
                                                      gPyr->pImage[i], gPyr->pStep[i], gPyr->pRoi[i], gPyr->pState);

                        if (ok < 0)
                        {
                            pyrFreeFunc(gPyr->pState);
                            return false;
                        }
                        else
                        {
                            CV_IMPL_ADD(CV_IMPL_IPP);
                        }
                    }
                    pyrFreeFunc(gPyr->pState);
                }
                else
                {
                    ippiPyramidFree(gPyr);
                    return false;
                }
                ippiPyramidFree(gPyr);
            }
            return true;
        }
        return false;
    }
#else
    CV_UNUSED(_src); CV_UNUSED(_dst); CV_UNUSED(maxlevel); CV_UNUSED(borderType);
#endif
    return false;
}
}
#endif

void cv::buildPyramid( InputArray _src, OutputArrayOfArrays _dst, int maxlevel, int borderType )
{
    CV_INSTRUMENT_REGION();

    CV_Assert(borderType != BORDER_CONSTANT);

    if (_src.dims() <= 2 && _dst.isUMatVector())
    {
        UMat src = _src.getUMat();
        _dst.create( maxlevel + 1, 1, 0 );
        _dst.getUMatRef(0) = src;
        for( int i = 1; i <= maxlevel; i++ )
            pyrDown( _dst.getUMatRef(i-1), _dst.getUMatRef(i), Size(), borderType );
        return;
    }

    Mat src = _src.getMat();
    _dst.create( maxlevel + 1, 1, 0 );
    _dst.getMatRef(0) = src;

    int i=1;

    CV_IPP_RUN(((IPP_VERSION_X100 >= 810) && ((borderType & ~BORDER_ISOLATED) == BORDER_DEFAULT && (!_src.isSubmatrix() || ((borderType & BORDER_ISOLATED) != 0)))),
        ipp_buildpyramid( _src,  _dst,  maxlevel,  borderType));

    for( ; i <= maxlevel; i++ )
        pyrDown( _dst.getMatRef(i-1), _dst.getMatRef(i), Size(), borderType );
}

CV_IMPL void cvPyrDown( const void* srcarr, void* dstarr, int _filter )
{
    cv::Mat src = cv::cvarrToMat(srcarr), dst = cv::cvarrToMat(dstarr);

    CV_Assert( _filter == CV_GAUSSIAN_5x5 && src.type() == dst.type());
    cv::pyrDown( src, dst, dst.size() );
}

CV_IMPL void cvPyrUp( const void* srcarr, void* dstarr, int _filter )
{
    cv::Mat src = cv::cvarrToMat(srcarr), dst = cv::cvarrToMat(dstarr);

    CV_Assert( _filter == CV_GAUSSIAN_5x5 && src.type() == dst.type());
    cv::pyrUp( src, dst, dst.size() );
}


CV_IMPL void
cvReleasePyramid( CvMat*** _pyramid, int extra_layers )
{
    if( !_pyramid )
        CV_Error( CV_StsNullPtr, "" );

    if( *_pyramid )
        for( int i = 0; i <= extra_layers; i++ )
            cvReleaseMat( &(*_pyramid)[i] );

    cvFree( _pyramid );
}


CV_IMPL CvMat**
cvCreatePyramid( const CvArr* srcarr, int extra_layers, double rate,
                 const CvSize* layer_sizes, CvArr* bufarr,
                 int calc, int filter )
{
    const float eps = 0.1f;
    uchar* ptr = 0;

    CvMat stub, *src = cvGetMat( srcarr, &stub );

    if( extra_layers < 0 )
        CV_Error( CV_StsOutOfRange, "The number of extra layers must be non negative" );

    int i, layer_step, elem_size = CV_ELEM_SIZE(src->type);
    cv::Size layer_size, size = cvGetMatSize(src);

    if( bufarr )
    {
        CvMat bstub, *buf;
        int bufsize = 0;

        buf = cvGetMat( bufarr, &bstub );
        bufsize = buf->rows*buf->cols*CV_ELEM_SIZE(buf->type);
        layer_size = size;
        for( i = 1; i <= extra_layers; i++ )
        {
            if( !layer_sizes )
            {
                layer_size.width = cvRound(layer_size.width*rate+eps);
                layer_size.height = cvRound(layer_size.height*rate+eps);
            }
            else
                layer_size = layer_sizes[i-1];
            layer_step = layer_size.width*elem_size;
            bufsize -= layer_step*layer_size.height;
        }

        if( bufsize < 0 )
            CV_Error( CV_StsOutOfRange, "The buffer is too small to fit the pyramid" );
        ptr = buf->data.ptr;
    }

    CvMat** pyramid = (CvMat**)cvAlloc( (extra_layers+1)*sizeof(pyramid[0]) );
    memset( pyramid, 0, (extra_layers+1)*sizeof(pyramid[0]) );

    pyramid[0] = cvCreateMatHeader( size.height, size.width, src->type );
    cvSetData( pyramid[0], src->data.ptr, src->step );
    layer_size = size;

    for( i = 1; i <= extra_layers; i++ )
    {
        if( !layer_sizes )
        {
            layer_size.width = cvRound(layer_size.width*rate + eps);
            layer_size.height = cvRound(layer_size.height*rate + eps);
        }
        else
            layer_size = layer_sizes[i];

        if( bufarr )
        {
            pyramid[i] = cvCreateMatHeader( layer_size.height, layer_size.width, src->type );
            layer_step = layer_size.width*elem_size;
            cvSetData( pyramid[i], ptr, layer_step );
            ptr += layer_step*layer_size.height;
        }
        else
            pyramid[i] = cvCreateMat( layer_size.height, layer_size.width, src->type );

        if( calc )
            cvPyrDown( pyramid[i-1], pyramid[i], filter );
            //cvResize( pyramid[i-1], pyramid[i], CV_INTER_LINEAR );
    }

    return pyramid;
}

/* End of file. */<|MERGE_RESOLUTION|>--- conflicted
+++ resolved
@@ -1111,18 +1111,14 @@
         }
         else
         {
-<<<<<<< HEAD
             x = PyrUpVecVOneRow<WT, T>(rows, dst0, dsize.width);
             for( ; x < dsize.width; x++ )
-=======
-            for(x = 0; x < dsize.width; x++ )
->>>>>>> c54ccaac
             {
                 T t0 = castOp(row0[x] + row1[x]*6 + row2[x]);
                 dst0[x] = t0;
             }
         }
-        
+
     }
 
     if (dsize.height > ssize.height*2)
