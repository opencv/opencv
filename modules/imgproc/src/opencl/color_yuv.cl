--- conflicted
+++ resolved
@@ -600,11 +600,7 @@
                 __global DATA_TYPE* dst = (__global DATA_TYPE*)(dstptr + dst_index);
                 DATA_TYPE_3 src_pix1 = vload3(0, src);
                 DATA_TYPE b1 = src_pix1.B_COMP, g1 = src_pix1.G_COMP, r1 = src_pix1.R_COMP;
-<<<<<<< HEAD
-                DATA_TYPE_3 src_pix2 = vload3(0, src+scn);
-=======
                 DATA_TYPE_3 src_pix2 = vload3(0, src+SCN);
->>>>>>> a8ec6586
                 DATA_TYPE b2 = src_pix2.B_COMP, g2 = src_pix2.G_COMP, r2 = src_pix2.R_COMP;
 
 
@@ -629,17 +625,10 @@
                 const res_dtype U = MAC_fn(coeffs[5], sr, coeffs[1] + MAC_fn(coeffs[6], sg, mul_fn(coeffs[7], sb)));
                 const res_dtype V = MAC_fn(coeffs[7], sr, coeffs[1] + MAC_fn(coeffs[8], sg, mul_fn(coeffs[9], sb)));
 
-<<<<<<< HEAD
-                dst[uidx] = output_scale_fn(U);
-                dst[(2 + uidx) % 4] = output_scale_fn(V);
-                dst[yidx] = output_scale_fn(Y1);
-                dst[yidx+2] = output_scale_fn(Y2);
-=======
                 dst[UIDX] = output_scale_fn(U);
                 dst[(2 + UIDX) % 4] = output_scale_fn(V);
                 dst[YIDX] = output_scale_fn(Y1);
                 dst[YIDX+2] = output_scale_fn(Y2);
->>>>>>> a8ec6586
 
                 ++y;
                 dst_index += dst_step;
