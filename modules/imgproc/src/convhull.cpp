/*M///////////////////////////////////////////////////////////////////////////////////////
//
//  IMPORTANT: READ BEFORE DOWNLOADING, COPYING, INSTALLING OR USING.
//
//  By downloading, copying, installing or using the software you agree to this license.
//  If you do not agree to this license, do not download, install,
//  copy or use the software.
//
//
//                        Intel License Agreement
//                For Open Source Computer Vision Library
//
// Copyright (C) 2000, Intel Corporation, all rights reserved.
// Third party copyrights are property of their respective owners.
//
// Redistribution and use in source and binary forms, with or without modification,
// are permitted provided that the following conditions are met:
//
//   * Redistribution's of source code must retain the above copyright notice,
//     this list of conditions and the following disclaimer.
//
//   * Redistribution's in binary form must reproduce the above copyright notice,
//     this list of conditions and the following disclaimer in the documentation
//     and/or other materials provided with the distribution.
//
//   * The name of Intel Corporation may not be used to endorse or promote products
//     derived from this software without specific prior written permission.
//
// This software is provided by the copyright holders and contributors "as is" and
// any express or implied warranties, including, but not limited to, the implied
// warranties of merchantability and fitness for a particular purpose are disclaimed.
// In no event shall the Intel Corporation or contributors be liable for any direct,
// indirect, incidental, special, exemplary, or consequential damages
// (including, but not limited to, procurement of substitute goods or services;
// loss of use, data, or profits; or business interruption) however caused
// and on any theory of liability, whether in contract, strict liability,
// or tort (including negligence or otherwise) arising in any way out of
// the use of this software, even if advised of the possibility of such damage.
//
//M*/

#include "precomp.hpp"
#include <iostream>
#include <vector>

namespace cv
{
template<typename _Tp, typename _DotTp>
static int Sklansky_(const typename std::vector<Point_<_Tp>>& vec, int start, int end, int* stack, int nsign, int sign2 )
{
	int incr = end > start ? 1 : -1;
    // prepare first triangle
    int pprev = start, pcur = pprev + incr, pnext = pcur + incr;
    int stacksize = 3;

    if( start == end ||
       (vec[start].x == vec[end].x &&
        vec[start].y == vec[end].y) )
    {
        stack[0] = start;
        return 1;
    }

    stack[0] = pprev;
    stack[1] = pcur;
    stack[2] = pnext;

    end += incr; // make end = afterend

    while( pnext != end )
    {
        // check the angle p1,p2,p3
        _Tp cury = vec[pcur].y;
        _Tp nexty = vec[pnext].y;
        _Tp by = nexty - cury;

        if( CV_SIGN( by ) != nsign )
        {
            _Tp ax = vec[pcur].x - vec[pprev].x;
            _Tp bx = vec[pnext].x - vec[pcur].x;
            _Tp ay = cury - vec[pprev].y;
            _DotTp convexity = (_DotTp)ay*bx - (_DotTp)ax*by; // if >0 then convex angle

            if( CV_SIGN( convexity ) == sign2 && (ax != 0 || ay != 0) )
            {
                pprev = pcur;
                pcur = pnext;
                pnext += incr;
                stack[stacksize] = pnext;
                stacksize++;
            }
            else
            {
                if( pprev == start )
                {
                    pcur = pnext;
                    stack[1] = pcur;
                    pnext += incr;
                    stack[2] = pnext;
                }
                else
                {
                    stack[stacksize-2] = pnext;
                    pcur = pprev;
                    pprev = stack[stacksize-4];
                    stacksize--;
                }
            }
        }
        else
        {
            pnext += incr;
            stack[stacksize-1] = pnext;
        }
    }

    return --stacksize;
}


template<typename _Tp>
struct CHullCmpPoints
{
    bool operator()(const Point_<_Tp>& p1, const Point_<_Tp>& p2) const
    {
        if( p1.x != p2.x )
            return p1.x < p2.x;
        if( p1.y != p2.y )
            return p1.y < p2.y;
<<<<<<< HEAD
        return &p1 < &p2;
=======
        return false;
>>>>>>> 412c8992
    }
};


template<typename Thull>
void convexHullImpl( InputArray _points, std::vector<Thull>& hull, bool clockwise)
{
    CV_INSTRUMENT_REGION();

<<<<<<< HEAD
    CV_Assert(_points.getObj() != _hull.getObj() && (_hull.isVector() || _hull.isMat()));
    CV_Assert((_points.isMat() || _points.isVector()));
    CV_Assert(_points.isContinuous());

    int total = _points.total(), depth = _points.depth(), nout = 0;
    int miny_ind = 0, maxy_ind = 0;
    bool is_float = depth == CV_32F;
    CV_Assert(total >= 0 && (depth == CV_32F || depth == CV_32S));


    if( total == 0 )
    {
        _hull.release();
        return;
    }

    returnPoints = !_hull.fixedType() ? returnPoints : _hull.type() != CV_32S;
    std::vector<Point> points;
    std::vector<Point2f> pointsf;
    _points.copyTo(points);
    _points.copyTo(pointsf);

    std::vector<int> _stack(total + 2), _hullbuf(total);
    int* stack = _stack.data();
    int* hullbuf = _hullbuf.data();

=======
    CV_Assert(_points.getObj() != &hull);
    CV_Assert((_points.isMat() || _points.isVector()));
    CV_Assert(_points.isContinuous());

    constexpr bool isIndex = std::is_same<int, Thull>::value;
    constexpr bool isFloatHull = std::is_same<Point2f, Thull>::value;

    static_assert(isIndex  || isFloatHull  || std::is_same<Point, Thull>::value);

    int depth = _points.depth();
    bool isFloat = depth == CV_32F;
    size_t sz = _points.total();
    CV_Assert((depth == CV_32F || depth == CV_32S));

    if( sz == 0 ) {
        hull.clear();
        return;
    }

    std::vector<Point> points(sz);
    std::vector<Point2f> pointsf(sz);
    if(depth == CV_32S) {
        _points.copyTo(points);

        for(size_t i = 0; i < sz; ++i) {
            pointsf[i] = points[i];
        }
    } else if (depth == CV_32F) {
        _points.copyTo(pointsf);

        for(size_t i = 0; i < sz; ++i) {
            points[i] = pointsf[i];
        }
    }

    int nout = 0;
    int miny_ind = 0, maxy_ind = 0;


    std::vector<int> _stack(sz + 2), _hullbuf(sz);
    int* stack = _stack.data();
    int* hullbuf = _hullbuf.data();

>>>>>>> 412c8992
    // sort the point set by x-coordinate, find min and max y
    if( !isFloat )
    {
        std::sort(points.begin(), points.end(), CHullCmpPoints<int>());
        for(size_t j = 1; j < points.size(); j++ )
        {
            int y = points[j].y;
            if( points[miny_ind].y > y )
                miny_ind = j;
            if( points[maxy_ind].y < y )
                maxy_ind = j;
        }
    }
    else
    {
        std::sort(pointsf.begin(), pointsf.end(), CHullCmpPoints<float>());
        for(size_t j = 1; j < pointsf.size(); j++ )
        {
            float y = pointsf[j].y;
            if( pointsf[miny_ind].y > y )
                miny_ind = j;
            if( pointsf[maxy_ind].y < y )
                maxy_ind = j;
        }
    }

    const Point* pointer = points.data();

    if( pointer[0].x == pointer[points.size()-1].x &&
        pointer[0].y == pointer[points.size()-1].y )
    {
        hullbuf[nout++] = 0;
    }
    else
    {
        // upper half
        int *tl_stack = stack;
<<<<<<< HEAD
        int tl_count = !is_float ?
            Sklansky_<int, int64>( points, 0, maxy_ind, tl_stack, -1, 1) :
            Sklansky_<float, double>( pointsf, 0, maxy_ind, tl_stack, -1, 1);
        int *tr_stack = stack + tl_count;
        int tr_count = !is_float ?
=======
        int tl_count = !isFloat ?
            Sklansky_<int, int64>( points, 0, maxy_ind, tl_stack, -1, 1) :
            Sklansky_<float, double>( pointsf, 0, maxy_ind, tl_stack, -1, 1);
        int *tr_stack = stack + tl_count;
        int tr_count = !isFloat ?
>>>>>>> 412c8992
            Sklansky_<int, int64>( points, points.size()-1, maxy_ind, tr_stack, -1, -1) :
            Sklansky_<float, double>( pointsf, pointsf.size()-1, maxy_ind, tr_stack, -1, -1);

        // gather upper part of convex hull to output
        if( !clockwise )
        {
            std::swap( tl_stack, tr_stack );
            std::swap( tl_count, tr_count );
        }

        for(int i = 0; i < tl_count-1; i++ )
<<<<<<< HEAD
            hullbuf[nout++] = int(&pointer[tl_stack[i]] - pointer);
        for(int i = tr_count - 1; i > 0; i-- )
            hullbuf[nout++] = int(&pointer[tr_stack[i]] - pointer);
=======
            hullbuf[nout++] = tl_stack[i];
        for(int i = tr_count - 1; i > 0; i-- )
            hullbuf[nout++] = tr_stack[i];
>>>>>>> 412c8992
        int stop_idx = tr_count > 2 ? tr_stack[1] : tl_count > 2 ? tl_stack[tl_count - 2] : -1;

        // lower half
        int *bl_stack = stack;
<<<<<<< HEAD
        int bl_count = !is_float ?
            Sklansky_<int, int64>( points, 0, miny_ind, bl_stack, 1, -1) :
            Sklansky_<float, double>( pointsf, 0, miny_ind, bl_stack, 1, -1);
        int *br_stack = stack + bl_count;
        int br_count = !is_float ?
=======
        int bl_count = !isFloat ?
            Sklansky_<int, int64>( points, 0, miny_ind, bl_stack, 1, -1) :
            Sklansky_<float, double>( pointsf, 0, miny_ind, bl_stack, 1, -1);
        int *br_stack = stack + bl_count;
        int br_count = !isFloat ?
>>>>>>> 412c8992
            Sklansky_<int, int64>( points, points.size()-1, miny_ind, br_stack, 1, 1) :
            Sklansky_<float, double>( pointsf, points.size()-1, miny_ind, br_stack, 1, 1);

        if( clockwise )
        {
            std::swap( bl_stack, br_stack );
            std::swap( bl_count, br_count );
        }

        if( stop_idx >= 0 )
        {
            int check_idx = bl_count > 2 ? bl_stack[1] :
            bl_count + br_count > 2 ? br_stack[2-bl_count] : -1;
            if( check_idx == stop_idx || (check_idx >= 0 &&
                                          pointer[check_idx].x == pointer[stop_idx].x &&
                                          pointer[check_idx].y == pointer[stop_idx].y) )
            {
                // if all the points lie on the same line, then
                // the bottom part of the convex hull is the mirrored top part
                // (except the exteme points).
                bl_count = MIN( bl_count, 2 );
                br_count = MIN( br_count, 2 );
            }
        }
        for(int i = 0; i < bl_count-1; i++ )
<<<<<<< HEAD
            hullbuf[nout++] = int(&pointer[bl_stack[i]] - pointer);
        for(int i = br_count-1; i > 0; i-- )
            hullbuf[nout++] = int(&pointer[br_stack[i]] - pointer);
=======
            hullbuf[nout++] = bl_stack[i];
        for(int i = br_count-1; i > 0; i-- )
            hullbuf[nout++] = br_stack[i];
>>>>>>> 412c8992

        // try to make the convex hull indices form
        // an ascending or descending sequence by the cyclic
        // shift of the output sequence.
        if( nout >= 3 )
        {
            int min_idx = 0, max_idx = 0, lt = 0;
            for(int i = 1; i < nout; i++ )
            {
                int idx = hullbuf[i];
                lt += hullbuf[i-1] < idx;
                if( lt > 1 && lt <= i-2 )
                    break;
                if( idx < hullbuf[min_idx] )
                    min_idx = i;
                if( idx > hullbuf[max_idx] )
                    max_idx = i;
            }
            int mmdist = std::abs(max_idx - min_idx);
            if( (mmdist == 1 || mmdist == nout-1) && (lt <= 1 || lt >= nout-2) )
            {
                int ascending = (max_idx + 1) % nout == min_idx;
                int i0 = ascending ? min_idx : max_idx, j = i0;
                if( i0 > 0 )
                {
                    int i;
                    for( i = 0; i < nout; i++ )
                    {
                        int curr_idx = stack[i] = hullbuf[j];
                        int next_j = j+1 < nout ? j+1 : 0;
                        int next_idx = hullbuf[next_j];
                        if( i < nout-1 && (ascending != (curr_idx < next_idx)) )
                            break;
                        j = next_j;
                    }
                    if( i == nout )
                        memcpy(hullbuf, stack, nout*sizeof(hullbuf[0]));
                }
            }
        }
    }

<<<<<<< HEAD
    if( !returnPoints ) {
        Mat(nout, 1, CV_32S, hullbuf).copyTo(_hull);
    } else {
        _hull.create(nout, 1, _hull.type());
        Mat mHull =_hull.getMat();
        auto* ptr = mHull.ptr<Point>();
        for (int j = 0; j < nout; j++) {
            ptr[j] = points[hullbuf[j]];
=======
    hull.resize(nout);

    if constexpr(isIndex) {
        for (int j = 0; j < nout; j++) {
            hull[j] = hullbuf[j];
        }
    } else if constexpr(isFloatHull) {
        for (int j = 0; j < nout; j++) {
            hull[j] = points[hullbuf[j]];
        }
    } else {
        for (int j = 0; j < nout; j++) {
            hull[j] = pointsf[hullbuf[j]];
        }
    }
}


void convexHull( InputArray _points, std::vector<int>& hull, bool clockwise, bool returnPoints) {
    CV_Assert(!returnPoints);
    convexHullImpl(_points, hull, clockwise);
}

void convexHull( InputArray _points, std::vector<Point>& hull, bool clockwise, bool returnPoints) {
    CV_Assert(returnPoints);
    convexHullImpl(_points, hull, clockwise);
}

void convexHull( InputArray _points, std::vector<Point2f>& hull, bool clockwise, bool returnPoints) {
    CV_Assert(returnPoints);
    convexHullImpl(_points, hull, clockwise);
}

void convexHull( InputArray _points, OutputArray _hull, bool clockwise, bool returnPoints) {
    int depth = _points.depth();
    if(!returnPoints) {
        std::vector<int> index;
        convexHullImpl(_points, index, clockwise);
//        _hull.create(index.size(), 0, CV_MAKE_TYPE(depth, 2));
        _hull.setTo(index);
    } else {
        if(depth == CV_32S) {
            std::vector<Point> points;
            convexHullImpl(_points, points, clockwise);
            _hull.setTo(points);
        } else {
            std::vector<Point2f> points;
            convexHullImpl(_points, points, clockwise);
            _hull.setTo(points);
>>>>>>> 412c8992
        }
    }
}


void convexityDefects( InputArray _points, InputArray _hull, OutputArray _defects )
{
    CV_INSTRUMENT_REGION();

    Mat points = _points.getMat();
    int i, j = 0, npoints = points.checkVector(2, CV_32S);
    CV_Assert( npoints >= 0 );

    if( npoints <= 3 )
    {
        _defects.release();
        return;
    }

    Mat hull = _hull.getMat();
    int hpoints = hull.checkVector(1, CV_32S);
    CV_Assert( hpoints > 0 );

    const Point* ptr = points.ptr<Point>();
    const int* hptr = hull.ptr<int>();
    std::vector<Vec4i> defects;
    if ( hpoints < 3 ) //if hull consists of one or two points, contour is always convex
    {
        _defects.release();
        return;
    }

    // 1. recognize co-orientation of the contour and its hull
    bool rev_orientation = ((hptr[1] > hptr[0]) + (hptr[2] > hptr[1]) + (hptr[0] > hptr[2])) != 2;

    // 2. cycle through points and hull, compute defects
    int hcurr = hptr[rev_orientation ? 0 : hpoints-1];
    CV_Assert( 0 <= hcurr && hcurr < npoints );

    int increasing_idx = -1;

    for( i = 0; i < hpoints; i++ )
    {
        int hnext = hptr[rev_orientation ? hpoints - i - 1 : i];
        CV_Assert( 0 <= hnext && hnext < npoints );

        Point pt0 = ptr[hcurr], pt1 = ptr[hnext];
        if( increasing_idx < 0 )
            increasing_idx = !(hcurr < hnext);
        else if( increasing_idx != (hcurr < hnext))
        {
            CV_Error(Error::StsBadArg,
            "The convex hull indices are not monotonous, which can be in the case when the input contour contains self-intersections");
        }

        double dx0 = pt1.x - pt0.x;
        double dy0 = pt1.y - pt0.y;
        double scale = dx0 == 0 && dy0 == 0 ? 0. : 1./std::sqrt(dx0*dx0 + dy0*dy0);

        int defect_deepest_point = -1;
        double defect_depth = 0;
        bool is_defect = false;
        j=hcurr;
        for(;;)
        {
            // go through points to achieve next hull point
            j++;
            j &= j >= npoints ? 0 : -1;
            if( j == hnext )
                break;

            // compute distance from current point to hull edge
            double dx = ptr[j].x - pt0.x;
            double dy = ptr[j].y - pt0.y;
            double dist = fabs(-dy0*dx + dx0*dy) * scale;

            if( dist > defect_depth )
            {
                defect_depth = dist;
                defect_deepest_point = j;
                is_defect = true;
            }
        }

        if( is_defect )
        {
            int idepth = cvRound(defect_depth*256);
            defects.push_back(Vec4i(hcurr, hnext, defect_deepest_point, idepth));
        }

        hcurr = hnext;
    }

    Mat(defects).copyTo(_defects);
}


template<typename _Tp>
static bool isContourConvex_( const Point_<_Tp>* p, int n )
{
    Point_<_Tp> prev_pt = p[(n-2+n) % n];
    Point_<_Tp> cur_pt = p[n-1];

    _Tp dx0 = cur_pt.x - prev_pt.x;
    _Tp dy0 = cur_pt.y - prev_pt.y;
    int orientation = 0;

    for( int i = 0; i < n; i++ )
    {
        _Tp dxdy0, dydx0;
        _Tp dx, dy;

        prev_pt = cur_pt;
        cur_pt = p[i];

        dx = cur_pt.x - prev_pt.x;
        dy = cur_pt.y - prev_pt.y;
        dxdy0 = dx * dy0;
        dydx0 = dy * dx0;

        // find orientation
        // orient = -dy0 * dx + dx0 * dy;
        // orientation |= (orient > 0) ? 1 : 2;
        orientation |= (dydx0 > dxdy0) ? 1 : ((dydx0 < dxdy0) ? 2 : 3);
        if( orientation == 3 )
            return false;

        dx0 = dx;
        dy0 = dy;
    }

    return true;
}


bool isContourConvex( InputArray _contour )
{
    Mat contour = _contour.getMat();
    int total = contour.checkVector(2), depth = contour.depth();
    CV_Assert(total >= 0 && (depth == CV_32F || depth == CV_32S));

    if( total == 0 )
        return false;

    return depth == CV_32S ?
    isContourConvex_(contour.ptr<Point>(), total ) :
    isContourConvex_(contour.ptr<Point2f>(), total );
}

}

CV_IMPL CvSeq*
cvConvexHull2( const CvArr* array, void* hull_storage,
               int orientation, int return_points )
{
    CvMat* mat = 0;
    CvContour contour_header;
    CvSeq hull_header;
    CvSeqBlock block, hullblock;
    CvSeq* ptseq = 0;
    CvSeq* hullseq = 0;

    if( CV_IS_SEQ( array ))
    {
        ptseq = (CvSeq*)array;
        if( !CV_IS_SEQ_POINT_SET( ptseq ))
            CV_Error( cv::Error::StsBadArg, "Unsupported sequence type" );
        if( hull_storage == 0 )
            hull_storage = ptseq->storage;
    }
    else
    {
        ptseq = cvPointSeqFromMat( CV_SEQ_KIND_GENERIC, array, &contour_header, &block );
    }

    bool isStorage = isStorageOrMat(hull_storage);

    if(isStorage)
    {
        if( return_points )
        {
            hullseq = cvCreateSeq(CV_SEQ_KIND_CURVE|CV_SEQ_ELTYPE(ptseq)|
                                  CV_SEQ_FLAG_CLOSED|CV_SEQ_FLAG_CONVEX,
                                  sizeof(CvContour), sizeof(CvPoint),(CvMemStorage*)hull_storage );
        }
        else
        {
            hullseq = cvCreateSeq(
                                  CV_SEQ_KIND_CURVE|CV_SEQ_ELTYPE_PPOINT|
                                  CV_SEQ_FLAG_CLOSED|CV_SEQ_FLAG_CONVEX,
                                  sizeof(CvContour), sizeof(CvPoint*), (CvMemStorage*)hull_storage );
        }
    }
    else
    {
        mat = (CvMat*)hull_storage;

        if( (mat->cols != 1 && mat->rows != 1) || !CV_IS_MAT_CONT(mat->type))
            CV_Error( cv::Error::StsBadArg,
                     "The hull matrix should be continuous and have a single row or a single column" );

        if( mat->cols + mat->rows - 1 < ptseq->total )
            CV_Error( cv::Error::StsBadSize, "The hull matrix size might be not enough to fit the hull" );

        if( CV_MAT_TYPE(mat->type) != CV_SEQ_ELTYPE(ptseq) &&
           CV_MAT_TYPE(mat->type) != CV_32SC1 )
            CV_Error( cv::Error::StsUnsupportedFormat,
                     "The hull matrix must have the same type as input or 32sC1 (integers)" );

        hullseq = cvMakeSeqHeaderForArray(
                                          CV_SEQ_KIND_CURVE|CV_MAT_TYPE(mat->type)|CV_SEQ_FLAG_CLOSED,
                                          sizeof(hull_header), CV_ELEM_SIZE(mat->type), mat->data.ptr,
                                          mat->cols + mat->rows - 1, &hull_header, &hullblock );
        cvClearSeq( hullseq );
    }

    int hulltype = CV_SEQ_ELTYPE(hullseq);
    int total = ptseq->total;
    if( total == 0 )
    {
        if( !isStorage )
            CV_Error( cv::Error::StsBadSize,
                     "Point sequence can not be empty if the output is matrix" );
        return 0;
    }

    cv::AutoBuffer<double> _ptbuf;
    std::vector<int> h0;
    cv::convexHull(cv::cvarrToMat(ptseq, false, false, 0, &_ptbuf), h0,
                   orientation == CV_CLOCKWISE, CV_MAT_CN(hulltype) == 2);


    if( hulltype == CV_SEQ_ELTYPE_PPOINT )
    {
        const int* idx = h0.data();
        int ctotal = (int)h0.size();
        for( int i = 0; i < ctotal; i++ )
        {
            void* ptr = cvGetSeqElem(ptseq, idx[i]);
            cvSeqPush( hullseq, &ptr );
        }
    }
    else
        cvSeqPushMulti(hullseq, h0.data(), (int)h0.size());

    if (isStorage)
    {
        return hullseq;
    }
    else
    {
        if( mat->rows > mat->cols )
            mat->rows = hullseq->total;
        else
            mat->cols = hullseq->total;
        return 0;
    }
}


/* contour must be a simple polygon */
/* it must have more than 3 points  */
CV_IMPL CvSeq* cvConvexityDefects( const CvArr* array,
                                  const CvArr* hullarray,
                                  CvMemStorage* storage )
{
    CvSeq* defects = 0;

    int i, index;
    CvPoint* hull_cur;

    /* is orientation of hull different from contour one */
    int rev_orientation;

    CvContour contour_header;
    CvSeq hull_header;
    CvSeqBlock block, hullblock;
    CvSeq *ptseq = (CvSeq*)array, *hull = (CvSeq*)hullarray;

    CvSeqReader hull_reader;
    CvSeqReader ptseq_reader;
    CvSeqWriter writer;
    int is_index;

    if( CV_IS_SEQ( ptseq ))
    {
        if( !CV_IS_SEQ_POINT_SET( ptseq ))
            CV_Error( cv::Error::StsUnsupportedFormat,
                     "Input sequence is not a sequence of points" );
        if( !storage )
            storage = ptseq->storage;
    }
    else
    {
        ptseq = cvPointSeqFromMat( CV_SEQ_KIND_GENERIC, array, &contour_header, &block );
    }

    if( CV_SEQ_ELTYPE( ptseq ) != CV_32SC2 )
        CV_Error( cv::Error::StsUnsupportedFormat, "Floating-point coordinates are not supported here" );

    if( CV_IS_SEQ( hull ))
    {
        int hulltype = CV_SEQ_ELTYPE( hull );
        if( hulltype != CV_SEQ_ELTYPE_PPOINT && hulltype != CV_SEQ_ELTYPE_INDEX )
            CV_Error( cv::Error::StsUnsupportedFormat,
                     "Convex hull must represented as a sequence "
                     "of indices or sequence of pointers" );
        if( !storage )
            storage = hull->storage;
    }
    else
    {
        CvMat* mat = (CvMat*)hull;

        if( !CV_IS_MAT( hull ))
            CV_Error(cv::Error::StsBadArg, "Convex hull is neither sequence nor matrix");

        if( (mat->cols != 1 && mat->rows != 1) ||
           !CV_IS_MAT_CONT(mat->type) || CV_MAT_TYPE(mat->type) != CV_32SC1 )
            CV_Error( cv::Error::StsBadArg,
                     "The matrix should be 1-dimensional and continuous array of int's" );

        if( mat->cols + mat->rows - 1 > ptseq->total )
            CV_Error( cv::Error::StsBadSize, "Convex hull is larger than the point sequence" );

        hull = cvMakeSeqHeaderForArray(
                                       CV_SEQ_KIND_CURVE|CV_MAT_TYPE(mat->type)|CV_SEQ_FLAG_CLOSED,
                                       sizeof(hull_header), CV_ELEM_SIZE(mat->type), mat->data.ptr,
                                       mat->cols + mat->rows - 1, &hull_header, &hullblock );
    }

    is_index = CV_SEQ_ELTYPE(hull) == CV_SEQ_ELTYPE_INDEX;

    if( !storage )
        CV_Error( cv::Error::StsNullPtr, "NULL storage pointer" );

    defects = cvCreateSeq( CV_SEQ_KIND_GENERIC, sizeof(CvSeq), sizeof(CvConvexityDefect), storage );

    if( ptseq->total < 4 || hull->total < 3)
    {
        //CV_ERROR( cv::Error::StsBadSize,
        //    "point seq size must be >= 4, convex hull size must be >= 3" );
        return defects;
    }

    /* recognize co-orientation of ptseq and its hull */
    {
        int sign = 0;
        int index1, index2, index3;

        if( !is_index )
        {
            CvPoint* pos = *CV_SEQ_ELEM( hull, CvPoint*, 0 );
            index1 = cvSeqElemIdx( ptseq, pos );

            pos = *CV_SEQ_ELEM( hull, CvPoint*, 1 );
            index2 = cvSeqElemIdx( ptseq, pos );

            pos = *CV_SEQ_ELEM( hull, CvPoint*, 2 );
            index3 = cvSeqElemIdx( ptseq, pos );
        }
        else
        {
            index1 = *CV_SEQ_ELEM( hull, int, 0 );
            index2 = *CV_SEQ_ELEM( hull, int, 1 );
            index3 = *CV_SEQ_ELEM( hull, int, 2 );
        }

        sign += (index2 > index1) ? 1 : 0;
        sign += (index3 > index2) ? 1 : 0;
        sign += (index1 > index3) ? 1 : 0;

        rev_orientation = (sign == 2) ? 0 : 1;
    }

    cvStartReadSeq( ptseq, &ptseq_reader, 0 );
    cvStartReadSeq( hull, &hull_reader, rev_orientation );

    if( !is_index )
    {
        hull_cur = *(CvPoint**)hull_reader.prev_elem;
        index = cvSeqElemIdx( ptseq, (char*)hull_cur, 0 );
    }
    else
    {
        index = *(int*)hull_reader.prev_elem;
        hull_cur = CV_GET_SEQ_ELEM( CvPoint, ptseq, index );
    }
    cvSetSeqReaderPos( &ptseq_reader, index );
    cvStartAppendToSeq( defects, &writer );

    /* cycle through ptseq and hull with computing defects */
    for( i = 0; i < hull->total; i++ )
    {
        CvConvexityDefect defect;
        int is_defect = 0;
        double dx0, dy0;
        double depth = 0, scale;
        CvPoint* hull_next;

        if( !is_index )
            hull_next = *(CvPoint**)hull_reader.ptr;
        else
        {
            int t = *(int*)hull_reader.ptr;
            hull_next = CV_GET_SEQ_ELEM( CvPoint, ptseq, t );
        }
        CV_Assert(hull_next != NULL && hull_cur != NULL);

        dx0 = (double)hull_next->x - (double)hull_cur->x;
        dy0 = (double)hull_next->y - (double)hull_cur->y;
        CV_Assert( dx0 != 0 || dy0 != 0 );
        scale = 1./std::sqrt(dx0*dx0 + dy0*dy0);

        defect.start = hull_cur;
        defect.end = hull_next;

        for(;;)
        {
            /* go through ptseq to achieve next hull point */
            CV_NEXT_SEQ_ELEM( sizeof(CvPoint), ptseq_reader );

            if( ptseq_reader.ptr == (schar*)hull_next )
                break;
            else
            {
                CvPoint* cur = (CvPoint*)ptseq_reader.ptr;

                /* compute distance from current point to hull edge */
                double dx = (double)cur->x - (double)hull_cur->x;
                double dy = (double)cur->y - (double)hull_cur->y;

                /* compute depth */
                double dist = fabs(-dy0*dx + dx0*dy) * scale;

                if( dist > depth )
                {
                    depth = dist;
                    defect.depth_point = cur;
                    defect.depth = (float)depth;
                    is_defect = 1;
                }
            }
        }
        if( is_defect )
        {
            CV_WRITE_SEQ_ELEM( defect, writer );
        }

        hull_cur = hull_next;
        if( rev_orientation )
        {
            CV_PREV_SEQ_ELEM( hull->elem_size, hull_reader );
        }
        else
        {
            CV_NEXT_SEQ_ELEM( hull->elem_size, hull_reader );
        }
    }

    return cvEndWriteSeq( &writer );
}


CV_IMPL int
cvCheckContourConvexity( const CvArr* array )
{
    CvContour contour_header;
    CvSeqBlock block;
    CvSeq* contour = (CvSeq*)array;

    if( CV_IS_SEQ(contour) )
    {
        if( !CV_IS_SEQ_POINT_SET(contour))
            CV_Error( cv::Error::StsUnsupportedFormat,
                     "Input sequence must be polygon (closed 2d curve)" );
    }
    else
    {
        contour = cvPointSeqFromMat(CV_SEQ_KIND_CURVE|
            CV_SEQ_FLAG_CLOSED, array, &contour_header, &block );
    }

    if( contour->total == 0 )
        return -1;

    cv::AutoBuffer<double> _buf;
    return cv::isContourConvex(cv::cvarrToMat(contour, false, false, 0, &_buf)) ? 1 : 0;
}

/* End of file. */<|MERGE_RESOLUTION|>--- conflicted
+++ resolved
@@ -127,11 +127,7 @@
             return p1.x < p2.x;
         if( p1.y != p2.y )
             return p1.y < p2.y;
-<<<<<<< HEAD
-        return &p1 < &p2;
-=======
         return false;
->>>>>>> 412c8992
     }
 };
 
@@ -141,34 +137,6 @@
 {
     CV_INSTRUMENT_REGION();
 
-<<<<<<< HEAD
-    CV_Assert(_points.getObj() != _hull.getObj() && (_hull.isVector() || _hull.isMat()));
-    CV_Assert((_points.isMat() || _points.isVector()));
-    CV_Assert(_points.isContinuous());
-
-    int total = _points.total(), depth = _points.depth(), nout = 0;
-    int miny_ind = 0, maxy_ind = 0;
-    bool is_float = depth == CV_32F;
-    CV_Assert(total >= 0 && (depth == CV_32F || depth == CV_32S));
-
-
-    if( total == 0 )
-    {
-        _hull.release();
-        return;
-    }
-
-    returnPoints = !_hull.fixedType() ? returnPoints : _hull.type() != CV_32S;
-    std::vector<Point> points;
-    std::vector<Point2f> pointsf;
-    _points.copyTo(points);
-    _points.copyTo(pointsf);
-
-    std::vector<int> _stack(total + 2), _hullbuf(total);
-    int* stack = _stack.data();
-    int* hullbuf = _hullbuf.data();
-
-=======
     CV_Assert(_points.getObj() != &hull);
     CV_Assert((_points.isMat() || _points.isVector()));
     CV_Assert(_points.isContinuous());
@@ -212,7 +180,6 @@
     int* stack = _stack.data();
     int* hullbuf = _hullbuf.data();
 
->>>>>>> 412c8992
     // sort the point set by x-coordinate, find min and max y
     if( !isFloat )
     {
@@ -250,19 +217,11 @@
     {
         // upper half
         int *tl_stack = stack;
-<<<<<<< HEAD
-        int tl_count = !is_float ?
-            Sklansky_<int, int64>( points, 0, maxy_ind, tl_stack, -1, 1) :
-            Sklansky_<float, double>( pointsf, 0, maxy_ind, tl_stack, -1, 1);
-        int *tr_stack = stack + tl_count;
-        int tr_count = !is_float ?
-=======
         int tl_count = !isFloat ?
             Sklansky_<int, int64>( points, 0, maxy_ind, tl_stack, -1, 1) :
             Sklansky_<float, double>( pointsf, 0, maxy_ind, tl_stack, -1, 1);
         int *tr_stack = stack + tl_count;
         int tr_count = !isFloat ?
->>>>>>> 412c8992
             Sklansky_<int, int64>( points, points.size()-1, maxy_ind, tr_stack, -1, -1) :
             Sklansky_<float, double>( pointsf, pointsf.size()-1, maxy_ind, tr_stack, -1, -1);
 
@@ -274,32 +233,18 @@
         }
 
         for(int i = 0; i < tl_count-1; i++ )
-<<<<<<< HEAD
-            hullbuf[nout++] = int(&pointer[tl_stack[i]] - pointer);
-        for(int i = tr_count - 1; i > 0; i-- )
-            hullbuf[nout++] = int(&pointer[tr_stack[i]] - pointer);
-=======
             hullbuf[nout++] = tl_stack[i];
         for(int i = tr_count - 1; i > 0; i-- )
             hullbuf[nout++] = tr_stack[i];
->>>>>>> 412c8992
         int stop_idx = tr_count > 2 ? tr_stack[1] : tl_count > 2 ? tl_stack[tl_count - 2] : -1;
 
         // lower half
         int *bl_stack = stack;
-<<<<<<< HEAD
-        int bl_count = !is_float ?
-            Sklansky_<int, int64>( points, 0, miny_ind, bl_stack, 1, -1) :
-            Sklansky_<float, double>( pointsf, 0, miny_ind, bl_stack, 1, -1);
-        int *br_stack = stack + bl_count;
-        int br_count = !is_float ?
-=======
         int bl_count = !isFloat ?
             Sklansky_<int, int64>( points, 0, miny_ind, bl_stack, 1, -1) :
             Sklansky_<float, double>( pointsf, 0, miny_ind, bl_stack, 1, -1);
         int *br_stack = stack + bl_count;
         int br_count = !isFloat ?
->>>>>>> 412c8992
             Sklansky_<int, int64>( points, points.size()-1, miny_ind, br_stack, 1, 1) :
             Sklansky_<float, double>( pointsf, points.size()-1, miny_ind, br_stack, 1, 1);
 
@@ -325,15 +270,9 @@
             }
         }
         for(int i = 0; i < bl_count-1; i++ )
-<<<<<<< HEAD
-            hullbuf[nout++] = int(&pointer[bl_stack[i]] - pointer);
-        for(int i = br_count-1; i > 0; i-- )
-            hullbuf[nout++] = int(&pointer[br_stack[i]] - pointer);
-=======
             hullbuf[nout++] = bl_stack[i];
         for(int i = br_count-1; i > 0; i-- )
             hullbuf[nout++] = br_stack[i];
->>>>>>> 412c8992
 
         // try to make the convex hull indices form
         // an ascending or descending sequence by the cyclic
@@ -376,16 +315,6 @@
         }
     }
 
-<<<<<<< HEAD
-    if( !returnPoints ) {
-        Mat(nout, 1, CV_32S, hullbuf).copyTo(_hull);
-    } else {
-        _hull.create(nout, 1, _hull.type());
-        Mat mHull =_hull.getMat();
-        auto* ptr = mHull.ptr<Point>();
-        for (int j = 0; j < nout; j++) {
-            ptr[j] = points[hullbuf[j]];
-=======
     hull.resize(nout);
 
     if constexpr(isIndex) {
@@ -435,7 +364,6 @@
             std::vector<Point2f> points;
             convexHullImpl(_points, points, clockwise);
             _hull.setTo(points);
->>>>>>> 412c8992
         }
     }
 }
