/*M///////////////////////////////////////////////////////////////////////////////////////
//
//  IMPORTANT: READ BEFORE DOWNLOADING, COPYING, INSTALLING OR USING.
//
//  By downloading, copying, installing or using the software you agree to this license.
//  If you do not agree to this license, do not download, install,
//  copy or use the software.
//
//
//            Intel License Agreement
//        For Open Source Computer Vision Library
//
// Copyright (C) 2000, Intel Corporation, all rights reserved.
// Third party copyrights are property of their respective owners.
//
// Redistribution and use in source and binary forms, with or without modification,
// are permitted provided that the following conditions are met:
//
//   * Redistribution's of source code must retain the above copyright notice,
//     this list of conditions and the following disclaimer.
//
//   * Redistribution's in binary form must reproduce the above copyright notice,
//     this list of conditions and the following disclaimer in the documentation
//     and/or other materials provided with the distribution.
//
//   * The name of Intel Corporation may not be used to endorse or promote products
//     derived from this software without specific prior written permission.
//
// This software is provided by the copyright holders and contributors "as is" and
// any express or implied warranties, including, but not limited to, the implied
// warranties of merchantability and fitness for a particular purpose are disclaimed.
// In no event shall the Intel Corporation or contributors be liable for any direct,
// indirect, incidental, special, exemplary, or consequential damages
// (including, but not limited to, procurement of substitute goods or services;
// loss of use, data, or profits; or business interruption) however caused
// and on any theory of liability, whether in contract, strict liability,
// or tort (including negligence or otherwise) arising in any way out of
// the use of this software, even if advised of the possibility of such damage.
//
//M*/

#include "precomp.hpp"
#include "opencl_kernels_imgproc.hpp"
#include "opencv2/core/hal/intrin.hpp"

#include "opencv2/core/utils/tls.hpp"

void cvSetHistBinRanges( CvHistogram* hist, float** ranges, int uniform );

namespace cv
{

////////////////// Helper functions //////////////////////

#define CV_CLAMP_INT(v, vmin, vmax) (v < vmin ? vmin : (vmax < v ? vmax : v))

static const size_t OUT_OF_RANGE = (size_t)1 << (sizeof(size_t)*8 - 2);

static void
calcHistLookupTables_8u( const Mat& hist, const SparseMat& shist,
                         int dims, const float** ranges, const double* uniranges,
                         bool uniform, bool issparse, std::vector<size_t>& _tab )
{
    const int low = 0, high = 256;
    int i, j;
    _tab.resize((high-low)*dims);
    size_t* tab = &_tab[0];

    if( uniform )
    {
        for( i = 0; i < dims; i++ )
        {
            double a = uniranges[i*2];
            double b = uniranges[i*2+1];
            int sz = !issparse ? hist.size[i] : shist.size(i);
            size_t step = !issparse ? hist.step[i] : 1;

            double v_lo = ranges ? ranges[i][0] : 0;
            double v_hi = ranges ? ranges[i][1] : 256;

            for( j = low; j < high; j++ )
            {
                int idx = cvFloor(j*a + b);
                size_t written_idx = OUT_OF_RANGE;
                if (j >= v_lo && j < v_hi)
                {
                    idx = CV_CLAMP_INT(idx, 0, sz - 1);
                    written_idx = idx*step;
                }
                tab[i*(high - low) + j - low] = written_idx;
            }
        }
    }
    else if (ranges)
    {
        for( i = 0; i < dims; i++ )
        {
            int limit = std::min(cvCeil(ranges[i][0]), high);
            int idx = -1, sz = !issparse ? hist.size[i] : shist.size(i);
            size_t written_idx = OUT_OF_RANGE;
            size_t step = !issparse ? hist.step[i] : 1;

            for(j = low;;)
            {
                for( ; j < limit; j++ )
                    tab[i*(high - low) + j - low] = written_idx;

                if( (unsigned)(++idx) < (unsigned)sz )
                {
                    limit = std::min(cvCeil(ranges[i][idx+1]), high);
                    written_idx = idx*step;
                }
                else
                {
                    for( ; j < high; j++ )
                        tab[i*(high - low) + j - low] = OUT_OF_RANGE;
                    break;
                }
            }
        }
    }
    else
    {
        CV_Error(Error::StsBadArg, "Either ranges, either uniform ranges should be provided");
    }
}


static void histPrepareImages( const Mat* images, int nimages, const int* channels,
                               const Mat& mask, int dims, const int* histSize,
                               const float** ranges, bool uniform,
                               std::vector<uchar*>& ptrs, std::vector<int>& deltas,
                               Size& imsize, std::vector<double>& uniranges )
{
    int i, j, c;
    CV_Assert( channels != 0 || nimages == dims );

    imsize = images[0].size();
    int depth = images[0].depth(), esz1 = (int)images[0].elemSize1();
    bool isContinuous = true;

    ptrs.resize(dims + 1);
    deltas.resize((dims + 1)*2);

    for( i = 0; i < dims; i++ )
    {
        if(!channels)
        {
            j = i;
            c = 0;
            CV_Assert( images[j].channels() == 1 );
        }
        else
        {
            c = channels[i];
            CV_Assert( c >= 0 );
            for( j = 0; j < nimages; c -= images[j].channels(), j++ )
                if( c < images[j].channels() )
                    break;
            CV_Assert( j < nimages );
        }

        CV_Assert( images[j].size() == imsize && images[j].depth() == depth );
        if( !images[j].isContinuous() )
            isContinuous = false;
        ptrs[i] = images[j].data + c*esz1;
        deltas[i*2] = images[j].channels();
        deltas[i*2+1] = (int)(images[j].step/esz1 - imsize.width*deltas[i*2]);
    }

    if( !mask.empty() )
    {
        CV_Assert( mask.size() == imsize && mask.channels() == 1 );
        isContinuous = isContinuous && mask.isContinuous();
        ptrs[dims] = mask.data;
        deltas[dims*2] = 1;
        deltas[dims*2 + 1] = (int)(mask.step/mask.elemSize1());
    }

    if( isContinuous )
    {
        imsize.width *= imsize.height;
        imsize.height = 1;
    }

    if( !ranges ) // implicit uniform ranges for 8U
    {
        CV_Assert( depth == CV_8U );

        uniranges.resize( dims*2 );
        for( i = 0; i < dims; i++ )
        {
            uniranges[i*2] = histSize[i]/256.;
            uniranges[i*2+1] = 0;
        }
    }
    else if( uniform )
    {
        uniranges.resize( dims*2 );
        for( i = 0; i < dims; i++ )
        {
            CV_Assert( ranges[i] && ranges[i][0] < ranges[i][1] );
            double low = ranges[i][0], high = ranges[i][1];
            double t = histSize[i]/(high - low);
            uniranges[i*2] = t;
            uniranges[i*2+1] = -t*low;
#if 0  // This should be true by math, but it is not accurate numerically
            CV_Assert(cvFloor(low * uniranges[i*2] + uniranges[i*2+1]) == 0);
            CV_Assert((high * uniranges[i*2] + uniranges[i*2+1]) < histSize[i]);
#endif
        }
    }
    else
    {
        for( i = 0; i < dims; i++ )
        {
            size_t n = histSize[i];
            for(size_t k = 0; k < n; k++ )
                CV_Assert( ranges[i][k] < ranges[i][k+1] );
        }
    }
}


////////////////////////////////// C A L C U L A T E    H I S T O G R A M ////////////////////////////////////

template<typename T> static void
calcHist_( std::vector<uchar*>& _ptrs, const std::vector<int>& _deltas,
           Size imsize, Mat& hist, int dims, const float** _ranges,
           const double* _uniranges, bool uniform )
{
    T** ptrs = (T**)&_ptrs[0];
    const int* deltas = &_deltas[0];
    uchar* H = hist.ptr();
    int i, x;
    const uchar* mask = _ptrs[dims];
    int mstep = _deltas[dims*2 + 1];
    int size[CV_MAX_DIM];
    size_t hstep[CV_MAX_DIM];

    for( i = 0; i < dims; i++ )
    {
        size[i] = hist.size[i];
        hstep[i] = hist.step[i];
    }

    if( uniform )
    {
        const double* uniranges = &_uniranges[0];

        if( dims == 1 )
        {
            double a = uniranges[0], b = uniranges[1];
            int sz = size[0], d0 = deltas[0], step0 = deltas[1];
            const T* p0 = (const T*)ptrs[0];

            double v0_lo = _ranges[0][0];
            double v0_hi = _ranges[0][1];

            for( ; imsize.height--; p0 += step0, mask += mstep )
            {
                if( !mask )
                    for( x = 0; x < imsize.width; x++, p0 += d0 )
                    {
                        double v0 = (double)*p0;
                        int idx = cvFloor(v0*a + b);
                        if (v0 < v0_lo || v0 >= v0_hi)
                            continue;
                        idx = CV_CLAMP_INT(idx, 0, sz - 1);
                        CV_DbgAssert((unsigned)idx < (unsigned)sz);
                        ((int*)H)[idx]++;
                    }
                else
                    for( x = 0; x < imsize.width; x++, p0 += d0 )
                        if( mask[x] )
                        {
                            double v0 = (double)*p0;
                            int idx = cvFloor(v0*a + b);
                            if (v0 < v0_lo || v0 >= v0_hi)
                                continue;
                            idx = CV_CLAMP_INT(idx, 0, sz - 1);
                            CV_DbgAssert((unsigned)idx < (unsigned)sz);
                            ((int*)H)[idx]++;
                        }
            }
            return;
        }
        else if( dims == 2 )
        {
            double a0 = uniranges[0], b0 = uniranges[1], a1 = uniranges[2], b1 = uniranges[3];
            int sz0 = size[0], sz1 = size[1];
            int d0 = deltas[0], step0 = deltas[1],
                d1 = deltas[2], step1 = deltas[3];
            size_t hstep0 = hstep[0];
            const T* p0 = (const T*)ptrs[0];
            const T* p1 = (const T*)ptrs[1];

            double v0_lo = _ranges[0][0];
            double v0_hi = _ranges[0][1];
            double v1_lo = _ranges[1][0];
            double v1_hi = _ranges[1][1];

            for( ; imsize.height--; p0 += step0, p1 += step1, mask += mstep )
            {
                if( !mask )
                    for( x = 0; x < imsize.width; x++, p0 += d0, p1 += d1 )
                    {
                        double v0 = (double)*p0;
                        double v1 = (double)*p1;
                        int idx0 = cvFloor(v0*a0 + b0);
                        int idx1 = cvFloor(v1*a1 + b1);
                        if (v0 < v0_lo || v0 >= v0_hi)
                            continue;
                        if (v1 < v1_lo || v1 >= v1_hi)
                            continue;
                        idx0 = CV_CLAMP_INT(idx0, 0, sz0 - 1);
                        idx1 = CV_CLAMP_INT(idx1, 0, sz1 - 1);
                        CV_DbgAssert((unsigned)idx0 < (unsigned)sz0 && (unsigned)idx1 < (unsigned)sz1);
                        ((int*)(H + hstep0*idx0))[idx1]++;
                    }
                else
                    for( x = 0; x < imsize.width; x++, p0 += d0, p1 += d1 )
                        if( mask[x] )
                        {
                            double v0 = (double)*p0;
                            double v1 = (double)*p1;
                            int idx0 = cvFloor(v0*a0 + b0);
                            int idx1 = cvFloor(v1*a1 + b1);
                            if (v0 < v0_lo || v0 >= v0_hi)
                                continue;
                            if (v1 < v1_lo || v1 >= v1_hi)
                                continue;
                            idx0 = CV_CLAMP_INT(idx0, 0, sz0 - 1);
                            idx1 = CV_CLAMP_INT(idx1, 0, sz1 - 1);
                            CV_DbgAssert((unsigned)idx0 < (unsigned)sz0 && (unsigned)idx1 < (unsigned)sz1);
                            ((int*)(H + hstep0*idx0))[idx1]++;
                        }
            }
            return;
        }
        else if( dims == 3 )
        {
            double a0 = uniranges[0], b0 = uniranges[1],
                   a1 = uniranges[2], b1 = uniranges[3],
                   a2 = uniranges[4], b2 = uniranges[5];
            int sz0 = size[0], sz1 = size[1], sz2 = size[2];
            int d0 = deltas[0], step0 = deltas[1],
                d1 = deltas[2], step1 = deltas[3],
                d2 = deltas[4], step2 = deltas[5];
            size_t hstep0 = hstep[0], hstep1 = hstep[1];
            const T* p0 = (const T*)ptrs[0];
            const T* p1 = (const T*)ptrs[1];
            const T* p2 = (const T*)ptrs[2];

            double v0_lo = _ranges[0][0];
            double v0_hi = _ranges[0][1];
            double v1_lo = _ranges[1][0];
            double v1_hi = _ranges[1][1];
            double v2_lo = _ranges[2][0];
            double v2_hi = _ranges[2][1];

            for( ; imsize.height--; p0 += step0, p1 += step1, p2 += step2, mask += mstep )
            {
                if( !mask )
                    for( x = 0; x < imsize.width; x++, p0 += d0, p1 += d1, p2 += d2 )
                    {
                        double v0 = (double)*p0;
                        double v1 = (double)*p1;
                        double v2 = (double)*p2;
                        int idx0 = cvFloor(v0*a0 + b0);
                        int idx1 = cvFloor(v1*a1 + b1);
                        int idx2 = cvFloor(v2*a2 + b2);
                        if (v0 < v0_lo || v0 >= v0_hi)
                            continue;
                        if (v1 < v1_lo || v1 >= v1_hi)
                            continue;
                        if (v2 < v2_lo || v2 >= v2_hi)
                            continue;
                        idx0 = CV_CLAMP_INT(idx0, 0, sz0 - 1);
                        idx1 = CV_CLAMP_INT(idx1, 0, sz1 - 1);
                        idx2 = CV_CLAMP_INT(idx2, 0, sz2 - 1);
                        CV_DbgAssert(
                            (unsigned)idx0 < (unsigned)sz0 &&
                            (unsigned)idx1 < (unsigned)sz1 &&
                            (unsigned)idx2 < (unsigned)sz2);
                        ((int*)(H + hstep0*idx0 + hstep1*idx1))[idx2]++;
                    }
                else
                    for( x = 0; x < imsize.width; x++, p0 += d0, p1 += d1, p2 += d2 )
                        if( mask[x] )
                        {
                            double v0 = (double)*p0;
                            double v1 = (double)*p1;
                            double v2 = (double)*p2;
                            int idx0 = cvFloor(v0*a0 + b0);
                            int idx1 = cvFloor(v1*a1 + b1);
                            int idx2 = cvFloor(v2*a2 + b2);
                            if (v0 < v0_lo || v0 >= v0_hi)
                                continue;
                            if (v1 < v1_lo || v1 >= v1_hi)
                                continue;
                            if (v2 < v2_lo || v2 >= v2_hi)
                                continue;
                            idx0 = CV_CLAMP_INT(idx0, 0, sz0 - 1);
                            idx1 = CV_CLAMP_INT(idx1, 0, sz1 - 1);
                            idx2 = CV_CLAMP_INT(idx2, 0, sz2 - 1);
                            CV_DbgAssert(
                                (unsigned)idx0 < (unsigned)sz0 &&
                                (unsigned)idx1 < (unsigned)sz1 &&
                                (unsigned)idx2 < (unsigned)sz2);
                            ((int*)(H + hstep0*idx0 + hstep1*idx1))[idx2]++;
                        }
            }
        }
        else
        {
            for( ; imsize.height--; mask += mstep )
            {
                if( !mask )
                    for( x = 0; x < imsize.width; x++ )
                    {
                        uchar* Hptr = H;
                        for( i = 0; i < dims; i++ )
                        {
                            double v_lo = _ranges[i][0];
                            double v_hi = _ranges[i][1];
                            double v = *ptrs[i];
                            if (v < v_lo || v >= v_hi)
                                break;
                            int idx = cvFloor(v*uniranges[i*2] + uniranges[i*2+1]);
                            idx = CV_CLAMP_INT(idx, 0, size[i] - 1);
                            CV_DbgAssert((unsigned)idx < (unsigned)size[i]);
                            ptrs[i] += deltas[i*2];
                            Hptr += idx*hstep[i];
                        }

                        if( i == dims )
                            ++*((int*)Hptr);
                        else
                            for( ; i < dims; i++ )
                                ptrs[i] += deltas[i*2];
                    }
                else
                    for( x = 0; x < imsize.width; x++ )
                    {
                        uchar* Hptr = H;
                        i = 0;
                        if( mask[x] )
                            for( ; i < dims; i++ )
                            {
                                double v_lo = _ranges[i][0];
                                double v_hi = _ranges[i][1];
                                double v = *ptrs[i];
                                if (v < v_lo || v >= v_hi)
                                    break;
                                int idx = cvFloor(v*uniranges[i*2] + uniranges[i*2+1]);
                                idx = CV_CLAMP_INT(idx, 0, size[i] - 1);
                                CV_DbgAssert((unsigned)idx < (unsigned)size[i]);
                                ptrs[i] += deltas[i*2];
                                Hptr += idx*hstep[i];
                            }

                        if( i == dims )
                            ++*((int*)Hptr);
                        else
                            for( ; i < dims; i++ )
                                ptrs[i] += deltas[i*2];
                    }
                for( i = 0; i < dims; i++ )
                    ptrs[i] += deltas[i*2 + 1];
            }
        }
    }
    else if (_ranges)
    {
        // non-uniform histogram
        const float* ranges[CV_MAX_DIM];
        for( i = 0; i < dims; i++ )
            ranges[i] = &_ranges[i][0];

        for( ; imsize.height--; mask += mstep )
        {
            for( x = 0; x < imsize.width; x++ )
            {
                uchar* Hptr = H;
                i = 0;

                if( !mask || mask[x] )
                    for( ; i < dims; i++ )
                    {
                        float v = (float)*ptrs[i];
                        const float* R = ranges[i];
                        int idx = -1, sz = size[i];

                        while( v >= R[idx+1] && ++idx < sz )
                            ; // nop

                        if( (unsigned)idx >= (unsigned)sz )
                            break;

                        ptrs[i] += deltas[i*2];
                        Hptr += idx*hstep[i];
                    }

                if( i == dims )
                    ++*((int*)Hptr);
                else
                    for( ; i < dims; i++ )
                        ptrs[i] += deltas[i*2];
            }

            for( i = 0; i < dims; i++ )
                ptrs[i] += deltas[i*2 + 1];
        }
    }
    else
    {
        CV_Error(Error::StsBadArg, "Either ranges, either uniform ranges should be provided");
    }
}


static void
calcHist_8u( std::vector<uchar*>& _ptrs, const std::vector<int>& _deltas,
             Size imsize, Mat& hist, int dims, const float** _ranges,
             const double* _uniranges, bool uniform )
{
    uchar** ptrs = &_ptrs[0];
    const int* deltas = &_deltas[0];
    uchar* H = hist.ptr();
    int x;
    const uchar* mask = _ptrs[dims];
    int mstep = _deltas[dims*2 + 1];
    std::vector<size_t> _tab;

    calcHistLookupTables_8u( hist, SparseMat(), dims, _ranges, _uniranges, uniform, false, _tab );
    const size_t* tab = &_tab[0];

    if( dims == 1 )
    {
        int d0 = deltas[0], step0 = deltas[1];
        int matH[256] = { 0, };
        const uchar* p0 = (const uchar*)ptrs[0];

        for( ; imsize.height--; p0 += step0, mask += mstep )
        {
            if( !mask )
            {
                if( d0 == 1 )
                {
                    for( x = 0; x <= imsize.width - 4; x += 4 )
                    {
                        int t0 = p0[x], t1 = p0[x+1];
                        matH[t0]++; matH[t1]++;
                        t0 = p0[x+2]; t1 = p0[x+3];
                        matH[t0]++; matH[t1]++;
                    }
                    p0 += x;
                }
                else
                    for( x = 0; x <= imsize.width - 4; x += 4 )
                    {
                        int t0 = p0[0], t1 = p0[d0];
                        matH[t0]++; matH[t1]++;
                        p0 += d0*2;
                        t0 = p0[0]; t1 = p0[d0];
                        matH[t0]++; matH[t1]++;
                        p0 += d0*2;
                    }

                for( ; x < imsize.width; x++, p0 += d0 )
                    matH[*p0]++;
            }
            else
                for( x = 0; x < imsize.width; x++, p0 += d0 )
                    if( mask[x] )
                        matH[*p0]++;
        }

        for(int i = 0; i < 256; i++ )
        {
            size_t hidx = tab[i];
            if( hidx < OUT_OF_RANGE )
                *(int*)(H + hidx) += matH[i];
        }
    }
    else if( dims == 2 )
    {
        int d0 = deltas[0], step0 = deltas[1],
            d1 = deltas[2], step1 = deltas[3];
        const uchar* p0 = (const uchar*)ptrs[0];
        const uchar* p1 = (const uchar*)ptrs[1];

        for( ; imsize.height--; p0 += step0, p1 += step1, mask += mstep )
        {
            if( !mask )
                for( x = 0; x < imsize.width; x++, p0 += d0, p1 += d1 )
                {
                    size_t idx = tab[*p0] + tab[*p1 + 256];
                    if( idx < OUT_OF_RANGE )
                        ++*(int*)(H + idx);
                }
            else
                for( x = 0; x < imsize.width; x++, p0 += d0, p1 += d1 )
                {
                    size_t idx;
                    if( mask[x] && (idx = tab[*p0] + tab[*p1 + 256]) < OUT_OF_RANGE )
                        ++*(int*)(H + idx);
                }
        }
    }
    else if( dims == 3 )
    {
        int d0 = deltas[0], step0 = deltas[1],
            d1 = deltas[2], step1 = deltas[3],
            d2 = deltas[4], step2 = deltas[5];

        const uchar* p0 = (const uchar*)ptrs[0];
        const uchar* p1 = (const uchar*)ptrs[1];
        const uchar* p2 = (const uchar*)ptrs[2];

        for( ; imsize.height--; p0 += step0, p1 += step1, p2 += step2, mask += mstep )
        {
            if( !mask )
                for( x = 0; x < imsize.width; x++, p0 += d0, p1 += d1, p2 += d2 )
                {
                    size_t idx = tab[*p0] + tab[*p1 + 256] + tab[*p2 + 512];
                    if( idx < OUT_OF_RANGE )
                        ++*(int*)(H + idx);
                }
            else
                for( x = 0; x < imsize.width; x++, p0 += d0, p1 += d1, p2 += d2 )
                {
                    size_t idx;
                    if( mask[x] && (idx = tab[*p0] + tab[*p1 + 256] + tab[*p2 + 512]) < OUT_OF_RANGE )
                        ++*(int*)(H + idx);
                }
        }
    }
    else
    {
        for( ; imsize.height--; mask += mstep )
        {
            if( !mask )
                for( x = 0; x < imsize.width; x++ )
                {
                    uchar* Hptr = H;
                    int i = 0;
                    for( ; i < dims; i++ )
                    {
                        size_t idx = tab[*ptrs[i] + i*256];
                        if( idx >= OUT_OF_RANGE )
                            break;
                        Hptr += idx;
                        ptrs[i] += deltas[i*2];
                    }

                    if( i == dims )
                        ++*((int*)Hptr);
                    else
                        for( ; i < dims; i++ )
                            ptrs[i] += deltas[i*2];
                }
            else
                for( x = 0; x < imsize.width; x++ )
                {
                    uchar* Hptr = H;
                    int i = 0;
                    if( mask[x] )
                        for( ; i < dims; i++ )
                        {
                            size_t idx = tab[*ptrs[i] + i*256];
                            if( idx >= OUT_OF_RANGE )
                                break;
                            Hptr += idx;
                            ptrs[i] += deltas[i*2];
                        }

                    if( i == dims )
                        ++*((int*)Hptr);
                    else
                        for( ; i < dims; i++ )
                            ptrs[i] += deltas[i*2];
                }
            for(int i = 0; i < dims; i++ )
                ptrs[i] += deltas[i*2 + 1];
        }
    }
}

#ifdef HAVE_IPP

typedef IppStatus(CV_STDCALL * IppiHistogram_C1)(const void* pSrc, int srcStep,
    IppiSize roiSize, Ipp32u* pHist, const IppiHistogramSpec* pSpec, Ipp8u* pBuffer);

static IppiHistogram_C1 getIppiHistogramFunction_C1(int type)
{
    IppiHistogram_C1 ippFunction =
        (type == CV_8UC1) ? (IppiHistogram_C1)ippiHistogram_8u_C1R :
        (type == CV_16UC1) ? (IppiHistogram_C1)ippiHistogram_16u_C1R :
        (type == CV_32FC1) ? (IppiHistogram_C1)ippiHistogram_32f_C1R :
        NULL;

    return ippFunction;
}

class ipp_calcHistParallelTLS
{
public:
    ipp_calcHistParallelTLS() {}

    IppAutoBuffer<IppiHistogramSpec> spec;
    IppAutoBuffer<Ipp8u>  buffer;
    IppAutoBuffer<Ipp32u> thist;
};

class ipp_calcHistParallel: public ParallelLoopBody
{
public:
    ipp_calcHistParallel(const Mat &src, Mat &hist, Ipp32s histSize, const float *ranges, bool uniform, bool &ok):
        ParallelLoopBody(), m_src(src), m_hist(hist), m_ok(ok)
    {
        ok = true;

        m_uniform        = uniform;
        m_ranges         = ranges;
        m_histSize       = histSize;
        m_type           = ippiGetDataType(src.type());
        m_levelsNum      = histSize+1;
        ippiHistogram_C1 = getIppiHistogramFunction_C1(src.type());
        m_fullRoi    = ippiSize(src.size());
        m_bufferSize = 0;
        m_specSize   = 0;
        if(!ippiHistogram_C1)
        {
            ok = false;
            return;
        }

        if(ippiHistogramGetBufferSize(m_type, m_fullRoi, &m_levelsNum, 1, 1, &m_specSize, &m_bufferSize) < 0)
        {
            ok = false;
            return;
        }

        hist.setTo(0);
    }

    virtual void operator() (const Range & range) const CV_OVERRIDE
    {
        CV_INSTRUMENT_REGION_IPP();

        if(!m_ok)
            return;

        ipp_calcHistParallelTLS *pTls = m_tls.get();

        IppiSize roi = {m_src.cols, range.end - range.start };
        bool     mtLoop = false;
        if(m_fullRoi.height != roi.height)
            mtLoop = true;

        if(!pTls->spec)
        {
            pTls->spec.allocate(m_specSize);
            if(!pTls->spec.get())
            {
                m_ok = false;
                return;
            }

            pTls->buffer.allocate(m_bufferSize);
            if(!pTls->buffer.get() && m_bufferSize)
            {
                m_ok = false;
                return;
            }

            if(m_uniform)
            {
                if(ippiHistogramUniformInit(m_type, (Ipp32f*)&m_ranges[0], (Ipp32f*)&m_ranges[1], (Ipp32s*)&m_levelsNum, 1, pTls->spec) < 0)
                {
                    m_ok = false;
                    return;
                }
            }
            else
            {
                if(ippiHistogramInit(m_type, (const Ipp32f**)&m_ranges, (Ipp32s*)&m_levelsNum, 1, pTls->spec) < 0)
                {
                    m_ok = false;
                    return;
                }
            }

            pTls->thist.allocate(m_histSize*sizeof(Ipp32u));
        }

        if(CV_INSTRUMENT_FUN_IPP(ippiHistogram_C1, m_src.ptr(range.start), (int)m_src.step, roi, pTls->thist, pTls->spec, pTls->buffer) < 0)
        {
            m_ok = false;
            return;
        }

        if(mtLoop)
        {
            for(int i = 0; i < m_histSize; i++)
                CV_XADD((int*)(m_hist.ptr(i)), *(int*)((Ipp32u*)pTls->thist + i));
        }
        else
            ippiCopy_32s_C1R((Ipp32s*)pTls->thist.get(), sizeof(Ipp32u), (Ipp32s*)m_hist.ptr(), (int)m_hist.step, ippiSize(1, m_histSize));
    }

private:
    const Mat      &m_src;
    Mat            &m_hist;
    Ipp32s          m_histSize;
    const float    *m_ranges;
    bool            m_uniform;

    IppiHistogram_C1    ippiHistogram_C1;
    IppiSize            m_fullRoi;
    IppDataType         m_type;
    Ipp32s              m_levelsNum;
    int                 m_bufferSize;
    int                 m_specSize;

    mutable Mutex                    m_syncMutex;
    TLSData<ipp_calcHistParallelTLS> m_tls;

    volatile bool &m_ok;
    const ipp_calcHistParallel & operator = (const ipp_calcHistParallel & );
};

#endif

}

#ifdef HAVE_IPP
#define IPP_HISTOGRAM_PARALLEL 1
namespace cv
{
static bool ipp_calchist(const Mat &image, Mat &hist, int histSize, const float** ranges, bool uniform, bool accumulate)
{
    CV_INSTRUMENT_REGION_IPP();

#if IPP_VERSION_X100 < 201801
    // No SSE42 optimization for uniform 32f
    if(uniform && image.depth() == CV_32F && cv::ipp::getIppTopFeatures() == ippCPUID_SSE42)
        return false;
#endif

    // IPP_DISABLE_HISTOGRAM - https://github.com/opencv/opencv/issues/11544
    // and https://github.com/opencv/opencv/issues/21595
    if ((uniform && (ranges[0][1] - ranges[0][0]) != histSize) || abs(ranges[0][0]) != cvFloor(ranges[0][0]))
        return false;

    Mat ihist = hist;
    if(accumulate)
        ihist.create(1, &histSize, CV_32S);

    bool  ok      = true;
    int   threads = ippiSuggestThreadsNum(image, (1+((double)ihist.total()/image.total()))*2);
    Range range(0, image.rows);
    ipp_calcHistParallel invoker(image, ihist, histSize, ranges[0], uniform, ok);
    if(!ok)
        return false;

    if(IPP_HISTOGRAM_PARALLEL && threads > 1)
        parallel_for_(range, invoker, threads*2);
    else
        invoker(range);

    if(ok)
    {
        if(accumulate)
        {
            IppiSize histRoi = ippiSize(1, histSize);
            IppAutoBuffer<Ipp32f> fhist(histSize*sizeof(Ipp32f));
            CV_INSTRUMENT_FUN_IPP(ippiConvert_32s32f_C1R, (Ipp32s*)ihist.ptr(), (int)ihist.step, (Ipp32f*)fhist, sizeof(Ipp32f), histRoi);
            CV_INSTRUMENT_FUN_IPP(ippiAdd_32f_C1IR, (Ipp32f*)fhist, sizeof(Ipp32f), (Ipp32f*)hist.ptr(), (int)hist.step, histRoi);
        }
        else
            CV_INSTRUMENT_FUN_IPP(ippiConvert_32s32f_C1R, (Ipp32s*)ihist.ptr(), (int)ihist.step, (Ipp32f*)hist.ptr(), (int)hist.step, ippiSize(1, histSize));
    }
    return ok;
}
}
#endif

void cv::calcHist( const Mat* images, int nimages, const int* channels,
                   InputArray _mask, OutputArray _hist, int dims, const int* histSize,
                   const float** ranges, bool uniform, bool accumulate )
{
    CV_INSTRUMENT_REGION();

    CV_Assert(images && nimages > 0);

    Mat mask = _mask.getMat();

    CV_Assert(dims > 0 && histSize);

    const uchar* const histdata = _hist.getMat().ptr();
    _hist.create(dims, histSize, CV_32F);
    Mat hist = _hist.getMat();

    if(histdata != hist.data)
        accumulate = false;

    CV_IPP_RUN(
        nimages == 1 && dims == 1 && channels && channels[0] == 0
            && _mask.empty() && images[0].dims <= 2 && ranges && ranges[0],
        ipp_calchist(images[0], hist, histSize[0], ranges, uniform, accumulate));

    Mat ihist = hist;
    ihist.flags = (ihist.flags & ~CV_MAT_TYPE_MASK)|CV_32S;

    if(!accumulate)
        hist = Scalar(0.);
    else
        hist.convertTo(ihist, CV_32S);

    std::vector<uchar*> ptrs;
    std::vector<int> deltas;
    std::vector<double> uniranges;
    Size imsize;

    CV_Assert( mask.empty() || mask.type() == CV_8UC1 );
    histPrepareImages( images, nimages, channels, mask, dims, hist.size, ranges,
                       uniform, ptrs, deltas, imsize, uniranges );
    const double* _uniranges = uniform ? &uniranges[0] : 0;

    int depth = images[0].depth();

    if( depth == CV_8U )
        calcHist_8u(ptrs, deltas, imsize, ihist, dims, ranges, _uniranges, uniform );
    else if( depth == CV_16U )
        calcHist_<ushort>(ptrs, deltas, imsize, ihist, dims, ranges, _uniranges, uniform );
    else if( depth == CV_32F )
        calcHist_<float>(ptrs, deltas, imsize, ihist, dims, ranges, _uniranges, uniform );
    else
        CV_Error(cv::Error::StsUnsupportedFormat, "");

    ihist.convertTo(hist, CV_32F);
}


namespace cv
{

template<typename T> static void
calcSparseHist_( std::vector<uchar*>& _ptrs, const std::vector<int>& _deltas,
                 Size imsize, SparseMat& hist, int dims, const float** _ranges,
                 const double* _uniranges, bool uniform )
{
    T** ptrs = (T**)&_ptrs[0];
    const int* deltas = &_deltas[0];
    int i, x;
    const uchar* mask = _ptrs[dims];
    int mstep = _deltas[dims*2 + 1];
    const int* size = hist.hdr->size;
    int idx[CV_MAX_DIM];

    if( uniform )
    {
        const double* uniranges = &_uniranges[0];

        for( ; imsize.height--; mask += mstep )
        {
            for( x = 0; x < imsize.width; x++ )
            {
                i = 0;
                if( !mask || mask[x] )
                    for( ; i < dims; i++ )
                    {
                        idx[i] = cvFloor(*ptrs[i]*uniranges[i*2] + uniranges[i*2+1]);
                        if( (unsigned)idx[i] >= (unsigned)size[i] )
                            break;
                        ptrs[i] += deltas[i*2];
                    }

                if( i == dims )
                    ++*(int*)hist.ptr(idx, true);
                else
                    for( ; i < dims; i++ )
                        ptrs[i] += deltas[i*2];
            }
            for( i = 0; i < dims; i++ )
                ptrs[i] += deltas[i*2 + 1];
        }
    }
    else if (_ranges)
    {
        // non-uniform histogram
        const float* ranges[CV_MAX_DIM];
        for( i = 0; i < dims; i++ )
            ranges[i] = &_ranges[i][0];

        for( ; imsize.height--; mask += mstep )
        {
            for( x = 0; x < imsize.width; x++ )
            {
                i = 0;

                if( !mask || mask[x] )
                    for( ; i < dims; i++ )
                    {
                        float v = (float)*ptrs[i];
                        const float* R = ranges[i];
                        int j = -1, sz = size[i];

                        while( v >= R[j+1] && ++j < sz )
                            ; // nop

                        if( (unsigned)j >= (unsigned)sz )
                            break;
                        ptrs[i] += deltas[i*2];
                        idx[i] = j;
                    }

                if( i == dims )
                    ++*(int*)hist.ptr(idx, true);
                else
                    for( ; i < dims; i++ )
                        ptrs[i] += deltas[i*2];
            }

            for( i = 0; i < dims; i++ )
                ptrs[i] += deltas[i*2 + 1];
        }
    }
    else
    {
        CV_Error(Error::StsBadArg, "Either ranges, either uniform ranges should be provided");
    }
}


static void
calcSparseHist_8u( std::vector<uchar*>& _ptrs, const std::vector<int>& _deltas,
                   Size imsize, SparseMat& hist, int dims, const float** _ranges,
                   const double* _uniranges, bool uniform )
{
    uchar** ptrs = (uchar**)&_ptrs[0];
    const int* deltas = &_deltas[0];
    int x;
    const uchar* mask = _ptrs[dims];
    int mstep = _deltas[dims*2 + 1];
    int idx[CV_MAX_DIM];
    std::vector<size_t> _tab;

    calcHistLookupTables_8u( Mat(), hist, dims, _ranges, _uniranges, uniform, true, _tab );
    const size_t* tab = &_tab[0];

    for( ; imsize.height--; mask += mstep )
    {
        for( x = 0; x < imsize.width; x++ )
        {
            int i = 0;
            if( !mask || mask[x] )
                for( ; i < dims; i++ )
                {
                    size_t hidx = tab[*ptrs[i] + i*256];
                    if( hidx >= OUT_OF_RANGE )
                        break;
                    ptrs[i] += deltas[i*2];
                    idx[i] = (int)hidx;
                }

            if( i == dims )
                ++*(int*)hist.ptr(idx,true);
            else
                for( ; i < dims; i++ )
                    ptrs[i] += deltas[i*2];
        }
        for(int i = 0; i < dims; i++ )
            ptrs[i] += deltas[i*2 + 1];
    }
}


static void calcHist( const Mat* images, int nimages, const int* channels,
                      const Mat& mask, SparseMat& hist, int dims, const int* histSize,
                      const float** ranges, bool uniform, bool accumulate, bool keepInt )
{
    size_t i, N;

    if( !accumulate )
        hist.create(dims, histSize, CV_32F);
    else
    {
        SparseMatIterator it = hist.begin();
        for( i = 0, N = hist.nzcount(); i < N; i++, ++it )
        {
            CV_Assert(it.ptr != NULL);
            Cv32suf* val = (Cv32suf*)it.ptr;
            val->i = cvRound(val->f);
        }
    }

    std::vector<uchar*> ptrs;
    std::vector<int> deltas;
    std::vector<double> uniranges;
    Size imsize;

    CV_Assert( mask.empty() || mask.type() == CV_8UC1 );
    histPrepareImages( images, nimages, channels, mask, dims, hist.hdr->size, ranges,
                       uniform, ptrs, deltas, imsize, uniranges );
    const double* _uniranges = uniform ? &uniranges[0] : 0;

    int depth = images[0].depth();
    if( depth == CV_8U )
        calcSparseHist_8u(ptrs, deltas, imsize, hist, dims, ranges, _uniranges, uniform );
    else if( depth == CV_16U )
        calcSparseHist_<ushort>(ptrs, deltas, imsize, hist, dims, ranges, _uniranges, uniform );
    else if( depth == CV_32F )
        calcSparseHist_<float>(ptrs, deltas, imsize, hist, dims, ranges, _uniranges, uniform );
    else
        CV_Error(cv::Error::StsUnsupportedFormat, "");

    if( !keepInt )
    {
        SparseMatIterator it = hist.begin();
        for( i = 0, N = hist.nzcount(); i < N; i++, ++it )
        {
            CV_Assert(it.ptr != NULL);
            Cv32suf* val = (Cv32suf*)it.ptr;
            val->f = (float)val->i;
        }
    }
}

#ifdef HAVE_OPENCL

enum
{
    BINS = 256
};

static bool ocl_calcHist1(InputArray _src, OutputArray _hist, int ddepth = CV_32S)
{
    const ocl::Device & dev = ocl::Device::getDefault();
    int compunits = dev.maxComputeUnits();
    size_t wgs = dev.maxWorkGroupSize();
    Size size = _src.size();
    bool use16 = size.width % 16 == 0 && _src.offset() % 16 == 0 && _src.step() % 16 == 0;
    int kercn = dev.isAMD() && use16 ? 16 : std::min(4, ocl::predictOptimalVectorWidth(_src));

    ocl::Kernel k1("calculate_histogram", ocl::imgproc::histogram_oclsrc,
                   format("-D BINS=%d -D HISTS_COUNT=%d -D WGS=%zu -D kercn=%d -D T=%s%s",
                          BINS, compunits, wgs, kercn,
                          kercn == 4 ? "int" : ocl::typeToStr(CV_8UC(kercn)),
                          _src.isContinuous() ? " -D HAVE_SRC_CONT" : ""));
    if (k1.empty())
        return false;

    int hsz = BINS;
    _hist.create(1, &hsz, ddepth);
    UMat src = _src.getUMat(), ghist(1, BINS * compunits, CV_32SC1),
            hist = _hist.getUMat().reshape(1, hsz);

    k1.args(ocl::KernelArg::ReadOnly(src),
            ocl::KernelArg::PtrWriteOnly(ghist), (int)src.total());

    size_t globalsize = compunits * wgs;
    if (!k1.run(1, &globalsize, &wgs, false))
        return false;

    wgs = std::min<size_t>(ocl::Device::getDefault().maxWorkGroupSize(), BINS);
    char cvt[50];
    ocl::Kernel k2("merge_histogram", ocl::imgproc::histogram_oclsrc,
                   format("-D BINS=%d -D HISTS_COUNT=%d -D WGS=%d -D convertToHT=%s -D HT=%s",
                          BINS, compunits, (int)wgs, ocl::convertTypeStr(CV_32S, ddepth, 1, cvt, sizeof(cvt)),
                          ocl::typeToStr(ddepth)));
    if (k2.empty())
        return false;

    k2.args(ocl::KernelArg::PtrReadOnly(ghist),
            ocl::KernelArg::WriteOnlyNoSize(hist));

    return k2.run(1, &wgs, &wgs, false);
}

static bool ocl_calcHist(InputArrayOfArrays images, OutputArray hist)
{
    std::vector<UMat> v;
    images.getUMatVector(v);

    return ocl_calcHist1(v[0], hist, CV_32F);
}

#endif

}

void cv::calcHist( const Mat* images, int nimages, const int* channels,
               InputArray _mask, SparseMat& hist, int dims, const int* histSize,
               const float** ranges, bool uniform, bool accumulate )
{
    CV_INSTRUMENT_REGION();

    CV_Assert(images && nimages > 0);

    Mat mask = _mask.getMat();
    calcHist( images, nimages, channels, mask, hist, dims, histSize,
              ranges, uniform, accumulate, false );
}


void cv::calcHist( InputArrayOfArrays images, const std::vector<int>& channels,
                   InputArray mask, OutputArray hist,
                   const std::vector<int>& histSize,
                   const std::vector<float>& ranges,
                   bool accumulate )
{
    CV_INSTRUMENT_REGION();

    CV_OCL_RUN(images.total() == 1 && channels.size() == 1 && images.channels(0) == 1 &&
               channels[0] == 0 && images.isUMatVector() && mask.empty() && !accumulate &&
               histSize.size() == 1 && histSize[0] == BINS && ranges.size() == 2 &&
               ranges[0] == 0 && ranges[1] == BINS,
               ocl_calcHist(images, hist))

    int i, dims = (int)histSize.size(), rsz = (int)ranges.size(), csz = (int)channels.size();
    int nimages = (int)images.total();

    CV_Assert(nimages > 0 && dims > 0);
    CV_Assert(rsz == dims*2 || (rsz == 0 && images.depth(0) == CV_8U));
    CV_Assert(csz == 0 || csz == dims);
    float* _ranges[CV_MAX_DIM];
    if( rsz > 0 )
    {
        for( i = 0; i < rsz/2; i++ )
            _ranges[i] = (float*)&ranges[i*2];
    }

    AutoBuffer<Mat> buf(nimages);
    for( i = 0; i < nimages; i++ )
        buf[i] = images.getMat(i);

    calcHist(&buf[0], nimages, csz ? &channels[0] : 0,
            mask, hist, dims, &histSize[0], rsz ? (const float**)_ranges : 0,
            true, accumulate);
}


/////////////////////////////////////// B A C K   P R O J E C T ////////////////////////////////////

namespace cv
{

template<typename T, typename BT> static void
calcBackProj_( std::vector<uchar*>& _ptrs, const std::vector<int>& _deltas,
               Size imsize, const Mat& hist, int dims, const float** _ranges,
               const double* _uniranges, float scale, bool uniform )
{
    T** ptrs = (T**)&_ptrs[0];
    const int* deltas = &_deltas[0];
    const uchar* H = hist.ptr();
    int i, x;
    BT* bproj = (BT*)_ptrs[dims];
    int bpstep = _deltas[dims*2 + 1];
    int size[CV_MAX_DIM];
    size_t hstep[CV_MAX_DIM];

    for( i = 0; i < dims; i++ )
    {
        size[i] = hist.size[i];
        hstep[i] = hist.step[i];
    }

    if( uniform )
    {
        const double* uniranges = &_uniranges[0];

        if( dims == 1 )
        {
            double a = uniranges[0], b = uniranges[1];
            int sz = size[0], d0 = deltas[0], step0 = deltas[1];
            const T* p0 = (const T*)ptrs[0];

            for( ; imsize.height--; p0 += step0, bproj += bpstep )
            {
                for( x = 0; x < imsize.width; x++, p0 += d0 )
                {
                    int idx = cvFloor(*p0*a + b);
                    bproj[x] = (unsigned)idx < (unsigned)sz ? saturate_cast<BT>(((const float*)H)[idx]*scale) : 0;
                }
            }
        }
        else if( dims == 2 )
        {
            double a0 = uniranges[0], b0 = uniranges[1],
                   a1 = uniranges[2], b1 = uniranges[3];
            int sz0 = size[0], sz1 = size[1];
            int d0 = deltas[0], step0 = deltas[1],
                d1 = deltas[2], step1 = deltas[3];
            size_t hstep0 = hstep[0];
            const T* p0 = (const T*)ptrs[0];
            const T* p1 = (const T*)ptrs[1];

            for( ; imsize.height--; p0 += step0, p1 += step1, bproj += bpstep )
            {
                for( x = 0; x < imsize.width; x++, p0 += d0, p1 += d1 )
                {
                    int idx0 = cvFloor(*p0*a0 + b0);
                    int idx1 = cvFloor(*p1*a1 + b1);
                    bproj[x] = (unsigned)idx0 < (unsigned)sz0 &&
                               (unsigned)idx1 < (unsigned)sz1 ?
                        saturate_cast<BT>(((const float*)(H + hstep0*idx0))[idx1]*scale) : 0;
                }
            }
        }
        else if( dims == 3 )
        {
            double a0 = uniranges[0], b0 = uniranges[1],
                   a1 = uniranges[2], b1 = uniranges[3],
                   a2 = uniranges[4], b2 = uniranges[5];
            int sz0 = size[0], sz1 = size[1], sz2 = size[2];
            int d0 = deltas[0], step0 = deltas[1],
                d1 = deltas[2], step1 = deltas[3],
                d2 = deltas[4], step2 = deltas[5];
            size_t hstep0 = hstep[0], hstep1 = hstep[1];
            const T* p0 = (const T*)ptrs[0];
            const T* p1 = (const T*)ptrs[1];
            const T* p2 = (const T*)ptrs[2];

            for( ; imsize.height--; p0 += step0, p1 += step1, p2 += step2, bproj += bpstep )
            {
                for( x = 0; x < imsize.width; x++, p0 += d0, p1 += d1, p2 += d2 )
                {
                    int idx0 = cvFloor(*p0*a0 + b0);
                    int idx1 = cvFloor(*p1*a1 + b1);
                    int idx2 = cvFloor(*p2*a2 + b2);
                    bproj[x] = (unsigned)idx0 < (unsigned)sz0 &&
                               (unsigned)idx1 < (unsigned)sz1 &&
                               (unsigned)idx2 < (unsigned)sz2 ?
                        saturate_cast<BT>(((const float*)(H + hstep0*idx0 + hstep1*idx1))[idx2]*scale) : 0;
                }
            }
        }
        else
        {
            for( ; imsize.height--; bproj += bpstep )
            {
                for( x = 0; x < imsize.width; x++ )
                {
                    const uchar* Hptr = H;
                    for( i = 0; i < dims; i++ )
                    {
                        int idx = cvFloor(*ptrs[i]*uniranges[i*2] + uniranges[i*2+1]);
                        if( (unsigned)idx >= (unsigned)size[i] || (_ranges && *ptrs[i] >= _ranges[i][1]))
                            break;
                        ptrs[i] += deltas[i*2];
                        Hptr += idx*hstep[i];
                    }

                    if( i == dims )
                        bproj[x] = saturate_cast<BT>(*(const float*)Hptr*scale);
                    else
                    {
                        bproj[x] = 0;
                        for( ; i < dims; i++ )
                            ptrs[i] += deltas[i*2];
                    }
                }
                for( i = 0; i < dims; i++ )
                    ptrs[i] += deltas[i*2 + 1];
            }
        }
    }
    else if (_ranges)
    {
        // non-uniform histogram
        const float* ranges[CV_MAX_DIM];
        for( i = 0; i < dims; i++ )
            ranges[i] = &_ranges[i][0];

        for( ; imsize.height--; bproj += bpstep )
        {
            for( x = 0; x < imsize.width; x++ )
            {
                const uchar* Hptr = H;
                for( i = 0; i < dims; i++ )
                {
                    float v = (float)*ptrs[i];
                    const float* R = ranges[i];
                    int idx = -1, sz = size[i];

                    while( v >= R[idx+1] && ++idx < sz )
                        ; // nop

                    if( (unsigned)idx >= (unsigned)sz )
                        break;

                    ptrs[i] += deltas[i*2];
                    Hptr += idx*hstep[i];
                }

                if( i == dims )
                    bproj[x] = saturate_cast<BT>(*(const float*)Hptr*scale);
                else
                {
                    bproj[x] = 0;
                    for( ; i < dims; i++ )
                        ptrs[i] += deltas[i*2];
                }
            }

            for( i = 0; i < dims; i++ )
                ptrs[i] += deltas[i*2 + 1];
        }
    }
    else
    {
        CV_Error(Error::StsBadArg, "Either ranges, either uniform ranges should be provided");
    }
}


static void
calcBackProj_8u( std::vector<uchar*>& _ptrs, const std::vector<int>& _deltas,
                 Size imsize, const Mat& hist, int dims, const float** _ranges,
                 const double* _uniranges, float scale, bool uniform )
{
    uchar** ptrs = &_ptrs[0];
    const int* deltas = &_deltas[0];
    const uchar* H = hist.ptr();
    int i, x;
    uchar* bproj = _ptrs[dims];
    int bpstep = _deltas[dims*2 + 1];
    std::vector<size_t> _tab;

    calcHistLookupTables_8u( hist, SparseMat(), dims, _ranges, _uniranges, uniform, false, _tab );
    const size_t* tab = &_tab[0];

    if( dims == 1 )
    {
        int d0 = deltas[0], step0 = deltas[1];
        uchar matH[256] = {0};
        const uchar* p0 = (const uchar*)ptrs[0];

        for( i = 0; i < 256; i++ )
        {
            size_t hidx = tab[i];
            if( hidx < OUT_OF_RANGE )
                matH[i] = saturate_cast<uchar>(*(float*)(H + hidx)*scale);
        }

        for( ; imsize.height--; p0 += step0, bproj += bpstep )
        {
            if( d0 == 1 )
            {
                for( x = 0; x <= imsize.width - 4; x += 4 )
                {
                    uchar t0 = matH[p0[x]], t1 = matH[p0[x+1]];
                    bproj[x] = t0; bproj[x+1] = t1;
                    t0 = matH[p0[x+2]]; t1 = matH[p0[x+3]];
                    bproj[x+2] = t0; bproj[x+3] = t1;
                }
                p0 += x;
            }
            else
                for( x = 0; x <= imsize.width - 4; x += 4 )
                {
                    uchar t0 = matH[p0[0]], t1 = matH[p0[d0]];
                    bproj[x] = t0; bproj[x+1] = t1;
                    p0 += d0*2;
                    t0 = matH[p0[0]]; t1 = matH[p0[d0]];
                    bproj[x+2] = t0; bproj[x+3] = t1;
                    p0 += d0*2;
                }

            for( ; x < imsize.width; x++, p0 += d0 )
                bproj[x] = matH[*p0];
        }
    }
    else if( dims == 2 )
    {
        int d0 = deltas[0], step0 = deltas[1],
            d1 = deltas[2], step1 = deltas[3];
        const uchar* p0 = (const uchar*)ptrs[0];
        const uchar* p1 = (const uchar*)ptrs[1];

        for( ; imsize.height--; p0 += step0, p1 += step1, bproj += bpstep )
        {
            for( x = 0; x < imsize.width; x++, p0 += d0, p1 += d1 )
            {
                size_t idx = tab[*p0] + tab[*p1 + 256];
                bproj[x] = idx < OUT_OF_RANGE ? saturate_cast<uchar>(*(const float*)(H + idx)*scale) : 0;
            }
        }
    }
    else if( dims == 3 )
    {
        int d0 = deltas[0], step0 = deltas[1],
        d1 = deltas[2], step1 = deltas[3],
        d2 = deltas[4], step2 = deltas[5];
        const uchar* p0 = (const uchar*)ptrs[0];
        const uchar* p1 = (const uchar*)ptrs[1];
        const uchar* p2 = (const uchar*)ptrs[2];

        for( ; imsize.height--; p0 += step0, p1 += step1, p2 += step2, bproj += bpstep )
        {
            for( x = 0; x < imsize.width; x++, p0 += d0, p1 += d1, p2 += d2 )
            {
                size_t idx = tab[*p0] + tab[*p1 + 256] + tab[*p2 + 512];
                bproj[x] = idx < OUT_OF_RANGE ? saturate_cast<uchar>(*(const float*)(H + idx)*scale) : 0;
            }
        }
    }
    else
    {
        for( ; imsize.height--; bproj += bpstep )
        {
            for( x = 0; x < imsize.width; x++ )
            {
                const uchar* Hptr = H;
                for( i = 0; i < dims; i++ )
                {
                    size_t idx = tab[*ptrs[i] + i*256];
                    if( idx >= OUT_OF_RANGE )
                        break;
                    ptrs[i] += deltas[i*2];
                    Hptr += idx;
                }

                if( i == dims )
                    bproj[x] = saturate_cast<uchar>(*(const float*)Hptr*scale);
                else
                {
                    bproj[x] = 0;
                    for( ; i < dims; i++ )
                        ptrs[i] += deltas[i*2];
                }
            }
            for( i = 0; i < dims; i++ )
                ptrs[i] += deltas[i*2 + 1];
        }
    }
}

}

void cv::calcBackProject( const Mat* images, int nimages, const int* channels,
                          InputArray _hist, OutputArray _backProject,
                          const float** ranges, double scale, bool uniform )
{
    CV_INSTRUMENT_REGION();

    CV_Assert(images && nimages > 0);

    Mat hist = _hist.getMat();
    std::vector<uchar*> ptrs;
    std::vector<int> deltas;
    std::vector<double> uniranges;
    Size imsize;
    if (hist.dims == 2 && (hist.rows == 1 || hist.cols == 1)) {
        CV_Assert(hist.isContinuous());
        std::vector<int> hist_size = {hist.rows + hist.cols - 1};
        hist = hist.reshape(1, hist_size);
    }
    int dims = hist.dims;

    CV_Assert( dims > 0 && !hist.empty() );
    _backProject.create( images[0].size(), images[0].depth() );
    Mat backProject = _backProject.getMat();
    histPrepareImages( images, nimages, channels, backProject, dims, hist.size, ranges,
                       uniform, ptrs, deltas, imsize, uniranges );
    const double* _uniranges = uniform ? &uniranges[0] : 0;

    int depth = images[0].depth();
    if( depth == CV_8U )
        calcBackProj_8u(ptrs, deltas, imsize, hist, dims, ranges, _uniranges, (float)scale, uniform);
    else if( depth == CV_16U )
        calcBackProj_<ushort, ushort>(ptrs, deltas, imsize, hist, dims, ranges, _uniranges, (float)scale, uniform );
    else if( depth == CV_32F )
        calcBackProj_<float, float>(ptrs, deltas, imsize, hist, dims, ranges, _uniranges, (float)scale, uniform );
    else
        CV_Error(cv::Error::StsUnsupportedFormat, "");
}


namespace cv
{

template<typename T, typename BT> static void
calcSparseBackProj_( std::vector<uchar*>& _ptrs, const std::vector<int>& _deltas,
                     Size imsize, const SparseMat& hist, int dims, const float** _ranges,
                     const double* _uniranges, float scale, bool uniform )
{
    T** ptrs = (T**)&_ptrs[0];
    const int* deltas = &_deltas[0];
    int i, x;
    BT* bproj = (BT*)_ptrs[dims];
    int bpstep = _deltas[dims*2 + 1];
    const int* size = hist.hdr->size;
    int idx[CV_MAX_DIM];
    const SparseMat_<float>& hist_ = (const SparseMat_<float>&)hist;

    if( uniform )
    {
        const double* uniranges = &_uniranges[0];
        for( ; imsize.height--; bproj += bpstep )
        {
            for( x = 0; x < imsize.width; x++ )
            {
                for( i = 0; i < dims; i++ )
                {
                    idx[i] = cvFloor(*ptrs[i]*uniranges[i*2] + uniranges[i*2+1]);
                    if( (unsigned)idx[i] >= (unsigned)size[i] )
                        break;
                    ptrs[i] += deltas[i*2];
                }

                if( i == dims )
                    bproj[x] = saturate_cast<BT>(hist_(idx)*scale);
                else
                {
                    bproj[x] = 0;
                    for( ; i < dims; i++ )
                        ptrs[i] += deltas[i*2];
                }
            }
            for( i = 0; i < dims; i++ )
                ptrs[i] += deltas[i*2 + 1];
        }
    }
    else if (_ranges)
    {
        // non-uniform histogram
        const float* ranges[CV_MAX_DIM];
        for( i = 0; i < dims; i++ )
            ranges[i] = &_ranges[i][0];

        for( ; imsize.height--; bproj += bpstep )
        {
            for( x = 0; x < imsize.width; x++ )
            {
                for( i = 0; i < dims; i++ )
                {
                    float v = (float)*ptrs[i];
                    const float* R = ranges[i];
                    int j = -1, sz = size[i];

                    while( v >= R[j+1] && ++j < sz )
                        ; // nop

                    if( (unsigned)j >= (unsigned)sz )
                        break;
                    idx[i] = j;
                    ptrs[i] += deltas[i*2];
                }

                if( i == dims )
                    bproj[x] = saturate_cast<BT>(hist_(idx)*scale);
                else
                {
                    bproj[x] = 0;
                    for( ; i < dims; i++ )
                        ptrs[i] += deltas[i*2];
                }
            }

            for( i = 0; i < dims; i++ )
                ptrs[i] += deltas[i*2 + 1];
        }
    }
    else
    {
        CV_Error(Error::StsBadArg, "Either ranges, either uniform ranges should be provided");
    }
}


static void
calcSparseBackProj_8u( std::vector<uchar*>& _ptrs, const std::vector<int>& _deltas,
                       Size imsize, const SparseMat& hist, int dims, const float** _ranges,
                       const double* _uniranges, float scale, bool uniform )
{
    uchar** ptrs = &_ptrs[0];
    const int* deltas = &_deltas[0];
    int i, x;
    uchar* bproj = _ptrs[dims];
    int bpstep = _deltas[dims*2 + 1];
    std::vector<size_t> _tab;
    int idx[CV_MAX_DIM];

    calcHistLookupTables_8u( Mat(), hist, dims, _ranges, _uniranges, uniform, true, _tab );
    const size_t* tab = &_tab[0];

    for( ; imsize.height--; bproj += bpstep )
    {
        for( x = 0; x < imsize.width; x++ )
        {
            for( i = 0; i < dims; i++ )
            {
                size_t hidx = tab[*ptrs[i] + i*256];
                if( hidx >= OUT_OF_RANGE )
                    break;
                idx[i] = (int)hidx;
                ptrs[i] += deltas[i*2];
            }

            if( i == dims )
                bproj[x] = saturate_cast<uchar>(hist.value<float>(idx)*scale);
            else
            {
                bproj[x] = 0;
                for( ; i < dims; i++ )
                    ptrs[i] += deltas[i*2];
            }
        }
        for( i = 0; i < dims; i++ )
            ptrs[i] += deltas[i*2 + 1];
    }
}

}

void cv::calcBackProject( const Mat* images, int nimages, const int* channels,
                          const SparseMat& hist, OutputArray _backProject,
                          const float** ranges, double scale, bool uniform )
{
    CV_INSTRUMENT_REGION();

    CV_Assert(images && nimages > 0);

    std::vector<uchar*> ptrs;
    std::vector<int> deltas;
    std::vector<double> uniranges;
    Size imsize;
    int dims = hist.dims();

    CV_Assert( dims > 0 );
    _backProject.create( images[0].size(), images[0].depth() );
    Mat backProject = _backProject.getMat();
    histPrepareImages( images, nimages, channels, backProject,
                       dims, hist.hdr->size, ranges,
                       uniform, ptrs, deltas, imsize, uniranges );
    const double* _uniranges = uniform ? &uniranges[0] : 0;
    int depth = images[0].depth();
    if( depth == CV_8U )
        calcSparseBackProj_8u(ptrs, deltas, imsize, hist, dims, ranges,
                              _uniranges, (float)scale, uniform);
    else if( depth == CV_16U )
        calcSparseBackProj_<ushort, ushort>(ptrs, deltas, imsize, hist, dims, ranges,
                                          _uniranges, (float)scale, uniform );
    else if( depth == CV_32F )
        calcSparseBackProj_<float, float>(ptrs, deltas, imsize, hist, dims, ranges,
                                          _uniranges, (float)scale, uniform );
    else
        CV_Error(cv::Error::StsUnsupportedFormat, "");
}

#ifdef HAVE_OPENCL

namespace cv {

static void getUMatIndex(const std::vector<UMat> & um, int cn, int & idx, int & cnidx)
{
    int totalChannels = 0;
    for (size_t i = 0, size = um.size(); i < size; ++i)
    {
        int ccn = um[i].channels();
        totalChannels += ccn;

        if (totalChannels == cn)
        {
            idx = (int)(i + 1);
            cnidx = 0;
            return;
        }
        else if (totalChannels > cn)
        {
            idx = (int)i;
            cnidx = i == 0 ? cn : (cn - totalChannels + ccn);
            return;
        }
    }

    idx = cnidx = -1;
}

static bool ocl_calcBackProject( InputArrayOfArrays _images, std::vector<int> channels,
                                 InputArray _hist, OutputArray _dst,
                                 const std::vector<float>& ranges,
                                 float scale, size_t histdims )
{
    std::vector<UMat> images;
    _images.getUMatVector(images);

    size_t nimages = images.size(), totalcn = images[0].channels();

    CV_Assert(nimages > 0);
    Size size = images[0].size();
    int depth = images[0].depth();

    //kernels are valid for this type only
    if (depth != CV_8U)
        return false;

    for (size_t i = 1; i < nimages; ++i)
    {
        const UMat & m = images[i];
        totalcn += m.channels();
        CV_Assert(size == m.size() && depth == m.depth());
    }

    std::sort(channels.begin(), channels.end());
    for (size_t i = 0; i < histdims; ++i)
        CV_Assert(channels[i] < (int)totalcn);

    if (histdims == 1)
    {
        int idx, cnidx;
        getUMatIndex(images, channels[0], idx, cnidx);
        CV_Assert(idx >= 0);
        UMat im = images[idx];

        String opts = format("-D histdims=1 -D scn=%d", im.channels());
        ocl::Kernel lutk("calcLUT", ocl::imgproc::calc_back_project_oclsrc, opts);
        if (lutk.empty())
            return false;

        size_t lsize = 256;
        UMat lut(1, (int)lsize, CV_32SC1);
        UMat hist = _hist.getUMat();
        UMat uranges; Mat(ranges, false).copyTo(uranges);
        hist = hist.reshape(1, hist.rows + hist.cols-1);

        lutk.args(ocl::KernelArg::ReadOnlyNoSize(hist), hist.rows,
                  ocl::KernelArg::PtrWriteOnly(lut), scale, ocl::KernelArg::PtrReadOnly(uranges));
        if (!lutk.run(1, &lsize, NULL, false))
            return false;

        ocl::Kernel mapk("LUT", ocl::imgproc::calc_back_project_oclsrc, opts);
        if (mapk.empty())
            return false;

        _dst.create(size, depth);
        UMat dst = _dst.getUMat();

        im.offset += cnidx;
        mapk.args(ocl::KernelArg::ReadOnlyNoSize(im), ocl::KernelArg::PtrReadOnly(lut),
                  ocl::KernelArg::WriteOnly(dst));

        size_t globalsize[2] = { (size_t)size.width, (size_t)size.height };
        return mapk.run(2, globalsize, NULL, false);
    }
    else if (histdims == 2)
    {
        int idx0, idx1, cnidx0, cnidx1;
        getUMatIndex(images, channels[0], idx0, cnidx0);
        getUMatIndex(images, channels[1], idx1, cnidx1);
        CV_Assert(idx0 >= 0 && idx1 >= 0);
        UMat im0 = images[idx0], im1 = images[idx1];

        // Lut for the first dimension
        String opts = format("-D histdims=2 -D scn1=%d -D scn2=%d", im0.channels(), im1.channels());
        ocl::Kernel lutk1("calcLUT", ocl::imgproc::calc_back_project_oclsrc, opts);
        if (lutk1.empty())
            return false;

        size_t lsize = 256;
        UMat lut(1, (int)lsize<<1, CV_32SC1);
        UMat hist = _hist.getUMat();
        UMat uranges; Mat(ranges, false).copyTo(uranges);

        lutk1.args(hist.rows, ocl::KernelArg::PtrWriteOnly(lut), (int)0, ocl::KernelArg::PtrReadOnly(uranges), (int)0);
        if (!lutk1.run(1, &lsize, NULL, false))
            return false;

        // lut for the second dimension
        ocl::Kernel lutk2("calcLUT", ocl::imgproc::calc_back_project_oclsrc, opts);
        if (lutk2.empty())
            return false;

        lut.offset += lsize * sizeof(int);
        lutk2.args(hist.cols, ocl::KernelArg::PtrWriteOnly(lut), (int)256, ocl::KernelArg::PtrReadOnly(uranges), (int)2);
        if (!lutk2.run(1, &lsize, NULL, false))
            return false;

        // perform lut
        ocl::Kernel mapk("LUT", ocl::imgproc::calc_back_project_oclsrc, opts);
        if (mapk.empty())
            return false;

        _dst.create(size, depth);
        UMat dst = _dst.getUMat();

        im0.offset += cnidx0;
        im1.offset += cnidx1;
        mapk.args(ocl::KernelArg::ReadOnlyNoSize(im0), ocl::KernelArg::ReadOnlyNoSize(im1),
               ocl::KernelArg::ReadOnlyNoSize(hist), ocl::KernelArg::PtrReadOnly(lut), scale, ocl::KernelArg::WriteOnly(dst));

        size_t globalsize[2] = { (size_t)size.width, (size_t)size.height };
        return mapk.run(2, globalsize, NULL, false);
    }
    return false;
}

}

#endif

void cv::calcBackProject( InputArrayOfArrays images, const std::vector<int>& channels,
                          InputArray hist, OutputArray dst,
                          const std::vector<float>& ranges,
                          double scale )
{
    CV_INSTRUMENT_REGION();
    if (hist.dims() <= 2)
    {
#ifdef HAVE_OPENCL
        Size histSize = hist.size();
        bool _1D = histSize.height == 1 || histSize.width == 1;
        size_t histdims = _1D ? 1 : hist.dims();
#endif

        CV_OCL_RUN(dst.isUMat() && hist.type() == CV_32FC1 &&
            histdims <= 2 && ranges.size() == histdims * 2 && histdims == channels.size(),
            ocl_calcBackProject(images, channels, hist, dst, ranges, (float)scale, histdims))
    }
    Mat H0 = hist.getMat(), H;
    int hcn = H0.channels();

    if( hcn > 1 )
    {
        CV_Assert( H0.isContinuous() );
        int hsz[CV_CN_MAX+1];
        memcpy(hsz, &H0.size[0], H0.dims*sizeof(hsz[0]));
        hsz[H0.dims] = hcn;
        H = Mat(H0.dims+1, hsz, H0.depth(), H0.ptr());
    }
    else
        H = H0;

    bool _1d = H.rows == 1 || H.cols == 1;
    int i, dims = H.dims, rsz = (int)ranges.size(), csz = (int)channels.size();
    int nimages = (int)images.total();

    CV_Assert(nimages > 0);
    CV_Assert(rsz == dims*2 || (rsz == 2 && _1d) || (rsz == 0 && images.depth(0) == CV_8U));
    CV_Assert(csz == 0 || csz == dims || (csz == 1 && _1d));

    float* _ranges[CV_MAX_DIM];
    if( rsz > 0 )
    {
        for( i = 0; i < rsz/2; i++ )
            _ranges[i] = (float*)&ranges[i*2];
    }

    AutoBuffer<Mat> buf(nimages);
    for( i = 0; i < nimages; i++ )
        buf[i] = images.getMat(i);

    calcBackProject(&buf[0], nimages, csz ? &channels[0] : 0,
        hist, dst, rsz ? (const float**)_ranges : 0, scale, true);
}


////////////////// C O M P A R E   H I S T O G R A M S ////////////////////////

double cv::compareHist( InputArray _H1, InputArray _H2, int method )
{
    CV_INSTRUMENT_REGION();

    Mat H1 = _H1.getMat(), H2 = _H2.getMat();
    const Mat* arrays[] = {&H1, &H2, 0};
    Mat planes[2];
    NAryMatIterator it(arrays, planes);
    double result = 0;
    int j;

    CV_Assert( H1.type() == H2.type() && H1.depth() == CV_32F );

    double s1 = 0, s2 = 0, s11 = 0, s12 = 0, s22 = 0;

    CV_Assert( it.planes[0].isContinuous() && it.planes[1].isContinuous() );

    for( size_t i = 0; i < it.nplanes; i++, ++it )
    {
        const float* h1 = it.planes[0].ptr<float>();
        const float* h2 = it.planes[1].ptr<float>();
        const int len = it.planes[0].rows*it.planes[0].cols*H1.channels();
        j = 0;

        if( (method == cv::HISTCMP_CHISQR) || (method == cv::HISTCMP_CHISQR_ALT))
        {
            for( ; j < len; j++ )
            {
                double a = h1[j] - h2[j];
                double b = (method == cv::HISTCMP_CHISQR) ? h1[j] : h1[j] + h2[j];
                if( fabs(b) > DBL_EPSILON )
                    result += a*a/b;
            }
        }
        else if( method == cv::HISTCMP_CORREL )
        {
#if (CV_SIMD_64F || CV_SIMD_SCALABLE_64F)
            v_float64 v_s1 = vx_setzero_f64();
            v_float64 v_s2 = vx_setzero_f64();
            v_float64 v_s11 = vx_setzero_f64();
            v_float64 v_s12 = vx_setzero_f64();
            v_float64 v_s22 = vx_setzero_f64();
            for ( ; j <= len - VTraits<v_float32>::vlanes(); j += VTraits<v_float32>::vlanes())
            {
                v_float32 v_a = vx_load(h1 + j);
                v_float32 v_b = vx_load(h2 + j);

                // 0-1
                v_float64 v_ad = v_cvt_f64(v_a);
                v_float64 v_bd = v_cvt_f64(v_b);
                v_s12 = v_muladd(v_ad, v_bd, v_s12);
                v_s11 = v_muladd(v_ad, v_ad, v_s11);
                v_s22 = v_muladd(v_bd, v_bd, v_s22);
                v_s1 = v_add(v_s1, v_ad);
                v_s2 = v_add(v_s2, v_bd);

                // 2-3
                v_ad = v_cvt_f64_high(v_a);
                v_bd = v_cvt_f64_high(v_b);
                v_s12 = v_muladd(v_ad, v_bd, v_s12);
                v_s11 = v_muladd(v_ad, v_ad, v_s11);
                v_s22 = v_muladd(v_bd, v_bd, v_s22);
                v_s1 = v_add(v_s1, v_ad);
                v_s2 = v_add(v_s2, v_bd);
            }
            s12 += v_reduce_sum(v_s12);
            s11 += v_reduce_sum(v_s11);
            s22 += v_reduce_sum(v_s22);
            s1 += v_reduce_sum(v_s1);
            s2 += v_reduce_sum(v_s2);
#elif CV_SIMD && 0 //Disable vectorization for cv::HISTCMP_CORREL if f64 is unsupported due to low precision
            v_float32 v_s1 = vx_setzero_f32();
            v_float32 v_s2 = vx_setzero_f32();
            v_float32 v_s11 = vx_setzero_f32();
            v_float32 v_s12 = vx_setzero_f32();
            v_float32 v_s22 = vx_setzero_f32();
            for (; j <= len - VTraits<v_float32>::vlanes(); j += VTraits<v_float32>::vlanes())
            {
                v_float32 v_a = vx_load(h1 + j);
                v_float32 v_b = vx_load(h2 + j);

                v_s12 = v_muladd(v_a, v_b, v_s12);
                v_s11 = v_muladd(v_a, v_a, v_s11);
                v_s22 = v_muladd(v_b, v_b, v_s22);
                v_s1 += v_a;
                v_s2 += v_b;
            }
            s12 += v_reduce_sum(v_s12);
            s11 += v_reduce_sum(v_s11);
            s22 += v_reduce_sum(v_s22);
            s1 += v_reduce_sum(v_s1);
            s2 += v_reduce_sum(v_s2);
#endif
            for( ; j < len; j++ )
            {
                double a = h1[j];
                double b = h2[j];

                s12 += a*b;
                s1 += a;
                s11 += a*a;
                s2 += b;
                s22 += b*b;
            }
        }
        else if( method == cv::HISTCMP_INTERSECT )
        {
#if (CV_SIMD_64F || CV_SIMD_SCALABLE_64F)
            v_float64 v_result = vx_setzero_f64();
            for ( ; j <= len - VTraits<v_float32>::vlanes(); j += VTraits<v_float32>::vlanes())
            {
                v_float32 v_src = v_min(vx_load(h1 + j), vx_load(h2 + j));
                v_result = v_add(v_result, v_add(v_cvt_f64(v_src), v_cvt_f64_high(v_src)));
            }
            result += v_reduce_sum(v_result);
#elif CV_SIMD
            v_float32 v_result = vx_setzero_f32();
            for (; j <= len - VTraits<v_float32>::vlanes(); j += VTraits<v_float32>::vlanes())
            {
                v_float32 v_src = v_min(vx_load(h1 + j), vx_load(h2 + j));
                v_result = v_add(v_result, v_src);
            }
            result += v_reduce_sum(v_result);
#endif
            for( ; j < len; j++ )
                result += std::min(h1[j], h2[j]);
        }
        else if( method == cv::HISTCMP_BHATTACHARYYA )
        {
#if (CV_SIMD_64F || CV_SIMD_SCALABLE_64F)
            v_float64 v_s1 = vx_setzero_f64();
            v_float64 v_s2 = vx_setzero_f64();
            v_float64 v_result = vx_setzero_f64();
            for ( ; j <= len - VTraits<v_float32>::vlanes(); j += VTraits<v_float32>::vlanes())
            {
                v_float32 v_a = vx_load(h1 + j);
                v_float32 v_b = vx_load(h2 + j);

                v_float64 v_ad = v_cvt_f64(v_a);
                v_float64 v_bd = v_cvt_f64(v_b);
                v_s1 = v_add(v_s1, v_ad);
                v_s2 = v_add(v_s2, v_bd);
                v_result = v_add(v_result, v_sqrt(v_mul(v_ad, v_bd)));

                v_ad = v_cvt_f64_high(v_a);
                v_bd = v_cvt_f64_high(v_b);
                v_s1 = v_add(v_s1, v_ad);
                v_s2 = v_add(v_s2, v_bd);
                v_result = v_add(v_result, v_sqrt(v_mul(v_ad, v_bd)));
            }
            s1 += v_reduce_sum(v_s1);
            s2 += v_reduce_sum(v_s2);
            result += v_reduce_sum(v_result);
#elif CV_SIMD && 0 //Disable vectorization for cv::HISTCMP_BHATTACHARYYA if f64 is unsupported due to low precision
            v_float32 v_s1 = vx_setzero_f32();
            v_float32 v_s2 = vx_setzero_f32();
            v_float32 v_result = vx_setzero_f32();
            for (; j <= len - VTraits<v_float32>::vlanes(); j += VTraits<v_float32>::vlanes())
            {
                v_float32 v_a = vx_load(h1 + j);
                v_float32 v_b = vx_load(h2 + j);
                v_s1 += v_a;
                v_s2 += v_b;
                v_result += v_sqrt(v_a * v_b);
            }
            s1 += v_reduce_sum(v_s1);
            s2 += v_reduce_sum(v_s2);
            result += v_reduce_sum(v_result);
#endif
            for( ; j < len; j++ )
            {
                double a = h1[j];
                double b = h2[j];
                result += std::sqrt(a*b);
                s1 += a;
                s2 += b;
            }
        }
        else if( method == cv::HISTCMP_KL_DIV )
        {
            for( ; j < len; j++ )
            {
                double p = h1[j];
                double q = h2[j];
                if( fabs(p) <= DBL_EPSILON ) {
                    continue;
                }
                if(  fabs(q) <= DBL_EPSILON ) {
                    q = 1e-10;
                }
                result += p * std::log( p / q );
            }
        }
        else
            CV_Error( cv::Error::StsBadArg, "Unknown comparison method" );
    }

    if( method == cv::HISTCMP_CHISQR_ALT )
        result *= 2;
    else if( method == cv::HISTCMP_CORREL )
    {
        size_t total = H1.total();
        double scale = 1./total;
        double num = s12 - s1*s2*scale;
        double denom2 = (s11 - s1*s1*scale)*(s22 - s2*s2*scale);
        result = std::abs(denom2) > DBL_EPSILON ? num/std::sqrt(denom2) : 1.;
    }
    else if( method == cv::HISTCMP_BHATTACHARYYA )
    {
        s1 *= s2;
        s1 = fabs(s1) > FLT_EPSILON ? 1./std::sqrt(s1) : 1.;
        result = std::sqrt(std::max(1. - result*s1, 0.));
    }

    return result;
}


double cv::compareHist( const SparseMat& H1, const SparseMat& H2, int method )
{
    CV_INSTRUMENT_REGION();

    double result = 0;
    int i, dims = H1.dims();

    CV_Assert( dims > 0 && dims == H2.dims() && H1.type() == H2.type() && H1.type() == CV_32F );
    for( i = 0; i < dims; i++ )
        CV_Assert( H1.size(i) == H2.size(i) );

    const SparseMat *PH1 = &H1, *PH2 = &H2;
    if( PH1->nzcount() > PH2->nzcount() && method != cv::HISTCMP_CHISQR && method != cv::HISTCMP_CHISQR_ALT && method != cv::HISTCMP_KL_DIV )
        std::swap(PH1, PH2);

    SparseMatConstIterator it = PH1->begin();

    int N1 = (int)PH1->nzcount(), N2 = (int)PH2->nzcount();

    if( (method == cv::HISTCMP_CHISQR) || (method == cv::HISTCMP_CHISQR_ALT) )
    {
        for( i = 0; i < N1; i++, ++it )
        {
            CV_Assert(it.ptr != NULL);
            float v1 = it.value<float>();
            const SparseMat::Node* node = it.node();
            float v2 = PH2->value<float>(node->idx, (size_t*)&node->hashval);
            double a = v1 - v2;
            double b = (method == cv::HISTCMP_CHISQR) ? v1 : v1 + v2;
            if( fabs(b) > DBL_EPSILON )
                result += a*a/b;
        }
    }
    else if( method == cv::HISTCMP_CORREL )
    {
        double s1 = 0, s2 = 0, s11 = 0, s12 = 0, s22 = 0;

        for( i = 0; i < N1; i++, ++it )
        {
            CV_Assert(it.ptr != NULL);
            double v1 = it.value<float>();
            const SparseMat::Node* node = it.node();
            s12 += v1*PH2->value<float>(node->idx, (size_t*)&node->hashval);
            s1 += v1;
            s11 += v1*v1;
        }

        it = PH2->begin();
        for( i = 0; i < N2; i++, ++it )
        {
            CV_Assert(it.ptr != NULL);
            double v2 = it.value<float>();
            s2 += v2;
            s22 += v2*v2;
        }

        size_t total = 1;
        for( i = 0; i < H1.dims(); i++ )
            total *= H1.size(i);
        double scale = 1./total;
        double num = s12 - s1*s2*scale;
        double denom2 = (s11 - s1*s1*scale)*(s22 - s2*s2*scale);
        result = std::abs(denom2) > DBL_EPSILON ? num/std::sqrt(denom2) : 1.;
    }
    else if( method == cv::HISTCMP_INTERSECT )
    {
        for( i = 0; i < N1; i++, ++it )
        {
            CV_Assert(it.ptr != NULL);
            float v1 = it.value<float>();
            const SparseMat::Node* node = it.node();
            float v2 = PH2->value<float>(node->idx, (size_t*)&node->hashval);
            if( v2 )
                result += std::min(v1, v2);
        }
    }
    else if( method == cv::HISTCMP_BHATTACHARYYA )
    {
        double s1 = 0, s2 = 0;

        for( i = 0; i < N1; i++, ++it )
        {
            CV_Assert(it.ptr != NULL);
            double v1 = it.value<float>();
            const SparseMat::Node* node = it.node();
            double v2 = PH2->value<float>(node->idx, (size_t*)&node->hashval);
            result += std::sqrt(v1*v2);
            s1 += v1;
        }

        it = PH2->begin();
        for( i = 0; i < N2; i++, ++it )
        {
            CV_Assert(it.ptr != NULL);
            s2 += it.value<float>();
        }

        s1 *= s2;
        s1 = fabs(s1) > FLT_EPSILON ? 1./std::sqrt(s1) : 1.;
        result = std::sqrt(std::max(1. - result*s1, 0.));
    }
    else if( method == cv::HISTCMP_KL_DIV )
    {
        for( i = 0; i < N1; i++, ++it )
        {
            CV_Assert(it.ptr != NULL);
            double v1 = it.value<float>();
            const SparseMat::Node* node = it.node();
            double v2 = PH2->value<float>(node->idx, (size_t*)&node->hashval);
            if( !v2 )
                v2 = 1e-10;
            result += v1 * std::log( v1 / v2 );
        }
    }
    else
        CV_Error( cv::Error::StsBadArg, "Unknown comparison method" );

    if( method == cv::HISTCMP_CHISQR_ALT )
        result *= 2;

    return result;
}


// Sets a value range for every histogram bin
void cvSetHistBinRanges( CvHistogram* hist, float** ranges, int uniform )
{
    int dims, size[CV_MAX_DIM], total = 0;
    int i, j;

    if( !ranges )
        CV_Error( cv::Error::StsNullPtr, "NULL ranges pointer" );

    if( !CV_IS_HIST(hist) )
        CV_Error( cv::Error::StsBadArg, "Invalid histogram header" );

    dims = cvGetDims( hist->bins, size );
    for( i = 0; i < dims; i++ )
        total += size[i]+1;

    if( uniform )
    {
        for( i = 0; i < dims; i++ )
        {
            if( !ranges[i] )
                CV_Error( cv::Error::StsNullPtr, "One of <ranges> elements is NULL" );
            hist->thresh[i][0] = ranges[i][0];
            hist->thresh[i][1] = ranges[i][1];
        }

        hist->type |= CV_HIST_UNIFORM_FLAG + CV_HIST_RANGES_FLAG;
    }
    else
    {
        float* dim_ranges;

        if( !hist->thresh2 )
        {
            hist->thresh2 = (float**)cvAlloc(
                        dims*sizeof(hist->thresh2[0])+
                        total*sizeof(hist->thresh2[0][0]));
        }
        dim_ranges = (float*)(hist->thresh2 + dims);

        for( i = 0; i < dims; i++ )
        {
            float val0 = -FLT_MAX;

            if( !ranges[i] )
                CV_Error( cv::Error::StsNullPtr, "One of <ranges> elements is NULL" );

            for( j = 0; j <= size[i]; j++ )
            {
                float val = ranges[i][j];
                if( val <= val0 )
                    CV_Error(cv::Error::StsOutOfRange, "Bin ranges should go in ascenting order");
                val0 = dim_ranges[j] = val;
            }

            hist->thresh2[i] = dim_ranges;
            dim_ranges += size[i] + 1;
        }

        hist->type |= CV_HIST_RANGES_FLAG;
        hist->type &= ~CV_HIST_UNIFORM_FLAG;
    }
}


class EqualizeHistCalcHist_Invoker : public cv::ParallelLoopBody
{
public:
    enum {HIST_SZ = 256};

    EqualizeHistCalcHist_Invoker(cv::Mat& src, int* histogram, cv::Mutex* histogramLock)
        : src_(src), globalHistogram_(histogram), histogramLock_(histogramLock)
    { }

    void operator()( const cv::Range& rowRange ) const CV_OVERRIDE
    {
        int localHistogram[HIST_SZ] = {0, };

        const size_t sstep = src_.step;

        int width = src_.cols;
        int height = rowRange.end - rowRange.start;

        if (src_.isContinuous())
        {
            width *= height;
            height = 1;
        }

        for (const uchar* ptr = src_.ptr<uchar>(rowRange.start); height--; ptr += sstep)
        {
            int x = 0;
            for (; x <= width - 4; x += 4)
            {
                int t0 = ptr[x], t1 = ptr[x+1];
                localHistogram[t0]++; localHistogram[t1]++;
                t0 = ptr[x+2]; t1 = ptr[x+3];
                localHistogram[t0]++; localHistogram[t1]++;
            }

            for (; x < width; ++x)
                localHistogram[ptr[x]]++;
        }

        cv::AutoLock lock(*histogramLock_);

        for( int i = 0; i < HIST_SZ; i++ )
            globalHistogram_[i] += localHistogram[i];
    }

    static bool isWorthParallel( const cv::Mat& src )
    {
        return ( src.total() >= 640*480 );
    }

private:
    EqualizeHistCalcHist_Invoker& operator=(const EqualizeHistCalcHist_Invoker&);

    cv::Mat& src_;
    int* globalHistogram_;
    cv::Mutex* histogramLock_;
};

class EqualizeHistLut_Invoker : public cv::ParallelLoopBody
{
public:
    EqualizeHistLut_Invoker( cv::Mat& src, cv::Mat& dst, int* lut )
        : src_(src),
          dst_(dst),
          lut_(lut)
    { }

    void operator()( const cv::Range& rowRange ) const CV_OVERRIDE
    {
        const size_t sstep = src_.step;
        const size_t dstep = dst_.step;

        int width = src_.cols;
        int height = rowRange.end - rowRange.start;
        int* lut = lut_;

        if (src_.isContinuous() && dst_.isContinuous())
        {
            width *= height;
            height = 1;
        }

        const uchar* sptr = src_.ptr<uchar>(rowRange.start);
        uchar* dptr = dst_.ptr<uchar>(rowRange.start);

        for (; height--; sptr += sstep, dptr += dstep)
        {
            int x = 0;
            for (; x <= width - 4; x += 4)
            {
                int v0 = sptr[x];
                int v1 = sptr[x+1];
                int x0 = lut[v0];
                int x1 = lut[v1];
                dptr[x] = (uchar)x0;
                dptr[x+1] = (uchar)x1;

                v0 = sptr[x+2];
                v1 = sptr[x+3];
                x0 = lut[v0];
                x1 = lut[v1];
                dptr[x+2] = (uchar)x0;
                dptr[x+3] = (uchar)x1;
            }

            for (; x < width; ++x)
                dptr[x] = (uchar)lut[sptr[x]];
        }
    }

    static bool isWorthParallel( const cv::Mat& src )
    {
        return ( src.total() >= 640*480 );
    }

private:
    EqualizeHistLut_Invoker& operator=(const EqualizeHistLut_Invoker&);

    cv::Mat& src_;
    cv::Mat& dst_;
    int* lut_;
};

#ifdef HAVE_OPENCL

namespace cv {

static bool ocl_equalizeHist(InputArray _src, OutputArray _dst)
{
    const ocl::Device & dev = ocl::Device::getDefault();
    int compunits = dev.maxComputeUnits();
    size_t wgs = dev.maxWorkGroupSize();
    Size size = _src.size();
    bool use16 = size.width % 16 == 0 && _src.offset() % 16 == 0 && _src.step() % 16 == 0;
    int kercn = dev.isAMD() && use16 ? 16 : std::min(4, ocl::predictOptimalVectorWidth(_src));

    ocl::Kernel k1("calculate_histogram", ocl::imgproc::histogram_oclsrc,
                   format("-D BINS=%d -D HISTS_COUNT=%d -D WGS=%zu -D kercn=%d -D T=%s%s",
                          BINS, compunits, wgs, kercn,
                          kercn == 4 ? "int" : ocl::typeToStr(CV_8UC(kercn)),
                          _src.isContinuous() ? " -D HAVE_SRC_CONT" : ""));
    if (k1.empty())
        return false;

    UMat src = _src.getUMat(), ghist(1, BINS * compunits, CV_32SC1);

    k1.args(ocl::KernelArg::ReadOnly(src),
            ocl::KernelArg::PtrWriteOnly(ghist), (int)src.total());

    size_t globalsize = compunits * wgs;
    if (!k1.run(1, &globalsize, &wgs, false))
        return false;

    wgs = std::min<size_t>(ocl::Device::getDefault().maxWorkGroupSize(), BINS);
    UMat lut(1, 256, CV_8UC1);
    ocl::Kernel k2("calcLUT", ocl::imgproc::histogram_oclsrc,
                  format("-D BINS=%d -D HISTS_COUNT=%d -D WGS=%d",
                         BINS, compunits, (int)wgs));
    k2.args(ocl::KernelArg::PtrWriteOnly(lut),
           ocl::KernelArg::PtrReadOnly(ghist), (int)_src.total());

    // calculation of LUT
    if (!k2.run(1, &wgs, &wgs, false))
        return false;

    // execute LUT transparently
    LUT(_src, lut, _dst);
    return true;
}

}

#endif

void cv::equalizeHist( InputArray _src, OutputArray _dst )
{
    CV_INSTRUMENT_REGION();

    CV_Assert( _src.type() == CV_8UC1 );

    if (_src.empty())
        return;

    CV_OCL_RUN(_src.dims() <= 2 && _dst.isUMat(),
               ocl_equalizeHist(_src, _dst))

    Mat src = _src.getMat();
    _dst.create( src.size(), src.type() );
    Mat dst = _dst.getMat();

<<<<<<< HEAD
=======
    CV_OVX_RUN(!ovx::skipSmallImages<VX_KERNEL_EQUALIZE_HISTOGRAM>(src.cols, src.rows),
               openvx_equalize_hist(src, dst))

    CALL_HAL(equalizeHist, cv_hal_equalize_hist, src.data, src.step, dst.data, dst.step, src.cols, src.rows);

>>>>>>> a03b8131
    Mutex histogramLockInstance;

    const int hist_sz = EqualizeHistCalcHist_Invoker::HIST_SZ;
    int hist[hist_sz] = {0,};
    int lut[hist_sz];

    EqualizeHistCalcHist_Invoker calcBody(src, hist, &histogramLockInstance);
    EqualizeHistLut_Invoker      lutBody(src, dst, lut);
    cv::Range heightRange(0, src.rows);

    if(EqualizeHistCalcHist_Invoker::isWorthParallel(src))
        parallel_for_(heightRange, calcBody);
    else
        calcBody(heightRange);

    int i = 0;
    while (!hist[i]) ++i;

    int total = (int)src.total();
    if (hist[i] == total)
    {
        dst.setTo(i);
        return;
    }

    float scale = (hist_sz - 1.f)/(total - hist[i]);
    int sum = 0;

    for (lut[i++] = 0; i < hist_sz; ++i)
    {
        sum += hist[i];
        lut[i] = saturate_cast<uchar>(sum * scale);
    }

    if(EqualizeHistLut_Invoker::isWorthParallel(src))
        parallel_for_(heightRange, lutBody);
    else
        lutBody(heightRange);
}

/* End of file. */<|MERGE_RESOLUTION|>--- conflicted
+++ resolved
@@ -2559,14 +2559,8 @@
     _dst.create( src.size(), src.type() );
     Mat dst = _dst.getMat();
 
-<<<<<<< HEAD
-=======
-    CV_OVX_RUN(!ovx::skipSmallImages<VX_KERNEL_EQUALIZE_HISTOGRAM>(src.cols, src.rows),
-               openvx_equalize_hist(src, dst))
-
     CALL_HAL(equalizeHist, cv_hal_equalize_hist, src.data, src.step, dst.data, dst.step, src.cols, src.rows);
 
->>>>>>> a03b8131
     Mutex histogramLockInstance;
 
     const int hist_sz = EqualizeHistCalcHist_Invoker::HIST_SZ;
