// This file is part of OpenCV project.
// It is subject to the license terms in the LICENSE file found in the top-level directory
// of this distribution and at http://opencv.org/license.html.
//
// Copyright (C) 2016, Itseez, Inc, all rights reserved.

#include "test_precomp.hpp"

namespace opencv_test { namespace {

static double algebraic_dist(const Point2f& pt, const RotatedRect& el) {
    const Point2d to_pt = pt - el.center;
    const double el_angle = el.angle * CV_PI / 180;
    const Point2d to_pt_el(
        to_pt.x * cos(-el_angle) - to_pt.y * sin(-el_angle),
        to_pt.x * sin(-el_angle) + to_pt.y * cos(-el_angle));
    return normL2Sqr<double>(Point2d(2 * to_pt_el.x / el.size.width, 2 * to_pt_el.y / el.size.height)) - 1;
}

<<<<<<< HEAD
// Return true if mass center of fitted points lies inside ellipse
static bool fit_and_check_ellipse(const vector<Point2f>& pts) {
    Point2f mass_center;
    for (size_t i = 0; i < pts.size(); i++) {
        mass_center += pts[i];
    }
    mass_center /= (float)pts.size();

    for (const auto& fit_ellipse : {fitEllipse, fitEllipseAMS, fitEllipseDirect}) {
        const RotatedRect ellipse = fit_ellipse(pts);
        if (!check_pt_in_ellipse(mass_center, ellipse)) {
            return false;
        }
    }
    return true;
=======
static double rms_algebraic_dist(const vector<Point2f>& pts, const RotatedRect& el) {
    double sum_algebraic_dists_sqr = 0;
    for (const auto& pt : pts) {
        const auto pt_algebraic_dist = algebraic_dist(pt, el);
        sum_algebraic_dists_sqr += pt_algebraic_dist * pt_algebraic_dist;
    }
    return sqrt(sum_algebraic_dists_sqr / pts.size());
>>>>>>> 6d889ee7
}

TEST(Imgproc_FitEllipse_Issue_4515, accuracy) {
    vector<Point2f> pts;
    pts.push_back(Point2f(327, 317));
    pts.push_back(Point2f(328, 316));
    pts.push_back(Point2f(329, 315));
    pts.push_back(Point2f(330, 314));
    pts.push_back(Point2f(331, 314));
    pts.push_back(Point2f(332, 314));
    pts.push_back(Point2f(333, 315));
    pts.push_back(Point2f(333, 316));
    pts.push_back(Point2f(333, 317));
    pts.push_back(Point2f(333, 318));
    pts.push_back(Point2f(333, 319));
    pts.push_back(Point2f(333, 320));

    const RotatedRect ellipse = fitEllipseDirect(pts); // fitEllipseAMS() also works fine
    EXPECT_LT(rms_algebraic_dist(pts, ellipse), 1e-1);
}

TEST(Imgproc_FitEllipse_Issue_6544, accuracy) {
    vector<Point2f> pts;
    pts.push_back(Point2f(924.784f, 764.160f));
    pts.push_back(Point2f(928.388f, 615.903f));
    pts.push_back(Point2f(847.4f,   888.014f));
    pts.push_back(Point2f(929.406f, 741.675f));
    pts.push_back(Point2f(904.564f, 825.605f));
    pts.push_back(Point2f(926.742f, 760.746f));
    pts.push_back(Point2f(863.479f, 873.406f));
    pts.push_back(Point2f(910.987f, 808.863f));
    pts.push_back(Point2f(929.145f, 744.976f));
    pts.push_back(Point2f(917.474f, 791.823f));

    const RotatedRect ellipse = fitEllipseDirect(pts); // fitEllipseAMS() also works fine
    EXPECT_LT(rms_algebraic_dist(pts, ellipse), 5e-2);
}

TEST(Imgproc_FitEllipse_Issue_10270, accuracy) {
    vector<Point2f> pts;
    float scale = 1;
    Point2f shift(0, 0);
    pts.push_back(Point2f(0, 1)*scale+shift);
    pts.push_back(Point2f(0, 2)*scale+shift);
    pts.push_back(Point2f(0, 3)*scale+shift);
    pts.push_back(Point2f(2, 3)*scale+shift);
    pts.push_back(Point2f(0, 4)*scale+shift);

    // check that we get almost vertical ellipse centered around (1, 3)
    RotatedRect e = fitEllipse(pts);
    EXPECT_LT(std::min(fabs(e.angle-180), fabs(e.angle)), 10.);
    EXPECT_NEAR(e.center.x, 1, 1);
    EXPECT_NEAR(e.center.y, 3, 1);
    EXPECT_LT(e.size.width*3, e.size.height);
}

TEST(Imgproc_FitEllipse_JavaCase, accuracy) {
    vector<Point2f> pts;
    float scale = 1;
    Point2f shift(0, 0);
    pts.push_back(Point2f(0, 0)*scale+shift);
    pts.push_back(Point2f(1, 1)*scale+shift);
    pts.push_back(Point2f(-1, 1)*scale+shift);
    pts.push_back(Point2f(-1, -1)*scale+shift);
    pts.push_back(Point2f(1, -1)*scale+shift);

    // check that we get almost circle centered around (0, 0)
    RotatedRect e = fitEllipse(pts);
    EXPECT_NEAR(e.center.x, 0, 0.01);
    EXPECT_NEAR(e.center.y, 0, 0.01);
    EXPECT_NEAR(e.size.width, sqrt(2.)*2, 0.4);
    EXPECT_NEAR(e.size.height, sqrt(2.)*2, 0.4);
}

TEST(Imgproc_FitEllipse_HorizontalLine, accuracy) {
    vector<Point2f> pts({{-300, 100}, {-200, 100}, {-100, 100}, {0, 100}, {100, 100}, {200, 100}, {300, 100}});
    const RotatedRect el = fitEllipse(pts);

    EXPECT_NEAR(el.center.x, 0, 100);
    EXPECT_NEAR(el.center.y, 100, 1);
    EXPECT_NEAR(el.size.width, 2, 2);
    EXPECT_NEAR(el.size.height, 600, 100);
    EXPECT_NEAR(el.angle, 90, 0.1);
}

<<<<<<< HEAD
TEST(Imgproc_FitEllipse_Issue_26078, accuracy) {
    vector<Point2f> pts({
        {1434, 308}, {1434, 309}, {1433, 310}, {1427, 310}, {1427, 312}, {1426, 313}, {1422, 313}, {1422, 314},
        {1421, 315}, {1415, 315}, {1415, 316}, {1414, 317}, {1408, 317}, {1408, 319}, {1407, 320}, {1403, 320},
        {1403, 321}, {1402, 322}, {1396, 322}, {1396, 323}, {1395, 324}, {1389, 324}, {1389, 326}, {1388, 327},
        {1382, 327}, {1382, 328}, {1381, 329}, {1376, 329}, {1376, 330}, {1375, 331}, {1369, 331}, {1369, 333},
        {1368, 334}, {1362, 334}, {1362, 335}, {1361, 336}, {1359, 336}, {1359, 1016}, {1365, 1016}, {1366, 1017},
        {1366, 1019}, {1430, 1019}, {1430, 1017}, {1431, 1016}, {1440, 1016}, {1440, 308},
    });

    EXPECT_TRUE(fit_and_check_ellipse(pts));
}

TEST(Imgproc_FitEllipse_Issue_26360_1, accuracy) {
    vector<Point2f> pts({
        {37, 111}, {37, 112}, {36, 113}, {37, 114}, {37, 115}, {37, 116}, {37, 117}, {37, 118},
        {36, 119}, {35, 120}, {34, 120}, {33, 121}, {32, 121}, {31, 121}, {30, 122}, {29, 123},
        {28, 123}, {27, 124}, {26, 124}, {25, 125}, {25, 126}, {25, 127}, {25, 128}, {25, 129},
        {254, 121}, {255, 120}, {255, 119}, {256, 118}, {256, 117}, {256, 116}, {256, 115}, {256, 114},
        {256, 113}, {256, 112}, {256, 111}, {256, 110}, {256, 109}, {256, 108}, {256, 107}, {257, 106},
        {257, 105}, {256, 104}, {257, 103}, {257, 102}, {257, 101},
    });

    EXPECT_TRUE(fit_and_check_ellipse(pts));
}

TEST(Imgproc_FitEllipse_Issue_26360_2, accuracy) {
    vector<Point2f> pts({
        {37, 105}, {38, 106}, {38, 107}, {25, 129}, {254, 121}, {257, 103}, {257, 102}, {257, 101},
    });

    EXPECT_TRUE(fit_and_check_ellipse(pts));
}

TEST(Imgproc_FitEllipse_Issue_26360_3, accuracy) {
    vector<Point2f> pts({
        {37, 105}, {38, 106}, {38, 107}, {257, 103}, {257, 102}, {257, 101},
    });

    EXPECT_TRUE(fit_and_check_ellipse(pts));
}

TEST(Imgproc_FitEllipse_Issue_26360_4, accuracy) {
    vector<Point2f> pts({
        {30, 105}, {25, 110}, {30, 115}, {250, 105}, {255, 110}, {250, 115},
    });

    EXPECT_TRUE(fit_and_check_ellipse(pts));
=======
template<typename T>
static float get_ellipse_fitting_error(const std::vector<T>& points, const Mat& closest_points) {
    float mse = 0.0f;
    for (int i = 0; i < static_cast<int>(points.size()); i++)
    {
        Point2f pt_err = Point2f(static_cast<float>(points[i].x), static_cast<float>(points[i].y)) - closest_points.at<Point2f>(i);
        mse += pt_err.x*pt_err.x + pt_err.y*pt_err.y;
    }
    return mse / points.size();
}

TEST(Imgproc_getClosestEllipsePoints, ellipse_mse) {
    // https://github.com/opencv/opencv/issues/26078
    std::vector<Point2i> points_list;

    // [1434, 308], [1434, 309], [1433, 310], [1427, 310], [1427, 312], [1426, 313], [1422, 313], [1422, 314],
    points_list.push_back(Point2i(1434, 308));
    points_list.push_back(Point2i(1434, 309));
    points_list.push_back(Point2i(1433, 310));
    points_list.push_back(Point2i(1427, 310));
    points_list.push_back(Point2i(1427, 312));
    points_list.push_back(Point2i(1426, 313));
    points_list.push_back(Point2i(1422, 313));
    points_list.push_back(Point2i(1422, 314));

    // [1421, 315], [1415, 315], [1415, 316], [1414, 317], [1408, 317], [1408, 319], [1407, 320], [1403, 320],
    points_list.push_back(Point2i(1421, 315));
    points_list.push_back(Point2i(1415, 315));
    points_list.push_back(Point2i(1415, 316));
    points_list.push_back(Point2i(1414, 317));
    points_list.push_back(Point2i(1408, 317));
    points_list.push_back(Point2i(1408, 319));
    points_list.push_back(Point2i(1407, 320));
    points_list.push_back(Point2i(1403, 320));

    // [1403, 321], [1402, 322], [1396, 322], [1396, 323], [1395, 324], [1389, 324], [1389, 326], [1388, 327],
    points_list.push_back(Point2i(1403, 321));
    points_list.push_back(Point2i(1402, 322));
    points_list.push_back(Point2i(1396, 322));
    points_list.push_back(Point2i(1396, 323));
    points_list.push_back(Point2i(1395, 324));
    points_list.push_back(Point2i(1389, 324));
    points_list.push_back(Point2i(1389, 326));
    points_list.push_back(Point2i(1388, 327));

    // [1382, 327], [1382, 328], [1381, 329], [1376, 329], [1376, 330], [1375, 331], [1369, 331], [1369, 333],
    points_list.push_back(Point2i(1382, 327));
    points_list.push_back(Point2i(1382, 328));
    points_list.push_back(Point2i(1381, 329));
    points_list.push_back(Point2i(1376, 329));
    points_list.push_back(Point2i(1376, 330));
    points_list.push_back(Point2i(1375, 331));
    points_list.push_back(Point2i(1369, 331));
    points_list.push_back(Point2i(1369, 333));

    // [1368, 334], [1362, 334], [1362, 335], [1361, 336], [1359, 336], [1359, 1016], [1365, 1016], [1366, 1017],
    points_list.push_back(Point2i(1368, 334));
    points_list.push_back(Point2i(1362, 334));
    points_list.push_back(Point2i(1362, 335));
    points_list.push_back(Point2i(1361, 336));
    points_list.push_back(Point2i(1359, 336));
    points_list.push_back(Point2i(1359, 1016));
    points_list.push_back(Point2i(1365, 1016));
    points_list.push_back(Point2i(1366, 1017));

    // [1366, 1019], [1430, 1019], [1430, 1017], [1431, 1016], [1440, 1016], [1440, 308]
    points_list.push_back(Point2i(1366, 1019));
    points_list.push_back(Point2i(1430, 1019));
    points_list.push_back(Point2i(1430, 1017));
    points_list.push_back(Point2i(1431, 1016));
    points_list.push_back(Point2i(1440, 1016));
    points_list.push_back(Point2i(1440, 308));

    RotatedRect fit_ellipse_params(
        Point2f(1442.97900390625, 662.1879272460938),
        Size2f(579.5570678710938, 730.834228515625),
        20.190902709960938
    );

    // Point2i
    {
        Mat pointsi(points_list);
        Mat closest_pts;
        getClosestEllipsePoints(fit_ellipse_params, pointsi, closest_pts);
        EXPECT_TRUE(pointsi.rows == closest_pts.rows);
        EXPECT_TRUE(pointsi.cols == closest_pts.cols);
        EXPECT_TRUE(pointsi.channels() == closest_pts.channels());

        float fit_ellipse_mse = get_ellipse_fitting_error(points_list, closest_pts);
        EXPECT_NEAR(fit_ellipse_mse, 1.61994, 1e-4);
    }

    // Point2f
    {
        Mat pointsf;
        Mat(points_list).convertTo(pointsf, CV_32F);

        Mat closest_pts;
        getClosestEllipsePoints(fit_ellipse_params, pointsf, closest_pts);
        EXPECT_TRUE(pointsf.rows == closest_pts.rows);
        EXPECT_TRUE(pointsf.cols == closest_pts.cols);
        EXPECT_TRUE(pointsf.channels() == closest_pts.channels());

        float fit_ellipse_mse = get_ellipse_fitting_error(points_list, closest_pts);
        EXPECT_NEAR(fit_ellipse_mse, 1.61994, 1e-4);
    }
}

static std::vector<Point2f> sample_ellipse_pts(const RotatedRect& ellipse_params) {
    // Sample N points using the ellipse parametric form
    float xc = ellipse_params.center.x;
    float yc = ellipse_params.center.y;
    float a = ellipse_params.size.width / 2;
    float b = ellipse_params.size.height / 2;
    float theta = static_cast<float>(ellipse_params.angle * M_PI / 180);

    float cos_th = std::cos(theta);
    float sin_th = std::sin(theta);
    int nb_samples = 180;
    std::vector<Point2f> ellipse_pts(nb_samples);
    for (int i = 0; i < nb_samples; i++) {
        float ax = a * cos_th;
        float ay = a * sin_th;
        float bx = -b * sin_th;
        float by = b * cos_th;

        float t = static_cast<float>(i / static_cast<float>(nb_samples) * 2*M_PI);
        float cos_t = std::cos(t);
        float sin_t = std::sin(t);

        ellipse_pts[i].x = xc + ax*cos_t + bx*sin_t;
        ellipse_pts[i].y = yc + ay*cos_t + by*sin_t;
    }

    return ellipse_pts;
}

TEST(Imgproc_getClosestEllipsePoints, ellipse_mse_2) {
    const float tol = 1e-3f;

    // bb height > width
    // Check correctness of the minor/major axes swapping and updated angle in getClosestEllipsePoints
    {
        RotatedRect ellipse_params(
            Point2f(-142.97f, -662.1878f),
            Size2f(539.557f, 730.83f),
            27.09960938f
        );
        std::vector<Point2f> ellipse_pts = sample_ellipse_pts(ellipse_params);

        Mat pointsf, closest_pts;
        Mat(ellipse_pts).convertTo(pointsf, CV_32F);
        getClosestEllipsePoints(ellipse_params, pointsf, closest_pts);

        float ellipse_pts_mse = get_ellipse_fitting_error(ellipse_pts, closest_pts);
        EXPECT_NEAR(ellipse_pts_mse, 0, tol);
    }

    // bb height > width + negative angle
    {
        RotatedRect ellipse_params(
            Point2f(-142.97f, 562.1878f),
            Size2f(53.557f, 730.83f),
            -75.09960938f
        );
        std::vector<Point2f> ellipse_pts = sample_ellipse_pts(ellipse_params);

        Mat pointsf, closest_pts;
        Mat(ellipse_pts).convertTo(pointsf, CV_32F);
        getClosestEllipsePoints(ellipse_params, pointsf, closest_pts);

        float ellipse_pts_mse = get_ellipse_fitting_error(ellipse_pts, closest_pts);
        EXPECT_NEAR(ellipse_pts_mse, 0, tol);
    }

    // Negative angle
    {
        RotatedRect ellipse_params(
            Point2f(742.97f, -462.1878f),
            Size2f(535.57f, 130.83f),
            -75.09960938f
        );
        std::vector<Point2f> ellipse_pts = sample_ellipse_pts(ellipse_params);

        Mat pointsf, closest_pts;
        Mat(ellipse_pts).convertTo(pointsf, CV_32F);
        getClosestEllipsePoints(ellipse_params, pointsf, closest_pts);

        float ellipse_pts_mse = get_ellipse_fitting_error(ellipse_pts, closest_pts);
        EXPECT_NEAR(ellipse_pts_mse, 0, tol);
    }
>>>>>>> 6d889ee7
}

}} // namespace<|MERGE_RESOLUTION|>--- conflicted
+++ resolved
@@ -17,23 +17,6 @@
     return normL2Sqr<double>(Point2d(2 * to_pt_el.x / el.size.width, 2 * to_pt_el.y / el.size.height)) - 1;
 }
 
-<<<<<<< HEAD
-// Return true if mass center of fitted points lies inside ellipse
-static bool fit_and_check_ellipse(const vector<Point2f>& pts) {
-    Point2f mass_center;
-    for (size_t i = 0; i < pts.size(); i++) {
-        mass_center += pts[i];
-    }
-    mass_center /= (float)pts.size();
-
-    for (const auto& fit_ellipse : {fitEllipse, fitEllipseAMS, fitEllipseDirect}) {
-        const RotatedRect ellipse = fit_ellipse(pts);
-        if (!check_pt_in_ellipse(mass_center, ellipse)) {
-            return false;
-        }
-    }
-    return true;
-=======
 static double rms_algebraic_dist(const vector<Point2f>& pts, const RotatedRect& el) {
     double sum_algebraic_dists_sqr = 0;
     for (const auto& pt : pts) {
@@ -41,7 +24,6 @@
         sum_algebraic_dists_sqr += pt_algebraic_dist * pt_algebraic_dist;
     }
     return sqrt(sum_algebraic_dists_sqr / pts.size());
->>>>>>> 6d889ee7
 }
 
 TEST(Imgproc_FitEllipse_Issue_4515, accuracy) {
@@ -127,7 +109,6 @@
     EXPECT_NEAR(el.angle, 90, 0.1);
 }
 
-<<<<<<< HEAD
 TEST(Imgproc_FitEllipse_Issue_26078, accuracy) {
     vector<Point2f> pts({
         {1434, 308}, {1434, 309}, {1433, 310}, {1427, 310}, {1427, 312}, {1426, 313}, {1422, 313}, {1422, 314},
@@ -176,7 +157,8 @@
     });
 
     EXPECT_TRUE(fit_and_check_ellipse(pts));
-=======
+}
+
 template<typename T>
 static float get_ellipse_fitting_error(const std::vector<T>& points, const Mat& closest_points) {
     float mse = 0.0f;
@@ -368,7 +350,6 @@
         float ellipse_pts_mse = get_ellipse_fitting_error(ellipse_pts, closest_pts);
         EXPECT_NEAR(ellipse_pts_mse, 0, tol);
     }
->>>>>>> 6d889ee7
 }
 
 }} // namespace