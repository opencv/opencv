/*M///////////////////////////////////////////////////////////////////////////////////////
//
//  IMPORTANT: READ BEFORE DOWNLOADING, COPYING, INSTALLING OR USING.
//
//  By downloading, copying, installing or using the software you agree to this license.
//  If you do not agree to this license, do not download, install,
//  copy or use the software.
//
//
//                           License Agreement
//                For Open Source Computer Vision Library
//
// Copyright (C) 2000-2008, Intel Corporation, all rights reserved.
// Copyright (C) 2009, Willow Garage Inc., all rights reserved.
// Third party copyrights are property of their respective owners.
//
// Redistribution and use in source and binary forms, with or without modification,
// are permitted provided that the following conditions are met:
//
//   * Redistribution's of source code must retain the above copyright notice,
//     this list of conditions and the following disclaimer.
//
//   * Redistribution's in binary form must reproduce the above copyright notice,
//     this list of conditions and the following disclaimer in the documentation
//     and/or other materials provided with the distribution.
//
//   * The name of the copyright holders may not be used to endorse or promote products
//     derived from this software without specific prior written permission.
//
// This software is provided by the copyright holders and contributors "as is" and
// any express or implied warranties, including, but not limited to, the implied
// warranties of merchantability and fitness for a particular purpose are disclaimed.
// In no event shall the Intel Corporation or contributors be liable for any direct,
// indirect, incidental, special, exemplary, or consequential damages
// (including, but not limited to, procurement of substitute goods or services;
// loss of use, data, or profits; or business interruption) however caused
// and on any theory of liability, whether in contract, strict liability,
// or tort (including negligence or otherwise) arising in any way out of
// the use of this software, even if advised of the possibility of such damage.
//
//M*/

#ifndef OPENCV_IMGPROC_HPP
#define OPENCV_IMGPROC_HPP

#include "opencv2/core.hpp"

/**
  @defgroup imgproc Image Processing

This module includes image-processing functions.

  @{
    @defgroup imgproc_filter Image Filtering

Functions and classes described in this section are used to perform various linear or non-linear
filtering operations on 2D images (represented as Mat's). It means that for each pixel location
\f$(x,y)\f$ in the source image (normally, rectangular), its neighborhood is considered and used to
compute the response. In case of a linear filter, it is a weighted sum of pixel values. In case of
morphological operations, it is the minimum or maximum values, and so on. The computed response is
stored in the destination image at the same location \f$(x,y)\f$. It means that the output image
will be of the same size as the input image. Normally, the functions support multi-channel arrays,
in which case every channel is processed independently. Therefore, the output image will also have
the same number of channels as the input one.

Another common feature of the functions and classes described in this section is that, unlike
simple arithmetic functions, they need to extrapolate values of some non-existing pixels. For
example, if you want to smooth an image using a Gaussian \f$3 \times 3\f$ filter, then, when
processing the left-most pixels in each row, you need pixels to the left of them, that is, outside
of the image. You can let these pixels be the same as the left-most image pixels ("replicated
border" extrapolation method), or assume that all the non-existing pixels are zeros ("constant
border" extrapolation method), and so on. OpenCV enables you to specify the extrapolation method.
For details, see #BorderTypes

@anchor filter_depths
### Depth combinations
Input depth (src.depth()) | Output depth (ddepth)
--------------------------|----------------------
CV_8U                     | -1/CV_16S/CV_32F/CV_64F
CV_16U/CV_16S             | -1/CV_32F/CV_64F
CV_32F                    | -1/CV_32F
CV_64F                    | -1/CV_64F

@note when ddepth=-1, the output image will have the same depth as the source.

@note if you need double floating-point accuracy and using single floating-point input data
(CV_32F input and CV_64F output depth combination), you can use @ref Mat.convertTo to convert
the input data to the desired precision.

    @defgroup imgproc_transform Geometric Image Transformations

The functions in this section perform various geometrical transformations of 2D images. They do not
change the image content but deform the pixel grid and map this deformed grid to the destination
image. In fact, to avoid sampling artifacts, the mapping is done in the reverse order, from
destination to the source. That is, for each pixel \f$(x, y)\f$ of the destination image, the
functions compute coordinates of the corresponding "donor" pixel in the source image and copy the
pixel value:

\f[\texttt{dst} (x,y)= \texttt{src} (f_x(x,y), f_y(x,y))\f]

In case when you specify the forward mapping \f$\left<g_x, g_y\right>: \texttt{src} \rightarrow
\texttt{dst}\f$, the OpenCV functions first compute the corresponding inverse mapping
\f$\left<f_x, f_y\right>: \texttt{dst} \rightarrow \texttt{src}\f$ and then use the above formula.

The actual implementations of the geometrical transformations, from the most generic remap and to
the simplest and the fastest resize, need to solve two main problems with the above formula:

- Extrapolation of non-existing pixels. Similarly to the filtering functions described in the
previous section, for some \f$(x,y)\f$, either one of \f$f_x(x,y)\f$, or \f$f_y(x,y)\f$, or both
of them may fall outside of the image. In this case, an extrapolation method needs to be used.
OpenCV provides the same selection of extrapolation methods as in the filtering functions. In
addition, it provides the method #BORDER_TRANSPARENT. This means that the corresponding pixels in
the destination image will not be modified at all.

- Interpolation of pixel values. Usually \f$f_x(x,y)\f$ and \f$f_y(x,y)\f$ are floating-point
numbers. This means that \f$\left<f_x, f_y\right>\f$ can be either an affine or perspective
transformation, or radial lens distortion correction, and so on. So, a pixel value at fractional
coordinates needs to be retrieved. In the simplest case, the coordinates can be just rounded to the
nearest integer coordinates and the corresponding pixel can be used. This is called a
nearest-neighbor interpolation. However, a better result can be achieved by using more
sophisticated [interpolation methods](http://en.wikipedia.org/wiki/Multivariate_interpolation) ,
where a polynomial function is fit into some neighborhood of the computed pixel \f$(f_x(x,y),
f_y(x,y))\f$, and then the value of the polynomial at \f$(f_x(x,y), f_y(x,y))\f$ is taken as the
interpolated pixel value. In OpenCV, you can choose between several interpolation methods. See
#resize for details.

@note The geometrical transformations do not work with `CV_8S` or `CV_32S` images.

    @defgroup imgproc_misc Miscellaneous Image Transformations
    @defgroup imgproc_draw Drawing Functions

Drawing functions work with matrices/images of arbitrary depth. The boundaries of the shapes can be
rendered with antialiasing (implemented only for 8-bit images for now). All the functions include
the parameter color that uses an RGB value (that may be constructed with the Scalar constructor )
for color images and brightness for grayscale images. For color images, the channel ordering is
normally *Blue, Green, Red*. This is what imshow, imread, and imwrite expect. So, if you form a
color using the Scalar constructor, it should look like:

\f[\texttt{Scalar} (blue \_ component, green \_ component, red \_ component[, alpha \_ component])\f]

If you are using your own image rendering and I/O functions, you can use any channel ordering. The
drawing functions process each channel independently and do not depend on the channel order or even
on the used color space. The whole image can be converted from BGR to RGB or to a different color
space using cvtColor .

If a drawn figure is partially or completely outside the image, the drawing functions clip it. Also,
many drawing functions can handle pixel coordinates specified with sub-pixel accuracy. This means
that the coordinates can be passed as fixed-point numbers encoded as integers. The number of
fractional bits is specified by the shift parameter and the real point coordinates are calculated as
\f$\texttt{Point}(x,y)\rightarrow\texttt{Point2f}(x*2^{-shift},y*2^{-shift})\f$ . This feature is
especially effective when rendering antialiased shapes.

@note The functions do not support alpha-transparency when the target image is 4-channel. In this
case, the color[3] is simply copied to the repainted pixels. Thus, if you want to paint
semi-transparent shapes, you can paint them in a separate buffer and then blend it with the main
image.

    @defgroup imgproc_color_conversions Color Space Conversions
    @defgroup imgproc_colormap ColorMaps in OpenCV

The human perception isn't built for observing fine changes in grayscale images. Human eyes are more
sensitive to observing changes between colors, so you often need to recolor your grayscale images to
get a clue about them. OpenCV now comes with various colormaps to enhance the visualization in your
computer vision application.

In OpenCV you only need applyColorMap to apply a colormap on a given image. The following sample
code reads the path to an image from command line, applies a Jet colormap on it and shows the
result:

@include snippets/imgproc_applyColorMap.cpp

@see #ColormapTypes

    @defgroup imgproc_subdiv2d Planar Subdivision

The Subdiv2D class described in this section is used to perform various planar subdivision on
a set of 2D points (represented as vector of Point2f). OpenCV subdivides a plane into triangles
using the Delaunay's algorithm, which corresponds to the dual graph of the Voronoi diagram.
In the figure below, the Delaunay's triangulation is marked with black lines and the Voronoi
diagram with red lines.

![Delaunay triangulation (black) and Voronoi (red)](pics/delaunay_voronoi.png)

The subdivisions can be used for the 3D piece-wise transformation of a plane, morphing, fast
location of points on the plane, building special graphs (such as NNG,RNG), and so forth.

    @defgroup imgproc_hist Histograms
    @defgroup imgproc_shape Structural Analysis and Shape Descriptors
    @defgroup imgproc_motion Motion Analysis and Object Tracking
    @defgroup imgproc_feature Feature Detection
    @defgroup imgproc_object Object Detection
    @defgroup imgproc_segmentation Image Segmentation
    @defgroup imgproc_c C API
    @defgroup imgproc_hal Hardware Acceleration Layer
    @{
        @defgroup imgproc_hal_functions Functions
        @defgroup imgproc_hal_interface Interface
    @}
  @}
*/

namespace cv
{

/** @addtogroup imgproc
@{
*/

//! @addtogroup imgproc_filter
//! @{

enum SpecialFilter {
    FILTER_SCHARR = -1
};

//! type of morphological operation
enum MorphTypes{
    MORPH_ERODE    = 0, //!< see #erode
    MORPH_DILATE   = 1, //!< see #dilate
    MORPH_OPEN     = 2, //!< an opening operation
                        //!< \f[\texttt{dst} = \mathrm{open} ( \texttt{src} , \texttt{element} )= \mathrm{dilate} ( \mathrm{erode} ( \texttt{src} , \texttt{element} ))\f]
    MORPH_CLOSE    = 3, //!< a closing operation
                        //!< \f[\texttt{dst} = \mathrm{close} ( \texttt{src} , \texttt{element} )= \mathrm{erode} ( \mathrm{dilate} ( \texttt{src} , \texttt{element} ))\f]
    MORPH_GRADIENT = 4, //!< a morphological gradient
                        //!< \f[\texttt{dst} = \mathrm{morph\_grad} ( \texttt{src} , \texttt{element} )= \mathrm{dilate} ( \texttt{src} , \texttt{element} )- \mathrm{erode} ( \texttt{src} , \texttt{element} )\f]
    MORPH_TOPHAT   = 5, //!< "top hat"
                        //!< \f[\texttt{dst} = \mathrm{tophat} ( \texttt{src} , \texttt{element} )= \texttt{src} - \mathrm{open} ( \texttt{src} , \texttt{element} )\f]
    MORPH_BLACKHAT = 6, //!< "black hat"
                        //!< \f[\texttt{dst} = \mathrm{blackhat} ( \texttt{src} , \texttt{element} )= \mathrm{close} ( \texttt{src} , \texttt{element} )- \texttt{src}\f]
    MORPH_HITMISS  = 7  //!< "hit or miss"
                        //!<   .- Only supported for CV_8UC1 binary images. A tutorial can be found in the documentation
};

//! shape of the structuring element
enum MorphShapes {
    MORPH_RECT    = 0, //!< a rectangular structuring element:  \f[E_{ij}=1\f]
    MORPH_CROSS   = 1, //!< a cross-shaped structuring element:
                       //!< \f[E_{ij} = \begin{cases} 1 & \texttt{if } {i=\texttt{anchor.y } {or } {j=\texttt{anchor.x}}} \\0 & \texttt{otherwise} \end{cases}\f]
    MORPH_ELLIPSE = 2 //!< an elliptic structuring element, that is, a filled ellipse inscribed
                      //!< into the rectangle Rect(0, 0, esize.width, 0.esize.height)
};

//! @} imgproc_filter

//! @addtogroup imgproc_transform
//! @{

//! interpolation algorithm
enum InterpolationFlags{
    /** nearest neighbor interpolation */
    INTER_NEAREST        = 0,
    /** bilinear interpolation */
    INTER_LINEAR         = 1,
    /** bicubic interpolation */
    INTER_CUBIC          = 2,
    /** resampling using pixel area relation. It may be a preferred method for image decimation, as
    it gives moire'-free results. But when the image is zoomed, it is similar to the INTER_NEAREST
    method. */
    INTER_AREA           = 3,
    /** Lanczos interpolation over 8x8 neighborhood */
    INTER_LANCZOS4       = 4,
    /** Bit exact bilinear interpolation */
    INTER_LINEAR_EXACT = 5,
    /** Bit exact nearest neighbor interpolation. This will produce same results as
    the nearest neighbor method in PIL, scikit-image or Matlab. */
    INTER_NEAREST_EXACT  = 6,
    /** mask for interpolation codes */
    INTER_MAX            = 7,
    /** flag, fills all of the destination image pixels. If some of them correspond to outliers in the
    source image, they are set to zero */
    WARP_FILL_OUTLIERS   = 8,
    /** flag, inverse transformation

    For example, #linearPolar or #logPolar transforms:
    - flag is __not__ set: \f$dst( \rho , \phi ) = src(x,y)\f$
    - flag is set: \f$dst(x,y) = src( \rho , \phi )\f$
    */
    WARP_INVERSE_MAP     = 16
};

/** \brief Specify the polar mapping mode
@sa warpPolar
*/
enum WarpPolarMode
{
    WARP_POLAR_LINEAR = 0, ///< Remaps an image to/from polar space.
    WARP_POLAR_LOG = 256   ///< Remaps an image to/from semilog-polar space.
};

enum InterpolationMasks {
       INTER_BITS      = 5,
       INTER_BITS2     = INTER_BITS * 2,
       INTER_TAB_SIZE  = 1 << INTER_BITS,
       INTER_TAB_SIZE2 = INTER_TAB_SIZE * INTER_TAB_SIZE
     };

//! @} imgproc_transform

//! @addtogroup imgproc_misc
//! @{

//! Distance types for Distance Transform and M-estimators
//! @see distanceTransform, fitLine
enum DistanceTypes {
    DIST_USER    = -1,  //!< User defined distance
    DIST_L1      = 1,   //!< distance = |x1-x2| + |y1-y2|
    DIST_L2      = 2,   //!< the simple euclidean distance
    DIST_C       = 3,   //!< distance = max(|x1-x2|,|y1-y2|)
    DIST_L12     = 4,   //!< L1-L2 metric: distance = 2(sqrt(1+x*x/2) - 1))
    DIST_FAIR    = 5,   //!< distance = c^2(|x|/c-log(1+|x|/c)), c = 1.3998
    DIST_WELSCH  = 6,   //!< distance = c^2/2(1-exp(-(x/c)^2)), c = 2.9846
    DIST_HUBER   = 7    //!< distance = |x|<c ? x^2/2 : c(|x|-c/2), c=1.345
};

//! Mask size for distance transform
enum DistanceTransformMasks {
    DIST_MASK_3       = 3, //!< mask=3
    DIST_MASK_5       = 5, //!< mask=5
    DIST_MASK_PRECISE = 0  //!<
};

//! type of the threshold operation
//! ![threshold types](pics/threshold.png)
enum ThresholdTypes {
    THRESH_BINARY     = 0, //!< \f[\texttt{dst} (x,y) =  \fork{\texttt{maxval}}{if \(\texttt{src}(x,y) > \texttt{thresh}\)}{0}{otherwise}\f]
    THRESH_BINARY_INV = 1, //!< \f[\texttt{dst} (x,y) =  \fork{0}{if \(\texttt{src}(x,y) > \texttt{thresh}\)}{\texttt{maxval}}{otherwise}\f]
    THRESH_TRUNC      = 2, //!< \f[\texttt{dst} (x,y) =  \fork{\texttt{threshold}}{if \(\texttt{src}(x,y) > \texttt{thresh}\)}{\texttt{src}(x,y)}{otherwise}\f]
    THRESH_TOZERO     = 3, //!< \f[\texttt{dst} (x,y) =  \fork{\texttt{src}(x,y)}{if \(\texttt{src}(x,y) > \texttt{thresh}\)}{0}{otherwise}\f]
    THRESH_TOZERO_INV = 4, //!< \f[\texttt{dst} (x,y) =  \fork{0}{if \(\texttt{src}(x,y) > \texttt{thresh}\)}{\texttt{src}(x,y)}{otherwise}\f]
    THRESH_MASK       = 7,
    THRESH_OTSU       = 8, //!< flag, use Otsu algorithm to choose the optimal threshold value
    THRESH_TRIANGLE   = 16 //!< flag, use Triangle algorithm to choose the optimal threshold value
};

//! adaptive threshold algorithm
//! @see adaptiveThreshold
enum AdaptiveThresholdTypes {
    /** the threshold value \f$T(x,y)\f$ is a mean of the \f$\texttt{blockSize} \times
    \texttt{blockSize}\f$ neighborhood of \f$(x, y)\f$ minus C */
    ADAPTIVE_THRESH_MEAN_C     = 0,
    /** the threshold value \f$T(x, y)\f$ is a weighted sum (cross-correlation with a Gaussian
    window) of the \f$\texttt{blockSize} \times \texttt{blockSize}\f$ neighborhood of \f$(x, y)\f$
    minus C . The default sigma (standard deviation) is used for the specified blockSize . See
    #getGaussianKernel*/
    ADAPTIVE_THRESH_GAUSSIAN_C = 1
};

//! class of the pixel in GrabCut algorithm
enum GrabCutClasses {
    GC_BGD    = 0,  //!< an obvious background pixels
    GC_FGD    = 1,  //!< an obvious foreground (object) pixel
    GC_PR_BGD = 2,  //!< a possible background pixel
    GC_PR_FGD = 3   //!< a possible foreground pixel
};

//! GrabCut algorithm flags
enum GrabCutModes {
    /** The function initializes the state and the mask using the provided rectangle. After that it
    runs iterCount iterations of the algorithm. */
    GC_INIT_WITH_RECT  = 0,
    /** The function initializes the state using the provided mask. Note that GC_INIT_WITH_RECT
    and GC_INIT_WITH_MASK can be combined. Then, all the pixels outside of the ROI are
    automatically initialized with GC_BGD .*/
    GC_INIT_WITH_MASK  = 1,
    /** The value means that the algorithm should just resume. */
    GC_EVAL            = 2,
    /** The value means that the algorithm should just run the grabCut algorithm (a single iteration) with the fixed model */
    GC_EVAL_FREEZE_MODEL = 3
};

//! distanceTransform algorithm flags
enum DistanceTransformLabelTypes {
    /** each connected component of zeros in src (as well as all the non-zero pixels closest to the
    connected component) will be assigned the same label */
    DIST_LABEL_CCOMP = 0,
    /** each zero pixel (and all the non-zero pixels closest to it) gets its own label. */
    DIST_LABEL_PIXEL = 1
};

//! floodfill algorithm flags
enum FloodFillFlags {
    /** If set, the difference between the current pixel and seed pixel is considered. Otherwise,
    the difference between neighbor pixels is considered (that is, the range is floating). */
    FLOODFILL_FIXED_RANGE = 1 << 16,
    /** If set, the function does not change the image ( newVal is ignored), and only fills the
    mask with the value specified in bits 8-16 of flags as described above. This option only make
    sense in function variants that have the mask parameter. */
    FLOODFILL_MASK_ONLY   = 1 << 17
};

//! @} imgproc_misc

//! @addtogroup imgproc_shape
//! @{

//! connected components statistics
enum ConnectedComponentsTypes {
    CC_STAT_LEFT   = 0, //!< The leftmost (x) coordinate which is the inclusive start of the bounding
                        //!< box in the horizontal direction.
    CC_STAT_TOP    = 1, //!< The topmost (y) coordinate which is the inclusive start of the bounding
                        //!< box in the vertical direction.
    CC_STAT_WIDTH  = 2, //!< The horizontal size of the bounding box
    CC_STAT_HEIGHT = 3, //!< The vertical size of the bounding box
    CC_STAT_AREA   = 4, //!< The total area (in pixels) of the connected component
#ifndef CV_DOXYGEN
    CC_STAT_MAX    = 5 //!< Max enumeration value. Used internally only for memory allocation
#endif
};

//! connected components algorithm
enum ConnectedComponentsAlgorithmsTypes {
    CCL_DEFAULT   = -1, //!< Spaghetti @cite Bolelli2019 algorithm for 8-way connectivity, Spaghetti4C @cite Bolelli2021 algorithm for 4-way connectivity.
    CCL_WU        = 0,  //!< SAUF @cite Wu2009 algorithm for 8-way connectivity, SAUF algorithm for 4-way connectivity. The parallel implementation described in @cite Bolelli2017 is available for SAUF.
    CCL_GRANA     = 1,  //!< BBDT @cite Grana2010 algorithm for 8-way connectivity, SAUF algorithm for 4-way connectivity. The parallel implementation described in @cite Bolelli2017 is available for both BBDT and SAUF.
    CCL_BOLELLI   = 2,  //!< Spaghetti @cite Bolelli2019 algorithm for 8-way connectivity, Spaghetti4C @cite Bolelli2021 algorithm for 4-way connectivity. The parallel implementation described in @cite Bolelli2017 is available for both Spaghetti and Spaghetti4C.
    CCL_SAUF      = 3,  //!< Same as CCL_WU. It is preferable to use the flag with the name of the algorithm (CCL_SAUF) rather than the one with the name of the first author (CCL_WU).
    CCL_BBDT      = 4,  //!< Same as CCL_GRANA. It is preferable to use the flag with the name of the algorithm (CCL_BBDT) rather than the one with the name of the first author (CCL_GRANA).
    CCL_SPAGHETTI = 5,  //!< Same as CCL_BOLELLI. It is preferable to use the flag with the name of the algorithm (CCL_SPAGHETTI) rather than the one with the name of the first author (CCL_BOLELLI).
};

//! mode of the contour retrieval algorithm
enum RetrievalModes {
    /** retrieves only the extreme outer contours. It sets `hierarchy[i][2]=hierarchy[i][3]=-1` for
    all the contours. */
    RETR_EXTERNAL  = 0,
    /** retrieves all of the contours without establishing any hierarchical relationships. */
    RETR_LIST      = 1,
    /** retrieves all of the contours and organizes them into a two-level hierarchy. At the top
    level, there are external boundaries of the components. At the second level, there are
    boundaries of the holes. If there is another contour inside a hole of a connected component, it
    is still put at the top level. */
    RETR_CCOMP     = 2,
    /** retrieves all of the contours and reconstructs a full hierarchy of nested contours.*/
    RETR_TREE      = 3,
    RETR_FLOODFILL = 4 //!<
};

//! the contour approximation algorithm
enum ContourApproximationModes {
    /** stores absolutely all the contour points. That is, any 2 subsequent points (x1,y1) and
    (x2,y2) of the contour will be either horizontal, vertical or diagonal neighbors, that is,
    max(abs(x1-x2),abs(y2-y1))==1. */
    CHAIN_APPROX_NONE      = 1,
    /** compresses horizontal, vertical, and diagonal segments and leaves only their end points.
    For example, an up-right rectangular contour is encoded with 4 points. */
    CHAIN_APPROX_SIMPLE    = 2,
    /** applies one of the flavors of the Teh-Chin chain approximation algorithm @cite TehChin89 */
    CHAIN_APPROX_TC89_L1   = 3,
    /** applies one of the flavors of the Teh-Chin chain approximation algorithm @cite TehChin89 */
    CHAIN_APPROX_TC89_KCOS = 4
};

/** @brief Shape matching methods

\f$A\f$ denotes object1,\f$B\f$ denotes object2

\f$\begin{array}{l} m^A_i =  \mathrm{sign} (h^A_i)  \cdot \log{h^A_i} \\ m^B_i =  \mathrm{sign} (h^B_i)  \cdot \log{h^B_i} \end{array}\f$

and \f$h^A_i, h^B_i\f$ are the Hu moments of \f$A\f$ and \f$B\f$ , respectively.
*/
enum ShapeMatchModes {
    CONTOURS_MATCH_I1  =1, //!< \f[I_1(A,B) =  \sum _{i=1...7}  \left |  \frac{1}{m^A_i} -  \frac{1}{m^B_i} \right |\f]
    CONTOURS_MATCH_I2  =2, //!< \f[I_2(A,B) =  \sum _{i=1...7}  \left | m^A_i - m^B_i  \right |\f]
    CONTOURS_MATCH_I3  =3  //!< \f[I_3(A,B) =  \max _{i=1...7}  \frac{ \left| m^A_i - m^B_i \right| }{ \left| m^A_i \right| }\f]
};

//! @} imgproc_shape

//! @addtogroup imgproc_feature
//! @{

//! Variants of a Hough transform
enum HoughModes {

    /** classical or standard Hough transform. Every line is represented by two floating-point
    numbers \f$(\rho, \theta)\f$ , where \f$\rho\f$ is a distance between (0,0) point and the line,
    and \f$\theta\f$ is the angle between x-axis and the normal to the line. Thus, the matrix must
    be (the created sequence will be) of CV_32FC2 type */
    HOUGH_STANDARD      = 0,
    /** probabilistic Hough transform (more efficient in case if the picture contains a few long
    linear segments). It returns line segments rather than the whole line. Each segment is
    represented by starting and ending points, and the matrix must be (the created sequence will
    be) of the CV_32SC4 type. */
    HOUGH_PROBABILISTIC = 1,
    /** multi-scale variant of the classical Hough transform. The lines are encoded the same way as
    HOUGH_STANDARD. */
    HOUGH_MULTI_SCALE   = 2,
    HOUGH_GRADIENT      = 3, //!< basically *21HT*, described in @cite Yuen90
    HOUGH_GRADIENT_ALT  = 4, //!< variation of HOUGH_GRADIENT to get better accuracy
};

//! Variants of Line Segment %Detector
enum LineSegmentDetectorModes {
    LSD_REFINE_NONE = 0, //!< No refinement applied
    LSD_REFINE_STD  = 1, //!< Standard refinement is applied. E.g. breaking arches into smaller straighter line approximations.
    LSD_REFINE_ADV  = 2  //!< Advanced refinement. Number of false alarms is calculated, lines are
                         //!< refined through increase of precision, decrement in size, etc.
};

//! @} imgproc_feature

/** Histogram comparison methods
  @ingroup imgproc_hist
*/
enum HistCompMethods {
    /** Correlation
    \f[d(H_1,H_2) =  \frac{\sum_I (H_1(I) - \bar{H_1}) (H_2(I) - \bar{H_2})}{\sqrt{\sum_I(H_1(I) - \bar{H_1})^2 \sum_I(H_2(I) - \bar{H_2})^2}}\f]
    where
    \f[\bar{H_k} =  \frac{1}{N} \sum _J H_k(J)\f]
    and \f$N\f$ is a total number of histogram bins. */
    HISTCMP_CORREL        = 0,
    /** Chi-Square
    \f[d(H_1,H_2) =  \sum _I  \frac{\left(H_1(I)-H_2(I)\right)^2}{H_1(I)}\f] */
    HISTCMP_CHISQR        = 1,
    /** Intersection
    \f[d(H_1,H_2) =  \sum _I  \min (H_1(I), H_2(I))\f] */
    HISTCMP_INTERSECT     = 2,
    /** Bhattacharyya distance
    (In fact, OpenCV computes Hellinger distance, which is related to Bhattacharyya coefficient.)
    \f[d(H_1,H_2) =  \sqrt{1 - \frac{1}{\sqrt{\bar{H_1} \bar{H_2} N^2}} \sum_I \sqrt{H_1(I) \cdot H_2(I)}}\f] */
    HISTCMP_BHATTACHARYYA = 3,
    HISTCMP_HELLINGER     = HISTCMP_BHATTACHARYYA, //!< Synonym for HISTCMP_BHATTACHARYYA
    /** Alternative Chi-Square
    \f[d(H_1,H_2) =  2 * \sum _I  \frac{\left(H_1(I)-H_2(I)\right)^2}{H_1(I)+H_2(I)}\f]
    This alternative formula is regularly used for texture comparison. See e.g. @cite Puzicha1997 */
    HISTCMP_CHISQR_ALT    = 4,
    /** Kullback-Leibler divergence
    \f[d(H_1,H_2) = \sum _I H_1(I) \log \left(\frac{H_1(I)}{H_2(I)}\right)\f] */
    HISTCMP_KL_DIV        = 5
};

/** the color conversion codes
@see @ref imgproc_color_conversions
@ingroup imgproc_color_conversions
 */
enum ColorConversionCodes {
    COLOR_BGR2BGRA     = 0, //!< add alpha channel to RGB or BGR image
    COLOR_RGB2RGBA     = COLOR_BGR2BGRA,

    COLOR_BGRA2BGR     = 1, //!< remove alpha channel from RGB or BGR image
    COLOR_RGBA2RGB     = COLOR_BGRA2BGR,

    COLOR_BGR2RGBA     = 2, //!< convert between RGB and BGR color spaces (with or without alpha channel)
    COLOR_RGB2BGRA     = COLOR_BGR2RGBA,

    COLOR_RGBA2BGR     = 3,
    COLOR_BGRA2RGB     = COLOR_RGBA2BGR,

    COLOR_BGR2RGB      = 4,
    COLOR_RGB2BGR      = COLOR_BGR2RGB,

    COLOR_BGRA2RGBA    = 5,
    COLOR_RGBA2BGRA    = COLOR_BGRA2RGBA,

    COLOR_BGR2GRAY     = 6, //!< convert between RGB/BGR and grayscale, @ref color_convert_rgb_gray "color conversions"
    COLOR_RGB2GRAY     = 7,
    COLOR_GRAY2BGR     = 8,
    COLOR_GRAY2RGB     = COLOR_GRAY2BGR,
    COLOR_GRAY2BGRA    = 9,
    COLOR_GRAY2RGBA    = COLOR_GRAY2BGRA,
    COLOR_BGRA2GRAY    = 10,
    COLOR_RGBA2GRAY    = 11,

    COLOR_BGR2BGR565   = 12, //!< convert between RGB/BGR and BGR565 (16-bit images)
    COLOR_RGB2BGR565   = 13,
    COLOR_BGR5652BGR   = 14,
    COLOR_BGR5652RGB   = 15,
    COLOR_BGRA2BGR565  = 16,
    COLOR_RGBA2BGR565  = 17,
    COLOR_BGR5652BGRA  = 18,
    COLOR_BGR5652RGBA  = 19,

    COLOR_GRAY2BGR565  = 20, //!< convert between grayscale to BGR565 (16-bit images)
    COLOR_BGR5652GRAY  = 21,

    COLOR_BGR2BGR555   = 22,  //!< convert between RGB/BGR and BGR555 (16-bit images)
    COLOR_RGB2BGR555   = 23,
    COLOR_BGR5552BGR   = 24,
    COLOR_BGR5552RGB   = 25,
    COLOR_BGRA2BGR555  = 26,
    COLOR_RGBA2BGR555  = 27,
    COLOR_BGR5552BGRA  = 28,
    COLOR_BGR5552RGBA  = 29,

    COLOR_GRAY2BGR555  = 30, //!< convert between grayscale and BGR555 (16-bit images)
    COLOR_BGR5552GRAY  = 31,

    COLOR_BGR2XYZ      = 32, //!< convert RGB/BGR to CIE XYZ, @ref color_convert_rgb_xyz "color conversions"
    COLOR_RGB2XYZ      = 33,
    COLOR_XYZ2BGR      = 34,
    COLOR_XYZ2RGB      = 35,

    COLOR_BGR2YCrCb    = 36, //!< convert RGB/BGR to luma-chroma (aka YCC), @ref color_convert_rgb_ycrcb "color conversions"
    COLOR_RGB2YCrCb    = 37,
    COLOR_YCrCb2BGR    = 38,
    COLOR_YCrCb2RGB    = 39,

    COLOR_BGR2HSV      = 40, //!< convert RGB/BGR to HSV (hue saturation value) with H range 0..180 if 8 bit image, @ref color_convert_rgb_hsv "color conversions"
    COLOR_RGB2HSV      = 41,

    COLOR_BGR2Lab      = 44, //!< convert RGB/BGR to CIE Lab, @ref color_convert_rgb_lab "color conversions"
    COLOR_RGB2Lab      = 45,

    COLOR_BGR2Luv      = 50, //!< convert RGB/BGR to CIE Luv, @ref color_convert_rgb_luv "color conversions"
    COLOR_RGB2Luv      = 51,
    COLOR_BGR2HLS      = 52, //!< convert RGB/BGR to HLS (hue lightness saturation) with H range 0..180 if 8 bit image, @ref color_convert_rgb_hls "color conversions"
    COLOR_RGB2HLS      = 53,

    COLOR_HSV2BGR      = 54, //!< backward conversions HSV to RGB/BGR with H range 0..180 if 8 bit image
    COLOR_HSV2RGB      = 55,

    COLOR_Lab2BGR      = 56,
    COLOR_Lab2RGB      = 57,
    COLOR_Luv2BGR      = 58,
    COLOR_Luv2RGB      = 59,
    COLOR_HLS2BGR      = 60, //!< backward conversions HLS to RGB/BGR with H range 0..180 if 8 bit image
    COLOR_HLS2RGB      = 61,

    COLOR_BGR2HSV_FULL = 66, //!< convert RGB/BGR to HSV (hue saturation value) with H range 0..255 if 8 bit image, @ref color_convert_rgb_hsv "color conversions"
    COLOR_RGB2HSV_FULL = 67,
    COLOR_BGR2HLS_FULL = 68, //!< convert RGB/BGR to HLS (hue lightness saturation) with H range 0..255 if 8 bit image, @ref color_convert_rgb_hls "color conversions"
    COLOR_RGB2HLS_FULL = 69,

    COLOR_HSV2BGR_FULL = 70, //!< backward conversions HSV to RGB/BGR with H range 0..255 if 8 bit image
    COLOR_HSV2RGB_FULL = 71,
    COLOR_HLS2BGR_FULL = 72, //!< backward conversions HLS to RGB/BGR with H range 0..255 if 8 bit image
    COLOR_HLS2RGB_FULL = 73,

    COLOR_LBGR2Lab     = 74,
    COLOR_LRGB2Lab     = 75,
    COLOR_LBGR2Luv     = 76,
    COLOR_LRGB2Luv     = 77,

    COLOR_Lab2LBGR     = 78,
    COLOR_Lab2LRGB     = 79,
    COLOR_Luv2LBGR     = 80,
    COLOR_Luv2LRGB     = 81,

    COLOR_BGR2YUV      = 82, //!< convert between RGB/BGR and YUV
    COLOR_RGB2YUV      = 83,
    COLOR_YUV2BGR      = 84,
    COLOR_YUV2RGB      = 85,

    //! YUV 4:2:0 family to RGB
    COLOR_YUV2RGB_NV12  = 90,
    COLOR_YUV2BGR_NV12  = 91,
    COLOR_YUV2RGB_NV21  = 92,
    COLOR_YUV2BGR_NV21  = 93,
    COLOR_YUV420sp2RGB  = COLOR_YUV2RGB_NV21,
    COLOR_YUV420sp2BGR  = COLOR_YUV2BGR_NV21,

    COLOR_YUV2RGBA_NV12 = 94,
    COLOR_YUV2BGRA_NV12 = 95,
    COLOR_YUV2RGBA_NV21 = 96,
    COLOR_YUV2BGRA_NV21 = 97,
    COLOR_YUV420sp2RGBA = COLOR_YUV2RGBA_NV21,
    COLOR_YUV420sp2BGRA = COLOR_YUV2BGRA_NV21,

    COLOR_YUV2RGB_YV12  = 98,
    COLOR_YUV2BGR_YV12  = 99,
    COLOR_YUV2RGB_IYUV  = 100,
    COLOR_YUV2BGR_IYUV  = 101,
    COLOR_YUV2RGB_I420  = COLOR_YUV2RGB_IYUV,
    COLOR_YUV2BGR_I420  = COLOR_YUV2BGR_IYUV,
    COLOR_YUV420p2RGB   = COLOR_YUV2RGB_YV12,
    COLOR_YUV420p2BGR   = COLOR_YUV2BGR_YV12,

    COLOR_YUV2RGBA_YV12 = 102,
    COLOR_YUV2BGRA_YV12 = 103,
    COLOR_YUV2RGBA_IYUV = 104,
    COLOR_YUV2BGRA_IYUV = 105,
    COLOR_YUV2RGBA_I420 = COLOR_YUV2RGBA_IYUV,
    COLOR_YUV2BGRA_I420 = COLOR_YUV2BGRA_IYUV,
    COLOR_YUV420p2RGBA  = COLOR_YUV2RGBA_YV12,
    COLOR_YUV420p2BGRA  = COLOR_YUV2BGRA_YV12,

    COLOR_YUV2GRAY_420  = 106,
    COLOR_YUV2GRAY_NV21 = COLOR_YUV2GRAY_420,
    COLOR_YUV2GRAY_NV12 = COLOR_YUV2GRAY_420,
    COLOR_YUV2GRAY_YV12 = COLOR_YUV2GRAY_420,
    COLOR_YUV2GRAY_IYUV = COLOR_YUV2GRAY_420,
    COLOR_YUV2GRAY_I420 = COLOR_YUV2GRAY_420,
    COLOR_YUV420sp2GRAY = COLOR_YUV2GRAY_420,
    COLOR_YUV420p2GRAY  = COLOR_YUV2GRAY_420,

    //! YUV 4:2:2 family to RGB
    COLOR_YUV2RGB_UYVY = 107,
    COLOR_YUV2BGR_UYVY = 108,
    //COLOR_YUV2RGB_VYUY = 109,
    //COLOR_YUV2BGR_VYUY = 110,
    COLOR_YUV2RGB_Y422 = COLOR_YUV2RGB_UYVY,
    COLOR_YUV2BGR_Y422 = COLOR_YUV2BGR_UYVY,
    COLOR_YUV2RGB_UYNV = COLOR_YUV2RGB_UYVY,
    COLOR_YUV2BGR_UYNV = COLOR_YUV2BGR_UYVY,

    COLOR_YUV2RGBA_UYVY = 111,
    COLOR_YUV2BGRA_UYVY = 112,
    //COLOR_YUV2RGBA_VYUY = 113,
    //COLOR_YUV2BGRA_VYUY = 114,
    COLOR_YUV2RGBA_Y422 = COLOR_YUV2RGBA_UYVY,
    COLOR_YUV2BGRA_Y422 = COLOR_YUV2BGRA_UYVY,
    COLOR_YUV2RGBA_UYNV = COLOR_YUV2RGBA_UYVY,
    COLOR_YUV2BGRA_UYNV = COLOR_YUV2BGRA_UYVY,

    COLOR_YUV2RGB_YUY2 = 115,
    COLOR_YUV2BGR_YUY2 = 116,
    COLOR_YUV2RGB_YVYU = 117,
    COLOR_YUV2BGR_YVYU = 118,
    COLOR_YUV2RGB_YUYV = COLOR_YUV2RGB_YUY2,
    COLOR_YUV2BGR_YUYV = COLOR_YUV2BGR_YUY2,
    COLOR_YUV2RGB_YUNV = COLOR_YUV2RGB_YUY2,
    COLOR_YUV2BGR_YUNV = COLOR_YUV2BGR_YUY2,

    COLOR_YUV2RGBA_YUY2 = 119,
    COLOR_YUV2BGRA_YUY2 = 120,
    COLOR_YUV2RGBA_YVYU = 121,
    COLOR_YUV2BGRA_YVYU = 122,
    COLOR_YUV2RGBA_YUYV = COLOR_YUV2RGBA_YUY2,
    COLOR_YUV2BGRA_YUYV = COLOR_YUV2BGRA_YUY2,
    COLOR_YUV2RGBA_YUNV = COLOR_YUV2RGBA_YUY2,
    COLOR_YUV2BGRA_YUNV = COLOR_YUV2BGRA_YUY2,

    COLOR_YUV2GRAY_UYVY = 123,
    COLOR_YUV2GRAY_YUY2 = 124,
    //CV_YUV2GRAY_VYUY    = CV_YUV2GRAY_UYVY,
    COLOR_YUV2GRAY_Y422 = COLOR_YUV2GRAY_UYVY,
    COLOR_YUV2GRAY_UYNV = COLOR_YUV2GRAY_UYVY,
    COLOR_YUV2GRAY_YVYU = COLOR_YUV2GRAY_YUY2,
    COLOR_YUV2GRAY_YUYV = COLOR_YUV2GRAY_YUY2,
    COLOR_YUV2GRAY_YUNV = COLOR_YUV2GRAY_YUY2,

    //! alpha premultiplication
    COLOR_RGBA2mRGBA    = 125,
    COLOR_mRGBA2RGBA    = 126,

    //! RGB to YUV 4:2:0 family
    COLOR_RGB2YUV_I420  = 127,
    COLOR_BGR2YUV_I420  = 128,
    COLOR_RGB2YUV_IYUV  = COLOR_RGB2YUV_I420,
    COLOR_BGR2YUV_IYUV  = COLOR_BGR2YUV_I420,

    COLOR_RGBA2YUV_I420 = 129,
    COLOR_BGRA2YUV_I420 = 130,
    COLOR_RGBA2YUV_IYUV = COLOR_RGBA2YUV_I420,
    COLOR_BGRA2YUV_IYUV = COLOR_BGRA2YUV_I420,
    COLOR_RGB2YUV_YV12  = 131,
    COLOR_BGR2YUV_YV12  = 132,
    COLOR_RGBA2YUV_YV12 = 133,
    COLOR_BGRA2YUV_YV12 = 134,

    //! Demosaicing, see @ref color_convert_bayer "color conversions" for additional information
    COLOR_BayerBG2BGR = 46, //!< equivalent to RGGB Bayer pattern
    COLOR_BayerGB2BGR = 47, //!< equivalent to GRBG Bayer pattern
    COLOR_BayerRG2BGR = 48, //!< equivalent to BGGR Bayer pattern
    COLOR_BayerGR2BGR = 49, //!< equivalent to GBRG Bayer pattern

    COLOR_BayerRGGB2BGR = COLOR_BayerBG2BGR,
    COLOR_BayerGRBG2BGR = COLOR_BayerGB2BGR,
    COLOR_BayerBGGR2BGR = COLOR_BayerRG2BGR,
    COLOR_BayerGBRG2BGR = COLOR_BayerGR2BGR,

    COLOR_BayerRGGB2RGB = COLOR_BayerBGGR2BGR,
    COLOR_BayerGRBG2RGB = COLOR_BayerGBRG2BGR,
    COLOR_BayerBGGR2RGB = COLOR_BayerRGGB2BGR,
    COLOR_BayerGBRG2RGB = COLOR_BayerGRBG2BGR,

    COLOR_BayerBG2RGB = COLOR_BayerRG2BGR, //!< equivalent to RGGB Bayer pattern
    COLOR_BayerGB2RGB = COLOR_BayerGR2BGR, //!< equivalent to GRBG Bayer pattern
    COLOR_BayerRG2RGB = COLOR_BayerBG2BGR, //!< equivalent to BGGR Bayer pattern
    COLOR_BayerGR2RGB = COLOR_BayerGB2BGR, //!< equivalent to GBRG Bayer pattern

    COLOR_BayerBG2GRAY = 86, //!< equivalent to RGGB Bayer pattern
    COLOR_BayerGB2GRAY = 87, //!< equivalent to GRBG Bayer pattern
    COLOR_BayerRG2GRAY = 88, //!< equivalent to BGGR Bayer pattern
    COLOR_BayerGR2GRAY = 89, //!< equivalent to GBRG Bayer pattern

    COLOR_BayerRGGB2GRAY = COLOR_BayerBG2GRAY,
    COLOR_BayerGRBG2GRAY = COLOR_BayerGB2GRAY,
    COLOR_BayerBGGR2GRAY = COLOR_BayerRG2GRAY,
    COLOR_BayerGBRG2GRAY = COLOR_BayerGR2GRAY,

    //! Demosaicing using Variable Number of Gradients
    COLOR_BayerBG2BGR_VNG = 62, //!< equivalent to RGGB Bayer pattern
    COLOR_BayerGB2BGR_VNG = 63, //!< equivalent to GRBG Bayer pattern
    COLOR_BayerRG2BGR_VNG = 64, //!< equivalent to BGGR Bayer pattern
    COLOR_BayerGR2BGR_VNG = 65, //!< equivalent to GBRG Bayer pattern

    COLOR_BayerRGGB2BGR_VNG = COLOR_BayerBG2BGR_VNG,
    COLOR_BayerGRBG2BGR_VNG = COLOR_BayerGB2BGR_VNG,
    COLOR_BayerBGGR2BGR_VNG = COLOR_BayerRG2BGR_VNG,
    COLOR_BayerGBRG2BGR_VNG = COLOR_BayerGR2BGR_VNG,

    COLOR_BayerRGGB2RGB_VNG = COLOR_BayerBGGR2BGR_VNG,
    COLOR_BayerGRBG2RGB_VNG = COLOR_BayerGBRG2BGR_VNG,
    COLOR_BayerBGGR2RGB_VNG = COLOR_BayerRGGB2BGR_VNG,
    COLOR_BayerGBRG2RGB_VNG = COLOR_BayerGRBG2BGR_VNG,

    COLOR_BayerBG2RGB_VNG = COLOR_BayerRG2BGR_VNG, //!< equivalent to RGGB Bayer pattern
    COLOR_BayerGB2RGB_VNG = COLOR_BayerGR2BGR_VNG, //!< equivalent to GRBG Bayer pattern
    COLOR_BayerRG2RGB_VNG = COLOR_BayerBG2BGR_VNG, //!< equivalent to BGGR Bayer pattern
    COLOR_BayerGR2RGB_VNG = COLOR_BayerGB2BGR_VNG, //!< equivalent to GBRG Bayer pattern

    //! Edge-Aware Demosaicing
    COLOR_BayerBG2BGR_EA  = 135, //!< equivalent to RGGB Bayer pattern
    COLOR_BayerGB2BGR_EA  = 136, //!< equivalent to GRBG Bayer pattern
    COLOR_BayerRG2BGR_EA  = 137, //!< equivalent to BGGR Bayer pattern
    COLOR_BayerGR2BGR_EA  = 138, //!< equivalent to GBRG Bayer pattern

    COLOR_BayerRGGB2BGR_EA  = COLOR_BayerBG2BGR_EA,
    COLOR_BayerGRBG2BGR_EA  = COLOR_BayerGB2BGR_EA,
    COLOR_BayerBGGR2BGR_EA  = COLOR_BayerRG2BGR_EA,
    COLOR_BayerGBRG2BGR_EA  = COLOR_BayerGR2BGR_EA,

    COLOR_BayerRGGB2RGB_EA  = COLOR_BayerBGGR2BGR_EA,
    COLOR_BayerGRBG2RGB_EA  = COLOR_BayerGBRG2BGR_EA,
    COLOR_BayerBGGR2RGB_EA  = COLOR_BayerRGGB2BGR_EA,
    COLOR_BayerGBRG2RGB_EA  = COLOR_BayerGRBG2BGR_EA,

    COLOR_BayerBG2RGB_EA  = COLOR_BayerRG2BGR_EA, //!< equivalent to RGGB Bayer pattern
    COLOR_BayerGB2RGB_EA  = COLOR_BayerGR2BGR_EA, //!< equivalent to GRBG Bayer pattern
    COLOR_BayerRG2RGB_EA  = COLOR_BayerBG2BGR_EA, //!< equivalent to BGGR Bayer pattern
    COLOR_BayerGR2RGB_EA  = COLOR_BayerGB2BGR_EA, //!< equivalent to GBRG Bayer pattern

    //! Demosaicing with alpha channel
    COLOR_BayerBG2BGRA = 139, //!< equivalent to RGGB Bayer pattern
    COLOR_BayerGB2BGRA = 140, //!< equivalent to GRBG Bayer pattern
    COLOR_BayerRG2BGRA = 141, //!< equivalent to BGGR Bayer pattern
    COLOR_BayerGR2BGRA = 142, //!< equivalent to GBRG Bayer pattern

    COLOR_BayerRGGB2BGRA = COLOR_BayerBG2BGRA,
    COLOR_BayerGRBG2BGRA = COLOR_BayerGB2BGRA,
    COLOR_BayerBGGR2BGRA = COLOR_BayerRG2BGRA,
    COLOR_BayerGBRG2BGRA = COLOR_BayerGR2BGRA,

    COLOR_BayerRGGB2RGBA = COLOR_BayerBGGR2BGRA,
    COLOR_BayerGRBG2RGBA = COLOR_BayerGBRG2BGRA,
    COLOR_BayerBGGR2RGBA = COLOR_BayerRGGB2BGRA,
    COLOR_BayerGBRG2RGBA = COLOR_BayerGRBG2BGRA,

    COLOR_BayerBG2RGBA = COLOR_BayerRG2BGRA, //!< equivalent to RGGB Bayer pattern
    COLOR_BayerGB2RGBA = COLOR_BayerGR2BGRA, //!< equivalent to GRBG Bayer pattern
    COLOR_BayerRG2RGBA = COLOR_BayerBG2BGRA, //!< equivalent to BGGR Bayer pattern
    COLOR_BayerGR2RGBA = COLOR_BayerGB2BGRA, //!< equivalent to GBRG Bayer pattern

    COLOR_COLORCVT_MAX  = 143
};

//! @addtogroup imgproc_shape
//! @{

//! types of intersection between rectangles
enum RectanglesIntersectTypes {
    INTERSECT_NONE = 0, //!< No intersection
    INTERSECT_PARTIAL  = 1, //!< There is a partial intersection
    INTERSECT_FULL  = 2 //!< One of the rectangle is fully enclosed in the other
};

/** types of line
@ingroup imgproc_draw
*/
enum LineTypes {
    FILLED  = -1,
    LINE_4  = 4, //!< 4-connected line
    LINE_8  = 8, //!< 8-connected line
    LINE_AA = 16 //!< antialiased line
};

/** Only a subset of Hershey fonts <https://en.wikipedia.org/wiki/Hershey_fonts> are supported
@ingroup imgproc_draw
*/
enum HersheyFonts {
    FONT_HERSHEY_SIMPLEX        = 0, //!< normal size sans-serif font
    FONT_HERSHEY_PLAIN          = 1, //!< small size sans-serif font
    FONT_HERSHEY_DUPLEX         = 2, //!< normal size sans-serif font (more complex than FONT_HERSHEY_SIMPLEX)
    FONT_HERSHEY_COMPLEX        = 3, //!< normal size serif font
    FONT_HERSHEY_TRIPLEX        = 4, //!< normal size serif font (more complex than FONT_HERSHEY_COMPLEX)
    FONT_HERSHEY_COMPLEX_SMALL  = 5, //!< smaller version of FONT_HERSHEY_COMPLEX
    FONT_HERSHEY_SCRIPT_SIMPLEX = 6, //!< hand-writing style font
    FONT_HERSHEY_SCRIPT_COMPLEX = 7, //!< more complex variant of FONT_HERSHEY_SCRIPT_SIMPLEX
    FONT_ITALIC                 = 16 //!< flag for italic font
};

/** Possible set of marker types used for the cv::drawMarker function
@ingroup imgproc_draw
*/
enum MarkerTypes
{
    MARKER_CROSS = 0,           //!< A crosshair marker shape
    MARKER_TILTED_CROSS = 1,    //!< A 45 degree tilted crosshair marker shape
    MARKER_STAR = 2,            //!< A star marker shape, combination of cross and tilted cross
    MARKER_DIAMOND = 3,         //!< A diamond marker shape
    MARKER_SQUARE = 4,          //!< A square marker shape
    MARKER_TRIANGLE_UP = 5,     //!< An upwards pointing triangle marker shape
    MARKER_TRIANGLE_DOWN = 6    //!< A downwards pointing triangle marker shape
};

/** @brief finds arbitrary template in the grayscale image using Generalized Hough Transform
*/
class CV_EXPORTS_W GeneralizedHough : public Algorithm
{
public:
    //! set template to search
    CV_WRAP virtual void setTemplate(InputArray templ, Point templCenter = Point(-1, -1)) = 0;
    CV_WRAP virtual void setTemplate(InputArray edges, InputArray dx, InputArray dy, Point templCenter = Point(-1, -1)) = 0;

    //! find template on image
    CV_WRAP virtual void detect(InputArray image, OutputArray positions, OutputArray votes = noArray()) = 0;
    CV_WRAP virtual void detect(InputArray edges, InputArray dx, InputArray dy, OutputArray positions, OutputArray votes = noArray()) = 0;

    //! Canny low threshold.
    CV_WRAP virtual void setCannyLowThresh(int cannyLowThresh) = 0;
    CV_WRAP virtual int getCannyLowThresh() const = 0;

    //! Canny high threshold.
    CV_WRAP virtual void setCannyHighThresh(int cannyHighThresh) = 0;
    CV_WRAP virtual int getCannyHighThresh() const = 0;

    //! Minimum distance between the centers of the detected objects.
    CV_WRAP virtual void setMinDist(double minDist) = 0;
    CV_WRAP virtual double getMinDist() const = 0;

    //! Inverse ratio of the accumulator resolution to the image resolution.
    CV_WRAP virtual void setDp(double dp) = 0;
    CV_WRAP virtual double getDp() const = 0;

    //! Maximal size of inner buffers.
    CV_WRAP virtual void setMaxBufferSize(int maxBufferSize) = 0;
    CV_WRAP virtual int getMaxBufferSize() const = 0;
};

/** @brief finds arbitrary template in the grayscale image using Generalized Hough Transform

Detects position only without translation and rotation @cite Ballard1981 .
*/
class CV_EXPORTS_W GeneralizedHoughBallard : public GeneralizedHough
{
public:
    //! R-Table levels.
    CV_WRAP virtual void setLevels(int levels) = 0;
    CV_WRAP virtual int getLevels() const = 0;

    //! The accumulator threshold for the template centers at the detection stage. The smaller it is, the more false positions may be detected.
    CV_WRAP virtual void setVotesThreshold(int votesThreshold) = 0;
    CV_WRAP virtual int getVotesThreshold() const = 0;
};

/** @brief finds arbitrary template in the grayscale image using Generalized Hough Transform

Detects position, translation and rotation @cite Guil1999 .
*/
class CV_EXPORTS_W GeneralizedHoughGuil : public GeneralizedHough
{
public:
    //! Angle difference in degrees between two points in feature.
    CV_WRAP virtual void setXi(double xi) = 0;
    CV_WRAP virtual double getXi() const = 0;

    //! Feature table levels.
    CV_WRAP virtual void setLevels(int levels) = 0;
    CV_WRAP virtual int getLevels() const = 0;

    //! Maximal difference between angles that treated as equal.
    CV_WRAP virtual void setAngleEpsilon(double angleEpsilon) = 0;
    CV_WRAP virtual double getAngleEpsilon() const = 0;

    //! Minimal rotation angle to detect in degrees.
    CV_WRAP virtual void setMinAngle(double minAngle) = 0;
    CV_WRAP virtual double getMinAngle() const = 0;

    //! Maximal rotation angle to detect in degrees.
    CV_WRAP virtual void setMaxAngle(double maxAngle) = 0;
    CV_WRAP virtual double getMaxAngle() const = 0;

    //! Angle step in degrees.
    CV_WRAP virtual void setAngleStep(double angleStep) = 0;
    CV_WRAP virtual double getAngleStep() const = 0;

    //! Angle votes threshold.
    CV_WRAP virtual void setAngleThresh(int angleThresh) = 0;
    CV_WRAP virtual int getAngleThresh() const = 0;

    //! Minimal scale to detect.
    CV_WRAP virtual void setMinScale(double minScale) = 0;
    CV_WRAP virtual double getMinScale() const = 0;

    //! Maximal scale to detect.
    CV_WRAP virtual void setMaxScale(double maxScale) = 0;
    CV_WRAP virtual double getMaxScale() const = 0;

    //! Scale step.
    CV_WRAP virtual void setScaleStep(double scaleStep) = 0;
    CV_WRAP virtual double getScaleStep() const = 0;

    //! Scale votes threshold.
    CV_WRAP virtual void setScaleThresh(int scaleThresh) = 0;
    CV_WRAP virtual int getScaleThresh() const = 0;

    //! Position votes threshold.
    CV_WRAP virtual void setPosThresh(int posThresh) = 0;
    CV_WRAP virtual int getPosThresh() const = 0;
};

//! @} imgproc_shape

//! @addtogroup imgproc_hist
//! @{

/** @brief Base class for Contrast Limited Adaptive Histogram Equalization.
*/
class CV_EXPORTS_W CLAHE : public Algorithm
{
public:
    /** @brief Equalizes the histogram of a grayscale image using Contrast Limited Adaptive Histogram Equalization.

    @param src Source image of type CV_8UC1 or CV_16UC1.
    @param dst Destination image.
     */
    CV_WRAP virtual void apply(InputArray src, OutputArray dst) = 0;

    /** @brief Sets threshold for contrast limiting.

    @param clipLimit threshold value.
    */
    CV_WRAP virtual void setClipLimit(double clipLimit) = 0;

    //! Returns threshold value for contrast limiting.
    CV_WRAP virtual double getClipLimit() const = 0;

    /** @brief Sets size of grid for histogram equalization. Input image will be divided into
    equally sized rectangular tiles.

    @param tileGridSize defines the number of tiles in row and column.
    */
    CV_WRAP virtual void setTilesGridSize(Size tileGridSize) = 0;

    //!@brief Returns Size defines the number of tiles in row and column.
    CV_WRAP virtual Size getTilesGridSize() const = 0;

    CV_WRAP virtual void collectGarbage() = 0;
};

//! @} imgproc_hist

//! @addtogroup imgproc_subdiv2d
//! @{

class CV_EXPORTS_W Subdiv2D
{
public:
    /** Subdiv2D point location cases */
    enum { PTLOC_ERROR        = -2, //!< Point location error
           PTLOC_OUTSIDE_RECT = -1, //!< Point outside the subdivision bounding rect
           PTLOC_INSIDE       = 0, //!< Point inside some facet
           PTLOC_VERTEX       = 1, //!< Point coincides with one of the subdivision vertices
           PTLOC_ON_EDGE      = 2  //!< Point on some edge
         };

    /** Subdiv2D edge type navigation (see: getEdge()) */
    enum { NEXT_AROUND_ORG   = 0x00,
           NEXT_AROUND_DST   = 0x22,
           PREV_AROUND_ORG   = 0x11,
           PREV_AROUND_DST   = 0x33,
           NEXT_AROUND_LEFT  = 0x13,
           NEXT_AROUND_RIGHT = 0x31,
           PREV_AROUND_LEFT  = 0x20,
           PREV_AROUND_RIGHT = 0x02
         };

    /** creates an empty Subdiv2D object.
    To create a new empty Delaunay subdivision you need to use the #initDelaunay function.
     */
    CV_WRAP Subdiv2D();

    /** @overload

    @param rect Rectangle that includes all of the 2D points that are to be added to the subdivision.

    The function creates an empty Delaunay subdivision where 2D points can be added using the function
    insert() . All of the points to be added must be within the specified rectangle, otherwise a runtime
    error is raised.
     */
    CV_WRAP Subdiv2D(Rect rect);

    /** @brief Creates a new empty Delaunay subdivision

    @param rect Rectangle that includes all of the 2D points that are to be added to the subdivision.

     */
    CV_WRAP void initDelaunay(Rect rect);

    /** @brief Insert a single point into a Delaunay triangulation.

    @param pt Point to insert.

    The function inserts a single point into a subdivision and modifies the subdivision topology
    appropriately. If a point with the same coordinates exists already, no new point is added.
    @returns the ID of the point.

    @note If the point is outside of the triangulation specified rect a runtime error is raised.
     */
    CV_WRAP int insert(Point2f pt);

    /** @brief Insert multiple points into a Delaunay triangulation.

    @param ptvec Points to insert.

    The function inserts a vector of points into a subdivision and modifies the subdivision topology
    appropriately.
     */
    CV_WRAP void insert(const std::vector<Point2f>& ptvec);

    /** @brief Returns the location of a point within a Delaunay triangulation.

    @param pt Point to locate.
    @param edge Output edge that the point belongs to or is located to the right of it.
    @param vertex Optional output vertex the input point coincides with.

    The function locates the input point within the subdivision and gives one of the triangle edges
    or vertices.

    @returns an integer which specify one of the following five cases for point location:
    -  The point falls into some facet. The function returns #PTLOC_INSIDE and edge will contain one of
       edges of the facet.
    -  The point falls onto the edge. The function returns #PTLOC_ON_EDGE and edge will contain this edge.
    -  The point coincides with one of the subdivision vertices. The function returns #PTLOC_VERTEX and
       vertex will contain a pointer to the vertex.
    -  The point is outside the subdivision reference rectangle. The function returns #PTLOC_OUTSIDE_RECT
       and no pointers are filled.
    -  One of input arguments is invalid. A runtime error is raised or, if silent or "parent" error
       processing mode is selected, #PTLOC_ERROR is returned.
     */
    CV_WRAP int locate(Point2f pt, CV_OUT int& edge, CV_OUT int& vertex);

    /** @brief Finds the subdivision vertex closest to the given point.

    @param pt Input point.
    @param nearestPt Output subdivision vertex point.

    The function is another function that locates the input point within the subdivision. It finds the
    subdivision vertex that is the closest to the input point. It is not necessarily one of vertices
    of the facet containing the input point, though the facet (located using locate() ) is used as a
    starting point.

    @returns vertex ID.
     */
    CV_WRAP int findNearest(Point2f pt, CV_OUT Point2f* nearestPt = 0);

    /** @brief Returns a list of all edges.

    @param edgeList Output vector.

    The function gives each edge as a 4 numbers vector, where each two are one of the edge
    vertices. i.e. org_x = v[0], org_y = v[1], dst_x = v[2], dst_y = v[3].
     */
    CV_WRAP void getEdgeList(CV_OUT std::vector<Vec4f>& edgeList) const;

    /** @brief Returns a list of the leading edge ID connected to each triangle.

    @param leadingEdgeList Output vector.

    The function gives one edge ID for each triangle.
     */
    CV_WRAP void getLeadingEdgeList(CV_OUT std::vector<int>& leadingEdgeList) const;

    /** @brief Returns a list of all triangles.

    @param triangleList Output vector.

    The function gives each triangle as a 6 numbers vector, where each two are one of the triangle
    vertices. i.e. p1_x = v[0], p1_y = v[1], p2_x = v[2], p2_y = v[3], p3_x = v[4], p3_y = v[5].
     */
    CV_WRAP void getTriangleList(CV_OUT std::vector<Vec6f>& triangleList) const;

    /** @brief Returns a list of all Voronoi facets.

    @param idx Vector of vertices IDs to consider. For all vertices you can pass empty vector.
    @param facetList Output vector of the Voronoi facets.
    @param facetCenters Output vector of the Voronoi facets center points.

     */
    CV_WRAP void getVoronoiFacetList(const std::vector<int>& idx, CV_OUT std::vector<std::vector<Point2f> >& facetList,
                                     CV_OUT std::vector<Point2f>& facetCenters);

    /** @brief Returns vertex location from vertex ID.

    @param vertex vertex ID.
    @param firstEdge Optional. The first edge ID which is connected to the vertex.
    @returns vertex (x,y)

     */
    CV_WRAP Point2f getVertex(int vertex, CV_OUT int* firstEdge = 0) const;

    /** @brief Returns one of the edges related to the given edge.

    @param edge Subdivision edge ID.
    @param nextEdgeType Parameter specifying which of the related edges to return.
    The following values are possible:
    -   NEXT_AROUND_ORG next around the edge origin ( eOnext on the picture below if e is the input edge)
    -   NEXT_AROUND_DST next around the edge vertex ( eDnext )
    -   PREV_AROUND_ORG previous around the edge origin (reversed eRnext )
    -   PREV_AROUND_DST previous around the edge destination (reversed eLnext )
    -   NEXT_AROUND_LEFT next around the left facet ( eLnext )
    -   NEXT_AROUND_RIGHT next around the right facet ( eRnext )
    -   PREV_AROUND_LEFT previous around the left facet (reversed eOnext )
    -   PREV_AROUND_RIGHT previous around the right facet (reversed eDnext )

    ![sample output](pics/quadedge.png)

    @returns edge ID related to the input edge.
     */
    CV_WRAP int getEdge( int edge, int nextEdgeType ) const;

    /** @brief Returns next edge around the edge origin.

    @param edge Subdivision edge ID.

    @returns an integer which is next edge ID around the edge origin: eOnext on the
    picture above if e is the input edge).
     */
    CV_WRAP int nextEdge(int edge) const;

    /** @brief Returns another edge of the same quad-edge.

    @param edge Subdivision edge ID.
    @param rotate Parameter specifying which of the edges of the same quad-edge as the input
    one to return. The following values are possible:
    -   0 - the input edge ( e on the picture below if e is the input edge)
    -   1 - the rotated edge ( eRot )
    -   2 - the reversed edge (reversed e (in green))
    -   3 - the reversed rotated edge (reversed eRot (in green))

    @returns one of the edges ID of the same quad-edge as the input edge.
     */
    CV_WRAP int rotateEdge(int edge, int rotate) const;
    CV_WRAP int symEdge(int edge) const;

    /** @brief Returns the edge origin.

    @param edge Subdivision edge ID.
    @param orgpt Output vertex location.

    @returns vertex ID.
     */
    CV_WRAP int edgeOrg(int edge, CV_OUT Point2f* orgpt = 0) const;

    /** @brief Returns the edge destination.

    @param edge Subdivision edge ID.
    @param dstpt Output vertex location.

    @returns vertex ID.
     */
    CV_WRAP int edgeDst(int edge, CV_OUT Point2f* dstpt = 0) const;

protected:
    int newEdge();
    void deleteEdge(int edge);
    int newPoint(Point2f pt, bool isvirtual, int firstEdge = 0);
    void deletePoint(int vtx);
    void setEdgePoints( int edge, int orgPt, int dstPt );
    void splice( int edgeA, int edgeB );
    int connectEdges( int edgeA, int edgeB );
    void swapEdges( int edge );
    int isRightOf(Point2f pt, int edge) const;
    void calcVoronoi();
    void clearVoronoi();
    void checkSubdiv() const;

    struct CV_EXPORTS Vertex
    {
        Vertex();
        Vertex(Point2f pt, bool isvirtual, int firstEdge=0);
        bool isvirtual() const;
        bool isfree() const;

        int firstEdge;
        int type;
        Point2f pt;
    };

    struct CV_EXPORTS QuadEdge
    {
        QuadEdge();
        QuadEdge(int edgeidx);
        bool isfree() const;

        int next[4];
        int pt[4];
    };

    //! All of the vertices
    std::vector<Vertex> vtx;
    //! All of the edges
    std::vector<QuadEdge> qedges;
    int freeQEdge;
    int freePoint;
    bool validGeometry;

    int recentEdge;
    //! Top left corner of the bounding rect
    Point2f topLeft;
    //! Bottom right corner of the bounding rect
    Point2f bottomRight;
};

//! @} imgproc_subdiv2d

//! @addtogroup imgproc_feature
//! @{

/** @example samples/cpp/lsd_lines.cpp
An example using the LineSegmentDetector
\image html building_lsd.png "Sample output image" width=434 height=300
*/

/** @brief Line segment detector class

following the algorithm described at @cite Rafael12 .

@note Implementation has been removed from OpenCV version 3.4.6 to 3.4.15 and version 4.1.0 to 4.5.3 due original code license conflict.
restored again after [Computation of a NFA](https://github.com/rafael-grompone-von-gioi/binomial_nfa) code published under the MIT license.
*/
class CV_EXPORTS_W LineSegmentDetector : public Algorithm
{
public:

    /** @brief Finds lines in the input image.

    This is the output of the default parameters of the algorithm on the above shown image.

    ![image](pics/building_lsd.png)

    @param image A grayscale (CV_8UC1) input image. If only a roi needs to be selected, use:
    `lsd_ptr-\>detect(image(roi), lines, ...); lines += Scalar(roi.x, roi.y, roi.x, roi.y);`
    @param lines A vector of Vec4f elements specifying the beginning and ending point of a line. Where
    Vec4f is (x1, y1, x2, y2), point 1 is the start, point 2 - end. Returned lines are strictly
    oriented depending on the gradient.
    @param width Vector of widths of the regions, where the lines are found. E.g. Width of line.
    @param prec Vector of precisions with which the lines are found.
    @param nfa Vector containing number of false alarms in the line region, with precision of 10%. The
    bigger the value, logarithmically better the detection.
    - -1 corresponds to 10 mean false alarms
    - 0 corresponds to 1 mean false alarm
    - 1 corresponds to 0.1 mean false alarms
    This vector will be calculated only when the objects type is #LSD_REFINE_ADV.
    */
    CV_WRAP virtual void detect(InputArray image, OutputArray lines,
                        OutputArray width = noArray(), OutputArray prec = noArray(),
                        OutputArray nfa = noArray()) = 0;

    /** @brief Draws the line segments on a given image.
    @param image The image, where the lines will be drawn. Should be bigger or equal to the image,
    where the lines were found.
    @param lines A vector of the lines that needed to be drawn.
     */
    CV_WRAP virtual void drawSegments(InputOutputArray image, InputArray lines) = 0;

    /** @brief Draws two groups of lines in blue and red, counting the non overlapping (mismatching) pixels.

    @param size The size of the image, where lines1 and lines2 were found.
    @param lines1 The first group of lines that needs to be drawn. It is visualized in blue color.
    @param lines2 The second group of lines. They visualized in red color.
    @param image Optional image, where the lines will be drawn. The image should be color(3-channel)
    in order for lines1 and lines2 to be drawn in the above mentioned colors.
     */
    CV_WRAP virtual int compareSegments(const Size& size, InputArray lines1, InputArray lines2, InputOutputArray image = noArray()) = 0;

    virtual ~LineSegmentDetector() { }
};

/** @brief Creates a smart pointer to a LineSegmentDetector object and initializes it.

The LineSegmentDetector algorithm is defined using the standard values. Only advanced users may want
to edit those, as to tailor it for their own application.

@param refine The way found lines will be refined, see #LineSegmentDetectorModes
@param scale The scale of the image that will be used to find the lines. Range (0..1].
@param sigma_scale Sigma for Gaussian filter. It is computed as sigma = sigma_scale/scale.
@param quant Bound to the quantization error on the gradient norm.
@param ang_th Gradient angle tolerance in degrees.
@param log_eps Detection threshold: -log10(NFA) \> log_eps. Used only when advance refinement is chosen.
@param density_th Minimal density of aligned region points in the enclosing rectangle.
@param n_bins Number of bins in pseudo-ordering of gradient modulus.
 */
CV_EXPORTS_W Ptr<LineSegmentDetector> createLineSegmentDetector(
    int refine = LSD_REFINE_STD, double scale = 0.8,
    double sigma_scale = 0.6, double quant = 2.0, double ang_th = 22.5,
    double log_eps = 0, double density_th = 0.7, int n_bins = 1024);

//! @} imgproc_feature

//! @addtogroup imgproc_filter
//! @{

/** @brief Returns Gaussian filter coefficients.

The function computes and returns the \f$\texttt{ksize} \times 1\f$ matrix of Gaussian filter
coefficients:

\f[G_i= \alpha *e^{-(i-( \texttt{ksize} -1)/2)^2/(2* \texttt{sigma}^2)},\f]

where \f$i=0..\texttt{ksize}-1\f$ and \f$\alpha\f$ is the scale factor chosen so that \f$\sum_i G_i=1\f$.

Two of such generated kernels can be passed to sepFilter2D. Those functions automatically recognize
smoothing kernels (a symmetrical kernel with sum of weights equal to 1) and handle them accordingly.
You may also use the higher-level GaussianBlur.
@param ksize Aperture size. It should be odd ( \f$\texttt{ksize} \mod 2 = 1\f$ ) and positive.
@param sigma Gaussian standard deviation. If it is non-positive, it is computed from ksize as
`sigma = 0.3*((ksize-1)*0.5 - 1) + 0.8`.
@param ktype Type of filter coefficients. It can be CV_32F or CV_64F .
@sa  sepFilter2D, getDerivKernels, getStructuringElement, GaussianBlur
 */
CV_EXPORTS_W Mat getGaussianKernel( int ksize, double sigma, int ktype = CV_64F );

/** @brief Returns filter coefficients for computing spatial image derivatives.

The function computes and returns the filter coefficients for spatial image derivatives. When
`ksize=FILTER_SCHARR`, the Scharr \f$3 \times 3\f$ kernels are generated (see #Scharr). Otherwise, Sobel
kernels are generated (see #Sobel). The filters are normally passed to #sepFilter2D or to

@param kx Output matrix of row filter coefficients. It has the type ktype .
@param ky Output matrix of column filter coefficients. It has the type ktype .
@param dx Derivative order in respect of x.
@param dy Derivative order in respect of y.
@param ksize Aperture size. It can be FILTER_SCHARR, 1, 3, 5, or 7.
@param normalize Flag indicating whether to normalize (scale down) the filter coefficients or not.
Theoretically, the coefficients should have the denominator \f$=2^{ksize*2-dx-dy-2}\f$. If you are
going to filter floating-point images, you are likely to use the normalized kernels. But if you
compute derivatives of an 8-bit image, store the results in a 16-bit image, and wish to preserve
all the fractional bits, you may want to set normalize=false .
@param ktype Type of filter coefficients. It can be CV_32f or CV_64F .
 */
CV_EXPORTS_W void getDerivKernels( OutputArray kx, OutputArray ky,
                                   int dx, int dy, int ksize,
                                   bool normalize = false, int ktype = CV_32F );

/** @brief Returns Gabor filter coefficients.

For more details about gabor filter equations and parameters, see: [Gabor
Filter](http://en.wikipedia.org/wiki/Gabor_filter).

@param ksize Size of the filter returned.
@param sigma Standard deviation of the gaussian envelope.
@param theta Orientation of the normal to the parallel stripes of a Gabor function.
@param lambd Wavelength of the sinusoidal factor.
@param gamma Spatial aspect ratio.
@param psi Phase offset.
@param ktype Type of filter coefficients. It can be CV_32F or CV_64F .
 */
CV_EXPORTS_W Mat getGaborKernel( Size ksize, double sigma, double theta, double lambd,
                                 double gamma, double psi = CV_PI*0.5, int ktype = CV_64F );

//! returns "magic" border value for erosion and dilation. It is automatically transformed to Scalar::all(-DBL_MAX) for dilation.
static inline Scalar morphologyDefaultBorderValue() { return Scalar::all(DBL_MAX); }

/** @brief Returns a structuring element of the specified size and shape for morphological operations.

The function constructs and returns the structuring element that can be further passed to #erode,
#dilate or #morphologyEx. But you can also construct an arbitrary binary mask yourself and use it as
the structuring element.

@param shape Element shape that could be one of #MorphShapes
@param ksize Size of the structuring element.
@param anchor Anchor position within the element. The default value \f$(-1, -1)\f$ means that the
anchor is at the center. Note that only the shape of a cross-shaped element depends on the anchor
position. In other cases the anchor just regulates how much the result of the morphological
operation is shifted.
 */
CV_EXPORTS_W Mat getStructuringElement(int shape, Size ksize, Point anchor = Point(-1,-1));

/** @example samples/cpp/tutorial_code/ImgProc/Smoothing/Smoothing.cpp
Sample code for simple filters
![Sample screenshot](Smoothing_Tutorial_Result_Median_Filter.jpg)
Check @ref tutorial_gausian_median_blur_bilateral_filter "the corresponding tutorial" for more details
 */

/** @brief Blurs an image using the median filter.

The function smoothes an image using the median filter with the \f$\texttt{ksize} \times
\texttt{ksize}\f$ aperture. Each channel of a multi-channel image is processed independently.
In-place operation is supported.

@note The median filter uses #BORDER_REPLICATE internally to cope with border pixels, see #BorderTypes

@param src input 1-, 3-, or 4-channel image; when ksize is 3 or 5, the image depth should be
CV_8U, CV_16U, or CV_32F, for larger aperture sizes, it can only be CV_8U.
@param dst destination array of the same size and type as src.
@param ksize aperture linear size; it must be odd and greater than 1, for example: 3, 5, 7 ...
@sa  bilateralFilter, blur, boxFilter, GaussianBlur
 */
CV_EXPORTS_W void medianBlur( InputArray src, OutputArray dst, int ksize );

/** @brief Blurs an image using a Gaussian filter.

The function convolves the source image with the specified Gaussian kernel. In-place filtering is
supported.

@param src input image; the image can have any number of channels, which are processed
independently, but the depth should be CV_8U, CV_16U, CV_16S, CV_32F or CV_64F.
@param dst output image of the same size and type as src.
@param ksize Gaussian kernel size. ksize.width and ksize.height can differ but they both must be
positive and odd. Or, they can be zero's and then they are computed from sigma.
@param sigmaX Gaussian kernel standard deviation in X direction.
@param sigmaY Gaussian kernel standard deviation in Y direction; if sigmaY is zero, it is set to be
equal to sigmaX, if both sigmas are zeros, they are computed from ksize.width and ksize.height,
respectively (see #getGaussianKernel for details); to fully control the result regardless of
possible future modifications of all this semantics, it is recommended to specify all of ksize,
sigmaX, and sigmaY.
@param borderType pixel extrapolation method, see #BorderTypes. #BORDER_WRAP is not supported.

@sa  sepFilter2D, filter2D, blur, boxFilter, bilateralFilter, medianBlur
 */
CV_EXPORTS_W void GaussianBlur( InputArray src, OutputArray dst, Size ksize,
                                double sigmaX, double sigmaY = 0,
                                int borderType = BORDER_DEFAULT );

/** @brief Applies the bilateral filter to an image.

The function applies bilateral filtering to the input image, as described in
http://www.dai.ed.ac.uk/CVonline/LOCAL_COPIES/MANDUCHI1/Bilateral_Filtering.html
bilateralFilter can reduce unwanted noise very well while keeping edges fairly sharp. However, it is
very slow compared to most filters.

_Sigma values_: For simplicity, you can set the 2 sigma values to be the same. If they are small (\<
10), the filter will not have much effect, whereas if they are large (\> 150), they will have a very
strong effect, making the image look "cartoonish".

_Filter size_: Large filters (d \> 5) are very slow, so it is recommended to use d=5 for real-time
applications, and perhaps d=9 for offline applications that need heavy noise filtering.

This filter does not work inplace.
@param src Source 8-bit or floating-point, 1-channel or 3-channel image.
@param dst Destination image of the same size and type as src .
@param d Diameter of each pixel neighborhood that is used during filtering. If it is non-positive,
it is computed from sigmaSpace.
@param sigmaColor Filter sigma in the color space. A larger value of the parameter means that
farther colors within the pixel neighborhood (see sigmaSpace) will be mixed together, resulting
in larger areas of semi-equal color.
@param sigmaSpace Filter sigma in the coordinate space. A larger value of the parameter means that
farther pixels will influence each other as long as their colors are close enough (see sigmaColor
). When d\>0, it specifies the neighborhood size regardless of sigmaSpace. Otherwise, d is
proportional to sigmaSpace.
@param borderType border mode used to extrapolate pixels outside of the image, see #BorderTypes
 */
CV_EXPORTS_W void bilateralFilter( InputArray src, OutputArray dst, int d,
                                   double sigmaColor, double sigmaSpace,
                                   int borderType = BORDER_DEFAULT );

/** @brief Blurs an image using the box filter.

The function smooths an image using the kernel:

\f[\texttt{K} =  \alpha \begin{bmatrix} 1 & 1 & 1 &  \cdots & 1 & 1  \\ 1 & 1 & 1 &  \cdots & 1 & 1  \\ \hdotsfor{6} \\ 1 & 1 & 1 &  \cdots & 1 & 1 \end{bmatrix}\f]

where

\f[\alpha = \begin{cases} \frac{1}{\texttt{ksize.width*ksize.height}} & \texttt{when } \texttt{normalize=true}  \\1 & \texttt{otherwise}\end{cases}\f]

Unnormalized box filter is useful for computing various integral characteristics over each pixel
neighborhood, such as covariance matrices of image derivatives (used in dense optical flow
algorithms, and so on). If you need to compute pixel sums over variable-size windows, use #integral.

@param src input image.
@param dst output image of the same size and type as src.
@param ddepth the output image depth (-1 to use src.depth()).
@param ksize blurring kernel size.
@param anchor anchor point; default value Point(-1,-1) means that the anchor is at the kernel
center.
@param normalize flag, specifying whether the kernel is normalized by its area or not.
@param borderType border mode used to extrapolate pixels outside of the image, see #BorderTypes. #BORDER_WRAP is not supported.
@sa  blur, bilateralFilter, GaussianBlur, medianBlur, integral
 */
CV_EXPORTS_W void boxFilter( InputArray src, OutputArray dst, int ddepth,
                             Size ksize, Point anchor = Point(-1,-1),
                             bool normalize = true,
                             int borderType = BORDER_DEFAULT );

/** @brief Calculates the normalized sum of squares of the pixel values overlapping the filter.

For every pixel \f$ (x, y) \f$ in the source image, the function calculates the sum of squares of those neighboring
pixel values which overlap the filter placed over the pixel \f$ (x, y) \f$.

The unnormalized square box filter can be useful in computing local image statistics such as the local
variance and standard deviation around the neighborhood of a pixel.

@param src input image
@param dst output image of the same size and type as src
@param ddepth the output image depth (-1 to use src.depth())
@param ksize kernel size
@param anchor kernel anchor point. The default value of Point(-1, -1) denotes that the anchor is at the kernel
center.
@param normalize flag, specifying whether the kernel is to be normalized by it's area or not.
@param borderType border mode used to extrapolate pixels outside of the image, see #BorderTypes. #BORDER_WRAP is not supported.
@sa boxFilter
*/
CV_EXPORTS_W void sqrBoxFilter( InputArray src, OutputArray dst, int ddepth,
                                Size ksize, Point anchor = Point(-1, -1),
                                bool normalize = true,
                                int borderType = BORDER_DEFAULT );

/** @brief Blurs an image using the normalized box filter.

The function smooths an image using the kernel:

\f[\texttt{K} =  \frac{1}{\texttt{ksize.width*ksize.height}} \begin{bmatrix} 1 & 1 & 1 &  \cdots & 1 & 1  \\ 1 & 1 & 1 &  \cdots & 1 & 1  \\ \hdotsfor{6} \\ 1 & 1 & 1 &  \cdots & 1 & 1  \\ \end{bmatrix}\f]

The call `blur(src, dst, ksize, anchor, borderType)` is equivalent to `boxFilter(src, dst, src.type(), ksize,
anchor, true, borderType)`.

@param src input image; it can have any number of channels, which are processed independently, but
the depth should be CV_8U, CV_16U, CV_16S, CV_32F or CV_64F.
@param dst output image of the same size and type as src.
@param ksize blurring kernel size.
@param anchor anchor point; default value Point(-1,-1) means that the anchor is at the kernel
center.
@param borderType border mode used to extrapolate pixels outside of the image, see #BorderTypes. #BORDER_WRAP is not supported.
@sa  boxFilter, bilateralFilter, GaussianBlur, medianBlur
 */
CV_EXPORTS_W void blur( InputArray src, OutputArray dst,
                        Size ksize, Point anchor = Point(-1,-1),
                        int borderType = BORDER_DEFAULT );

/** @brief Blurs an image using the stackBlur.

The function applies and stackBlur to an image.
stackBlur can generate similar results as Gaussian blur, and the time consumption does not increase with the increase of kernel size.
It creates a kind of moving stack of colors whilst scanning through the image. Thereby it just has to add one new block of color to the right side
of the stack and remove the leftmost color. The remaining colors on the topmost layer of the stack are either added on or reduced by one,
depending on if they are on the right or on the left side of the stack. The only supported borderType is BORDER_REPLICATE.
Original paper was proposed by Mario Klingemann, which can be found http://underdestruction.com/2004/02/25/stackblur-2004.

@param src input image. The number of channels can be arbitrary, but the depth should be one of
CV_8U, CV_16U, CV_16S or CV_32F.
@param dst output image of the same size and type as src.
@param ksize stack-blurring kernel size. The ksize.width and ksize.height can differ but they both must be
positive and odd.
*/
CV_EXPORTS_W void stackBlur(InputArray src, OutputArray dst, Size ksize);

/** @brief Convolves an image with the kernel.

The function applies an arbitrary linear filter to an image. In-place operation is supported. When
the aperture is partially outside the image, the function interpolates outlier pixel values
according to the specified border mode.

The function does actually compute correlation, not the convolution:

\f[\texttt{dst} (x,y) =  \sum _{ \substack{0\leq x' < \texttt{kernel.cols}\\{0\leq y' < \texttt{kernel.rows}}}}  \texttt{kernel} (x',y')* \texttt{src} (x+x'- \texttt{anchor.x} ,y+y'- \texttt{anchor.y} )\f]

That is, the kernel is not mirrored around the anchor point. If you need a real convolution, flip
the kernel using #flip and set the new anchor to `(kernel.cols - anchor.x - 1, kernel.rows -
anchor.y - 1)`.

The function uses the DFT-based algorithm in case of sufficiently large kernels (~`11 x 11` or
larger) and the direct algorithm for small kernels.

@param src input image.
@param dst output image of the same size and the same number of channels as src.
@param ddepth desired depth of the destination image, see @ref filter_depths "combinations"
@param kernel convolution kernel (or rather a correlation kernel), a single-channel floating point
matrix; if you want to apply different kernels to different channels, split the image into
separate color planes using split and process them individually.
@param anchor anchor of the kernel that indicates the relative position of a filtered point within
the kernel; the anchor should lie within the kernel; default value (-1,-1) means that the anchor
is at the kernel center.
@param delta optional value added to the filtered pixels before storing them in dst.
@param borderType pixel extrapolation method, see #BorderTypes. #BORDER_WRAP is not supported.
@sa  sepFilter2D, dft, matchTemplate
 */
CV_EXPORTS_W void filter2D( InputArray src, OutputArray dst, int ddepth,
                            InputArray kernel, Point anchor = Point(-1,-1),
                            double delta = 0, int borderType = BORDER_DEFAULT );

/** @brief Applies a separable linear filter to an image.

The function applies a separable linear filter to the image. That is, first, every row of src is
filtered with the 1D kernel kernelX. Then, every column of the result is filtered with the 1D
kernel kernelY. The final result shifted by delta is stored in dst .

@param src Source image.
@param dst Destination image of the same size and the same number of channels as src .
@param ddepth Destination image depth, see @ref filter_depths "combinations"
@param kernelX Coefficients for filtering each row.
@param kernelY Coefficients for filtering each column.
@param anchor Anchor position within the kernel. The default value \f$(-1,-1)\f$ means that the anchor
is at the kernel center.
@param delta Value added to the filtered results before storing them.
@param borderType Pixel extrapolation method, see #BorderTypes. #BORDER_WRAP is not supported.
@sa  filter2D, Sobel, GaussianBlur, boxFilter, blur
 */
CV_EXPORTS_W void sepFilter2D( InputArray src, OutputArray dst, int ddepth,
                               InputArray kernelX, InputArray kernelY,
                               Point anchor = Point(-1,-1),
                               double delta = 0, int borderType = BORDER_DEFAULT );

/** @example samples/cpp/tutorial_code/ImgTrans/Sobel_Demo.cpp
Sample code using Sobel and/or Scharr OpenCV functions to make a simple Edge Detector
![Sample screenshot](Sobel_Derivatives_Tutorial_Result.jpg)
Check @ref tutorial_sobel_derivatives "the corresponding tutorial" for more details
*/

/** @brief Calculates the first, second, third, or mixed image derivatives using an extended Sobel operator.

In all cases except one, the \f$\texttt{ksize} \times \texttt{ksize}\f$ separable kernel is used to
calculate the derivative. When \f$\texttt{ksize = 1}\f$, the \f$3 \times 1\f$ or \f$1 \times 3\f$
kernel is used (that is, no Gaussian smoothing is done). `ksize = 1` can only be used for the first
or the second x- or y- derivatives.

There is also the special value `ksize = #FILTER_SCHARR (-1)` that corresponds to the \f$3\times3\f$ Scharr
filter that may give more accurate results than the \f$3\times3\f$ Sobel. The Scharr aperture is

\f[\vecthreethree{-3}{0}{3}{-10}{0}{10}{-3}{0}{3}\f]

for the x-derivative, or transposed for the y-derivative.

The function calculates an image derivative by convolving the image with the appropriate kernel:

\f[\texttt{dst} =  \frac{\partial^{xorder+yorder} \texttt{src}}{\partial x^{xorder} \partial y^{yorder}}\f]

The Sobel operators combine Gaussian smoothing and differentiation, so the result is more or less
resistant to the noise. Most often, the function is called with ( xorder = 1, yorder = 0, ksize = 3)
or ( xorder = 0, yorder = 1, ksize = 3) to calculate the first x- or y- image derivative. The first
case corresponds to a kernel of:

\f[\vecthreethree{-1}{0}{1}{-2}{0}{2}{-1}{0}{1}\f]

The second case corresponds to a kernel of:

\f[\vecthreethree{-1}{-2}{-1}{0}{0}{0}{1}{2}{1}\f]

@param src input image.
@param dst output image of the same size and the same number of channels as src .
@param ddepth output image depth, see @ref filter_depths "combinations"; in the case of
    8-bit input images it will result in truncated derivatives.
@param dx order of the derivative x.
@param dy order of the derivative y.
@param ksize size of the extended Sobel kernel; it must be 1, 3, 5, or 7.
@param scale optional scale factor for the computed derivative values; by default, no scaling is
applied (see #getDerivKernels for details).
@param delta optional delta value that is added to the results prior to storing them in dst.
@param borderType pixel extrapolation method, see #BorderTypes. #BORDER_WRAP is not supported.
@sa  Scharr, Laplacian, sepFilter2D, filter2D, GaussianBlur, cartToPolar
 */
CV_EXPORTS_W void Sobel( InputArray src, OutputArray dst, int ddepth,
                         int dx, int dy, int ksize = 3,
                         double scale = 1, double delta = 0,
                         int borderType = BORDER_DEFAULT );

/** @brief Calculates the first order image derivative in both x and y using a Sobel operator

Equivalent to calling:

@code
Sobel( src, dx, CV_16SC1, 1, 0, 3 );
Sobel( src, dy, CV_16SC1, 0, 1, 3 );
@endcode

@param src input image.
@param dx output image with first-order derivative in x.
@param dy output image with first-order derivative in y.
@param ksize size of Sobel kernel. It must be 3.
@param borderType pixel extrapolation method, see #BorderTypes.
                  Only #BORDER_DEFAULT=#BORDER_REFLECT_101 and #BORDER_REPLICATE are supported.

@sa Sobel
 */

CV_EXPORTS_W void spatialGradient( InputArray src, OutputArray dx,
                                   OutputArray dy, int ksize = 3,
                                   int borderType = BORDER_DEFAULT );

/** @brief Calculates the first x- or y- image derivative using Scharr operator.

The function computes the first x- or y- spatial image derivative using the Scharr operator. The
call

\f[\texttt{Scharr(src, dst, ddepth, dx, dy, scale, delta, borderType)}\f]

is equivalent to

\f[\texttt{Sobel(src, dst, ddepth, dx, dy, FILTER_SCHARR, scale, delta, borderType)} .\f]

@param src input image.
@param dst output image of the same size and the same number of channels as src.
@param ddepth output image depth, see @ref filter_depths "combinations"
@param dx order of the derivative x.
@param dy order of the derivative y.
@param scale optional scale factor for the computed derivative values; by default, no scaling is
applied (see #getDerivKernels for details).
@param delta optional delta value that is added to the results prior to storing them in dst.
@param borderType pixel extrapolation method, see #BorderTypes. #BORDER_WRAP is not supported.
@sa  cartToPolar
 */
CV_EXPORTS_W void Scharr( InputArray src, OutputArray dst, int ddepth,
                          int dx, int dy, double scale = 1, double delta = 0,
                          int borderType = BORDER_DEFAULT );

/** @example samples/cpp/laplace.cpp
An example using Laplace transformations for edge detection
*/

/** @brief Calculates the Laplacian of an image.

The function calculates the Laplacian of the source image by adding up the second x and y
derivatives calculated using the Sobel operator:

\f[\texttt{dst} =  \Delta \texttt{src} =  \frac{\partial^2 \texttt{src}}{\partial x^2} +  \frac{\partial^2 \texttt{src}}{\partial y^2}\f]

This is done when `ksize > 1`. When `ksize == 1`, the Laplacian is computed by filtering the image
with the following \f$3 \times 3\f$ aperture:

\f[\vecthreethree {0}{1}{0}{1}{-4}{1}{0}{1}{0}\f]

@param src Source image.
@param dst Destination image of the same size and the same number of channels as src .
@param ddepth Desired depth of the destination image, see @ref filter_depths "combinations".
@param ksize Aperture size used to compute the second-derivative filters. See #getDerivKernels for
details. The size must be positive and odd.
@param scale Optional scale factor for the computed Laplacian values. By default, no scaling is
applied. See #getDerivKernels for details.
@param delta Optional delta value that is added to the results prior to storing them in dst .
@param borderType Pixel extrapolation method, see #BorderTypes. #BORDER_WRAP is not supported.
@sa  Sobel, Scharr
 */
CV_EXPORTS_W void Laplacian( InputArray src, OutputArray dst, int ddepth,
                             int ksize = 1, double scale = 1, double delta = 0,
                             int borderType = BORDER_DEFAULT );

//! @} imgproc_filter

//! @addtogroup imgproc_feature
//! @{

/** @example samples/cpp/edge.cpp
This program demonstrates usage of the Canny edge detector

Check @ref tutorial_canny_detector "the corresponding tutorial" for more details
*/

/** @brief Finds edges in an image using the Canny algorithm @cite Canny86 .

The function finds edges in the input image and marks them in the output map edges using the
Canny algorithm. The smallest value between threshold1 and threshold2 is used for edge linking. The
largest value is used to find initial segments of strong edges. See
<http://en.wikipedia.org/wiki/Canny_edge_detector>

@param image 8-bit input image.
@param edges output edge map; single channels 8-bit image, which has the same size as image .
@param threshold1 first threshold for the hysteresis procedure.
@param threshold2 second threshold for the hysteresis procedure.
@param apertureSize aperture size for the Sobel operator.
@param L2gradient a flag, indicating whether a more accurate \f$L_2\f$ norm
\f$=\sqrt{(dI/dx)^2 + (dI/dy)^2}\f$ should be used to calculate the image gradient magnitude (
L2gradient=true ), or whether the default \f$L_1\f$ norm \f$=|dI/dx|+|dI/dy|\f$ is enough (
L2gradient=false ).
 */
CV_EXPORTS_W void Canny( InputArray image, OutputArray edges,
                         double threshold1, double threshold2,
                         int apertureSize = 3, bool L2gradient = false );

/** \overload

Finds edges in an image using the Canny algorithm with custom image gradient.

@param dx 16-bit x derivative of input image (CV_16SC1 or CV_16SC3).
@param dy 16-bit y derivative of input image (same type as dx).
@param edges output edge map; single channels 8-bit image, which has the same size as image .
@param threshold1 first threshold for the hysteresis procedure.
@param threshold2 second threshold for the hysteresis procedure.
@param L2gradient a flag, indicating whether a more accurate \f$L_2\f$ norm
\f$=\sqrt{(dI/dx)^2 + (dI/dy)^2}\f$ should be used to calculate the image gradient magnitude (
L2gradient=true ), or whether the default \f$L_1\f$ norm \f$=|dI/dx|+|dI/dy|\f$ is enough (
L2gradient=false ).
 */
CV_EXPORTS_W void Canny( InputArray dx, InputArray dy,
                         OutputArray edges,
                         double threshold1, double threshold2,
                         bool L2gradient = false );

/** @brief Calculates the minimal eigenvalue of gradient matrices for corner detection.

The function is similar to cornerEigenValsAndVecs but it calculates and stores only the minimal
eigenvalue of the covariance matrix of derivatives, that is, \f$\min(\lambda_1, \lambda_2)\f$ in terms
of the formulae in the cornerEigenValsAndVecs description.

@param src Input single-channel 8-bit or floating-point image.
@param dst Image to store the minimal eigenvalues. It has the type CV_32FC1 and the same size as
src .
@param blockSize Neighborhood size (see the details on #cornerEigenValsAndVecs ).
@param ksize Aperture parameter for the Sobel operator.
@param borderType Pixel extrapolation method. See #BorderTypes. #BORDER_WRAP is not supported.
 */
CV_EXPORTS_W void cornerMinEigenVal( InputArray src, OutputArray dst,
                                     int blockSize, int ksize = 3,
                                     int borderType = BORDER_DEFAULT );

/** @brief Harris corner detector.

The function runs the Harris corner detector on the image. Similarly to cornerMinEigenVal and
cornerEigenValsAndVecs , for each pixel \f$(x, y)\f$ it calculates a \f$2\times2\f$ gradient covariance
matrix \f$M^{(x,y)}\f$ over a \f$\texttt{blockSize} \times \texttt{blockSize}\f$ neighborhood. Then, it
computes the following characteristic:

\f[\texttt{dst} (x,y) =  \mathrm{det} M^{(x,y)} - k  \cdot \left ( \mathrm{tr} M^{(x,y)} \right )^2\f]

Corners in the image can be found as the local maxima of this response map.

@param src Input single-channel 8-bit or floating-point image.
@param dst Image to store the Harris detector responses. It has the type CV_32FC1 and the same
size as src .
@param blockSize Neighborhood size (see the details on #cornerEigenValsAndVecs ).
@param ksize Aperture parameter for the Sobel operator.
@param k Harris detector free parameter. See the formula above.
@param borderType Pixel extrapolation method. See #BorderTypes. #BORDER_WRAP is not supported.
 */
CV_EXPORTS_W void cornerHarris( InputArray src, OutputArray dst, int blockSize,
                                int ksize, double k,
                                int borderType = BORDER_DEFAULT );

/** @brief Calculates eigenvalues and eigenvectors of image blocks for corner detection.

For every pixel \f$p\f$ , the function cornerEigenValsAndVecs considers a blockSize \f$\times\f$ blockSize
neighborhood \f$S(p)\f$ . It calculates the covariation matrix of derivatives over the neighborhood as:

\f[M =  \begin{bmatrix} \sum _{S(p)}(dI/dx)^2 &  \sum _{S(p)}dI/dx dI/dy  \\ \sum _{S(p)}dI/dx dI/dy &  \sum _{S(p)}(dI/dy)^2 \end{bmatrix}\f]

where the derivatives are computed using the Sobel operator.

After that, it finds eigenvectors and eigenvalues of \f$M\f$ and stores them in the destination image as
\f$(\lambda_1, \lambda_2, x_1, y_1, x_2, y_2)\f$ where

-   \f$\lambda_1, \lambda_2\f$ are the non-sorted eigenvalues of \f$M\f$
-   \f$x_1, y_1\f$ are the eigenvectors corresponding to \f$\lambda_1\f$
-   \f$x_2, y_2\f$ are the eigenvectors corresponding to \f$\lambda_2\f$

The output of the function can be used for robust edge or corner detection.

@param src Input single-channel 8-bit or floating-point image.
@param dst Image to store the results. It has the same size as src and the type CV_32FC(6) .
@param blockSize Neighborhood size (see details below).
@param ksize Aperture parameter for the Sobel operator.
@param borderType Pixel extrapolation method. See #BorderTypes. #BORDER_WRAP is not supported.

@sa  cornerMinEigenVal, cornerHarris, preCornerDetect
 */
CV_EXPORTS_W void cornerEigenValsAndVecs( InputArray src, OutputArray dst,
                                          int blockSize, int ksize,
                                          int borderType = BORDER_DEFAULT );

/** @brief Calculates a feature map for corner detection.

The function calculates the complex spatial derivative-based function of the source image

\f[\texttt{dst} = (D_x  \texttt{src} )^2  \cdot D_{yy}  \texttt{src} + (D_y  \texttt{src} )^2  \cdot D_{xx}  \texttt{src} - 2 D_x  \texttt{src} \cdot D_y  \texttt{src} \cdot D_{xy}  \texttt{src}\f]

where \f$D_x\f$,\f$D_y\f$ are the first image derivatives, \f$D_{xx}\f$,\f$D_{yy}\f$ are the second image
derivatives, and \f$D_{xy}\f$ is the mixed derivative.

The corners can be found as local maximums of the functions, as shown below:
@code
    Mat corners, dilated_corners;
    preCornerDetect(image, corners, 3);
    // dilation with 3x3 rectangular structuring element
    dilate(corners, dilated_corners, Mat(), 1);
    Mat corner_mask = corners == dilated_corners;
@endcode

@param src Source single-channel 8-bit of floating-point image.
@param dst Output image that has the type CV_32F and the same size as src .
@param ksize %Aperture size of the Sobel .
@param borderType Pixel extrapolation method. See #BorderTypes. #BORDER_WRAP is not supported.
 */
CV_EXPORTS_W void preCornerDetect( InputArray src, OutputArray dst, int ksize,
                                   int borderType = BORDER_DEFAULT );

/** @brief Refines the corner locations.

The function iterates to find the sub-pixel accurate location of corners or radial saddle
points as described in @cite forstner1987fast, and as shown on the figure below.

![image](pics/cornersubpix.png)

Sub-pixel accurate corner locator is based on the observation that every vector from the center \f$q\f$
to a point \f$p\f$ located within a neighborhood of \f$q\f$ is orthogonal to the image gradient at \f$p\f$
subject to image and measurement noise. Consider the expression:

\f[\epsilon _i = {DI_{p_i}}^T  \cdot (q - p_i)\f]

where \f${DI_{p_i}}\f$ is an image gradient at one of the points \f$p_i\f$ in a neighborhood of \f$q\f$ . The
value of \f$q\f$ is to be found so that \f$\epsilon_i\f$ is minimized. A system of equations may be set up
with \f$\epsilon_i\f$ set to zero:

\f[\sum _i(DI_{p_i}  \cdot {DI_{p_i}}^T) \cdot q -  \sum _i(DI_{p_i}  \cdot {DI_{p_i}}^T  \cdot p_i)\f]

where the gradients are summed within a neighborhood ("search window") of \f$q\f$ . Calling the first
gradient term \f$G\f$ and the second gradient term \f$b\f$ gives:

\f[q = G^{-1}  \cdot b\f]

The algorithm sets the center of the neighborhood window at this new center \f$q\f$ and then iterates
until the center stays within a set threshold.

@param image Input single-channel, 8-bit or float image.
@param corners Initial coordinates of the input corners and refined coordinates provided for
output.
@param winSize Half of the side length of the search window. For example, if winSize=Size(5,5) ,
then a \f$(5*2+1) \times (5*2+1) = 11 \times 11\f$ search window is used.
@param zeroZone Half of the size of the dead region in the middle of the search zone over which
the summation in the formula below is not done. It is used sometimes to avoid possible
singularities of the autocorrelation matrix. The value of (-1,-1) indicates that there is no such
a size.
@param criteria Criteria for termination of the iterative process of corner refinement. That is,
the process of corner position refinement stops either after criteria.maxCount iterations or when
the corner position moves by less than criteria.epsilon on some iteration.
 */
CV_EXPORTS_W void cornerSubPix( InputArray image, InputOutputArray corners,
                                Size winSize, Size zeroZone,
                                TermCriteria criteria );

/** @brief Determines strong corners on an image.

The function finds the most prominent corners in the image or in the specified image region, as
described in @cite Shi94

-   Function calculates the corner quality measure at every source image pixel using the
    #cornerMinEigenVal or #cornerHarris .
-   Function performs a non-maximum suppression (the local maximums in *3 x 3* neighborhood are
    retained).
-   The corners with the minimal eigenvalue less than
    \f$\texttt{qualityLevel} \cdot \max_{x,y} qualityMeasureMap(x,y)\f$ are rejected.
-   The remaining corners are sorted by the quality measure in the descending order.
-   Function throws away each corner for which there is a stronger corner at a distance less than
    maxDistance.

The function can be used to initialize a point-based tracker of an object.

@note If the function is called with different values A and B of the parameter qualityLevel , and
A \> B, the vector of returned corners with qualityLevel=A will be the prefix of the output vector
with qualityLevel=B .

@param image Input 8-bit or floating-point 32-bit, single-channel image.
@param corners Output vector of detected corners.
@param maxCorners Maximum number of corners to return. If there are more corners than are found,
the strongest of them is returned. `maxCorners <= 0` implies that no limit on the maximum is set
and all detected corners are returned.
@param qualityLevel Parameter characterizing the minimal accepted quality of image corners. The
parameter value is multiplied by the best corner quality measure, which is the minimal eigenvalue
(see #cornerMinEigenVal ) or the Harris function response (see #cornerHarris ). The corners with the
quality measure less than the product are rejected. For example, if the best corner has the
quality measure = 1500, and the qualityLevel=0.01 , then all the corners with the quality measure
less than 15 are rejected.
@param minDistance Minimum possible Euclidean distance between the returned corners.
@param mask Optional region of interest. If the image is not empty (it needs to have the type
CV_8UC1 and the same size as image ), it specifies the region in which the corners are detected.
@param blockSize Size of an average block for computing a derivative covariation matrix over each
pixel neighborhood. See cornerEigenValsAndVecs .
@param useHarrisDetector Parameter indicating whether to use a Harris detector (see #cornerHarris)
or #cornerMinEigenVal.
@param k Free parameter of the Harris detector.

@sa  cornerMinEigenVal, cornerHarris, calcOpticalFlowPyrLK, estimateRigidTransform,
 */

CV_EXPORTS_W void goodFeaturesToTrack( InputArray image, OutputArray corners,
                                     int maxCorners, double qualityLevel, double minDistance,
                                     InputArray mask = noArray(), int blockSize = 3,
                                     bool useHarrisDetector = false, double k = 0.04 );

CV_EXPORTS_W void goodFeaturesToTrack( InputArray image, OutputArray corners,
                                     int maxCorners, double qualityLevel, double minDistance,
                                     InputArray mask, int blockSize,
                                     int gradientSize, bool useHarrisDetector = false,
                                     double k = 0.04 );

/** @brief Same as above, but returns also quality measure of the detected corners.

@param image Input 8-bit or floating-point 32-bit, single-channel image.
@param corners Output vector of detected corners.
@param maxCorners Maximum number of corners to return. If there are more corners than are found,
the strongest of them is returned. `maxCorners <= 0` implies that no limit on the maximum is set
and all detected corners are returned.
@param qualityLevel Parameter characterizing the minimal accepted quality of image corners. The
parameter value is multiplied by the best corner quality measure, which is the minimal eigenvalue
(see #cornerMinEigenVal ) or the Harris function response (see #cornerHarris ). The corners with the
quality measure less than the product are rejected. For example, if the best corner has the
quality measure = 1500, and the qualityLevel=0.01 , then all the corners with the quality measure
less than 15 are rejected.
@param minDistance Minimum possible Euclidean distance between the returned corners.
@param mask Region of interest. If the image is not empty (it needs to have the type
CV_8UC1 and the same size as image ), it specifies the region in which the corners are detected.
@param cornersQuality Output vector of quality measure of the detected corners.
@param blockSize Size of an average block for computing a derivative covariation matrix over each
pixel neighborhood. See cornerEigenValsAndVecs .
@param gradientSize Aperture parameter for the Sobel operator used for derivatives computation.
See cornerEigenValsAndVecs .
@param useHarrisDetector Parameter indicating whether to use a Harris detector (see #cornerHarris)
or #cornerMinEigenVal.
@param k Free parameter of the Harris detector.
 */
CV_EXPORTS CV_WRAP_AS(goodFeaturesToTrackWithQuality) void goodFeaturesToTrack(
        InputArray image, OutputArray corners,
        int maxCorners, double qualityLevel, double minDistance,
        InputArray mask, OutputArray cornersQuality, int blockSize = 3,
        int gradientSize = 3, bool useHarrisDetector = false, double k = 0.04);

/** @example samples/cpp/tutorial_code/ImgTrans/houghlines.cpp
An example using the Hough line detector
![Sample input image](Hough_Lines_Tutorial_Original_Image.jpg) ![Output image](Hough_Lines_Tutorial_Result.jpg)
*/

/** @brief Finds lines in a binary image using the standard Hough transform.

The function implements the standard or standard multi-scale Hough transform algorithm for line
detection. See <http://homepages.inf.ed.ac.uk/rbf/HIPR2/hough.htm> for a good explanation of Hough
transform.

@param image 8-bit, single-channel binary source image. The image may be modified by the function.
@param lines Output vector of lines. Each line is represented by a 2 or 3 element vector
\f$(\rho, \theta)\f$ or \f$(\rho, \theta, \textrm{votes})\f$, where \f$\rho\f$ is the distance from
the coordinate origin \f$(0,0)\f$ (top-left corner of the image), \f$\theta\f$ is the line rotation
angle in radians ( \f$0 \sim \textrm{vertical line}, \pi/2 \sim \textrm{horizontal line}\f$ ), and
\f$\textrm{votes}\f$ is the value of accumulator.
@param rho Distance resolution of the accumulator in pixels.
@param theta Angle resolution of the accumulator in radians.
@param threshold %Accumulator threshold parameter. Only those lines are returned that get enough
votes ( \f$>\texttt{threshold}\f$ ).
@param srn For the multi-scale Hough transform, it is a divisor for the distance resolution rho.
The coarse accumulator distance resolution is rho and the accurate accumulator resolution is
rho/srn. If both srn=0 and stn=0, the classical Hough transform is used. Otherwise, both these
parameters should be positive.
@param stn For the multi-scale Hough transform, it is a divisor for the distance resolution theta.
@param min_theta For standard and multi-scale Hough transform, minimum angle to check for lines.
Must fall between 0 and max_theta.
<<<<<<< HEAD
@param max_theta For standard and multi-scale Hough transform, maximum angle to check for lines.
Must fall between min_theta and CV_PI.
@param use_edgeval True if you want to use weighted Hough transform.
=======
@param max_theta For standard and multi-scale Hough transform, an upper bound for the angle.
Must fall between min_theta and CV_PI. The actual maximum angle in the accumulator may be slightly
less than max_theta, depending on the parameters min_theta and theta.
>>>>>>> bc6544c0
 */
CV_EXPORTS_W void HoughLines( InputArray image, OutputArray lines,
                              double rho, double theta, int threshold,
                              double srn = 0, double stn = 0,
                              double min_theta = 0, double max_theta = CV_PI,
                              bool use_edgeval = false );

/** @brief Finds line segments in a binary image using the probabilistic Hough transform.

The function implements the probabilistic Hough transform algorithm for line detection, described
in @cite Matas00

See the line detection example below:
@include snippets/imgproc_HoughLinesP.cpp
This is a sample picture the function parameters have been tuned for:

![image](pics/building.jpg)

And this is the output of the above program in case of the probabilistic Hough transform:

![image](pics/houghp.png)

@param image 8-bit, single-channel binary source image. The image may be modified by the function.
@param lines Output vector of lines. Each line is represented by a 4-element vector
\f$(x_1, y_1, x_2, y_2)\f$ , where \f$(x_1,y_1)\f$ and \f$(x_2, y_2)\f$ are the ending points of each detected
line segment.
@param rho Distance resolution of the accumulator in pixels.
@param theta Angle resolution of the accumulator in radians.
@param threshold %Accumulator threshold parameter. Only those lines are returned that get enough
votes ( \f$>\texttt{threshold}\f$ ).
@param minLineLength Minimum line length. Line segments shorter than that are rejected.
@param maxLineGap Maximum allowed gap between points on the same line to link them.

@sa LineSegmentDetector
 */
CV_EXPORTS_W void HoughLinesP( InputArray image, OutputArray lines,
                               double rho, double theta, int threshold,
                               double minLineLength = 0, double maxLineGap = 0 );

/** @brief Finds lines in a set of points using the standard Hough transform.

The function finds lines in a set of points using a modification of the Hough transform.
@include snippets/imgproc_HoughLinesPointSet.cpp
@param point Input vector of points. Each vector must be encoded as a Point vector \f$(x,y)\f$. Type must be CV_32FC2 or CV_32SC2.
@param lines Output vector of found lines. Each vector is encoded as a vector<Vec3d> \f$(votes, rho, theta)\f$.
The larger the value of 'votes', the higher the reliability of the Hough line.
@param lines_max Max count of Hough lines.
@param threshold %Accumulator threshold parameter. Only those lines are returned that get enough
votes ( \f$>\texttt{threshold}\f$ ).
@param min_rho Minimum value for \f$\rho\f$ for the accumulator (Note: \f$\rho\f$ can be negative. The absolute value \f$|\rho|\f$ is the distance of a line to the origin.).
@param max_rho Maximum value for \f$\rho\f$ for the accumulator.
@param rho_step Distance resolution of the accumulator.
@param min_theta Minimum angle value of the accumulator in radians.
@param max_theta Upper bound for the angle value of the accumulator in radians. The actual maximum
angle may be slightly less than max_theta, depending on the parameters min_theta and theta_step.
@param theta_step Angle resolution of the accumulator in radians.
 */
CV_EXPORTS_W void HoughLinesPointSet( InputArray point, OutputArray lines, int lines_max, int threshold,
                                      double min_rho, double max_rho, double rho_step,
                                      double min_theta, double max_theta, double theta_step );

/** @example samples/cpp/tutorial_code/ImgTrans/houghcircles.cpp
An example using the Hough circle detector
*/

/** @brief Finds circles in a grayscale image using the Hough transform.

The function finds circles in a grayscale image using a modification of the Hough transform.

Example: :
@include snippets/imgproc_HoughLinesCircles.cpp

@note Usually the function detects the centers of circles well. However, it may fail to find correct
radii. You can assist to the function by specifying the radius range ( minRadius and maxRadius ) if
you know it. Or, in the case of #HOUGH_GRADIENT method you may set maxRadius to a negative number
to return centers only without radius search, and find the correct radius using an additional procedure.

It also helps to smooth image a bit unless it's already soft. For example,
GaussianBlur() with 7x7 kernel and 1.5x1.5 sigma or similar blurring may help.

@param image 8-bit, single-channel, grayscale input image.
@param circles Output vector of found circles. Each vector is encoded as  3 or 4 element
floating-point vector \f$(x, y, radius)\f$ or \f$(x, y, radius, votes)\f$ .
@param method Detection method, see #HoughModes. The available methods are #HOUGH_GRADIENT and #HOUGH_GRADIENT_ALT.
@param dp Inverse ratio of the accumulator resolution to the image resolution. For example, if
dp=1 , the accumulator has the same resolution as the input image. If dp=2 , the accumulator has
half as big width and height. For #HOUGH_GRADIENT_ALT the recommended value is dp=1.5,
unless some small very circles need to be detected.
@param minDist Minimum distance between the centers of the detected circles. If the parameter is
too small, multiple neighbor circles may be falsely detected in addition to a true one. If it is
too large, some circles may be missed.
@param param1 First method-specific parameter. In case of #HOUGH_GRADIENT and #HOUGH_GRADIENT_ALT,
it is the higher threshold of the two passed to the Canny edge detector (the lower one is twice smaller).
Note that #HOUGH_GRADIENT_ALT uses #Scharr algorithm to compute image derivatives, so the threshold value
shough normally be higher, such as 300 or normally exposed and contrasty images.
@param param2 Second method-specific parameter. In case of #HOUGH_GRADIENT, it is the
accumulator threshold for the circle centers at the detection stage. The smaller it is, the more
false circles may be detected. Circles, corresponding to the larger accumulator values, will be
returned first. In the case of #HOUGH_GRADIENT_ALT algorithm, this is the circle "perfectness" measure.
The closer it to 1, the better shaped circles algorithm selects. In most cases 0.9 should be fine.
If you want get better detection of small circles, you may decrease it to 0.85, 0.8 or even less.
But then also try to limit the search range [minRadius, maxRadius] to avoid many false circles.
@param minRadius Minimum circle radius.
@param maxRadius Maximum circle radius. If <= 0, uses the maximum image dimension. If < 0, #HOUGH_GRADIENT returns
centers without finding the radius. #HOUGH_GRADIENT_ALT always computes circle radiuses.

@sa fitEllipse, minEnclosingCircle
 */
CV_EXPORTS_W void HoughCircles( InputArray image, OutputArray circles,
                               int method, double dp, double minDist,
                               double param1 = 100, double param2 = 100,
                               int minRadius = 0, int maxRadius = 0 );

//! @} imgproc_feature

//! @addtogroup imgproc_filter
//! @{

/** @example samples/cpp/tutorial_code/ImgProc/Morphology_2.cpp
Advanced morphology Transformations sample code
![Sample screenshot](Morphology_2_Tutorial_Result.jpg)
Check @ref tutorial_opening_closing_hats "the corresponding tutorial" for more details
*/

/** @brief Erodes an image by using a specific structuring element.

The function erodes the source image using the specified structuring element that determines the
shape of a pixel neighborhood over which the minimum is taken:

\f[\texttt{dst} (x,y) =  \min _{(x',y'):  \, \texttt{element} (x',y') \ne0 } \texttt{src} (x+x',y+y')\f]

The function supports the in-place mode. Erosion can be applied several ( iterations ) times. In
case of multi-channel images, each channel is processed independently.

@param src input image; the number of channels can be arbitrary, but the depth should be one of
CV_8U, CV_16U, CV_16S, CV_32F or CV_64F.
@param dst output image of the same size and type as src.
@param kernel structuring element used for erosion; if `element=Mat()`, a `3 x 3` rectangular
structuring element is used. Kernel can be created using #getStructuringElement.
@param anchor position of the anchor within the element; default value (-1, -1) means that the
anchor is at the element center.
@param iterations number of times erosion is applied.
@param borderType pixel extrapolation method, see #BorderTypes. #BORDER_WRAP is not supported.
@param borderValue border value in case of a constant border
@sa  dilate, morphologyEx, getStructuringElement
 */
CV_EXPORTS_W void erode( InputArray src, OutputArray dst, InputArray kernel,
                         Point anchor = Point(-1,-1), int iterations = 1,
                         int borderType = BORDER_CONSTANT,
                         const Scalar& borderValue = morphologyDefaultBorderValue() );

/** @example samples/cpp/tutorial_code/ImgProc/Morphology_1.cpp
Erosion and Dilation sample code
![Sample Screenshot-Erosion](Morphology_1_Tutorial_Erosion_Result.jpg)![Sample Screenshot-Dilation](Morphology_1_Tutorial_Dilation_Result.jpg)
Check @ref tutorial_erosion_dilatation "the corresponding tutorial" for more details
*/

/** @brief Dilates an image by using a specific structuring element.

The function dilates the source image using the specified structuring element that determines the
shape of a pixel neighborhood over which the maximum is taken:
\f[\texttt{dst} (x,y) =  \max _{(x',y'):  \, \texttt{element} (x',y') \ne0 } \texttt{src} (x+x',y+y')\f]

The function supports the in-place mode. Dilation can be applied several ( iterations ) times. In
case of multi-channel images, each channel is processed independently.

@param src input image; the number of channels can be arbitrary, but the depth should be one of
CV_8U, CV_16U, CV_16S, CV_32F or CV_64F.
@param dst output image of the same size and type as src.
@param kernel structuring element used for dilation; if element=Mat(), a 3 x 3 rectangular
structuring element is used. Kernel can be created using #getStructuringElement
@param anchor position of the anchor within the element; default value (-1, -1) means that the
anchor is at the element center.
@param iterations number of times dilation is applied.
@param borderType pixel extrapolation method, see #BorderTypes. #BORDER_WRAP is not suported.
@param borderValue border value in case of a constant border
@sa  erode, morphologyEx, getStructuringElement
 */
CV_EXPORTS_W void dilate( InputArray src, OutputArray dst, InputArray kernel,
                          Point anchor = Point(-1,-1), int iterations = 1,
                          int borderType = BORDER_CONSTANT,
                          const Scalar& borderValue = morphologyDefaultBorderValue() );

/** @brief Performs advanced morphological transformations.

The function cv::morphologyEx can perform advanced morphological transformations using an erosion and dilation as
basic operations.

Any of the operations can be done in-place. In case of multi-channel images, each channel is
processed independently.

@param src Source image. The number of channels can be arbitrary. The depth should be one of
CV_8U, CV_16U, CV_16S, CV_32F or CV_64F.
@param dst Destination image of the same size and type as source image.
@param op Type of a morphological operation, see #MorphTypes
@param kernel Structuring element. It can be created using #getStructuringElement.
@param anchor Anchor position with the kernel. Negative values mean that the anchor is at the
kernel center.
@param iterations Number of times erosion and dilation are applied.
@param borderType Pixel extrapolation method, see #BorderTypes. #BORDER_WRAP is not supported.
@param borderValue Border value in case of a constant border. The default value has a special
meaning.
@sa  dilate, erode, getStructuringElement
@note The number of iterations is the number of times erosion or dilatation operation will be applied.
For instance, an opening operation (#MORPH_OPEN) with two iterations is equivalent to apply
successively: erode -> erode -> dilate -> dilate (and not erode -> dilate -> erode -> dilate).
 */
CV_EXPORTS_W void morphologyEx( InputArray src, OutputArray dst,
                                int op, InputArray kernel,
                                Point anchor = Point(-1,-1), int iterations = 1,
                                int borderType = BORDER_CONSTANT,
                                const Scalar& borderValue = morphologyDefaultBorderValue() );

//! @} imgproc_filter

//! @addtogroup imgproc_transform
//! @{

/** @brief Resizes an image.

The function resize resizes the image src down to or up to the specified size. Note that the
initial dst type or size are not taken into account. Instead, the size and type are derived from
the `src`,`dsize`,`fx`, and `fy`. If you want to resize src so that it fits the pre-created dst,
you may call the function as follows:
@code
    // explicitly specify dsize=dst.size(); fx and fy will be computed from that.
    resize(src, dst, dst.size(), 0, 0, interpolation);
@endcode
If you want to decimate the image by factor of 2 in each direction, you can call the function this
way:
@code
    // specify fx and fy and let the function compute the destination image size.
    resize(src, dst, Size(), 0.5, 0.5, interpolation);
@endcode
To shrink an image, it will generally look best with #INTER_AREA interpolation, whereas to
enlarge an image, it will generally look best with #INTER_CUBIC (slow) or #INTER_LINEAR
(faster but still looks OK).

@param src input image.
@param dst output image; it has the size dsize (when it is non-zero) or the size computed from
src.size(), fx, and fy; the type of dst is the same as of src.
@param dsize output image size; if it equals zero (`None` in Python), it is computed as:
 \f[\texttt{dsize = Size(round(fx*src.cols), round(fy*src.rows))}\f]
 Either dsize or both fx and fy must be non-zero.
@param fx scale factor along the horizontal axis; when it equals 0, it is computed as
\f[\texttt{(double)dsize.width/src.cols}\f]
@param fy scale factor along the vertical axis; when it equals 0, it is computed as
\f[\texttt{(double)dsize.height/src.rows}\f]
@param interpolation interpolation method, see #InterpolationFlags

@sa  warpAffine, warpPerspective, remap
 */
CV_EXPORTS_W void resize( InputArray src, OutputArray dst,
                          Size dsize, double fx = 0, double fy = 0,
                          int interpolation = INTER_LINEAR );

/** @brief Applies an affine transformation to an image.

The function warpAffine transforms the source image using the specified matrix:

\f[\texttt{dst} (x,y) =  \texttt{src} ( \texttt{M} _{11} x +  \texttt{M} _{12} y +  \texttt{M} _{13}, \texttt{M} _{21} x +  \texttt{M} _{22} y +  \texttt{M} _{23})\f]

when the flag #WARP_INVERSE_MAP is set. Otherwise, the transformation is first inverted
with #invertAffineTransform and then put in the formula above instead of M. The function cannot
operate in-place.

@param src input image.
@param dst output image that has the size dsize and the same type as src .
@param M \f$2\times 3\f$ transformation matrix.
@param dsize size of the output image.
@param flags combination of interpolation methods (see #InterpolationFlags) and the optional
flag #WARP_INVERSE_MAP that means that M is the inverse transformation (
\f$\texttt{dst}\rightarrow\texttt{src}\f$ ).
@param borderMode pixel extrapolation method (see #BorderTypes); when
borderMode=#BORDER_TRANSPARENT, it means that the pixels in the destination image corresponding to
the "outliers" in the source image are not modified by the function.
@param borderValue value used in case of a constant border; by default, it is 0.

@sa  warpPerspective, resize, remap, getRectSubPix, transform
 */
CV_EXPORTS_W void warpAffine( InputArray src, OutputArray dst,
                              InputArray M, Size dsize,
                              int flags = INTER_LINEAR,
                              int borderMode = BORDER_CONSTANT,
                              const Scalar& borderValue = Scalar());

/** @example samples/cpp/warpPerspective_demo.cpp
An example program shows using cv::getPerspectiveTransform and cv::warpPerspective for image warping
*/

/** @brief Applies a perspective transformation to an image.

The function warpPerspective transforms the source image using the specified matrix:

\f[\texttt{dst} (x,y) =  \texttt{src} \left ( \frac{M_{11} x + M_{12} y + M_{13}}{M_{31} x + M_{32} y + M_{33}} ,
     \frac{M_{21} x + M_{22} y + M_{23}}{M_{31} x + M_{32} y + M_{33}} \right )\f]

when the flag #WARP_INVERSE_MAP is set. Otherwise, the transformation is first inverted with invert
and then put in the formula above instead of M. The function cannot operate in-place.

@param src input image.
@param dst output image that has the size dsize and the same type as src .
@param M \f$3\times 3\f$ transformation matrix.
@param dsize size of the output image.
@param flags combination of interpolation methods (#INTER_LINEAR or #INTER_NEAREST) and the
optional flag #WARP_INVERSE_MAP, that sets M as the inverse transformation (
\f$\texttt{dst}\rightarrow\texttt{src}\f$ ).
@param borderMode pixel extrapolation method (#BORDER_CONSTANT or #BORDER_REPLICATE).
@param borderValue value used in case of a constant border; by default, it equals 0.

@sa  warpAffine, resize, remap, getRectSubPix, perspectiveTransform
 */
CV_EXPORTS_W void warpPerspective( InputArray src, OutputArray dst,
                                   InputArray M, Size dsize,
                                   int flags = INTER_LINEAR,
                                   int borderMode = BORDER_CONSTANT,
                                   const Scalar& borderValue = Scalar());

/** @brief Applies a generic geometrical transformation to an image.

The function remap transforms the source image using the specified map:

\f[\texttt{dst} (x,y) =  \texttt{src} (map_x(x,y),map_y(x,y))\f]

where values of pixels with non-integer coordinates are computed using one of available
interpolation methods. \f$map_x\f$ and \f$map_y\f$ can be encoded as separate floating-point maps
in \f$map_1\f$ and \f$map_2\f$ respectively, or interleaved floating-point maps of \f$(x,y)\f$ in
\f$map_1\f$, or fixed-point maps created by using #convertMaps. The reason you might want to
convert from floating to fixed-point representations of a map is that they can yield much faster
(\~2x) remapping operations. In the converted case, \f$map_1\f$ contains pairs (cvFloor(x),
cvFloor(y)) and \f$map_2\f$ contains indices in a table of interpolation coefficients.

This function cannot operate in-place.

@param src Source image.
@param dst Destination image. It has the same size as map1 and the same type as src .
@param map1 The first map of either (x,y) points or just x values having the type CV_16SC2 ,
CV_32FC1, or CV_32FC2. See #convertMaps for details on converting a floating point
representation to fixed-point for speed.
@param map2 The second map of y values having the type CV_16UC1, CV_32FC1, or none (empty map
if map1 is (x,y) points), respectively.
@param interpolation Interpolation method (see #InterpolationFlags). The methods #INTER_AREA
and #INTER_LINEAR_EXACT are not supported by this function.
@param borderMode Pixel extrapolation method (see #BorderTypes). When
borderMode=#BORDER_TRANSPARENT, it means that the pixels in the destination image that
corresponds to the "outliers" in the source image are not modified by the function.
@param borderValue Value used in case of a constant border. By default, it is 0.
@note
Due to current implementation limitations the size of an input and output images should be less than 32767x32767.
 */
CV_EXPORTS_W void remap( InputArray src, OutputArray dst,
                         InputArray map1, InputArray map2,
                         int interpolation, int borderMode = BORDER_CONSTANT,
                         const Scalar& borderValue = Scalar());

/** @brief Converts image transformation maps from one representation to another.

The function converts a pair of maps for remap from one representation to another. The following
options ( (map1.type(), map2.type()) \f$\rightarrow\f$ (dstmap1.type(), dstmap2.type()) ) are
supported:

- \f$\texttt{(CV_32FC1, CV_32FC1)} \rightarrow \texttt{(CV_16SC2, CV_16UC1)}\f$. This is the
most frequently used conversion operation, in which the original floating-point maps (see #remap)
are converted to a more compact and much faster fixed-point representation. The first output array
contains the rounded coordinates and the second array (created only when nninterpolation=false )
contains indices in the interpolation tables.

- \f$\texttt{(CV_32FC2)} \rightarrow \texttt{(CV_16SC2, CV_16UC1)}\f$. The same as above but
the original maps are stored in one 2-channel matrix.

- Reverse conversion. Obviously, the reconstructed floating-point maps will not be exactly the same
as the originals.

@param map1 The first input map of type CV_16SC2, CV_32FC1, or CV_32FC2 .
@param map2 The second input map of type CV_16UC1, CV_32FC1, or none (empty matrix),
respectively.
@param dstmap1 The first output map that has the type dstmap1type and the same size as src .
@param dstmap2 The second output map.
@param dstmap1type Type of the first output map that should be CV_16SC2, CV_32FC1, or
CV_32FC2 .
@param nninterpolation Flag indicating whether the fixed-point maps are used for the
nearest-neighbor or for a more complex interpolation.

@sa  remap, undistort, initUndistortRectifyMap
 */
CV_EXPORTS_W void convertMaps( InputArray map1, InputArray map2,
                               OutputArray dstmap1, OutputArray dstmap2,
                               int dstmap1type, bool nninterpolation = false );

/** @brief Calculates an affine matrix of 2D rotation.

The function calculates the following matrix:

\f[\begin{bmatrix} \alpha &  \beta & (1- \alpha )  \cdot \texttt{center.x} -  \beta \cdot \texttt{center.y} \\ - \beta &  \alpha &  \beta \cdot \texttt{center.x} + (1- \alpha )  \cdot \texttt{center.y} \end{bmatrix}\f]

where

\f[\begin{array}{l} \alpha =  \texttt{scale} \cdot \cos \texttt{angle} , \\ \beta =  \texttt{scale} \cdot \sin \texttt{angle} \end{array}\f]

The transformation maps the rotation center to itself. If this is not the target, adjust the shift.

@param center Center of the rotation in the source image.
@param angle Rotation angle in degrees. Positive values mean counter-clockwise rotation (the
coordinate origin is assumed to be the top-left corner).
@param scale Isotropic scale factor.

@sa  getAffineTransform, warpAffine, transform
 */
CV_EXPORTS_W Mat getRotationMatrix2D(Point2f center, double angle, double scale);

/** @sa getRotationMatrix2D */
CV_EXPORTS Matx23d getRotationMatrix2D_(Point2f center, double angle, double scale);

inline
Mat getRotationMatrix2D(Point2f center, double angle, double scale)
{
    return Mat(getRotationMatrix2D_(center, angle, scale), true);
}

/** @brief Calculates an affine transform from three pairs of the corresponding points.

The function calculates the \f$2 \times 3\f$ matrix of an affine transform so that:

\f[\begin{bmatrix} x'_i \\ y'_i \end{bmatrix} = \texttt{map_matrix} \cdot \begin{bmatrix} x_i \\ y_i \\ 1 \end{bmatrix}\f]

where

\f[dst(i)=(x'_i,y'_i), src(i)=(x_i, y_i), i=0,1,2\f]

@param src Coordinates of triangle vertices in the source image.
@param dst Coordinates of the corresponding triangle vertices in the destination image.

@sa  warpAffine, transform
 */
CV_EXPORTS Mat getAffineTransform( const Point2f src[], const Point2f dst[] );

/** @brief Inverts an affine transformation.

The function computes an inverse affine transformation represented by \f$2 \times 3\f$ matrix M:

\f[\begin{bmatrix} a_{11} & a_{12} & b_1  \\ a_{21} & a_{22} & b_2 \end{bmatrix}\f]

The result is also a \f$2 \times 3\f$ matrix of the same type as M.

@param M Original affine transformation.
@param iM Output reverse affine transformation.
 */
CV_EXPORTS_W void invertAffineTransform( InputArray M, OutputArray iM );

/** @brief Calculates a perspective transform from four pairs of the corresponding points.

The function calculates the \f$3 \times 3\f$ matrix of a perspective transform so that:

\f[\begin{bmatrix} t_i x'_i \\ t_i y'_i \\ t_i \end{bmatrix} = \texttt{map_matrix} \cdot \begin{bmatrix} x_i \\ y_i \\ 1 \end{bmatrix}\f]

where

\f[dst(i)=(x'_i,y'_i), src(i)=(x_i, y_i), i=0,1,2,3\f]

@param src Coordinates of quadrangle vertices in the source image.
@param dst Coordinates of the corresponding quadrangle vertices in the destination image.
@param solveMethod method passed to cv::solve (#DecompTypes)

@sa  findHomography, warpPerspective, perspectiveTransform
 */
CV_EXPORTS_W Mat getPerspectiveTransform(InputArray src, InputArray dst, int solveMethod = DECOMP_LU);

/** @overload */
CV_EXPORTS Mat getPerspectiveTransform(const Point2f src[], const Point2f dst[], int solveMethod = DECOMP_LU);


CV_EXPORTS_W Mat getAffineTransform( InputArray src, InputArray dst );

/** @brief Retrieves a pixel rectangle from an image with sub-pixel accuracy.

The function getRectSubPix extracts pixels from src:

\f[patch(x, y) = src(x +  \texttt{center.x} - ( \texttt{dst.cols} -1)*0.5, y +  \texttt{center.y} - ( \texttt{dst.rows} -1)*0.5)\f]

where the values of the pixels at non-integer coordinates are retrieved using bilinear
interpolation. Every channel of multi-channel images is processed independently. Also
the image should be a single channel or three channel image. While the center of the
rectangle must be inside the image, parts of the rectangle may be outside.

@param image Source image.
@param patchSize Size of the extracted patch.
@param center Floating point coordinates of the center of the extracted rectangle within the
source image. The center must be inside the image.
@param patch Extracted patch that has the size patchSize and the same number of channels as src .
@param patchType Depth of the extracted pixels. By default, they have the same depth as src .

@sa  warpAffine, warpPerspective
 */
CV_EXPORTS_W void getRectSubPix( InputArray image, Size patchSize,
                                 Point2f center, OutputArray patch, int patchType = -1 );

/** @example samples/cpp/polar_transforms.cpp
An example using the cv::linearPolar and cv::logPolar operations
*/

/** @brief Remaps an image to semilog-polar coordinates space.

@deprecated This function produces same result as cv::warpPolar(src, dst, src.size(), center, maxRadius, flags+WARP_POLAR_LOG);

@internal
Transform the source image using the following transformation (See @ref polar_remaps_reference_image "Polar remaps reference image d)"):
\f[\begin{array}{l}
  dst( \rho , \phi ) = src(x,y) \\
  dst.size() \leftarrow src.size()
\end{array}\f]

where
\f[\begin{array}{l}
  I = (dx,dy) = (x - center.x,y - center.y) \\
  \rho = M \cdot log_e(\texttt{magnitude} (I)) ,\\
  \phi = Kangle \cdot \texttt{angle} (I) \\
\end{array}\f]

and
\f[\begin{array}{l}
  M = src.cols / log_e(maxRadius) \\
  Kangle = src.rows / 2\Pi \\
\end{array}\f]

The function emulates the human "foveal" vision and can be used for fast scale and
rotation-invariant template matching, for object tracking and so forth.
@param src Source image
@param dst Destination image. It will have same size and type as src.
@param center The transformation center; where the output precision is maximal
@param M Magnitude scale parameter. It determines the radius of the bounding circle to transform too.
@param flags A combination of interpolation methods, see #InterpolationFlags

@note
-   The function can not operate in-place.
-   To calculate magnitude and angle in degrees #cartToPolar is used internally thus angles are measured from 0 to 360 with accuracy about 0.3 degrees.

@sa cv::linearPolar
@endinternal
*/
CV_EXPORTS_W void logPolar( InputArray src, OutputArray dst,
                            Point2f center, double M, int flags );

/** @brief Remaps an image to polar coordinates space.

@deprecated This function produces same result as cv::warpPolar(src, dst, src.size(), center, maxRadius, flags)

@internal
Transform the source image using the following transformation (See @ref polar_remaps_reference_image "Polar remaps reference image c)"):
\f[\begin{array}{l}
  dst( \rho , \phi ) = src(x,y) \\
  dst.size() \leftarrow src.size()
\end{array}\f]

where
\f[\begin{array}{l}
  I = (dx,dy) = (x - center.x,y - center.y) \\
  \rho = Kmag \cdot \texttt{magnitude} (I) ,\\
  \phi = angle \cdot \texttt{angle} (I)
\end{array}\f]

and
\f[\begin{array}{l}
  Kx = src.cols / maxRadius \\
  Ky = src.rows / 2\Pi
\end{array}\f]


@param src Source image
@param dst Destination image. It will have same size and type as src.
@param center The transformation center;
@param maxRadius The radius of the bounding circle to transform. It determines the inverse magnitude scale parameter too.
@param flags A combination of interpolation methods, see #InterpolationFlags

@note
-   The function can not operate in-place.
-   To calculate magnitude and angle in degrees #cartToPolar is used internally thus angles are measured from 0 to 360 with accuracy about 0.3 degrees.

@sa cv::logPolar
@endinternal
*/
CV_EXPORTS_W void linearPolar( InputArray src, OutputArray dst,
                               Point2f center, double maxRadius, int flags );


/** \brief Remaps an image to polar or semilog-polar coordinates space

@anchor polar_remaps_reference_image
![Polar remaps reference](pics/polar_remap_doc.png)

Transform the source image using the following transformation:
\f[
dst(\rho , \phi ) = src(x,y)
\f]

where
\f[
\begin{array}{l}
\vec{I} = (x - center.x, \;y - center.y) \\
\phi = Kangle \cdot \texttt{angle} (\vec{I}) \\
\rho = \left\{\begin{matrix}
Klin \cdot \texttt{magnitude} (\vec{I}) & default \\
Klog \cdot log_e(\texttt{magnitude} (\vec{I})) & if \; semilog \\
\end{matrix}\right.
\end{array}
\f]

and
\f[
\begin{array}{l}
Kangle = dsize.height / 2\Pi \\
Klin = dsize.width / maxRadius \\
Klog = dsize.width / log_e(maxRadius) \\
\end{array}
\f]


\par Linear vs semilog mapping

Polar mapping can be linear or semi-log. Add one of #WarpPolarMode to `flags` to specify the polar mapping mode.

Linear is the default mode.

The semilog mapping emulates the human "foveal" vision that permit very high acuity on the line of sight (central vision)
in contrast to peripheral vision where acuity is minor.

\par Option on `dsize`:

- if both values in `dsize <=0 ` (default),
the destination image will have (almost) same area of source bounding circle:
\f[\begin{array}{l}
dsize.area  \leftarrow (maxRadius^2 \cdot \Pi) \\
dsize.width = \texttt{cvRound}(maxRadius) \\
dsize.height = \texttt{cvRound}(maxRadius \cdot \Pi) \\
\end{array}\f]


- if only `dsize.height <= 0`,
the destination image area will be proportional to the bounding circle area but scaled by `Kx * Kx`:
\f[\begin{array}{l}
dsize.height = \texttt{cvRound}(dsize.width \cdot \Pi) \\
\end{array}
\f]

- if both values in `dsize > 0 `,
the destination image will have the given size therefore the area of the bounding circle will be scaled to `dsize`.


\par Reverse mapping

You can get reverse mapping adding #WARP_INVERSE_MAP to `flags`
\snippet polar_transforms.cpp InverseMap

In addiction, to calculate the original coordinate from a polar mapped coordinate \f$(rho, phi)->(x, y)\f$:
\snippet polar_transforms.cpp InverseCoordinate

@param src Source image.
@param dst Destination image. It will have same type as src.
@param dsize The destination image size (see description for valid options).
@param center The transformation center.
@param maxRadius The radius of the bounding circle to transform. It determines the inverse magnitude scale parameter too.
@param flags A combination of interpolation methods, #InterpolationFlags + #WarpPolarMode.
            - Add #WARP_POLAR_LINEAR to select linear polar mapping (default)
            - Add #WARP_POLAR_LOG to select semilog polar mapping
            - Add #WARP_INVERSE_MAP for reverse mapping.
@note
-  The function can not operate in-place.
-  To calculate magnitude and angle in degrees #cartToPolar is used internally thus angles are measured from 0 to 360 with accuracy about 0.3 degrees.
-  This function uses #remap. Due to current implementation limitations the size of an input and output images should be less than 32767x32767.

@sa cv::remap
*/
CV_EXPORTS_W void warpPolar(InputArray src, OutputArray dst, Size dsize,
                            Point2f center, double maxRadius, int flags);


//! @} imgproc_transform

//! @addtogroup imgproc_misc
//! @{

/** @brief Calculates the integral of an image.

The function calculates one or more integral images for the source image as follows:

\f[\texttt{sum} (X,Y) =  \sum _{x<X,y<Y}  \texttt{image} (x,y)\f]

\f[\texttt{sqsum} (X,Y) =  \sum _{x<X,y<Y}  \texttt{image} (x,y)^2\f]

\f[\texttt{tilted} (X,Y) =  \sum _{y<Y,abs(x-X+1) \leq Y-y-1}  \texttt{image} (x,y)\f]

Using these integral images, you can calculate sum, mean, and standard deviation over a specific
up-right or rotated rectangular region of the image in a constant time, for example:

\f[\sum _{x_1 \leq x < x_2,  \, y_1  \leq y < y_2}  \texttt{image} (x,y) =  \texttt{sum} (x_2,y_2)- \texttt{sum} (x_1,y_2)- \texttt{sum} (x_2,y_1)+ \texttt{sum} (x_1,y_1)\f]

It makes possible to do a fast blurring or fast block correlation with a variable window size, for
example. In case of multi-channel images, sums for each channel are accumulated independently.

As a practical example, the next figure shows the calculation of the integral of a straight
rectangle Rect(4,4,3,2) and of a tilted rectangle Rect(5,1,2,3) . The selected pixels in the
original image are shown, as well as the relative pixels in the integral images sum and tilted .

![integral calculation example](pics/integral.png)

@param src input image as \f$W \times H\f$, 8-bit or floating-point (32f or 64f).
@param sum integral image as \f$(W+1)\times (H+1)\f$ , 32-bit integer or floating-point (32f or 64f).
@param sqsum integral image for squared pixel values; it is \f$(W+1)\times (H+1)\f$, double-precision
floating-point (64f) array.
@param tilted integral for the image rotated by 45 degrees; it is \f$(W+1)\times (H+1)\f$ array with
the same data type as sum.
@param sdepth desired depth of the integral and the tilted integral images, CV_32S, CV_32F, or
CV_64F.
@param sqdepth desired depth of the integral image of squared pixel values, CV_32F or CV_64F.
 */
CV_EXPORTS_AS(integral3) void integral( InputArray src, OutputArray sum,
                                        OutputArray sqsum, OutputArray tilted,
                                        int sdepth = -1, int sqdepth = -1 );

/** @overload */
CV_EXPORTS_W void integral( InputArray src, OutputArray sum, int sdepth = -1 );

/** @overload */
CV_EXPORTS_AS(integral2) void integral( InputArray src, OutputArray sum,
                                        OutputArray sqsum, int sdepth = -1, int sqdepth = -1 );

//! @} imgproc_misc

//! @addtogroup imgproc_motion
//! @{

/** @brief Adds an image to the accumulator image.

The function adds src or some of its elements to dst :

\f[\texttt{dst} (x,y)  \leftarrow \texttt{dst} (x,y) +  \texttt{src} (x,y)  \quad \text{if} \quad \texttt{mask} (x,y)  \ne 0\f]

The function supports multi-channel images. Each channel is processed independently.

The function cv::accumulate can be used, for example, to collect statistics of a scene background
viewed by a still camera and for the further foreground-background segmentation.

@param src Input image of type CV_8UC(n), CV_16UC(n), CV_32FC(n) or CV_64FC(n), where n is a positive integer.
@param dst %Accumulator image with the same number of channels as input image, and a depth of CV_32F or CV_64F.
@param mask Optional operation mask.

@sa  accumulateSquare, accumulateProduct, accumulateWeighted
 */
CV_EXPORTS_W void accumulate( InputArray src, InputOutputArray dst,
                              InputArray mask = noArray() );

/** @brief Adds the square of a source image to the accumulator image.

The function adds the input image src or its selected region, raised to a power of 2, to the
accumulator dst :

\f[\texttt{dst} (x,y)  \leftarrow \texttt{dst} (x,y) +  \texttt{src} (x,y)^2  \quad \text{if} \quad \texttt{mask} (x,y)  \ne 0\f]

The function supports multi-channel images. Each channel is processed independently.

@param src Input image as 1- or 3-channel, 8-bit or 32-bit floating point.
@param dst %Accumulator image with the same number of channels as input image, 32-bit or 64-bit
floating-point.
@param mask Optional operation mask.

@sa  accumulateSquare, accumulateProduct, accumulateWeighted
 */
CV_EXPORTS_W void accumulateSquare( InputArray src, InputOutputArray dst,
                                    InputArray mask = noArray() );

/** @brief Adds the per-element product of two input images to the accumulator image.

The function adds the product of two images or their selected regions to the accumulator dst :

\f[\texttt{dst} (x,y)  \leftarrow \texttt{dst} (x,y) +  \texttt{src1} (x,y)  \cdot \texttt{src2} (x,y)  \quad \text{if} \quad \texttt{mask} (x,y)  \ne 0\f]

The function supports multi-channel images. Each channel is processed independently.

@param src1 First input image, 1- or 3-channel, 8-bit or 32-bit floating point.
@param src2 Second input image of the same type and the same size as src1 .
@param dst %Accumulator image with the same number of channels as input images, 32-bit or 64-bit
floating-point.
@param mask Optional operation mask.

@sa  accumulate, accumulateSquare, accumulateWeighted
 */
CV_EXPORTS_W void accumulateProduct( InputArray src1, InputArray src2,
                                     InputOutputArray dst, InputArray mask=noArray() );

/** @brief Updates a running average.

The function calculates the weighted sum of the input image src and the accumulator dst so that dst
becomes a running average of a frame sequence:

\f[\texttt{dst} (x,y)  \leftarrow (1- \texttt{alpha} )  \cdot \texttt{dst} (x,y) +  \texttt{alpha} \cdot \texttt{src} (x,y)  \quad \text{if} \quad \texttt{mask} (x,y)  \ne 0\f]

That is, alpha regulates the update speed (how fast the accumulator "forgets" about earlier images).
The function supports multi-channel images. Each channel is processed independently.

@param src Input image as 1- or 3-channel, 8-bit or 32-bit floating point.
@param dst %Accumulator image with the same number of channels as input image, 32-bit or 64-bit
floating-point.
@param alpha Weight of the input image.
@param mask Optional operation mask.

@sa  accumulate, accumulateSquare, accumulateProduct
 */
CV_EXPORTS_W void accumulateWeighted( InputArray src, InputOutputArray dst,
                                      double alpha, InputArray mask = noArray() );

/** @brief The function is used to detect translational shifts that occur between two images.

The operation takes advantage of the Fourier shift theorem for detecting the translational shift in
the frequency domain. It can be used for fast image registration as well as motion estimation. For
more information please see <http://en.wikipedia.org/wiki/Phase_correlation>

Calculates the cross-power spectrum of two supplied source arrays. The arrays are padded if needed
with getOptimalDFTSize.

The function performs the following equations:
- First it applies a Hanning window (see <http://en.wikipedia.org/wiki/Hann_function>) to each
image to remove possible edge effects. This window is cached until the array size changes to speed
up processing time.
- Next it computes the forward DFTs of each source array:
\f[\mathbf{G}_a = \mathcal{F}\{src_1\}, \; \mathbf{G}_b = \mathcal{F}\{src_2\}\f]
where \f$\mathcal{F}\f$ is the forward DFT.
- It then computes the cross-power spectrum of each frequency domain array:
\f[R = \frac{ \mathbf{G}_a \mathbf{G}_b^*}{|\mathbf{G}_a \mathbf{G}_b^*|}\f]
- Next the cross-correlation is converted back into the time domain via the inverse DFT:
\f[r = \mathcal{F}^{-1}\{R\}\f]
- Finally, it computes the peak location and computes a 5x5 weighted centroid around the peak to
achieve sub-pixel accuracy.
\f[(\Delta x, \Delta y) = \texttt{weightedCentroid} \{\arg \max_{(x, y)}\{r\}\}\f]
- If non-zero, the response parameter is computed as the sum of the elements of r within the 5x5
centroid around the peak location. It is normalized to a maximum of 1 (meaning there is a single
peak) and will be smaller when there are multiple peaks.

@param src1 Source floating point array (CV_32FC1 or CV_64FC1)
@param src2 Source floating point array (CV_32FC1 or CV_64FC1)
@param window Floating point array with windowing coefficients to reduce edge effects (optional).
@param response Signal power within the 5x5 centroid around the peak, between 0 and 1 (optional).
@returns detected phase shift (sub-pixel) between the two arrays.

@sa dft, getOptimalDFTSize, idft, mulSpectrums createHanningWindow
 */
CV_EXPORTS_W Point2d phaseCorrelate(InputArray src1, InputArray src2,
                                    InputArray window = noArray(), CV_OUT double* response = 0);

/** @brief This function computes a Hanning window coefficients in two dimensions.

See (http://en.wikipedia.org/wiki/Hann_function) and (http://en.wikipedia.org/wiki/Window_function)
for more information.

An example is shown below:
@code
    // create hanning window of size 100x100 and type CV_32F
    Mat hann;
    createHanningWindow(hann, Size(100, 100), CV_32F);
@endcode
@param dst Destination array to place Hann coefficients in
@param winSize The window size specifications (both width and height must be > 1)
@param type Created array type
 */
CV_EXPORTS_W void createHanningWindow(OutputArray dst, Size winSize, int type);

/** @brief Performs the per-element division of the first Fourier spectrum by the second Fourier spectrum.

The function cv::divSpectrums performs the per-element division of the first array by the second array.
The arrays are CCS-packed or complex matrices that are results of a real or complex Fourier transform.

@param a first input array.
@param b second input array of the same size and type as src1 .
@param c output array of the same size and type as src1 .
@param flags operation flags; currently, the only supported flag is cv::DFT_ROWS, which indicates that
each row of src1 and src2 is an independent 1D Fourier spectrum. If you do not want to use this flag, then simply add a `0` as value.
@param conjB optional flag that conjugates the second input array before the multiplication (true)
or not (false).
*/
CV_EXPORTS_W void divSpectrums(InputArray a, InputArray b, OutputArray c,
                               int flags, bool conjB = false);

//! @} imgproc_motion

//! @addtogroup imgproc_misc
//! @{

/** @brief Applies a fixed-level threshold to each array element.

The function applies fixed-level thresholding to a multiple-channel array. The function is typically
used to get a bi-level (binary) image out of a grayscale image ( #compare could be also used for
this purpose) or for removing a noise, that is, filtering out pixels with too small or too large
values. There are several types of thresholding supported by the function. They are determined by
type parameter.

Also, the special values #THRESH_OTSU or #THRESH_TRIANGLE may be combined with one of the
above values. In these cases, the function determines the optimal threshold value using the Otsu's
or Triangle algorithm and uses it instead of the specified thresh.

@note Currently, the Otsu's and Triangle methods are implemented only for 8-bit single-channel images.

@param src input array (multiple-channel, 8-bit or 32-bit floating point).
@param dst output array of the same size  and type and the same number of channels as src.
@param thresh threshold value.
@param maxval maximum value to use with the #THRESH_BINARY and #THRESH_BINARY_INV thresholding
types.
@param type thresholding type (see #ThresholdTypes).
@return the computed threshold value if Otsu's or Triangle methods used.

@sa  adaptiveThreshold, findContours, compare, min, max
 */
CV_EXPORTS_W double threshold( InputArray src, OutputArray dst,
                               double thresh, double maxval, int type );


/** @brief Applies an adaptive threshold to an array.

The function transforms a grayscale image to a binary image according to the formulae:
-   **THRESH_BINARY**
    \f[dst(x,y) =  \fork{\texttt{maxValue}}{if \(src(x,y) > T(x,y)\)}{0}{otherwise}\f]
-   **THRESH_BINARY_INV**
    \f[dst(x,y) =  \fork{0}{if \(src(x,y) > T(x,y)\)}{\texttt{maxValue}}{otherwise}\f]
where \f$T(x,y)\f$ is a threshold calculated individually for each pixel (see adaptiveMethod parameter).

The function can process the image in-place.

@param src Source 8-bit single-channel image.
@param dst Destination image of the same size and the same type as src.
@param maxValue Non-zero value assigned to the pixels for which the condition is satisfied
@param adaptiveMethod Adaptive thresholding algorithm to use, see #AdaptiveThresholdTypes.
The #BORDER_REPLICATE | #BORDER_ISOLATED is used to process boundaries.
@param thresholdType Thresholding type that must be either #THRESH_BINARY or #THRESH_BINARY_INV,
see #ThresholdTypes.
@param blockSize Size of a pixel neighborhood that is used to calculate a threshold value for the
pixel: 3, 5, 7, and so on.
@param C Constant subtracted from the mean or weighted mean (see the details below). Normally, it
is positive but may be zero or negative as well.

@sa  threshold, blur, GaussianBlur
 */
CV_EXPORTS_W void adaptiveThreshold( InputArray src, OutputArray dst,
                                     double maxValue, int adaptiveMethod,
                                     int thresholdType, int blockSize, double C );

//! @} imgproc_misc

//! @addtogroup imgproc_filter
//! @{

/** @example samples/cpp/tutorial_code/ImgProc/Pyramids/Pyramids.cpp
An example using pyrDown and pyrUp functions
*/

/** @brief Blurs an image and downsamples it.

By default, size of the output image is computed as `Size((src.cols+1)/2, (src.rows+1)/2)`, but in
any case, the following conditions should be satisfied:

\f[\begin{array}{l} | \texttt{dstsize.width} *2-src.cols| \leq 2 \\ | \texttt{dstsize.height} *2-src.rows| \leq 2 \end{array}\f]

The function performs the downsampling step of the Gaussian pyramid construction. First, it
convolves the source image with the kernel:

\f[\frac{1}{256} \begin{bmatrix} 1 & 4 & 6 & 4 & 1  \\ 4 & 16 & 24 & 16 & 4  \\ 6 & 24 & 36 & 24 & 6  \\ 4 & 16 & 24 & 16 & 4  \\ 1 & 4 & 6 & 4 & 1 \end{bmatrix}\f]

Then, it downsamples the image by rejecting even rows and columns.

@param src input image.
@param dst output image; it has the specified size and the same type as src.
@param dstsize size of the output image.
@param borderType Pixel extrapolation method, see #BorderTypes (#BORDER_CONSTANT isn't supported)
 */
CV_EXPORTS_W void pyrDown( InputArray src, OutputArray dst,
                           const Size& dstsize = Size(), int borderType = BORDER_DEFAULT );

/** @brief Upsamples an image and then blurs it.

By default, size of the output image is computed as `Size(src.cols\*2, (src.rows\*2)`, but in any
case, the following conditions should be satisfied:

\f[\begin{array}{l} | \texttt{dstsize.width} -src.cols*2| \leq  ( \texttt{dstsize.width}   \mod  2)  \\ | \texttt{dstsize.height} -src.rows*2| \leq  ( \texttt{dstsize.height}   \mod  2) \end{array}\f]

The function performs the upsampling step of the Gaussian pyramid construction, though it can
actually be used to construct the Laplacian pyramid. First, it upsamples the source image by
injecting even zero rows and columns and then convolves the result with the same kernel as in
pyrDown multiplied by 4.

@param src input image.
@param dst output image. It has the specified size and the same type as src .
@param dstsize size of the output image.
@param borderType Pixel extrapolation method, see #BorderTypes (only #BORDER_DEFAULT is supported)
 */
CV_EXPORTS_W void pyrUp( InputArray src, OutputArray dst,
                         const Size& dstsize = Size(), int borderType = BORDER_DEFAULT );

/** @brief Constructs the Gaussian pyramid for an image.

The function constructs a vector of images and builds the Gaussian pyramid by recursively applying
pyrDown to the previously built pyramid layers, starting from `dst[0]==src`.

@param src Source image. Check pyrDown for the list of supported types.
@param dst Destination vector of maxlevel+1 images of the same type as src. dst[0] will be the
same as src. dst[1] is the next pyramid layer, a smoothed and down-sized src, and so on.
@param maxlevel 0-based index of the last (the smallest) pyramid layer. It must be non-negative.
@param borderType Pixel extrapolation method, see #BorderTypes (#BORDER_CONSTANT isn't supported)
 */
CV_EXPORTS void buildPyramid( InputArray src, OutputArrayOfArrays dst,
                              int maxlevel, int borderType = BORDER_DEFAULT );

//! @} imgproc_filter

//! @addtogroup imgproc_hist
//! @{

/** @example samples/cpp/demhist.cpp
An example for creating histograms of an image
*/

/** @brief Calculates a histogram of a set of arrays.

The function cv::calcHist calculates the histogram of one or more arrays. The elements of a tuple used
to increment a histogram bin are taken from the corresponding input arrays at the same location. The
sample below shows how to compute a 2D Hue-Saturation histogram for a color image. :
@include snippets/imgproc_calcHist.cpp

@param images Source arrays. They all should have the same depth, CV_8U, CV_16U or CV_32F , and the same
size. Each of them can have an arbitrary number of channels.
@param nimages Number of source images.
@param channels List of the dims channels used to compute the histogram. The first array channels
are numerated from 0 to images[0].channels()-1 , the second array channels are counted from
images[0].channels() to images[0].channels() + images[1].channels()-1, and so on.
@param mask Optional mask. If the matrix is not empty, it must be an 8-bit array of the same size
as images[i] . The non-zero mask elements mark the array elements counted in the histogram.
@param hist Output histogram, which is a dense or sparse dims -dimensional array.
@param dims Histogram dimensionality that must be positive and not greater than CV_MAX_DIMS
(equal to 32 in the current OpenCV version).
@param histSize Array of histogram sizes in each dimension.
@param ranges Array of the dims arrays of the histogram bin boundaries in each dimension. When the
histogram is uniform ( uniform =true), then for each dimension i it is enough to specify the lower
(inclusive) boundary \f$L_0\f$ of the 0-th histogram bin and the upper (exclusive) boundary
\f$U_{\texttt{histSize}[i]-1}\f$ for the last histogram bin histSize[i]-1 . That is, in case of a
uniform histogram each of ranges[i] is an array of 2 elements. When the histogram is not uniform (
uniform=false ), then each of ranges[i] contains histSize[i]+1 elements:
\f$L_0, U_0=L_1, U_1=L_2, ..., U_{\texttt{histSize[i]}-2}=L_{\texttt{histSize[i]}-1}, U_{\texttt{histSize[i]}-1}\f$
. The array elements, that are not between \f$L_0\f$ and \f$U_{\texttt{histSize[i]}-1}\f$ , are not
counted in the histogram.
@param uniform Flag indicating whether the histogram is uniform or not (see above).
@param accumulate Accumulation flag. If it is set, the histogram is not cleared in the beginning
when it is allocated. This feature enables you to compute a single histogram from several sets of
arrays, or to update the histogram in time.
*/
CV_EXPORTS void calcHist( const Mat* images, int nimages,
                          const int* channels, InputArray mask,
                          OutputArray hist, int dims, const int* histSize,
                          const float** ranges, bool uniform = true, bool accumulate = false );

/** @overload

this variant uses %SparseMat for output
*/
CV_EXPORTS void calcHist( const Mat* images, int nimages,
                          const int* channels, InputArray mask,
                          SparseMat& hist, int dims,
                          const int* histSize, const float** ranges,
                          bool uniform = true, bool accumulate = false );

/** @overload

this variant supports only uniform histograms.

ranges argument is either empty vector or a flattened vector of histSize.size()*2 elements
(histSize.size() element pairs). The first and second elements of each pair specify the lower and
upper boundaries.
*/
CV_EXPORTS_W void calcHist( InputArrayOfArrays images,
                            const std::vector<int>& channels,
                            InputArray mask, OutputArray hist,
                            const std::vector<int>& histSize,
                            const std::vector<float>& ranges,
                            bool accumulate = false );

/** @brief Calculates the back projection of a histogram.

The function cv::calcBackProject calculates the back project of the histogram. That is, similarly to
#calcHist , at each location (x, y) the function collects the values from the selected channels
in the input images and finds the corresponding histogram bin. But instead of incrementing it, the
function reads the bin value, scales it by scale , and stores in backProject(x,y) . In terms of
statistics, the function computes probability of each element value in respect with the empirical
probability distribution represented by the histogram. See how, for example, you can find and track
a bright-colored object in a scene:

- Before tracking, show the object to the camera so that it covers almost the whole frame.
Calculate a hue histogram. The histogram may have strong maximums, corresponding to the dominant
colors in the object.

- When tracking, calculate a back projection of a hue plane of each input video frame using that
pre-computed histogram. Threshold the back projection to suppress weak colors. It may also make
sense to suppress pixels with non-sufficient color saturation and too dark or too bright pixels.

- Find connected components in the resulting picture and choose, for example, the largest
component.

This is an approximate algorithm of the CamShift color object tracker.

@param images Source arrays. They all should have the same depth, CV_8U, CV_16U or CV_32F , and the same
size. Each of them can have an arbitrary number of channels.
@param nimages Number of source images.
@param channels The list of channels used to compute the back projection. The number of channels
must match the histogram dimensionality. The first array channels are numerated from 0 to
images[0].channels()-1 , the second array channels are counted from images[0].channels() to
images[0].channels() + images[1].channels()-1, and so on.
@param hist Input histogram that can be dense or sparse.
@param backProject Destination back projection array that is a single-channel array of the same
size and depth as images[0] .
@param ranges Array of arrays of the histogram bin boundaries in each dimension. See #calcHist .
@param scale Optional scale factor for the output back projection.
@param uniform Flag indicating whether the histogram is uniform or not (see above).

@sa calcHist, compareHist
 */
CV_EXPORTS void calcBackProject( const Mat* images, int nimages,
                                 const int* channels, InputArray hist,
                                 OutputArray backProject, const float** ranges,
                                 double scale = 1, bool uniform = true );

/** @overload */
CV_EXPORTS void calcBackProject( const Mat* images, int nimages,
                                 const int* channels, const SparseMat& hist,
                                 OutputArray backProject, const float** ranges,
                                 double scale = 1, bool uniform = true );

/** @overload */
CV_EXPORTS_W void calcBackProject( InputArrayOfArrays images, const std::vector<int>& channels,
                                   InputArray hist, OutputArray dst,
                                   const std::vector<float>& ranges,
                                   double scale );

/** @brief Compares two histograms.

The function cv::compareHist compares two dense or two sparse histograms using the specified method.

The function returns \f$d(H_1, H_2)\f$ .

While the function works well with 1-, 2-, 3-dimensional dense histograms, it may not be suitable
for high-dimensional sparse histograms. In such histograms, because of aliasing and sampling
problems, the coordinates of non-zero histogram bins can slightly shift. To compare such histograms
or more general sparse configurations of weighted points, consider using the #EMD function.

@param H1 First compared histogram.
@param H2 Second compared histogram of the same size as H1 .
@param method Comparison method, see #HistCompMethods
 */
CV_EXPORTS_W double compareHist( InputArray H1, InputArray H2, int method );

/** @overload */
CV_EXPORTS double compareHist( const SparseMat& H1, const SparseMat& H2, int method );

/** @brief Equalizes the histogram of a grayscale image.

The function equalizes the histogram of the input image using the following algorithm:

- Calculate the histogram \f$H\f$ for src .
- Normalize the histogram so that the sum of histogram bins is 255.
- Compute the integral of the histogram:
\f[H'_i =  \sum _{0  \le j < i} H(j)\f]
- Transform the image using \f$H'\f$ as a look-up table: \f$\texttt{dst}(x,y) = H'(\texttt{src}(x,y))\f$

The algorithm normalizes the brightness and increases the contrast of the image.

@param src Source 8-bit single channel image.
@param dst Destination image of the same size and type as src .
 */
CV_EXPORTS_W void equalizeHist( InputArray src, OutputArray dst );

/** @brief Creates a smart pointer to a cv::CLAHE class and initializes it.

@param clipLimit Threshold for contrast limiting.
@param tileGridSize Size of grid for histogram equalization. Input image will be divided into
equally sized rectangular tiles. tileGridSize defines the number of tiles in row and column.
 */
CV_EXPORTS_W Ptr<CLAHE> createCLAHE(double clipLimit = 40.0, Size tileGridSize = Size(8, 8));

/** @brief Computes the "minimal work" distance between two weighted point configurations.

The function computes the earth mover distance and/or a lower boundary of the distance between the
two weighted point configurations. One of the applications described in @cite RubnerSept98,
@cite Rubner2000 is multi-dimensional histogram comparison for image retrieval. EMD is a transportation
problem that is solved using some modification of a simplex algorithm, thus the complexity is
exponential in the worst case, though, on average it is much faster. In the case of a real metric
the lower boundary can be calculated even faster (using linear-time algorithm) and it can be used
to determine roughly whether the two signatures are far enough so that they cannot relate to the
same object.

@param signature1 First signature, a \f$\texttt{size1}\times \texttt{dims}+1\f$ floating-point matrix.
Each row stores the point weight followed by the point coordinates. The matrix is allowed to have
a single column (weights only) if the user-defined cost matrix is used. The weights must be
non-negative and have at least one non-zero value.
@param signature2 Second signature of the same format as signature1 , though the number of rows
may be different. The total weights may be different. In this case an extra "dummy" point is added
to either signature1 or signature2. The weights must be non-negative and have at least one non-zero
value.
@param distType Used metric. See #DistanceTypes.
@param cost User-defined \f$\texttt{size1}\times \texttt{size2}\f$ cost matrix. Also, if a cost matrix
is used, lower boundary lowerBound cannot be calculated because it needs a metric function.
@param lowerBound Optional input/output parameter: lower boundary of a distance between the two
signatures that is a distance between mass centers. The lower boundary may not be calculated if
the user-defined cost matrix is used, the total weights of point configurations are not equal, or
if the signatures consist of weights only (the signature matrices have a single column). You
**must** initialize \*lowerBound . If the calculated distance between mass centers is greater or
equal to \*lowerBound (it means that the signatures are far enough), the function does not
calculate EMD. In any case \*lowerBound is set to the calculated distance between mass centers on
return. Thus, if you want to calculate both distance between mass centers and EMD, \*lowerBound
should be set to 0.
@param flow Resultant \f$\texttt{size1} \times \texttt{size2}\f$ flow matrix: \f$\texttt{flow}_{i,j}\f$ is
a flow from \f$i\f$ -th point of signature1 to \f$j\f$ -th point of signature2 .
 */
CV_EXPORTS float EMD( InputArray signature1, InputArray signature2,
                      int distType, InputArray cost=noArray(),
                      float* lowerBound = 0, OutputArray flow = noArray() );

CV_EXPORTS_AS(EMD) float wrapperEMD( InputArray signature1, InputArray signature2,
                      int distType, InputArray cost=noArray(),
                      CV_IN_OUT Ptr<float> lowerBound = Ptr<float>(), OutputArray flow = noArray() );

//! @} imgproc_hist

//! @addtogroup imgproc_segmentation
//! @{

/** @example samples/cpp/watershed.cpp
An example using the watershed algorithm
*/

/** @brief Performs a marker-based image segmentation using the watershed algorithm.

The function implements one of the variants of watershed, non-parametric marker-based segmentation
algorithm, described in @cite Meyer92 .

Before passing the image to the function, you have to roughly outline the desired regions in the
image markers with positive (\>0) indices. So, every region is represented as one or more connected
components with the pixel values 1, 2, 3, and so on. Such markers can be retrieved from a binary
mask using #findContours and #drawContours (see the watershed.cpp demo). The markers are "seeds" of
the future image regions. All the other pixels in markers , whose relation to the outlined regions
is not known and should be defined by the algorithm, should be set to 0's. In the function output,
each pixel in markers is set to a value of the "seed" components or to -1 at boundaries between the
regions.

@note Any two neighbor connected components are not necessarily separated by a watershed boundary
(-1's pixels); for example, they can touch each other in the initial marker image passed to the
function.

@param image Input 8-bit 3-channel image.
@param markers Input/output 32-bit single-channel image (map) of markers. It should have the same
size as image .

@sa findContours
 */
CV_EXPORTS_W void watershed( InputArray image, InputOutputArray markers );

//! @} imgproc_segmentation

//! @addtogroup imgproc_filter
//! @{

/** @brief Performs initial step of meanshift segmentation of an image.

The function implements the filtering stage of meanshift segmentation, that is, the output of the
function is the filtered "posterized" image with color gradients and fine-grain texture flattened.
At every pixel (X,Y) of the input image (or down-sized input image, see below) the function executes
meanshift iterations, that is, the pixel (X,Y) neighborhood in the joint space-color hyperspace is
considered:

\f[(x,y): X- \texttt{sp} \le x  \le X+ \texttt{sp} , Y- \texttt{sp} \le y  \le Y+ \texttt{sp} , ||(R,G,B)-(r,g,b)||   \le \texttt{sr}\f]

where (R,G,B) and (r,g,b) are the vectors of color components at (X,Y) and (x,y), respectively
(though, the algorithm does not depend on the color space used, so any 3-component color space can
be used instead). Over the neighborhood the average spatial value (X',Y') and average color vector
(R',G',B') are found and they act as the neighborhood center on the next iteration:

\f[(X,Y)~(X',Y'), (R,G,B)~(R',G',B').\f]

After the iterations over, the color components of the initial pixel (that is, the pixel from where
the iterations started) are set to the final value (average color at the last iteration):

\f[I(X,Y) <- (R*,G*,B*)\f]

When maxLevel \> 0, the gaussian pyramid of maxLevel+1 levels is built, and the above procedure is
run on the smallest layer first. After that, the results are propagated to the larger layer and the
iterations are run again only on those pixels where the layer colors differ by more than sr from the
lower-resolution layer of the pyramid. That makes boundaries of color regions sharper. Note that the
results will be actually different from the ones obtained by running the meanshift procedure on the
whole original image (i.e. when maxLevel==0).

@param src The source 8-bit, 3-channel image.
@param dst The destination image of the same format and the same size as the source.
@param sp The spatial window radius.
@param sr The color window radius.
@param maxLevel Maximum level of the pyramid for the segmentation.
@param termcrit Termination criteria: when to stop meanshift iterations.
 */
CV_EXPORTS_W void pyrMeanShiftFiltering( InputArray src, OutputArray dst,
                                         double sp, double sr, int maxLevel = 1,
                                         TermCriteria termcrit=TermCriteria(TermCriteria::MAX_ITER+TermCriteria::EPS,5,1) );

//! @}

//! @addtogroup imgproc_segmentation
//! @{

/** @example samples/cpp/grabcut.cpp
An example using the GrabCut algorithm
![Sample Screenshot](grabcut_output1.jpg)
*/

/** @brief Runs the GrabCut algorithm.

The function implements the [GrabCut image segmentation algorithm](http://en.wikipedia.org/wiki/GrabCut).

@param img Input 8-bit 3-channel image.
@param mask Input/output 8-bit single-channel mask. The mask is initialized by the function when
mode is set to #GC_INIT_WITH_RECT. Its elements may have one of the #GrabCutClasses.
@param rect ROI containing a segmented object. The pixels outside of the ROI are marked as
"obvious background". The parameter is only used when mode==#GC_INIT_WITH_RECT .
@param bgdModel Temporary array for the background model. Do not modify it while you are
processing the same image.
@param fgdModel Temporary arrays for the foreground model. Do not modify it while you are
processing the same image.
@param iterCount Number of iterations the algorithm should make before returning the result. Note
that the result can be refined with further calls with mode==#GC_INIT_WITH_MASK or
mode==GC_EVAL .
@param mode Operation mode that could be one of the #GrabCutModes
 */
CV_EXPORTS_W void grabCut( InputArray img, InputOutputArray mask, Rect rect,
                           InputOutputArray bgdModel, InputOutputArray fgdModel,
                           int iterCount, int mode = GC_EVAL );

//! @} imgproc_segmentation

//! @addtogroup imgproc_misc
//! @{

/** @example samples/cpp/distrans.cpp
An example on using the distance transform
*/

/** @brief Calculates the distance to the closest zero pixel for each pixel of the source image.

The function cv::distanceTransform calculates the approximate or precise distance from every binary
image pixel to the nearest zero pixel. For zero image pixels, the distance will obviously be zero.

When maskSize == #DIST_MASK_PRECISE and distanceType == #DIST_L2 , the function runs the
algorithm described in @cite Felzenszwalb04 . This algorithm is parallelized with the TBB library.

In other cases, the algorithm @cite Borgefors86 is used. This means that for a pixel the function
finds the shortest path to the nearest zero pixel consisting of basic shifts: horizontal, vertical,
diagonal, or knight's move (the latest is available for a \f$5\times 5\f$ mask). The overall
distance is calculated as a sum of these basic distances. Since the distance function should be
symmetric, all of the horizontal and vertical shifts must have the same cost (denoted as a ), all
the diagonal shifts must have the same cost (denoted as `b`), and all knight's moves must have the
same cost (denoted as `c`). For the #DIST_C and #DIST_L1 types, the distance is calculated
precisely, whereas for #DIST_L2 (Euclidean distance) the distance can be calculated only with a
relative error (a \f$5\times 5\f$ mask gives more accurate results). For `a`,`b`, and `c`, OpenCV
uses the values suggested in the original paper:
- DIST_L1: `a = 1, b = 2`
- DIST_L2:
    - `3 x 3`: `a=0.955, b=1.3693`
    - `5 x 5`: `a=1, b=1.4, c=2.1969`
- DIST_C: `a = 1, b = 1`

Typically, for a fast, coarse distance estimation #DIST_L2, a \f$3\times 3\f$ mask is used. For a
more accurate distance estimation #DIST_L2, a \f$5\times 5\f$ mask or the precise algorithm is used.
Note that both the precise and the approximate algorithms are linear on the number of pixels.

This variant of the function does not only compute the minimum distance for each pixel \f$(x, y)\f$
but also identifies the nearest connected component consisting of zero pixels
(labelType==#DIST_LABEL_CCOMP) or the nearest zero pixel (labelType==#DIST_LABEL_PIXEL). Index of the
component/pixel is stored in `labels(x, y)`. When labelType==#DIST_LABEL_CCOMP, the function
automatically finds connected components of zero pixels in the input image and marks them with
distinct labels. When labelType==#DIST_LABEL_PIXEL, the function scans through the input image and
marks all the zero pixels with distinct labels.

In this mode, the complexity is still linear. That is, the function provides a very fast way to
compute the Voronoi diagram for a binary image. Currently, the second variant can use only the
approximate distance transform algorithm, i.e. maskSize=#DIST_MASK_PRECISE is not supported
yet.

@param src 8-bit, single-channel (binary) source image.
@param dst Output image with calculated distances. It is a 8-bit or 32-bit floating-point,
single-channel image of the same size as src.
@param labels Output 2D array of labels (the discrete Voronoi diagram). It has the type
CV_32SC1 and the same size as src.
@param distanceType Type of distance, see #DistanceTypes
@param maskSize Size of the distance transform mask, see #DistanceTransformMasks.
#DIST_MASK_PRECISE is not supported by this variant. In case of the #DIST_L1 or #DIST_C distance type,
the parameter is forced to 3 because a \f$3\times 3\f$ mask gives the same result as \f$5\times
5\f$ or any larger aperture.
@param labelType Type of the label array to build, see #DistanceTransformLabelTypes.
 */
CV_EXPORTS_AS(distanceTransformWithLabels) void distanceTransform( InputArray src, OutputArray dst,
                                     OutputArray labels, int distanceType, int maskSize,
                                     int labelType = DIST_LABEL_CCOMP );

/** @overload
@param src 8-bit, single-channel (binary) source image.
@param dst Output image with calculated distances. It is a 8-bit or 32-bit floating-point,
single-channel image of the same size as src .
@param distanceType Type of distance, see #DistanceTypes
@param maskSize Size of the distance transform mask, see #DistanceTransformMasks. In case of the
#DIST_L1 or #DIST_C distance type, the parameter is forced to 3 because a \f$3\times 3\f$ mask gives
the same result as \f$5\times 5\f$ or any larger aperture.
@param dstType Type of output image. It can be CV_8U or CV_32F. Type CV_8U can be used only for
the first variant of the function and distanceType == #DIST_L1.
*/
CV_EXPORTS_W void distanceTransform( InputArray src, OutputArray dst,
                                     int distanceType, int maskSize, int dstType=CV_32F);

/** @brief Fills a connected component with the given color.

The function cv::floodFill fills a connected component starting from the seed point with the specified
color. The connectivity is determined by the color/brightness closeness of the neighbor pixels. The
pixel at \f$(x,y)\f$ is considered to belong to the repainted domain if:

- in case of a grayscale image and floating range
\f[\texttt{src} (x',y')- \texttt{loDiff} \leq \texttt{src} (x,y)  \leq \texttt{src} (x',y')+ \texttt{upDiff}\f]


- in case of a grayscale image and fixed range
\f[\texttt{src} ( \texttt{seedPoint} .x, \texttt{seedPoint} .y)- \texttt{loDiff} \leq \texttt{src} (x,y)  \leq \texttt{src} ( \texttt{seedPoint} .x, \texttt{seedPoint} .y)+ \texttt{upDiff}\f]


- in case of a color image and floating range
\f[\texttt{src} (x',y')_r- \texttt{loDiff} _r \leq \texttt{src} (x,y)_r \leq \texttt{src} (x',y')_r+ \texttt{upDiff} _r,\f]
\f[\texttt{src} (x',y')_g- \texttt{loDiff} _g \leq \texttt{src} (x,y)_g \leq \texttt{src} (x',y')_g+ \texttt{upDiff} _g\f]
and
\f[\texttt{src} (x',y')_b- \texttt{loDiff} _b \leq \texttt{src} (x,y)_b \leq \texttt{src} (x',y')_b+ \texttt{upDiff} _b\f]


- in case of a color image and fixed range
\f[\texttt{src} ( \texttt{seedPoint} .x, \texttt{seedPoint} .y)_r- \texttt{loDiff} _r \leq \texttt{src} (x,y)_r \leq \texttt{src} ( \texttt{seedPoint} .x, \texttt{seedPoint} .y)_r+ \texttt{upDiff} _r,\f]
\f[\texttt{src} ( \texttt{seedPoint} .x, \texttt{seedPoint} .y)_g- \texttt{loDiff} _g \leq \texttt{src} (x,y)_g \leq \texttt{src} ( \texttt{seedPoint} .x, \texttt{seedPoint} .y)_g+ \texttt{upDiff} _g\f]
and
\f[\texttt{src} ( \texttt{seedPoint} .x, \texttt{seedPoint} .y)_b- \texttt{loDiff} _b \leq \texttt{src} (x,y)_b \leq \texttt{src} ( \texttt{seedPoint} .x, \texttt{seedPoint} .y)_b+ \texttt{upDiff} _b\f]


where \f$src(x',y')\f$ is the value of one of pixel neighbors that is already known to belong to the
component. That is, to be added to the connected component, a color/brightness of the pixel should
be close enough to:
- Color/brightness of one of its neighbors that already belong to the connected component in case
of a floating range.
- Color/brightness of the seed point in case of a fixed range.

Use these functions to either mark a connected component with the specified color in-place, or build
a mask and then extract the contour, or copy the region to another image, and so on.

@param image Input/output 1- or 3-channel, 8-bit, or floating-point image. It is modified by the
function unless the #FLOODFILL_MASK_ONLY flag is set in the second variant of the function. See
the details below.
@param mask Operation mask that should be a single-channel 8-bit image, 2 pixels wider and 2 pixels
taller than image. If an empty Mat is passed it will be created automatically. Since this is both an
input and output parameter, you must take responsibility of initializing it.
Flood-filling cannot go across non-zero pixels in the input mask. For example,
an edge detector output can be used as a mask to stop filling at edges. On output, pixels in the
mask corresponding to filled pixels in the image are set to 1 or to the specified value in flags
as described below. Additionally, the function fills the border of the mask with ones to simplify
internal processing. It is therefore possible to use the same mask in multiple calls to the function
to make sure the filled areas do not overlap.
@param seedPoint Starting point.
@param newVal New value of the repainted domain pixels.
@param loDiff Maximal lower brightness/color difference between the currently observed pixel and
one of its neighbors belonging to the component, or a seed pixel being added to the component.
@param upDiff Maximal upper brightness/color difference between the currently observed pixel and
one of its neighbors belonging to the component, or a seed pixel being added to the component.
@param rect Optional output parameter set by the function to the minimum bounding rectangle of the
repainted domain.
@param flags Operation flags. The first 8 bits contain a connectivity value. The default value of
4 means that only the four nearest neighbor pixels (those that share an edge) are considered. A
connectivity value of 8 means that the eight nearest neighbor pixels (those that share a corner)
will be considered. The next 8 bits (8-16) contain a value between 1 and 255 with which to fill
the mask (the default value is 1). For example, 4 | ( 255 \<\< 8 ) will consider 4 nearest
neighbours and fill the mask with a value of 255. The following additional options occupy higher
bits and therefore may be further combined with the connectivity and mask fill values using
bit-wise or (|), see #FloodFillFlags.

@note Since the mask is larger than the filled image, a pixel \f$(x, y)\f$ in image corresponds to the
pixel \f$(x+1, y+1)\f$ in the mask .

@sa findContours
 */
CV_EXPORTS_W int floodFill( InputOutputArray image, InputOutputArray mask,
                            Point seedPoint, Scalar newVal, CV_OUT Rect* rect=0,
                            Scalar loDiff = Scalar(), Scalar upDiff = Scalar(),
                            int flags = 4 );

/** @example samples/cpp/ffilldemo.cpp
An example using the FloodFill technique
*/

/** @overload

variant without `mask` parameter
*/
CV_EXPORTS int floodFill( InputOutputArray image,
                          Point seedPoint, Scalar newVal, CV_OUT Rect* rect = 0,
                          Scalar loDiff = Scalar(), Scalar upDiff = Scalar(),
                          int flags = 4 );

//! Performs linear blending of two images:
//! \f[ \texttt{dst}(i,j) = \texttt{weights1}(i,j)*\texttt{src1}(i,j) + \texttt{weights2}(i,j)*\texttt{src2}(i,j) \f]
//! @param src1 It has a type of CV_8UC(n) or CV_32FC(n), where n is a positive integer.
//! @param src2 It has the same type and size as src1.
//! @param weights1 It has a type of CV_32FC1 and the same size with src1.
//! @param weights2 It has a type of CV_32FC1 and the same size with src1.
//! @param dst It is created if it does not have the same size and type with src1.
CV_EXPORTS_W void blendLinear(InputArray src1, InputArray src2, InputArray weights1, InputArray weights2, OutputArray dst);

//! @} imgproc_misc

//! @addtogroup imgproc_color_conversions
//! @{

/** @brief Converts an image from one color space to another.

The function converts an input image from one color space to another. In case of a transformation
to-from RGB color space, the order of the channels should be specified explicitly (RGB or BGR). Note
that the default color format in OpenCV is often referred to as RGB but it is actually BGR (the
bytes are reversed). So the first byte in a standard (24-bit) color image will be an 8-bit Blue
component, the second byte will be Green, and the third byte will be Red. The fourth, fifth, and
sixth bytes would then be the second pixel (Blue, then Green, then Red), and so on.

The conventional ranges for R, G, and B channel values are:
-   0 to 255 for CV_8U images
-   0 to 65535 for CV_16U images
-   0 to 1 for CV_32F images

In case of linear transformations, the range does not matter. But in case of a non-linear
transformation, an input RGB image should be normalized to the proper value range to get the correct
results, for example, for RGB \f$\rightarrow\f$ L\*u\*v\* transformation. For example, if you have a
32-bit floating-point image directly converted from an 8-bit image without any scaling, then it will
have the 0..255 value range instead of 0..1 assumed by the function. So, before calling #cvtColor ,
you need first to scale the image down:
@code
    img *= 1./255;
    cvtColor(img, img, COLOR_BGR2Luv);
@endcode
If you use #cvtColor with 8-bit images, the conversion will have some information lost. For many
applications, this will not be noticeable but it is recommended to use 32-bit images in applications
that need the full range of colors or that convert an image before an operation and then convert
back.

If conversion adds the alpha channel, its value will set to the maximum of corresponding channel
range: 255 for CV_8U, 65535 for CV_16U, 1 for CV_32F.

@param src input image: 8-bit unsigned, 16-bit unsigned ( CV_16UC... ), or single-precision
floating-point.
@param dst output image of the same size and depth as src.
@param code color space conversion code (see #ColorConversionCodes).
@param dstCn number of channels in the destination image; if the parameter is 0, the number of the
channels is derived automatically from src and code.

@see @ref imgproc_color_conversions
 */
CV_EXPORTS_W void cvtColor( InputArray src, OutputArray dst, int code, int dstCn = 0 );

/** @brief Converts an image from one color space to another where the source image is
stored in two planes.

This function only supports YUV420 to RGB conversion as of now.

@param src1: 8-bit image (#CV_8U) of the Y plane.
@param src2: image containing interleaved U/V plane.
@param dst: output image.
@param code: Specifies the type of conversion. It can take any of the following values:
- #COLOR_YUV2BGR_NV12
- #COLOR_YUV2RGB_NV12
- #COLOR_YUV2BGRA_NV12
- #COLOR_YUV2RGBA_NV12
- #COLOR_YUV2BGR_NV21
- #COLOR_YUV2RGB_NV21
- #COLOR_YUV2BGRA_NV21
- #COLOR_YUV2RGBA_NV21
*/
CV_EXPORTS_W void cvtColorTwoPlane( InputArray src1, InputArray src2, OutputArray dst, int code );

/** @brief main function for all demosaicing processes

@param src input image: 8-bit unsigned or 16-bit unsigned.
@param dst output image of the same size and depth as src.
@param code Color space conversion code (see the description below).
@param dstCn number of channels in the destination image; if the parameter is 0, the number of the
channels is derived automatically from src and code.

The function can do the following transformations:

-   Demosaicing using bilinear interpolation

    #COLOR_BayerBG2BGR , #COLOR_BayerGB2BGR , #COLOR_BayerRG2BGR , #COLOR_BayerGR2BGR

    #COLOR_BayerBG2GRAY , #COLOR_BayerGB2GRAY , #COLOR_BayerRG2GRAY , #COLOR_BayerGR2GRAY

-   Demosaicing using Variable Number of Gradients.

    #COLOR_BayerBG2BGR_VNG , #COLOR_BayerGB2BGR_VNG , #COLOR_BayerRG2BGR_VNG , #COLOR_BayerGR2BGR_VNG

-   Edge-Aware Demosaicing.

    #COLOR_BayerBG2BGR_EA , #COLOR_BayerGB2BGR_EA , #COLOR_BayerRG2BGR_EA , #COLOR_BayerGR2BGR_EA

-   Demosaicing with alpha channel

    #COLOR_BayerBG2BGRA , #COLOR_BayerGB2BGRA , #COLOR_BayerRG2BGRA , #COLOR_BayerGR2BGRA

@sa cvtColor
*/
CV_EXPORTS_W void demosaicing(InputArray src, OutputArray dst, int code, int dstCn = 0);

//! @} imgproc_color_conversions

//! @addtogroup imgproc_shape
//! @{

/** @brief Calculates all of the moments up to the third order of a polygon or rasterized shape.

The function computes moments, up to the 3rd order, of a vector shape or a rasterized shape. The
results are returned in the structure cv::Moments.

@param array Raster image (single-channel, 8-bit or floating-point 2D array) or an array (
\f$1 \times N\f$ or \f$N \times 1\f$ ) of 2D points (Point or Point2f ).
@param binaryImage If it is true, all non-zero image pixels are treated as 1's. The parameter is
used for images only.
@returns moments.

@note Only applicable to contour moments calculations from Python bindings: Note that the numpy
type for the input array should be either np.int32 or np.float32.

@sa  contourArea, arcLength
 */
CV_EXPORTS_W Moments moments( InputArray array, bool binaryImage = false );

/** @brief Calculates seven Hu invariants.

The function calculates seven Hu invariants (introduced in @cite Hu62; see also
<http://en.wikipedia.org/wiki/Image_moment>) defined as:

\f[\begin{array}{l} hu[0]= \eta _{20}+ \eta _{02} \\ hu[1]=( \eta _{20}- \eta _{02})^{2}+4 \eta _{11}^{2} \\ hu[2]=( \eta _{30}-3 \eta _{12})^{2}+ (3 \eta _{21}- \eta _{03})^{2} \\ hu[3]=( \eta _{30}+ \eta _{12})^{2}+ ( \eta _{21}+ \eta _{03})^{2} \\ hu[4]=( \eta _{30}-3 \eta _{12})( \eta _{30}+ \eta _{12})[( \eta _{30}+ \eta _{12})^{2}-3( \eta _{21}+ \eta _{03})^{2}]+(3 \eta _{21}- \eta _{03})( \eta _{21}+ \eta _{03})[3( \eta _{30}+ \eta _{12})^{2}-( \eta _{21}+ \eta _{03})^{2}] \\ hu[5]=( \eta _{20}- \eta _{02})[( \eta _{30}+ \eta _{12})^{2}- ( \eta _{21}+ \eta _{03})^{2}]+4 \eta _{11}( \eta _{30}+ \eta _{12})( \eta _{21}+ \eta _{03}) \\ hu[6]=(3 \eta _{21}- \eta _{03})( \eta _{21}+ \eta _{03})[3( \eta _{30}+ \eta _{12})^{2}-( \eta _{21}+ \eta _{03})^{2}]-( \eta _{30}-3 \eta _{12})( \eta _{21}+ \eta _{03})[3( \eta _{30}+ \eta _{12})^{2}-( \eta _{21}+ \eta _{03})^{2}] \\ \end{array}\f]

where \f$\eta_{ji}\f$ stands for \f$\texttt{Moments::nu}_{ji}\f$ .

These values are proved to be invariants to the image scale, rotation, and reflection except the
seventh one, whose sign is changed by reflection. This invariance is proved with the assumption of
infinite image resolution. In case of raster images, the computed Hu invariants for the original and
transformed images are a bit different.

@param moments Input moments computed with moments .
@param hu Output Hu invariants.

@sa matchShapes
 */
CV_EXPORTS void HuMoments( const Moments& moments, double hu[7] );

/** @overload */
CV_EXPORTS_W void HuMoments( const Moments& m, OutputArray hu );

//! @} imgproc_shape

//! @addtogroup imgproc_object
//! @{

//! type of the template matching operation
enum TemplateMatchModes {
    TM_SQDIFF        = 0, /*!< \f[R(x,y)= \sum _{x',y'} (T(x',y')-I(x+x',y+y'))^2\f]
                               with mask:
                               \f[R(x,y)= \sum _{x',y'} \left( (T(x',y')-I(x+x',y+y')) \cdot
                                  M(x',y') \right)^2\f] */
    TM_SQDIFF_NORMED = 1, /*!< \f[R(x,y)= \frac{\sum_{x',y'} (T(x',y')-I(x+x',y+y'))^2}{\sqrt{\sum_{
                                  x',y'}T(x',y')^2 \cdot \sum_{x',y'} I(x+x',y+y')^2}}\f]
                               with mask:
                               \f[R(x,y)= \frac{\sum _{x',y'} \left( (T(x',y')-I(x+x',y+y')) \cdot
                                  M(x',y') \right)^2}{\sqrt{\sum_{x',y'} \left( T(x',y') \cdot
                                  M(x',y') \right)^2 \cdot \sum_{x',y'} \left( I(x+x',y+y') \cdot
                                  M(x',y') \right)^2}}\f] */
    TM_CCORR         = 2, /*!< \f[R(x,y)= \sum _{x',y'} (T(x',y') \cdot I(x+x',y+y'))\f]
                               with mask:
                               \f[R(x,y)= \sum _{x',y'} (T(x',y') \cdot I(x+x',y+y') \cdot M(x',y')
                                  ^2)\f] */
    TM_CCORR_NORMED  = 3, /*!< \f[R(x,y)= \frac{\sum_{x',y'} (T(x',y') \cdot I(x+x',y+y'))}{\sqrt{
                                  \sum_{x',y'}T(x',y')^2 \cdot \sum_{x',y'} I(x+x',y+y')^2}}\f]
                               with mask:
                               \f[R(x,y)= \frac{\sum_{x',y'} (T(x',y') \cdot I(x+x',y+y') \cdot
                                  M(x',y')^2)}{\sqrt{\sum_{x',y'} \left( T(x',y') \cdot M(x',y')
                                  \right)^2 \cdot \sum_{x',y'} \left( I(x+x',y+y') \cdot M(x',y')
                                  \right)^2}}\f] */
    TM_CCOEFF        = 4, /*!< \f[R(x,y)= \sum _{x',y'} (T'(x',y') \cdot I'(x+x',y+y'))\f]
                               where
                               \f[\begin{array}{l} T'(x',y')=T(x',y') - 1/(w \cdot h) \cdot \sum _{
                                  x'',y''} T(x'',y'') \\ I'(x+x',y+y')=I(x+x',y+y') - 1/(w \cdot h)
                                  \cdot \sum _{x'',y''} I(x+x'',y+y'') \end{array}\f]
                               with mask:
                               \f[\begin{array}{l} T'(x',y')=M(x',y') \cdot \left( T(x',y') -
                                  \frac{1}{\sum _{x'',y''} M(x'',y'')} \cdot \sum _{x'',y''}
                                  (T(x'',y'') \cdot M(x'',y'')) \right) \\ I'(x+x',y+y')=M(x',y')
                                  \cdot \left( I(x+x',y+y') - \frac{1}{\sum _{x'',y''} M(x'',y'')}
                                  \cdot \sum _{x'',y''} (I(x+x'',y+y'') \cdot M(x'',y'')) \right)
                                  \end{array} \f] */
    TM_CCOEFF_NORMED = 5  /*!< \f[R(x,y)= \frac{ \sum_{x',y'} (T'(x',y') \cdot I'(x+x',y+y')) }{
                                  \sqrt{\sum_{x',y'}T'(x',y')^2 \cdot \sum_{x',y'} I'(x+x',y+y')^2}
                                  }\f] */
};

/** @example samples/cpp/tutorial_code/Histograms_Matching/MatchTemplate_Demo.cpp
An example using Template Matching algorithm
*/

/** @brief Compares a template against overlapped image regions.

The function slides through image , compares the overlapped patches of size \f$w \times h\f$ against
templ using the specified method and stores the comparison results in result . #TemplateMatchModes
describes the formulae for the available comparison methods ( \f$I\f$ denotes image, \f$T\f$
template, \f$R\f$ result, \f$M\f$ the optional mask ). The summation is done over template and/or
the image patch: \f$x' = 0...w-1, y' = 0...h-1\f$

After the function finishes the comparison, the best matches can be found as global minimums (when
#TM_SQDIFF was used) or maximums (when #TM_CCORR or #TM_CCOEFF was used) using the
#minMaxLoc function. In case of a color image, template summation in the numerator and each sum in
the denominator is done over all of the channels and separate mean values are used for each channel.
That is, the function can take a color template and a color image. The result will still be a
single-channel image, which is easier to analyze.

@param image Image where the search is running. It must be 8-bit or 32-bit floating-point.
@param templ Searched template. It must be not greater than the source image and have the same
data type.
@param result Map of comparison results. It must be single-channel 32-bit floating-point. If image
is \f$W \times H\f$ and templ is \f$w \times h\f$ , then result is \f$(W-w+1) \times (H-h+1)\f$ .
@param method Parameter specifying the comparison method, see #TemplateMatchModes
@param mask Optional mask. It must have the same size as templ. It must either have the same number
            of channels as template or only one channel, which is then used for all template and
            image channels. If the data type is #CV_8U, the mask is interpreted as a binary mask,
            meaning only elements where mask is nonzero are used and are kept unchanged independent
            of the actual mask value (weight equals 1). For data tpye #CV_32F, the mask values are
            used as weights. The exact formulas are documented in #TemplateMatchModes.
 */
CV_EXPORTS_W void matchTemplate( InputArray image, InputArray templ,
                                 OutputArray result, int method, InputArray mask = noArray() );

//! @}

//! @addtogroup imgproc_shape
//! @{

/** @example samples/cpp/connected_components.cpp
This program demonstrates connected components and use of the trackbar
*/

/** @brief computes the connected components labeled image of boolean image

image with 4 or 8 way connectivity - returns N, the total number of labels [0, N-1] where 0
represents the background label. ltype specifies the output label image type, an important
consideration based on the total number of labels or alternatively the total number of pixels in
the source image. ccltype specifies the connected components labeling algorithm to use, currently
Bolelli (Spaghetti) @cite Bolelli2019, Grana (BBDT) @cite Grana2010 and Wu's (SAUF) @cite Wu2009 algorithms
are supported, see the #ConnectedComponentsAlgorithmsTypes for details. Note that SAUF algorithm forces
a row major ordering of labels while Spaghetti and BBDT do not.
This function uses parallel version of the algorithms if at least one allowed
parallel framework is enabled and if the rows of the image are at least twice the number returned by #getNumberOfCPUs.

@param image the 8-bit single-channel image to be labeled
@param labels destination labeled image
@param connectivity 8 or 4 for 8-way or 4-way connectivity respectively
@param ltype output image label type. Currently CV_32S and CV_16U are supported.
@param ccltype connected components algorithm type (see the #ConnectedComponentsAlgorithmsTypes).
*/
CV_EXPORTS_AS(connectedComponentsWithAlgorithm) int connectedComponents(InputArray image, OutputArray labels,
                                                                        int connectivity, int ltype, int ccltype);


/** @overload

@param image the 8-bit single-channel image to be labeled
@param labels destination labeled image
@param connectivity 8 or 4 for 8-way or 4-way connectivity respectively
@param ltype output image label type. Currently CV_32S and CV_16U are supported.
*/
CV_EXPORTS_W int connectedComponents(InputArray image, OutputArray labels,
                                     int connectivity = 8, int ltype = CV_32S);


/** @brief computes the connected components labeled image of boolean image and also produces a statistics output for each label

image with 4 or 8 way connectivity - returns N, the total number of labels [0, N-1] where 0
represents the background label. ltype specifies the output label image type, an important
consideration based on the total number of labels or alternatively the total number of pixels in
the source image. ccltype specifies the connected components labeling algorithm to use, currently
Bolelli (Spaghetti) @cite Bolelli2019, Grana (BBDT) @cite Grana2010 and Wu's (SAUF) @cite Wu2009 algorithms
are supported, see the #ConnectedComponentsAlgorithmsTypes for details. Note that SAUF algorithm forces
a row major ordering of labels while Spaghetti and BBDT do not.
This function uses parallel version of the algorithms (statistics included) if at least one allowed
parallel framework is enabled and if the rows of the image are at least twice the number returned by #getNumberOfCPUs.

@param image the 8-bit single-channel image to be labeled
@param labels destination labeled image
@param stats statistics output for each label, including the background label.
Statistics are accessed via stats(label, COLUMN) where COLUMN is one of
#ConnectedComponentsTypes, selecting the statistic. The data type is CV_32S.
@param centroids centroid output for each label, including the background label. Centroids are
accessed via centroids(label, 0) for x and centroids(label, 1) for y. The data type CV_64F.
@param connectivity 8 or 4 for 8-way or 4-way connectivity respectively
@param ltype output image label type. Currently CV_32S and CV_16U are supported.
@param ccltype connected components algorithm type (see #ConnectedComponentsAlgorithmsTypes).
*/
CV_EXPORTS_AS(connectedComponentsWithStatsWithAlgorithm) int connectedComponentsWithStats(InputArray image, OutputArray labels,
                                                                                          OutputArray stats, OutputArray centroids,
                                                                                          int connectivity, int ltype, int ccltype);

/** @overload
@param image the 8-bit single-channel image to be labeled
@param labels destination labeled image
@param stats statistics output for each label, including the background label.
Statistics are accessed via stats(label, COLUMN) where COLUMN is one of
#ConnectedComponentsTypes, selecting the statistic. The data type is CV_32S.
@param centroids centroid output for each label, including the background label. Centroids are
accessed via centroids(label, 0) for x and centroids(label, 1) for y. The data type CV_64F.
@param connectivity 8 or 4 for 8-way or 4-way connectivity respectively
@param ltype output image label type. Currently CV_32S and CV_16U are supported.
*/
CV_EXPORTS_W int connectedComponentsWithStats(InputArray image, OutputArray labels,
                                              OutputArray stats, OutputArray centroids,
                                              int connectivity = 8, int ltype = CV_32S);


/** @brief Finds contours in a binary image.

The function retrieves contours from the binary image using the algorithm @cite Suzuki85 . The contours
are a useful tool for shape analysis and object detection and recognition. See squares.cpp in the
OpenCV sample directory.
@note Since opencv 3.2 source image is not modified by this function.

@param image Source, an 8-bit single-channel image. Non-zero pixels are treated as 1's. Zero
pixels remain 0's, so the image is treated as binary . You can use #compare, #inRange, #threshold ,
#adaptiveThreshold, #Canny, and others to create a binary image out of a grayscale or color one.
If mode equals to #RETR_CCOMP or #RETR_FLOODFILL, the input can also be a 32-bit integer image of labels (CV_32SC1).
@param contours Detected contours. Each contour is stored as a vector of points (e.g.
std::vector<std::vector<cv::Point> >).
@param hierarchy Optional output vector (e.g. std::vector<cv::Vec4i>), containing information about the image topology. It has
as many elements as the number of contours. For each i-th contour contours[i], the elements
hierarchy[i][0] , hierarchy[i][1] , hierarchy[i][2] , and hierarchy[i][3] are set to 0-based indices
in contours of the next and previous contours at the same hierarchical level, the first child
contour and the parent contour, respectively. If for the contour i there are no next, previous,
parent, or nested contours, the corresponding elements of hierarchy[i] will be negative.
@note In Python, hierarchy is nested inside a top level array. Use hierarchy[0][i] to access hierarchical elements of i-th contour.
@param mode Contour retrieval mode, see #RetrievalModes
@param method Contour approximation method, see #ContourApproximationModes
@param offset Optional offset by which every contour point is shifted. This is useful if the
contours are extracted from the image ROI and then they should be analyzed in the whole image
context.
 */
CV_EXPORTS_W void findContours( InputArray image, OutputArrayOfArrays contours,
                              OutputArray hierarchy, int mode,
                              int method, Point offset = Point());

/** @overload */
CV_EXPORTS void findContours( InputArray image, OutputArrayOfArrays contours,
                              int mode, int method, Point offset = Point());

/** @example samples/cpp/squares.cpp
A program using pyramid scaling, Canny, contours and contour simplification to find
squares in a list of images (pic1-6.png). Returns sequence of squares detected on the image.
*/

/** @example samples/tapi/squares.cpp
A program using pyramid scaling, Canny, contours and contour simplification to find
squares in the input image.
*/

/** @brief Approximates a polygonal curve(s) with the specified precision.

The function cv::approxPolyDP approximates a curve or a polygon with another curve/polygon with less
vertices so that the distance between them is less or equal to the specified precision. It uses the
Douglas-Peucker algorithm <http://en.wikipedia.org/wiki/Ramer-Douglas-Peucker_algorithm>

@param curve Input vector of a 2D point stored in std::vector or Mat
@param approxCurve Result of the approximation. The type should match the type of the input curve.
@param epsilon Parameter specifying the approximation accuracy. This is the maximum distance
between the original curve and its approximation.
@param closed If true, the approximated curve is closed (its first and last vertices are
connected). Otherwise, it is not closed.
 */
CV_EXPORTS_W void approxPolyDP( InputArray curve,
                                OutputArray approxCurve,
                                double epsilon, bool closed );

/** @brief Calculates a contour perimeter or a curve length.

The function computes a curve length or a closed contour perimeter.

@param curve Input vector of 2D points, stored in std::vector or Mat.
@param closed Flag indicating whether the curve is closed or not.
 */
CV_EXPORTS_W double arcLength( InputArray curve, bool closed );

/** @brief Calculates the up-right bounding rectangle of a point set or non-zero pixels of gray-scale image.

The function calculates and returns the minimal up-right bounding rectangle for the specified point set or
non-zero pixels of gray-scale image.

@param array Input gray-scale image or 2D point set, stored in std::vector or Mat.
 */
CV_EXPORTS_W Rect boundingRect( InputArray array );

/** @brief Calculates a contour area.

The function computes a contour area. Similarly to moments , the area is computed using the Green
formula. Thus, the returned area and the number of non-zero pixels, if you draw the contour using
#drawContours or #fillPoly , can be different. Also, the function will most certainly give a wrong
results for contours with self-intersections.

Example:
@code
    vector<Point> contour;
    contour.push_back(Point2f(0, 0));
    contour.push_back(Point2f(10, 0));
    contour.push_back(Point2f(10, 10));
    contour.push_back(Point2f(5, 4));

    double area0 = contourArea(contour);
    vector<Point> approx;
    approxPolyDP(contour, approx, 5, true);
    double area1 = contourArea(approx);

    cout << "area0 =" << area0 << endl <<
            "area1 =" << area1 << endl <<
            "approx poly vertices" << approx.size() << endl;
@endcode
@param contour Input vector of 2D points (contour vertices), stored in std::vector or Mat.
@param oriented Oriented area flag. If it is true, the function returns a signed area value,
depending on the contour orientation (clockwise or counter-clockwise). Using this feature you can
determine orientation of a contour by taking the sign of an area. By default, the parameter is
false, which means that the absolute value is returned.
 */
CV_EXPORTS_W double contourArea( InputArray contour, bool oriented = false );

/** @brief Finds a rotated rectangle of the minimum area enclosing the input 2D point set.

The function calculates and returns the minimum-area bounding rectangle (possibly rotated) for a
specified point set. Developer should keep in mind that the returned RotatedRect can contain negative
indices when data is close to the containing Mat element boundary.

@param points Input vector of 2D points, stored in std::vector\<\> or Mat
 */
CV_EXPORTS_W RotatedRect minAreaRect( InputArray points );

/** @brief Finds the four vertices of a rotated rect. Useful to draw the rotated rectangle.

The function finds the four vertices of a rotated rectangle. This function is useful to draw the
rectangle. In C++, instead of using this function, you can directly use RotatedRect::points method. Please
visit the @ref tutorial_bounding_rotated_ellipses "tutorial on Creating Bounding rotated boxes and ellipses for contours" for more information.

@param box The input rotated rectangle. It may be the output of
@param points The output array of four vertices of rectangles.
 */
CV_EXPORTS_W void boxPoints(RotatedRect box, OutputArray points);

/** @brief Finds a circle of the minimum area enclosing a 2D point set.

The function finds the minimal enclosing circle of a 2D point set using an iterative algorithm.

@param points Input vector of 2D points, stored in std::vector\<\> or Mat
@param center Output center of the circle.
@param radius Output radius of the circle.
 */
CV_EXPORTS_W void minEnclosingCircle( InputArray points,
                                      CV_OUT Point2f& center, CV_OUT float& radius );

/** @example samples/cpp/minarea.cpp
*/

/** @brief Finds a triangle of minimum area enclosing a 2D point set and returns its area.

The function finds a triangle of minimum area enclosing the given set of 2D points and returns its
area. The output for a given 2D point set is shown in the image below. 2D points are depicted in
*red* and the enclosing triangle in *yellow*.

![Sample output of the minimum enclosing triangle function](pics/minenclosingtriangle.png)

The implementation of the algorithm is based on O'Rourke's @cite ORourke86 and Klee and Laskowski's
@cite KleeLaskowski85 papers. O'Rourke provides a \f$\theta(n)\f$ algorithm for finding the minimal
enclosing triangle of a 2D convex polygon with n vertices. Since the #minEnclosingTriangle function
takes a 2D point set as input an additional preprocessing step of computing the convex hull of the
2D point set is required. The complexity of the #convexHull function is \f$O(n log(n))\f$ which is higher
than \f$\theta(n)\f$. Thus the overall complexity of the function is \f$O(n log(n))\f$.

@param points Input vector of 2D points with depth CV_32S or CV_32F, stored in std::vector\<\> or Mat
@param triangle Output vector of three 2D points defining the vertices of the triangle. The depth
of the OutputArray must be CV_32F.
 */
CV_EXPORTS_W double minEnclosingTriangle( InputArray points, CV_OUT OutputArray triangle );

/** @brief Compares two shapes.

The function compares two shapes. All three implemented methods use the Hu invariants (see #HuMoments)

@param contour1 First contour or grayscale image.
@param contour2 Second contour or grayscale image.
@param method Comparison method, see #ShapeMatchModes
@param parameter Method-specific parameter (not supported now).
 */
CV_EXPORTS_W double matchShapes( InputArray contour1, InputArray contour2,
                                 int method, double parameter );

/** @example samples/cpp/convexhull.cpp
An example using the convexHull functionality
*/

/** @brief Finds the convex hull of a point set.

The function cv::convexHull finds the convex hull of a 2D point set using the Sklansky's algorithm @cite Sklansky82
that has *O(N logN)* complexity in the current implementation.

@param points Input 2D point set, stored in std::vector or Mat.
@param hull Output convex hull. It is either an integer vector of indices or vector of points. In
the first case, the hull elements are 0-based indices of the convex hull points in the original
array (since the set of convex hull points is a subset of the original point set). In the second
case, hull elements are the convex hull points themselves.
@param clockwise Orientation flag. If it is true, the output convex hull is oriented clockwise.
Otherwise, it is oriented counter-clockwise. The assumed coordinate system has its X axis pointing
to the right, and its Y axis pointing upwards.
@param returnPoints Operation flag. In case of a matrix, when the flag is true, the function
returns convex hull points. Otherwise, it returns indices of the convex hull points. When the
output array is std::vector, the flag is ignored, and the output depends on the type of the
vector: std::vector\<int\> implies returnPoints=false, std::vector\<Point\> implies
returnPoints=true.

@note `points` and `hull` should be different arrays, inplace processing isn't supported.

Check @ref tutorial_hull "the corresponding tutorial" for more details.

useful links:

https://www.learnopencv.com/convex-hull-using-opencv-in-python-and-c/
 */
CV_EXPORTS_W void convexHull( InputArray points, OutputArray hull,
                              bool clockwise = false, bool returnPoints = true );

/** @brief Finds the convexity defects of a contour.

The figure below displays convexity defects of a hand contour:

![image](pics/defects.png)

@param contour Input contour.
@param convexhull Convex hull obtained using convexHull that should contain indices of the contour
points that make the hull.
@param convexityDefects The output vector of convexity defects. In C++ and the new Python/Java
interface each convexity defect is represented as 4-element integer vector (a.k.a. #Vec4i):
(start_index, end_index, farthest_pt_index, fixpt_depth), where indices are 0-based indices
in the original contour of the convexity defect beginning, end and the farthest point, and
fixpt_depth is fixed-point approximation (with 8 fractional bits) of the distance between the
farthest contour point and the hull. That is, to get the floating-point value of the depth will be
fixpt_depth/256.0.
 */
CV_EXPORTS_W void convexityDefects( InputArray contour, InputArray convexhull, OutputArray convexityDefects );

/** @brief Tests a contour convexity.

The function tests whether the input contour is convex or not. The contour must be simple, that is,
without self-intersections. Otherwise, the function output is undefined.

@param contour Input vector of 2D points, stored in std::vector\<\> or Mat
 */
CV_EXPORTS_W bool isContourConvex( InputArray contour );

/** @example samples/cpp/intersectExample.cpp
Examples of how intersectConvexConvex works
*/

/** @brief Finds intersection of two convex polygons

@param p1 First polygon
@param p2 Second polygon
@param p12 Output polygon describing the intersecting area
@param handleNested When true, an intersection is found if one of the polygons is fully enclosed in the other.
When false, no intersection is found. If the polygons share a side or the vertex of one polygon lies on an edge
of the other, they are not considered nested and an intersection will be found regardless of the value of handleNested.

@returns Absolute value of area of intersecting polygon

@note intersectConvexConvex doesn't confirm that both polygons are convex and will return invalid results if they aren't.
 */
CV_EXPORTS_W float intersectConvexConvex( InputArray p1, InputArray p2,
                                          OutputArray p12, bool handleNested = true );

/** @example samples/cpp/fitellipse.cpp
An example using the fitEllipse technique
*/

/** @brief Fits an ellipse around a set of 2D points.

The function calculates the ellipse that fits (in a least-squares sense) a set of 2D points best of
all. It returns the rotated rectangle in which the ellipse is inscribed. The first algorithm described by @cite Fitzgibbon95
is used. Developer should keep in mind that it is possible that the returned
ellipse/rotatedRect data contains negative indices, due to the data points being close to the
border of the containing Mat element.

@param points Input 2D point set, stored in std::vector\<\> or Mat
 */
CV_EXPORTS_W RotatedRect fitEllipse( InputArray points );

/** @brief Fits an ellipse around a set of 2D points.

 The function calculates the ellipse that fits a set of 2D points.
 It returns the rotated rectangle in which the ellipse is inscribed.
 The Approximate Mean Square (AMS) proposed by @cite Taubin1991 is used.

 For an ellipse, this basis set is \f$ \chi= \left(x^2, x y, y^2, x, y, 1\right) \f$,
 which is a set of six free coefficients \f$ A^T=\left\{A_{\text{xx}},A_{\text{xy}},A_{\text{yy}},A_x,A_y,A_0\right\} \f$.
 However, to specify an ellipse, all that is needed is five numbers; the major and minor axes lengths \f$ (a,b) \f$,
 the position \f$ (x_0,y_0) \f$, and the orientation \f$ \theta \f$. This is because the basis set includes lines,
 quadratics, parabolic and hyperbolic functions as well as elliptical functions as possible fits.
 If the fit is found to be a parabolic or hyperbolic function then the standard #fitEllipse method is used.
 The AMS method restricts the fit to parabolic, hyperbolic and elliptical curves
 by imposing the condition that \f$ A^T ( D_x^T D_x  +   D_y^T D_y) A = 1 \f$ where
 the matrices \f$ Dx \f$ and \f$ Dy \f$ are the partial derivatives of the design matrix \f$ D \f$ with
 respect to x and y. The matrices are formed row by row applying the following to
 each of the points in the set:
 \f{align*}{
 D(i,:)&=\left\{x_i^2, x_i y_i, y_i^2, x_i, y_i, 1\right\} &
 D_x(i,:)&=\left\{2 x_i,y_i,0,1,0,0\right\} &
 D_y(i,:)&=\left\{0,x_i,2 y_i,0,1,0\right\}
 \f}
 The AMS method minimizes the cost function
 \f{equation*}{
 \epsilon ^2=\frac{ A^T D^T D A }{ A^T (D_x^T D_x +  D_y^T D_y) A^T }
 \f}

 The minimum cost is found by solving the generalized eigenvalue problem.

 \f{equation*}{
 D^T D A = \lambda  \left( D_x^T D_x +  D_y^T D_y\right) A
 \f}

 @param points Input 2D point set, stored in std::vector\<\> or Mat
 */
CV_EXPORTS_W RotatedRect fitEllipseAMS( InputArray points );


/** @brief Fits an ellipse around a set of 2D points.

 The function calculates the ellipse that fits a set of 2D points.
 It returns the rotated rectangle in which the ellipse is inscribed.
 The Direct least square (Direct) method by @cite Fitzgibbon1999 is used.

 For an ellipse, this basis set is \f$ \chi= \left(x^2, x y, y^2, x, y, 1\right) \f$,
 which is a set of six free coefficients \f$ A^T=\left\{A_{\text{xx}},A_{\text{xy}},A_{\text{yy}},A_x,A_y,A_0\right\} \f$.
 However, to specify an ellipse, all that is needed is five numbers; the major and minor axes lengths \f$ (a,b) \f$,
 the position \f$ (x_0,y_0) \f$, and the orientation \f$ \theta \f$. This is because the basis set includes lines,
 quadratics, parabolic and hyperbolic functions as well as elliptical functions as possible fits.
 The Direct method confines the fit to ellipses by ensuring that \f$ 4 A_{xx} A_{yy}- A_{xy}^2 > 0 \f$.
 The condition imposed is that \f$ 4 A_{xx} A_{yy}- A_{xy}^2=1 \f$ which satisfies the inequality
 and as the coefficients can be arbitrarily scaled is not overly restrictive.

 \f{equation*}{
 \epsilon ^2= A^T D^T D A \quad \text{with} \quad A^T C A =1 \quad \text{and} \quad C=\left(\begin{matrix}
 0 & 0  & 2  & 0  & 0  &  0  \\
 0 & -1  & 0  & 0  & 0  &  0 \\
 2 & 0  & 0  & 0  & 0  &  0 \\
 0 & 0  & 0  & 0  & 0  &  0 \\
 0 & 0  & 0  & 0  & 0  &  0 \\
 0 & 0  & 0  & 0  & 0  &  0
 \end{matrix} \right)
 \f}

 The minimum cost is found by solving the generalized eigenvalue problem.

 \f{equation*}{
 D^T D A = \lambda  \left( C\right) A
 \f}

 The system produces only one positive eigenvalue \f$ \lambda\f$ which is chosen as the solution
 with its eigenvector \f$\mathbf{u}\f$. These are used to find the coefficients

 \f{equation*}{
 A = \sqrt{\frac{1}{\mathbf{u}^T C \mathbf{u}}}  \mathbf{u}
 \f}
 The scaling factor guarantees that  \f$A^T C A =1\f$.

 @param points Input 2D point set, stored in std::vector\<\> or Mat
 */
CV_EXPORTS_W RotatedRect fitEllipseDirect( InputArray points );

/** @brief Fits a line to a 2D or 3D point set.

The function fitLine fits a line to a 2D or 3D point set by minimizing \f$\sum_i \rho(r_i)\f$ where
\f$r_i\f$ is a distance between the \f$i^{th}\f$ point, the line and \f$\rho(r)\f$ is a distance function, one
of the following:
-  DIST_L2
\f[\rho (r) = r^2/2  \quad \text{(the simplest and the fastest least-squares method)}\f]
- DIST_L1
\f[\rho (r) = r\f]
- DIST_L12
\f[\rho (r) = 2  \cdot ( \sqrt{1 + \frac{r^2}{2}} - 1)\f]
- DIST_FAIR
\f[\rho \left (r \right ) = C^2  \cdot \left (  \frac{r}{C} -  \log{\left(1 + \frac{r}{C}\right)} \right )  \quad \text{where} \quad C=1.3998\f]
- DIST_WELSCH
\f[\rho \left (r \right ) =  \frac{C^2}{2} \cdot \left ( 1 -  \exp{\left(-\left(\frac{r}{C}\right)^2\right)} \right )  \quad \text{where} \quad C=2.9846\f]
- DIST_HUBER
\f[\rho (r) =  \fork{r^2/2}{if \(r < C\)}{C \cdot (r-C/2)}{otherwise} \quad \text{where} \quad C=1.345\f]

The algorithm is based on the M-estimator ( <http://en.wikipedia.org/wiki/M-estimator> ) technique
that iteratively fits the line using the weighted least-squares algorithm. After each iteration the
weights \f$w_i\f$ are adjusted to be inversely proportional to \f$\rho(r_i)\f$ .

@param points Input vector of 2D or 3D points, stored in std::vector\<\> or Mat.
@param line Output line parameters. In case of 2D fitting, it should be a vector of 4 elements
(like Vec4f) - (vx, vy, x0, y0), where (vx, vy) is a normalized vector collinear to the line and
(x0, y0) is a point on the line. In case of 3D fitting, it should be a vector of 6 elements (like
Vec6f) - (vx, vy, vz, x0, y0, z0), where (vx, vy, vz) is a normalized vector collinear to the line
and (x0, y0, z0) is a point on the line.
@param distType Distance used by the M-estimator, see #DistanceTypes
@param param Numerical parameter ( C ) for some types of distances. If it is 0, an optimal value
is chosen.
@param reps Sufficient accuracy for the radius (distance between the coordinate origin and the line).
@param aeps Sufficient accuracy for the angle. 0.01 would be a good default value for reps and aeps.
 */
CV_EXPORTS_W void fitLine( InputArray points, OutputArray line, int distType,
                           double param, double reps, double aeps );

/** @brief Performs a point-in-contour test.

The function determines whether the point is inside a contour, outside, or lies on an edge (or
coincides with a vertex). It returns positive (inside), negative (outside), or zero (on an edge)
value, correspondingly. When measureDist=false , the return value is +1, -1, and 0, respectively.
Otherwise, the return value is a signed distance between the point and the nearest contour edge.

See below a sample output of the function where each image pixel is tested against the contour:

![sample output](pics/pointpolygon.png)

@param contour Input contour.
@param pt Point tested against the contour.
@param measureDist If true, the function estimates the signed distance from the point to the
nearest contour edge. Otherwise, the function only checks if the point is inside a contour or not.
 */
CV_EXPORTS_W double pointPolygonTest( InputArray contour, Point2f pt, bool measureDist );

/** @brief Finds out if there is any intersection between two rotated rectangles.

If there is then the vertices of the intersecting region are returned as well.

Below are some examples of intersection configurations. The hatched pattern indicates the
intersecting region and the red vertices are returned by the function.

![intersection examples](pics/intersection.png)

@param rect1 First rectangle
@param rect2 Second rectangle
@param intersectingRegion The output array of the vertices of the intersecting region. It returns
at most 8 vertices. Stored as std::vector\<cv::Point2f\> or cv::Mat as Mx1 of type CV_32FC2.
@returns One of #RectanglesIntersectTypes
 */
CV_EXPORTS_W int rotatedRectangleIntersection( const RotatedRect& rect1, const RotatedRect& rect2, OutputArray intersectingRegion  );

/** @brief Creates a smart pointer to a cv::GeneralizedHoughBallard class and initializes it.
*/
CV_EXPORTS_W Ptr<GeneralizedHoughBallard> createGeneralizedHoughBallard();

/** @brief Creates a smart pointer to a cv::GeneralizedHoughGuil class and initializes it.
*/
CV_EXPORTS_W Ptr<GeneralizedHoughGuil> createGeneralizedHoughGuil();

//! @} imgproc_shape

//! @addtogroup imgproc_colormap
//! @{

//! GNU Octave/MATLAB equivalent colormaps
enum ColormapTypes
{
    COLORMAP_AUTUMN = 0, //!< ![autumn](pics/colormaps/colorscale_autumn.jpg)
    COLORMAP_BONE = 1, //!< ![bone](pics/colormaps/colorscale_bone.jpg)
    COLORMAP_JET = 2, //!< ![jet](pics/colormaps/colorscale_jet.jpg)
    COLORMAP_WINTER = 3, //!< ![winter](pics/colormaps/colorscale_winter.jpg)
    COLORMAP_RAINBOW = 4, //!< ![rainbow](pics/colormaps/colorscale_rainbow.jpg)
    COLORMAP_OCEAN = 5, //!< ![ocean](pics/colormaps/colorscale_ocean.jpg)
    COLORMAP_SUMMER = 6, //!< ![summer](pics/colormaps/colorscale_summer.jpg)
    COLORMAP_SPRING = 7, //!< ![spring](pics/colormaps/colorscale_spring.jpg)
    COLORMAP_COOL = 8, //!< ![cool](pics/colormaps/colorscale_cool.jpg)
    COLORMAP_HSV = 9, //!< ![HSV](pics/colormaps/colorscale_hsv.jpg)
    COLORMAP_PINK = 10, //!< ![pink](pics/colormaps/colorscale_pink.jpg)
    COLORMAP_HOT = 11, //!< ![hot](pics/colormaps/colorscale_hot.jpg)
    COLORMAP_PARULA = 12, //!< ![parula](pics/colormaps/colorscale_parula.jpg)
    COLORMAP_MAGMA = 13, //!< ![magma](pics/colormaps/colorscale_magma.jpg)
    COLORMAP_INFERNO = 14, //!< ![inferno](pics/colormaps/colorscale_inferno.jpg)
    COLORMAP_PLASMA = 15, //!< ![plasma](pics/colormaps/colorscale_plasma.jpg)
    COLORMAP_VIRIDIS = 16, //!< ![viridis](pics/colormaps/colorscale_viridis.jpg)
    COLORMAP_CIVIDIS = 17, //!< ![cividis](pics/colormaps/colorscale_cividis.jpg)
    COLORMAP_TWILIGHT = 18, //!< ![twilight](pics/colormaps/colorscale_twilight.jpg)
    COLORMAP_TWILIGHT_SHIFTED = 19, //!< ![twilight shifted](pics/colormaps/colorscale_twilight_shifted.jpg)
    COLORMAP_TURBO = 20, //!< ![turbo](pics/colormaps/colorscale_turbo.jpg)
    COLORMAP_DEEPGREEN = 21  //!< ![deepgreen](pics/colormaps/colorscale_deepgreen.jpg)
};

/** @example samples/cpp/falsecolor.cpp
An example using applyColorMap function
*/

/** @brief Applies a GNU Octave/MATLAB equivalent colormap on a given image.

@param src The source image, grayscale or colored of type CV_8UC1 or CV_8UC3.
@param dst The result is the colormapped source image. Note: Mat::create is called on dst.
@param colormap The colormap to apply, see #ColormapTypes
*/
CV_EXPORTS_W void applyColorMap(InputArray src, OutputArray dst, int colormap);

/** @brief Applies a user colormap on a given image.

@param src The source image, grayscale or colored of type CV_8UC1 or CV_8UC3.
@param dst The result is the colormapped source image. Note: Mat::create is called on dst.
@param userColor The colormap to apply of type CV_8UC1 or CV_8UC3 and size 256
*/
CV_EXPORTS_W void applyColorMap(InputArray src, OutputArray dst, InputArray userColor);

//! @} imgproc_colormap

//! @addtogroup imgproc_draw
//! @{


/** OpenCV color channel order is BGR[A] */
#define CV_RGB(r, g, b)  cv::Scalar((b), (g), (r), 0)

/** @brief Draws a line segment connecting two points.

The function line draws the line segment between pt1 and pt2 points in the image. The line is
clipped by the image boundaries. For non-antialiased lines with integer coordinates, the 8-connected
or 4-connected Bresenham algorithm is used. Thick lines are drawn with rounding endings. Antialiased
lines are drawn using Gaussian filtering.

@param img Image.
@param pt1 First point of the line segment.
@param pt2 Second point of the line segment.
@param color Line color.
@param thickness Line thickness.
@param lineType Type of the line. See #LineTypes.
@param shift Number of fractional bits in the point coordinates.
 */
CV_EXPORTS_W void line(InputOutputArray img, Point pt1, Point pt2, const Scalar& color,
                     int thickness = 1, int lineType = LINE_8, int shift = 0);

/** @brief Draws an arrow segment pointing from the first point to the second one.

The function cv::arrowedLine draws an arrow between pt1 and pt2 points in the image. See also #line.

@param img Image.
@param pt1 The point the arrow starts from.
@param pt2 The point the arrow points to.
@param color Line color.
@param thickness Line thickness.
@param line_type Type of the line. See #LineTypes
@param shift Number of fractional bits in the point coordinates.
@param tipLength The length of the arrow tip in relation to the arrow length
 */
CV_EXPORTS_W void arrowedLine(InputOutputArray img, Point pt1, Point pt2, const Scalar& color,
                     int thickness=1, int line_type=8, int shift=0, double tipLength=0.1);

/** @brief Draws a simple, thick, or filled up-right rectangle.

The function cv::rectangle draws a rectangle outline or a filled rectangle whose two opposite corners
are pt1 and pt2.

@param img Image.
@param pt1 Vertex of the rectangle.
@param pt2 Vertex of the rectangle opposite to pt1 .
@param color Rectangle color or brightness (grayscale image).
@param thickness Thickness of lines that make up the rectangle. Negative values, like #FILLED,
mean that the function has to draw a filled rectangle.
@param lineType Type of the line. See #LineTypes
@param shift Number of fractional bits in the point coordinates.
 */
CV_EXPORTS_W void rectangle(InputOutputArray img, Point pt1, Point pt2,
                          const Scalar& color, int thickness = 1,
                          int lineType = LINE_8, int shift = 0);

/** @overload

use `rec` parameter as alternative specification of the drawn rectangle: `r.tl() and
r.br()-Point(1,1)` are opposite corners
*/
CV_EXPORTS_W void rectangle(InputOutputArray img, Rect rec,
                          const Scalar& color, int thickness = 1,
                          int lineType = LINE_8, int shift = 0);

/** @example samples/cpp/tutorial_code/ImgProc/basic_drawing/Drawing_2.cpp
An example using drawing functions
*/

/** @brief Draws a circle.

The function cv::circle draws a simple or filled circle with a given center and radius.
@param img Image where the circle is drawn.
@param center Center of the circle.
@param radius Radius of the circle.
@param color Circle color.
@param thickness Thickness of the circle outline, if positive. Negative values, like #FILLED,
mean that a filled circle is to be drawn.
@param lineType Type of the circle boundary. See #LineTypes
@param shift Number of fractional bits in the coordinates of the center and in the radius value.
 */
CV_EXPORTS_W void circle(InputOutputArray img, Point center, int radius,
                       const Scalar& color, int thickness = 1,
                       int lineType = LINE_8, int shift = 0);

/** @brief Draws a simple or thick elliptic arc or fills an ellipse sector.

The function cv::ellipse with more parameters draws an ellipse outline, a filled ellipse, an elliptic
arc, or a filled ellipse sector. The drawing code uses general parametric form.
A piecewise-linear curve is used to approximate the elliptic arc
boundary. If you need more control of the ellipse rendering, you can retrieve the curve using
#ellipse2Poly and then render it with #polylines or fill it with #fillPoly. If you use the first
variant of the function and want to draw the whole ellipse, not an arc, pass `startAngle=0` and
`endAngle=360`. If `startAngle` is greater than `endAngle`, they are swapped. The figure below explains
the meaning of the parameters to draw the blue arc.

![Parameters of Elliptic Arc](pics/ellipse.svg)

@param img Image.
@param center Center of the ellipse.
@param axes Half of the size of the ellipse main axes.
@param angle Ellipse rotation angle in degrees.
@param startAngle Starting angle of the elliptic arc in degrees.
@param endAngle Ending angle of the elliptic arc in degrees.
@param color Ellipse color.
@param thickness Thickness of the ellipse arc outline, if positive. Otherwise, this indicates that
a filled ellipse sector is to be drawn.
@param lineType Type of the ellipse boundary. See #LineTypes
@param shift Number of fractional bits in the coordinates of the center and values of axes.
 */
CV_EXPORTS_W void ellipse(InputOutputArray img, Point center, Size axes,
                        double angle, double startAngle, double endAngle,
                        const Scalar& color, int thickness = 1,
                        int lineType = LINE_8, int shift = 0);

/** @overload
@param img Image.
@param box Alternative ellipse representation via RotatedRect. This means that the function draws
an ellipse inscribed in the rotated rectangle.
@param color Ellipse color.
@param thickness Thickness of the ellipse arc outline, if positive. Otherwise, this indicates that
a filled ellipse sector is to be drawn.
@param lineType Type of the ellipse boundary. See #LineTypes
*/
CV_EXPORTS_W void ellipse(InputOutputArray img, const RotatedRect& box, const Scalar& color,
                        int thickness = 1, int lineType = LINE_8);

/* ----------------------------------------------------------------------------------------- */
/* ADDING A SET OF PREDEFINED MARKERS WHICH COULD BE USED TO HIGHLIGHT POSITIONS IN AN IMAGE */
/* ----------------------------------------------------------------------------------------- */

/** @brief Draws a marker on a predefined position in an image.

The function cv::drawMarker draws a marker on a given position in the image. For the moment several
marker types are supported, see #MarkerTypes for more information.

@param img Image.
@param position The point where the crosshair is positioned.
@param color Line color.
@param markerType The specific type of marker you want to use, see #MarkerTypes
@param thickness Line thickness.
@param line_type Type of the line, See #LineTypes
@param markerSize The length of the marker axis [default = 20 pixels]
 */
CV_EXPORTS_W void drawMarker(InputOutputArray img, Point position, const Scalar& color,
                             int markerType = MARKER_CROSS, int markerSize=20, int thickness=1,
                             int line_type=8);

/* ----------------------------------------------------------------------------------------- */
/* END OF MARKER SECTION */
/* ----------------------------------------------------------------------------------------- */

/** @brief Fills a convex polygon.

The function cv::fillConvexPoly draws a filled convex polygon. This function is much faster than the
function #fillPoly . It can fill not only convex polygons but any monotonic polygon without
self-intersections, that is, a polygon whose contour intersects every horizontal line (scan line)
twice at the most (though, its top-most and/or the bottom edge could be horizontal).

@param img Image.
@param points Polygon vertices.
@param color Polygon color.
@param lineType Type of the polygon boundaries. See #LineTypes
@param shift Number of fractional bits in the vertex coordinates.
 */
CV_EXPORTS_W void fillConvexPoly(InputOutputArray img, InputArray points,
                                 const Scalar& color, int lineType = LINE_8,
                                 int shift = 0);

/** @overload */
CV_EXPORTS void fillConvexPoly(InputOutputArray img, const Point* pts, int npts,
                               const Scalar& color, int lineType = LINE_8,
                               int shift = 0);

/** @example samples/cpp/tutorial_code/ImgProc/basic_drawing/Drawing_1.cpp
An example using drawing functions
Check @ref tutorial_random_generator_and_text "the corresponding tutorial" for more details
*/

/** @brief Fills the area bounded by one or more polygons.

The function cv::fillPoly fills an area bounded by several polygonal contours. The function can fill
complex areas, for example, areas with holes, contours with self-intersections (some of their
parts), and so forth.

@param img Image.
@param pts Array of polygons where each polygon is represented as an array of points.
@param color Polygon color.
@param lineType Type of the polygon boundaries. See #LineTypes
@param shift Number of fractional bits in the vertex coordinates.
@param offset Optional offset of all points of the contours.
 */
CV_EXPORTS_W void fillPoly(InputOutputArray img, InputArrayOfArrays pts,
                           const Scalar& color, int lineType = LINE_8, int shift = 0,
                           Point offset = Point() );

/** @overload */
CV_EXPORTS void fillPoly(InputOutputArray img, const Point** pts,
                         const int* npts, int ncontours,
                         const Scalar& color, int lineType = LINE_8, int shift = 0,
                         Point offset = Point() );

/** @brief Draws several polygonal curves.

@param img Image.
@param pts Array of polygonal curves.
@param isClosed Flag indicating whether the drawn polylines are closed or not. If they are closed,
the function draws a line from the last vertex of each curve to its first vertex.
@param color Polyline color.
@param thickness Thickness of the polyline edges.
@param lineType Type of the line segments. See #LineTypes
@param shift Number of fractional bits in the vertex coordinates.

The function cv::polylines draws one or more polygonal curves.
 */
CV_EXPORTS_W void polylines(InputOutputArray img, InputArrayOfArrays pts,
                            bool isClosed, const Scalar& color,
                            int thickness = 1, int lineType = LINE_8, int shift = 0 );

/** @overload */
CV_EXPORTS void polylines(InputOutputArray img, const Point* const* pts, const int* npts,
                          int ncontours, bool isClosed, const Scalar& color,
                          int thickness = 1, int lineType = LINE_8, int shift = 0 );

/** @example samples/cpp/contours2.cpp
An example program illustrates the use of cv::findContours and cv::drawContours
\image html WindowsQtContoursOutput.png "Screenshot of the program"
*/

/** @example samples/cpp/segment_objects.cpp
An example using drawContours to clean up a background segmentation result
*/

/** @brief Draws contours outlines or filled contours.

The function draws contour outlines in the image if \f$\texttt{thickness} \ge 0\f$ or fills the area
bounded by the contours if \f$\texttt{thickness}<0\f$ . The example below shows how to retrieve
connected components from the binary image and label them: :
@include snippets/imgproc_drawContours.cpp

@param image Destination image.
@param contours All the input contours. Each contour is stored as a point vector.
@param contourIdx Parameter indicating a contour to draw. If it is negative, all the contours are drawn.
@param color Color of the contours.
@param thickness Thickness of lines the contours are drawn with. If it is negative (for example,
thickness=#FILLED ), the contour interiors are drawn.
@param lineType Line connectivity. See #LineTypes
@param hierarchy Optional information about hierarchy. It is only needed if you want to draw only
some of the contours (see maxLevel ).
@param maxLevel Maximal level for drawn contours. If it is 0, only the specified contour is drawn.
If it is 1, the function draws the contour(s) and all the nested contours. If it is 2, the function
draws the contours, all the nested contours, all the nested-to-nested contours, and so on. This
parameter is only taken into account when there is hierarchy available.
@param offset Optional contour shift parameter. Shift all the drawn contours by the specified
\f$\texttt{offset}=(dx,dy)\f$ .
@note When thickness=#FILLED, the function is designed to handle connected components with holes correctly
even when no hierarchy data is provided. This is done by analyzing all the outlines together
using even-odd rule. This may give incorrect results if you have a joint collection of separately retrieved
contours. In order to solve this problem, you need to call #drawContours separately for each sub-group
of contours, or iterate over the collection using contourIdx parameter.
 */
CV_EXPORTS_W void drawContours( InputOutputArray image, InputArrayOfArrays contours,
                              int contourIdx, const Scalar& color,
                              int thickness = 1, int lineType = LINE_8,
                              InputArray hierarchy = noArray(),
                              int maxLevel = INT_MAX, Point offset = Point() );

/** @brief Clips the line against the image rectangle.

The function cv::clipLine calculates a part of the line segment that is entirely within the specified
rectangle. It returns false if the line segment is completely outside the rectangle. Otherwise,
it returns true .
@param imgSize Image size. The image rectangle is Rect(0, 0, imgSize.width, imgSize.height) .
@param pt1 First line point.
@param pt2 Second line point.
 */
CV_EXPORTS bool clipLine(Size imgSize, CV_IN_OUT Point& pt1, CV_IN_OUT Point& pt2);

/** @overload
@param imgSize Image size. The image rectangle is Rect(0, 0, imgSize.width, imgSize.height) .
@param pt1 First line point.
@param pt2 Second line point.
*/
CV_EXPORTS bool clipLine(Size2l imgSize, CV_IN_OUT Point2l& pt1, CV_IN_OUT Point2l& pt2);

/** @overload
@param imgRect Image rectangle.
@param pt1 First line point.
@param pt2 Second line point.
*/
CV_EXPORTS_W bool clipLine(Rect imgRect, CV_OUT CV_IN_OUT Point& pt1, CV_OUT CV_IN_OUT Point& pt2);

/** @brief Approximates an elliptic arc with a polyline.

The function ellipse2Poly computes the vertices of a polyline that approximates the specified
elliptic arc. It is used by #ellipse. If `arcStart` is greater than `arcEnd`, they are swapped.

@param center Center of the arc.
@param axes Half of the size of the ellipse main axes. See #ellipse for details.
@param angle Rotation angle of the ellipse in degrees. See #ellipse for details.
@param arcStart Starting angle of the elliptic arc in degrees.
@param arcEnd Ending angle of the elliptic arc in degrees.
@param delta Angle between the subsequent polyline vertices. It defines the approximation
accuracy.
@param pts Output vector of polyline vertices.
 */
CV_EXPORTS_W void ellipse2Poly( Point center, Size axes, int angle,
                                int arcStart, int arcEnd, int delta,
                                CV_OUT std::vector<Point>& pts );

/** @overload
@param center Center of the arc.
@param axes Half of the size of the ellipse main axes. See #ellipse for details.
@param angle Rotation angle of the ellipse in degrees. See #ellipse for details.
@param arcStart Starting angle of the elliptic arc in degrees.
@param arcEnd Ending angle of the elliptic arc in degrees.
@param delta Angle between the subsequent polyline vertices. It defines the approximation accuracy.
@param pts Output vector of polyline vertices.
*/
CV_EXPORTS void ellipse2Poly(Point2d center, Size2d axes, int angle,
                             int arcStart, int arcEnd, int delta,
                             CV_OUT std::vector<Point2d>& pts);

/** @brief Draws a text string.

The function cv::putText renders the specified text string in the image. Symbols that cannot be rendered
using the specified font are replaced by question marks. See #getTextSize for a text rendering code
example.

@param img Image.
@param text Text string to be drawn.
@param org Bottom-left corner of the text string in the image.
@param fontFace Font type, see #HersheyFonts.
@param fontScale Font scale factor that is multiplied by the font-specific base size.
@param color Text color.
@param thickness Thickness of the lines used to draw a text.
@param lineType Line type. See #LineTypes
@param bottomLeftOrigin When true, the image data origin is at the bottom-left corner. Otherwise,
it is at the top-left corner.
 */
CV_EXPORTS_W void putText( InputOutputArray img, const String& text, Point org,
                         int fontFace, double fontScale, Scalar color,
                         int thickness = 1, int lineType = LINE_8,
                         bool bottomLeftOrigin = false );

/** @brief Calculates the width and height of a text string.

The function cv::getTextSize calculates and returns the size of a box that contains the specified text.
That is, the following code renders some text, the tight box surrounding it, and the baseline: :
@code
    String text = "Funny text inside the box";
    int fontFace = FONT_HERSHEY_SCRIPT_SIMPLEX;
    double fontScale = 2;
    int thickness = 3;

    Mat img(600, 800, CV_8UC3, Scalar::all(0));

    int baseline=0;
    Size textSize = getTextSize(text, fontFace,
                                fontScale, thickness, &baseline);
    baseline += thickness;

    // center the text
    Point textOrg((img.cols - textSize.width)/2,
                  (img.rows + textSize.height)/2);

    // draw the box
    rectangle(img, textOrg + Point(0, baseline),
              textOrg + Point(textSize.width, -textSize.height),
              Scalar(0,0,255));
    // ... and the baseline first
    line(img, textOrg + Point(0, thickness),
         textOrg + Point(textSize.width, thickness),
         Scalar(0, 0, 255));

    // then put the text itself
    putText(img, text, textOrg, fontFace, fontScale,
            Scalar::all(255), thickness, 8);
@endcode

@param text Input text string.
@param fontFace Font to use, see #HersheyFonts.
@param fontScale Font scale factor that is multiplied by the font-specific base size.
@param thickness Thickness of lines used to render the text. See #putText for details.
@param[out] baseLine y-coordinate of the baseline relative to the bottom-most text
point.
@return The size of a box that contains the specified text.

@see putText
 */
CV_EXPORTS_W Size getTextSize(const String& text, int fontFace,
                            double fontScale, int thickness,
                            CV_OUT int* baseLine);


/** @brief Calculates the font-specific size to use to achieve a given height in pixels.

@param fontFace Font to use, see cv::HersheyFonts.
@param pixelHeight Pixel height to compute the fontScale for
@param thickness Thickness of lines used to render the text.See putText for details.
@return The fontSize to use for cv::putText

@see cv::putText
*/
CV_EXPORTS_W double getFontScaleFromHeight(const int fontFace,
                                           const int pixelHeight,
                                           const int thickness = 1);

/** @brief Class for iterating over all pixels on a raster line segment.

The class LineIterator is used to get each pixel of a raster line connecting
two specified points.
It can be treated as a versatile implementation of the Bresenham algorithm
where you can stop at each pixel and do some extra processing, for
example, grab pixel values along the line or draw a line with an effect
(for example, with XOR operation).

The number of pixels along the line is stored in LineIterator::count.
The method LineIterator::pos returns the current position in the image:

@code{.cpp}
// grabs pixels along the line (pt1, pt2)
// from 8-bit 3-channel image to the buffer
LineIterator it(img, pt1, pt2, 8);
LineIterator it2 = it;
vector<Vec3b> buf(it.count);

for(int i = 0; i < it.count; i++, ++it)
    buf[i] = *(const Vec3b*)*it;

// alternative way of iterating through the line
for(int i = 0; i < it2.count; i++, ++it2)
{
    Vec3b val = img.at<Vec3b>(it2.pos());
    CV_Assert(buf[i] == val);
}
@endcode
*/
class CV_EXPORTS LineIterator
{
public:
    /** @brief Initializes iterator object for the given line and image.

    The returned iterator can be used to traverse all pixels on a line that
    connects the given two points.
    The line will be clipped on the image boundaries.

    @param img Underlying image.
    @param pt1 First endpoint of the line.
    @param pt2 The other endpoint of the line.
    @param connectivity Pixel connectivity of the iterator. Valid values are 4 (iterator can move
    up, down, left and right) and 8 (iterator can also move diagonally).
    @param leftToRight If true, the line is traversed from the leftmost endpoint to the rightmost
    endpoint. Otherwise, the line is traversed from \p pt1 to \p pt2.
    */
    LineIterator( const Mat& img, Point pt1, Point pt2,
                  int connectivity = 8, bool leftToRight = false )
    {
        init(&img, Rect(0, 0, img.cols, img.rows), pt1, pt2, connectivity, leftToRight);
        ptmode = false;
    }
    LineIterator( Point pt1, Point pt2,
                  int connectivity = 8, bool leftToRight = false )
    {
        init(0, Rect(std::min(pt1.x, pt2.x),
                     std::min(pt1.y, pt2.y),
                     std::max(pt1.x, pt2.x) - std::min(pt1.x, pt2.x) + 1,
                     std::max(pt1.y, pt2.y) - std::min(pt1.y, pt2.y) + 1),
             pt1, pt2, connectivity, leftToRight);
        ptmode = true;
    }
    LineIterator( Size boundingAreaSize, Point pt1, Point pt2,
                  int connectivity = 8, bool leftToRight = false )
    {
        init(0, Rect(0, 0, boundingAreaSize.width, boundingAreaSize.height),
             pt1, pt2, connectivity, leftToRight);
        ptmode = true;
    }
    LineIterator( Rect boundingAreaRect, Point pt1, Point pt2,
                  int connectivity = 8, bool leftToRight = false )
    {
        init(0, boundingAreaRect, pt1, pt2, connectivity, leftToRight);
        ptmode = true;
    }
    void init(const Mat* img, Rect boundingAreaRect, Point pt1, Point pt2, int connectivity, bool leftToRight);

    /** @brief Returns pointer to the current pixel.
    */
    uchar* operator *();

    /** @brief Moves iterator to the next pixel on the line.

    This is the prefix version (++it).
    */
    LineIterator& operator ++();

    /** @brief Moves iterator to the next pixel on the line.

    This is the postfix version (it++).
    */
    LineIterator operator ++(int);

    /** @brief Returns coordinates of the current pixel.
    */
    Point pos() const;

    uchar* ptr;
    const uchar* ptr0;
    int step, elemSize;
    int err, count;
    int minusDelta, plusDelta;
    int minusStep, plusStep;
    int minusShift, plusShift;
    Point p;
    bool ptmode;
};

//! @cond IGNORED

// === LineIterator implementation ===

inline
uchar* LineIterator::operator *()
{
    return ptmode ? 0 : ptr;
}

inline
LineIterator& LineIterator::operator ++()
{
    int mask = err < 0 ? -1 : 0;
    err += minusDelta + (plusDelta & mask);
    if(!ptmode)
    {
        ptr += minusStep + (plusStep & mask);
    }
    else
    {
        p.x += minusShift + (plusShift & mask);
        p.y += minusStep + (plusStep & mask);
    }
    return *this;
}

inline
LineIterator LineIterator::operator ++(int)
{
    LineIterator it = *this;
    ++(*this);
    return it;
}

inline
Point LineIterator::pos() const
{
    if(!ptmode)
    {
        size_t offset = (size_t)(ptr - ptr0);
        int y = (int)(offset/step);
        int x = (int)((offset - (size_t)y*step)/elemSize);
        return Point(x, y);
    }
    return p;
}

//! @endcond

//! @} imgproc_draw

//! @} imgproc

} // cv


#include "./imgproc/segmentation.hpp"


#endif<|MERGE_RESOLUTION|>--- conflicted
+++ resolved
@@ -2131,15 +2131,10 @@
 @param stn For the multi-scale Hough transform, it is a divisor for the distance resolution theta.
 @param min_theta For standard and multi-scale Hough transform, minimum angle to check for lines.
 Must fall between 0 and max_theta.
-<<<<<<< HEAD
-@param max_theta For standard and multi-scale Hough transform, maximum angle to check for lines.
-Must fall between min_theta and CV_PI.
-@param use_edgeval True if you want to use weighted Hough transform.
-=======
 @param max_theta For standard and multi-scale Hough transform, an upper bound for the angle.
 Must fall between min_theta and CV_PI. The actual maximum angle in the accumulator may be slightly
 less than max_theta, depending on the parameters min_theta and theta.
->>>>>>> bc6544c0
+@param use_edgeval True if you want to use weighted Hough transform.
  */
 CV_EXPORTS_W void HoughLines( InputArray image, OutputArray lines,
                               double rho, double theta, int threshold,
