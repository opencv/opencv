/*M///////////////////////////////////////////////////////////////////////////////////////
//
//  IMPORTANT: READ BEFORE DOWNLOADING, COPYING, INSTALLING OR USING.
//
//  By downloading, copying, installing or using the software you agree to this license.
//  If you do not agree to this license, do not download, install,
//  copy or use the software.
//
//
//                           License Agreement
//                For Open Source Computer Vision Library
//
// Copyright (C) 2000-2008, Intel Corporation, all rights reserved.
// Copyright (C) 2009, Willow Garage Inc., all rights reserved.
// Third party copyrights are property of their respective owners.
//
// Redistribution and use in source and binary forms, with or without modification,
// are permitted provided that the following conditions are met:
//
//   * Redistribution's of source code must retain the above copyright notice,
//     this list of conditions and the following disclaimer.
//
//   * Redistribution's in binary form must reproduce the above copyright notice,
//     this list of conditions and the following disclaimer in the documentation
//     and/or other materials provided with the distribution.
//
//   * The name of the copyright holders may not be used to endorse or promote products
//     derived from this software without specific prior written permission.
//
// This software is provided by the copyright holders and contributors "as is" and
// any express or implied warranties, including, but not limited to, the implied
// warranties of merchantability and fitness for a particular purpose are disclaimed.
// In no event shall the Intel Corporation or contributors be liable for any direct,
// indirect, incidental, special, exemplary, or consequential damages
// (including, but not limited to, procurement of substitute goods or services;
// loss of use, data, or profits; or business interruption) however caused
// and on any theory of liability, whether in contract, strict liability,
// or tort (including negligence or otherwise) arising in any way out of
// the use of this software, even if advised of the possibility of such damage.
//
//M*/

#ifndef OPENCV_IMGPROC_HPP
#define OPENCV_IMGPROC_HPP

#include "opencv2/core.hpp"

/**
@defgroup imgproc Image Processing

This module offers a comprehensive suite of image processing functions, enabling tasks such as those listed above.

@{
    @defgroup imgproc_filter Image Filtering

    Functions and classes described in this section are used to perform various linear or non-linear
    filtering operations on 2D images (represented as Mat's). It means that for each pixel location
    \f$(x,y)\f$ in the source image (normally, rectangular), its neighborhood is considered and used to
    compute the response. In case of a linear filter, it is a weighted sum of pixel values. In case of
    morphological operations, it is the minimum or maximum values, and so on. The computed response is
    stored in the destination image at the same location \f$(x,y)\f$. It means that the output image
    will be of the same size as the input image. Normally, the functions support multi-channel arrays,
    in which case every channel is processed independently. Therefore, the output image will also have
    the same number of channels as the input one.

    Another common feature of the functions and classes described in this section is that, unlike
    simple arithmetic functions, they need to extrapolate values of some non-existing pixels. For
    example, if you want to smooth an image using a Gaussian \f$3 \times 3\f$ filter, then, when
    processing the left-most pixels in each row, you need pixels to the left of them, that is, outside
    of the image. You can let these pixels be the same as the left-most image pixels ("replicated
    border" extrapolation method), or assume that all the non-existing pixels are zeros ("constant
    border" extrapolation method), and so on. OpenCV enables you to specify the extrapolation method.
    For details, see #BorderTypes

    @anchor filter_depths
    ### Depth combinations
    Input depth (src.depth()) | Output depth (ddepth)
    --------------------------|----------------------
    CV_8U                     | -1/CV_16S/CV_32F/CV_64F
    CV_16U/CV_16S             | -1/CV_32F/CV_64F
    CV_32F                    | -1/CV_32F
    CV_64F                    | -1/CV_64F

    @note when ddepth=-1, the output image will have the same depth as the source.

    @note if you need double floating-point accuracy and using single floating-point input data
    (CV_32F input and CV_64F output depth combination), you can use @ref Mat.convertTo to convert
    the input data to the desired precision.

    @defgroup imgproc_transform Geometric Image Transformations

    The functions in this section perform various geometrical transformations of 2D images. They do not
    change the image content but deform the pixel grid and map this deformed grid to the destination
    image. In fact, to avoid sampling artifacts, the mapping is done in the reverse order, from
    destination to the source. That is, for each pixel \f$(x, y)\f$ of the destination image, the
    functions compute coordinates of the corresponding "donor" pixel in the source image and copy the
    pixel value:

    \f[\texttt{dst} (x,y)= \texttt{src} (f_x(x,y), f_y(x,y))\f]

    In case when you specify the forward mapping \f$\left<g_x, g_y\right>: \texttt{src} \rightarrow
    \texttt{dst}\f$, the OpenCV functions first compute the corresponding inverse mapping
    \f$\left<f_x, f_y\right>: \texttt{dst} \rightarrow \texttt{src}\f$ and then use the above formula.

    The actual implementations of the geometrical transformations, from the most generic remap and to
    the simplest and the fastest resize, need to solve two main problems with the above formula:

    - Extrapolation of non-existing pixels. Similarly to the filtering functions described in the
    previous section, for some \f$(x,y)\f$, either one of \f$f_x(x,y)\f$, or \f$f_y(x,y)\f$, or both
    of them may fall outside of the image. In this case, an extrapolation method needs to be used.
    OpenCV provides the same selection of extrapolation methods as in the filtering functions. In
    addition, it provides the method #BORDER_TRANSPARENT. This means that the corresponding pixels in
    the destination image will not be modified at all.

    - Interpolation of pixel values. Usually \f$f_x(x,y)\f$ and \f$f_y(x,y)\f$ are floating-point
    numbers. This means that \f$\left<f_x, f_y\right>\f$ can be either an affine or perspective
    transformation, or radial lens distortion correction, and so on. So, a pixel value at fractional
    coordinates needs to be retrieved. In the simplest case, the coordinates can be just rounded to the
    nearest integer coordinates and the corresponding pixel can be used. This is called a
    nearest-neighbor interpolation. However, a better result can be achieved by using more
    sophisticated [interpolation methods](https://en.wikipedia.org/wiki/Multivariate_interpolation) ,
    where a polynomial function is fit into some neighborhood of the computed pixel \f$(f_x(x,y),
    f_y(x,y))\f$, and then the value of the polynomial at \f$(f_x(x,y), f_y(x,y))\f$ is taken as the
    interpolated pixel value. In OpenCV, you can choose between several interpolation methods. See
    #resize for details.

    @note The geometrical transformations do not work with `CV_8S` or `CV_32S` images.

    @defgroup imgproc_misc Miscellaneous Image Transformations
    @defgroup imgproc_draw Drawing Functions

    Drawing functions work with matrices/images of arbitrary depth. The boundaries of the shapes can be
    rendered with antialiasing (implemented only for 8-bit images for now). All the functions include
    the parameter color that uses an RGB value (that may be constructed with the Scalar constructor )
    for color images and brightness for grayscale images. For color images, the channel ordering is
    normally *Blue, Green, Red*. This is what imshow, imread, and imwrite expect. So, if you form a
    color using the Scalar constructor, it should look like:

    \f[\texttt{Scalar} (blue \_ component, green \_ component, red \_ component[, alpha \_ component])\f]

    If you are using your own image rendering and I/O functions, you can use any channel ordering. The
    drawing functions process each channel independently and do not depend on the channel order or even
    on the used color space. The whole image can be converted from BGR to RGB or to a different color
    space using cvtColor .

    If a drawn figure is partially or completely outside the image, the drawing functions clip it. Also,
    many drawing functions can handle pixel coordinates specified with sub-pixel accuracy. This means
    that the coordinates can be passed as fixed-point numbers encoded as integers. The number of
    fractional bits is specified by the shift parameter and the real point coordinates are calculated as
    \f$\texttt{Point}(x,y)\rightarrow\texttt{Point2f}(x*2^{-shift},y*2^{-shift})\f$ . This feature is
    especially effective when rendering antialiased shapes.

    @note The functions do not support alpha-transparency when the target image is 4-channel. In this
    case, the color[3] is simply copied to the repainted pixels. Thus, if you want to paint
    semi-transparent shapes, you can paint them in a separate buffer and then blend it with the main
    image.

    @defgroup imgproc_color_conversions Color Space Conversions
    @defgroup imgproc_colormap ColorMaps in OpenCV

    The human perception isn't built for observing fine changes in grayscale images. Human eyes are more
    sensitive to observing changes between colors, so you often need to recolor your grayscale images to
    get a clue about them. OpenCV now comes with various colormaps to enhance the visualization in your
    computer vision application.

    In OpenCV you only need applyColorMap to apply a colormap on a given image. The following sample
    code reads the path to an image from command line, applies a Jet colormap on it and shows the
    result:

    @include snippets/imgproc_applyColorMap.cpp

    @see #ColormapTypes

    @defgroup imgproc_subdiv2d Planar Subdivision

    The Subdiv2D class described in this section is used to perform various planar subdivision on
    a set of 2D points (represented as vector of Point2f). OpenCV subdivides a plane into triangles
    using the Delaunay's algorithm, which corresponds to the dual graph of the Voronoi diagram.
    In the figure below, the Delaunay's triangulation is marked with black lines and the Voronoi
    diagram with red lines.

    ![Delaunay triangulation (black) and Voronoi (red)](pics/delaunay_voronoi.png)

    The subdivisions can be used for the 3D piece-wise transformation of a plane, morphing, fast
    location of points on the plane, building special graphs (such as NNG,RNG), and so forth.

    @defgroup imgproc_hist Histograms
    @defgroup imgproc_shape Structural Analysis and Shape Descriptors
    @defgroup imgproc_motion Motion Analysis and Object Tracking
    @defgroup imgproc_feature Feature Detection
    @defgroup imgproc_object Object Detection
    @defgroup imgproc_segmentation Image Segmentation
    @defgroup imgproc_hal Hardware Acceleration Layer
    @{
        @defgroup imgproc_hal_functions Functions
        @defgroup imgproc_hal_interface Interface
    @}
  @}
*/

namespace cv
{

/** @addtogroup imgproc
@{
*/

//! @addtogroup imgproc_filter
//! @{

enum SpecialFilter {
    FILTER_SCHARR = -1
};

//! type of morphological operation
enum MorphTypes{
    MORPH_ERODE    = 0, //!< see #erode
    MORPH_DILATE   = 1, //!< see #dilate
    MORPH_OPEN     = 2, //!< an opening operation
                        //!< \f[\texttt{dst} = \mathrm{open} ( \texttt{src} , \texttt{element} )= \mathrm{dilate} ( \mathrm{erode} ( \texttt{src} , \texttt{element} ))\f]
    MORPH_CLOSE    = 3, //!< a closing operation
                        //!< \f[\texttt{dst} = \mathrm{close} ( \texttt{src} , \texttt{element} )= \mathrm{erode} ( \mathrm{dilate} ( \texttt{src} , \texttt{element} ))\f]
    MORPH_GRADIENT = 4, //!< a morphological gradient
                        //!< \f[\texttt{dst} = \mathrm{morph\_grad} ( \texttt{src} , \texttt{element} )= \mathrm{dilate} ( \texttt{src} , \texttt{element} )- \mathrm{erode} ( \texttt{src} , \texttt{element} )\f]
    MORPH_TOPHAT   = 5, //!< "top hat"
                        //!< \f[\texttt{dst} = \mathrm{tophat} ( \texttt{src} , \texttt{element} )= \texttt{src} - \mathrm{open} ( \texttt{src} , \texttt{element} )\f]
    MORPH_BLACKHAT = 6, //!< "black hat"
                        //!< \f[\texttt{dst} = \mathrm{blackhat} ( \texttt{src} , \texttt{element} )= \mathrm{close} ( \texttt{src} , \texttt{element} )- \texttt{src}\f]
    MORPH_HITMISS  = 7  //!< "hit or miss"
                        //!<   .- Only supported for CV_8UC1 binary images. A tutorial can be found in the documentation
};

//! shape of the structuring element
enum MorphShapes {
    MORPH_RECT    = 0, //!< a rectangular structuring element:  \f[E_{ij}=1\f]
    MORPH_CROSS   = 1, //!< a cross-shaped structuring element:
                       //!< \f[E_{ij} = \begin{cases} 1 & \texttt{if } {i=\texttt{anchor.y } {or } {j=\texttt{anchor.x}}} \\0 & \texttt{otherwise} \end{cases}\f]
    MORPH_ELLIPSE = 2 //!< an elliptic structuring element, that is, a filled ellipse inscribed
                      //!< into the rectangle Rect(0, 0, esize.width, esize.height)
};

//! @} imgproc_filter

//! @addtogroup imgproc_transform
//! @{

//! interpolation algorithm
enum InterpolationFlags{
    /** nearest neighbor interpolation */
    INTER_NEAREST        = 0,
    /** bilinear interpolation */
    INTER_LINEAR         = 1,
    /** bicubic interpolation */
    INTER_CUBIC          = 2,
    /** resampling using pixel area relation. It may be a preferred method for image decimation, as
    it gives moire'-free results. But when the image is zoomed, it is similar to the INTER_NEAREST
    method. */
    INTER_AREA           = 3,
    /** Lanczos interpolation over 8x8 neighborhood */
    INTER_LANCZOS4       = 4,
    /** Bit exact bilinear interpolation */
    INTER_LINEAR_EXACT = 5,
    /** Bit exact nearest neighbor interpolation. This will produce same results as
    the nearest neighbor method in PIL, scikit-image or Matlab. */
    INTER_NEAREST_EXACT  = 6,
    /** mask for interpolation codes */
    INTER_MAX            = 7,
    /** flag, fills all of the destination image pixels. If some of them correspond to outliers in the
    source image, they are set to zero */
    WARP_FILL_OUTLIERS   = 8,
    /** flag, inverse transformation */
    WARP_INVERSE_MAP     = 16,
    WARP_RELATIVE_MAP    = 32
};

/** \brief Specify the polar mapping mode
@sa warpPolar
*/
enum WarpPolarMode
{
    WARP_POLAR_LINEAR = 0, ///< Remaps an image to/from polar space.
    WARP_POLAR_LOG = 256   ///< Remaps an image to/from semilog-polar space.
};

enum InterpolationMasks {
       INTER_BITS      = 5,
       INTER_BITS2     = INTER_BITS * 2,
       INTER_TAB_SIZE  = 1 << INTER_BITS,
       INTER_TAB_SIZE2 = INTER_TAB_SIZE * INTER_TAB_SIZE
     };

//! @} imgproc_transform

//! @addtogroup imgproc_misc
//! @{

//! Distance types for Distance Transform and M-estimators
//! @see distanceTransform, fitLine
enum DistanceTypes {
    DIST_USER    = -1,  //!< User defined distance
    DIST_L1      = 1,   //!< distance = |x1-x2| + |y1-y2|
    DIST_L2      = 2,   //!< the simple euclidean distance
    DIST_C       = 3,   //!< distance = max(|x1-x2|,|y1-y2|)
    DIST_L12     = 4,   //!< L1-L2 metric: distance = 2(sqrt(1+x*x/2) - 1))
    DIST_FAIR    = 5,   //!< distance = c^2(|x|/c-log(1+|x|/c)), c = 1.3998
    DIST_WELSCH  = 6,   //!< distance = c^2/2(1-exp(-(x/c)^2)), c = 2.9846
    DIST_HUBER   = 7    //!< distance = |x|<c ? x^2/2 : c(|x|-c/2), c=1.345
};

//! Mask size for distance transform
enum DistanceTransformMasks {
    DIST_MASK_3       = 3, //!< mask=3
    DIST_MASK_5       = 5, //!< mask=5
    DIST_MASK_PRECISE = 0  //!<
};

//! type of the threshold operation
//! ![threshold types](pics/threshold.png)
enum ThresholdTypes {
    THRESH_BINARY     = 0, //!< \f[\texttt{dst} (x,y) =  \fork{\texttt{maxval}}{if \(\texttt{src}(x,y) > \texttt{thresh}\)}{0}{otherwise}\f]
    THRESH_BINARY_INV = 1, //!< \f[\texttt{dst} (x,y) =  \fork{0}{if \(\texttt{src}(x,y) > \texttt{thresh}\)}{\texttt{maxval}}{otherwise}\f]
    THRESH_TRUNC      = 2, //!< \f[\texttt{dst} (x,y) =  \fork{\texttt{threshold}}{if \(\texttt{src}(x,y) > \texttt{thresh}\)}{\texttt{src}(x,y)}{otherwise}\f]
    THRESH_TOZERO     = 3, //!< \f[\texttt{dst} (x,y) =  \fork{\texttt{src}(x,y)}{if \(\texttt{src}(x,y) > \texttt{thresh}\)}{0}{otherwise}\f]
    THRESH_TOZERO_INV = 4, //!< \f[\texttt{dst} (x,y) =  \fork{0}{if \(\texttt{src}(x,y) > \texttt{thresh}\)}{\texttt{src}(x,y)}{otherwise}\f]
    THRESH_MASK       = 7,
    THRESH_OTSU       = 8, //!< flag, use Otsu algorithm to choose the optimal threshold value
    THRESH_TRIANGLE   = 16, //!< flag, use Triangle algorithm to choose the optimal threshold value
    THRESH_DRYRUN     = 128 //!< flag, compute threshold only (useful for OTSU/TRIANGLE) but does not actually run thresholding
};

//! adaptive threshold algorithm
//! @see adaptiveThreshold
enum AdaptiveThresholdTypes {
    /** the threshold value \f$T(x,y)\f$ is a mean of the \f$\texttt{blockSize} \times
    \texttt{blockSize}\f$ neighborhood of \f$(x, y)\f$ minus C */
    ADAPTIVE_THRESH_MEAN_C     = 0,
    /** the threshold value \f$T(x, y)\f$ is a weighted sum (cross-correlation with a Gaussian
    window) of the \f$\texttt{blockSize} \times \texttt{blockSize}\f$ neighborhood of \f$(x, y)\f$
    minus C . The default sigma (standard deviation) is used for the specified blockSize . See
    #getGaussianKernel*/
    ADAPTIVE_THRESH_GAUSSIAN_C = 1
};

//! class of the pixel in GrabCut algorithm
enum GrabCutClasses {
    GC_BGD    = 0,  //!< an obvious background pixels
    GC_FGD    = 1,  //!< an obvious foreground (object) pixel
    GC_PR_BGD = 2,  //!< a possible background pixel
    GC_PR_FGD = 3   //!< a possible foreground pixel
};

//! GrabCut algorithm flags
enum GrabCutModes {
    /** The function initializes the state and the mask using the provided rectangle. After that it
    runs iterCount iterations of the algorithm. */
    GC_INIT_WITH_RECT  = 0,
    /** The function initializes the state using the provided mask. Note that GC_INIT_WITH_RECT
    and GC_INIT_WITH_MASK can be combined. Then, all the pixels outside of the ROI are
    automatically initialized with GC_BGD .*/
    GC_INIT_WITH_MASK  = 1,
    /** The value means that the algorithm should just resume. */
    GC_EVAL            = 2,
    /** The value means that the algorithm should just run the grabCut algorithm (a single iteration) with the fixed model */
    GC_EVAL_FREEZE_MODEL = 3
};

//! distanceTransform algorithm flags
enum DistanceTransformLabelTypes {
    /** each connected component of zeros in src (as well as all the non-zero pixels closest to the
    connected component) will be assigned the same label */
    DIST_LABEL_CCOMP = 0,
    /** each zero pixel (and all the non-zero pixels closest to it) gets its own label. */
    DIST_LABEL_PIXEL = 1
};

//! floodfill algorithm flags
enum FloodFillFlags {
    /** If set, the difference between the current pixel and seed pixel is considered. Otherwise,
    the difference between neighbor pixels is considered (that is, the range is floating). */
    FLOODFILL_FIXED_RANGE = 1 << 16,
    /** If set, the function does not change the image ( newVal is ignored), and only fills the
    mask with the value specified in bits 8-16 of flags as described above. This option only make
    sense in function variants that have the mask parameter. */
    FLOODFILL_MASK_ONLY   = 1 << 17
};

//! @} imgproc_misc

//! @addtogroup imgproc_shape
//! @{

//! connected components statistics
enum ConnectedComponentsTypes {
    CC_STAT_LEFT   = 0, //!< The leftmost (x) coordinate which is the inclusive start of the bounding
                        //!< box in the horizontal direction.
    CC_STAT_TOP    = 1, //!< The topmost (y) coordinate which is the inclusive start of the bounding
                        //!< box in the vertical direction.
    CC_STAT_WIDTH  = 2, //!< The horizontal size of the bounding box
    CC_STAT_HEIGHT = 3, //!< The vertical size of the bounding box
    CC_STAT_AREA   = 4, //!< The total area (in pixels) of the connected component
#ifndef CV_DOXYGEN
    CC_STAT_MAX    = 5 //!< Max enumeration value. Used internally only for memory allocation
#endif
};

//! connected components algorithm
enum ConnectedComponentsAlgorithmsTypes {
    CCL_DEFAULT   = -1, //!< Spaghetti @cite Bolelli2019 algorithm for 8-way connectivity, Spaghetti4C @cite Bolelli2021 algorithm for 4-way connectivity.
    CCL_WU        = 0,  //!< SAUF @cite Wu2009 algorithm for 8-way connectivity, SAUF algorithm for 4-way connectivity. The parallel implementation described in @cite Bolelli2017 is available for SAUF.
    CCL_GRANA     = 1,  //!< BBDT @cite Grana2010 algorithm for 8-way connectivity, SAUF algorithm for 4-way connectivity. The parallel implementation described in @cite Bolelli2017 is available for both BBDT and SAUF.
    CCL_BOLELLI   = 2,  //!< Spaghetti @cite Bolelli2019 algorithm for 8-way connectivity, Spaghetti4C @cite Bolelli2021 algorithm for 4-way connectivity. The parallel implementation described in @cite Bolelli2017 is available for both Spaghetti and Spaghetti4C.
    CCL_SAUF      = 3,  //!< Same as CCL_WU. It is preferable to use the flag with the name of the algorithm (CCL_SAUF) rather than the one with the name of the first author (CCL_WU).
    CCL_BBDT      = 4,  //!< Same as CCL_GRANA. It is preferable to use the flag with the name of the algorithm (CCL_BBDT) rather than the one with the name of the first author (CCL_GRANA).
    CCL_SPAGHETTI = 5,  //!< Same as CCL_BOLELLI. It is preferable to use the flag with the name of the algorithm (CCL_SPAGHETTI) rather than the one with the name of the first author (CCL_BOLELLI).
};

//! mode of the contour retrieval algorithm
enum RetrievalModes {
    /** retrieves only the extreme outer contours. It sets `hierarchy[i][2]=hierarchy[i][3]=-1` for
    all the contours. */
    RETR_EXTERNAL  = 0,
    /** retrieves all of the contours without establishing any hierarchical relationships. */
    RETR_LIST      = 1,
    /** retrieves all of the contours and organizes them into a two-level hierarchy. At the top
    level, there are external boundaries of the components. At the second level, there are
    boundaries of the holes. If there is another contour inside a hole of a connected component, it
    is still put at the top level. */
    RETR_CCOMP     = 2,
    /** retrieves all of the contours and reconstructs a full hierarchy of nested contours.*/
    RETR_TREE      = 3,
    RETR_FLOODFILL = 4 //!<
};

//! the contour approximation algorithm
enum ContourApproximationModes {
    /** TBD */
    CHAIN_CODE            = 0,
    /** stores absolutely all the contour points. That is, any 2 subsequent points (x1,y1) and
    (x2,y2) of the contour will be either horizontal, vertical or diagonal neighbors, that is,
    max(abs(x1-x2),abs(y2-y1))==1. */
    CHAIN_APPROX_NONE      = 1,
    /** compresses horizontal, vertical, and diagonal segments and leaves only their end points.
    For example, an up-right rectangular contour is encoded with 4 points. */
    CHAIN_APPROX_SIMPLE    = 2,
    /** applies one of the flavors of the Teh-Chin chain approximation algorithm @cite TehChin89 */
    CHAIN_APPROX_TC89_L1   = 3,
    /** applies one of the flavors of the Teh-Chin chain approximation algorithm @cite TehChin89 */
    CHAIN_APPROX_TC89_KCOS = 4,
    /** TBD */
    LINK_RUNS              = 5
};

/** @brief Shape matching methods

\f$A\f$ denotes object1,\f$B\f$ denotes object2

\f$\begin{array}{l} m^A_i =  \mathrm{sign} (h^A_i)  \cdot \log{h^A_i} \\ m^B_i =  \mathrm{sign} (h^B_i)  \cdot \log{h^B_i} \end{array}\f$

and \f$h^A_i, h^B_i\f$ are the Hu moments of \f$A\f$ and \f$B\f$ , respectively.
*/
enum ShapeMatchModes {
    CONTOURS_MATCH_I1  =1, //!< \f[I_1(A,B) =  \sum _{i=1...7}  \left |  \frac{1}{m^A_i} -  \frac{1}{m^B_i} \right |\f]
    CONTOURS_MATCH_I2  =2, //!< \f[I_2(A,B) =  \sum _{i=1...7}  \left | m^A_i - m^B_i  \right |\f]
    CONTOURS_MATCH_I3  =3  //!< \f[I_3(A,B) =  \max _{i=1...7}  \frac{ \left| m^A_i - m^B_i \right| }{ \left| m^A_i \right| }\f]
};

//! @} imgproc_shape

//! @addtogroup imgproc_feature
//! @{

//! Variants of a Hough transform
enum HoughModes {

    /** classical or standard Hough transform. Every line is represented by two floating-point
    numbers \f$(\rho, \theta)\f$ , where \f$\rho\f$ is a distance between (0,0) point and the line,
    and \f$\theta\f$ is the angle between x-axis and the normal to the line. Thus, the matrix must
    be (the created sequence will be) of CV_32FC2 type */
    HOUGH_STANDARD      = 0,
    /** probabilistic Hough transform (more efficient in case if the picture contains a few long
    linear segments). It returns line segments rather than the whole line. Each segment is
    represented by starting and ending points, and the matrix must be (the created sequence will
    be) of the CV_32SC4 type. */
    HOUGH_PROBABILISTIC = 1,
    /** multi-scale variant of the classical Hough transform. The lines are encoded the same way as
    HOUGH_STANDARD. */
    HOUGH_MULTI_SCALE   = 2,
    HOUGH_GRADIENT      = 3, //!< basically *21HT*, described in @cite Yuen90
    HOUGH_GRADIENT_ALT  = 4, //!< variation of HOUGH_GRADIENT to get better accuracy
};

//! Variants of Line Segment %Detector
enum LineSegmentDetectorModes {
    LSD_REFINE_NONE = 0, //!< No refinement applied
    LSD_REFINE_STD  = 1, //!< Standard refinement is applied. E.g. breaking arches into smaller straighter line approximations.
    LSD_REFINE_ADV  = 2  //!< Advanced refinement. Number of false alarms is calculated, lines are
                         //!< refined through increase of precision, decrement in size, etc.
};

//! @} imgproc_feature

/** Histogram comparison methods
  @ingroup imgproc_hist
*/
enum HistCompMethods {
    /** Correlation
    \f[d(H_1,H_2) =  \frac{\sum_I (H_1(I) - \bar{H_1}) (H_2(I) - \bar{H_2})}{\sqrt{\sum_I(H_1(I) - \bar{H_1})^2 \sum_I(H_2(I) - \bar{H_2})^2}}\f]
    where
    \f[\bar{H_k} =  \frac{1}{N} \sum _J H_k(J)\f]
    and \f$N\f$ is a total number of histogram bins. */
    HISTCMP_CORREL        = 0,
    /** Chi-Square
    \f[d(H_1,H_2) =  \sum _I  \frac{\left(H_1(I)-H_2(I)\right)^2}{H_1(I)}\f] */
    HISTCMP_CHISQR        = 1,
    /** Intersection
    \f[d(H_1,H_2) =  \sum _I  \min (H_1(I), H_2(I))\f] */
    HISTCMP_INTERSECT     = 2,
    /** Bhattacharyya distance
    (In fact, OpenCV computes Hellinger distance, which is related to Bhattacharyya coefficient.)
    \f[d(H_1,H_2) =  \sqrt{1 - \frac{1}{\sqrt{\bar{H_1} \bar{H_2} N^2}} \sum_I \sqrt{H_1(I) \cdot H_2(I)}}\f] */
    HISTCMP_BHATTACHARYYA = 3,
    HISTCMP_HELLINGER     = HISTCMP_BHATTACHARYYA, //!< Synonym for HISTCMP_BHATTACHARYYA
    /** Alternative Chi-Square
    \f[d(H_1,H_2) =  2 * \sum _I  \frac{\left(H_1(I)-H_2(I)\right)^2}{H_1(I)+H_2(I)}\f]
    This alternative formula is regularly used for texture comparison. See e.g. @cite Puzicha1997 */
    HISTCMP_CHISQR_ALT    = 4,
    /** Kullback-Leibler divergence
    \f[d(H_1,H_2) = \sum _I H_1(I) \log \left(\frac{H_1(I)}{H_2(I)}\right)\f] */
    HISTCMP_KL_DIV        = 5
};

/** the color conversion codes
@see @ref imgproc_color_conversions
@ingroup imgproc_color_conversions
 */
enum ColorConversionCodes {
    COLOR_BGR2BGRA     = 0, //!< add alpha channel to RGB or BGR image
    COLOR_RGB2RGBA     = COLOR_BGR2BGRA,

    COLOR_BGRA2BGR     = 1, //!< remove alpha channel from RGB or BGR image
    COLOR_RGBA2RGB     = COLOR_BGRA2BGR,

    COLOR_BGR2RGBA     = 2, //!< convert between RGB and BGR color spaces (with or without alpha channel)
    COLOR_RGB2BGRA     = COLOR_BGR2RGBA,

    COLOR_RGBA2BGR     = 3,
    COLOR_BGRA2RGB     = COLOR_RGBA2BGR,

    COLOR_BGR2RGB      = 4,
    COLOR_RGB2BGR      = COLOR_BGR2RGB,

    COLOR_BGRA2RGBA    = 5,
    COLOR_RGBA2BGRA    = COLOR_BGRA2RGBA,

    COLOR_BGR2GRAY     = 6, //!< convert between RGB/BGR and grayscale, @ref color_convert_rgb_gray "color conversions"
    COLOR_RGB2GRAY     = 7,
    COLOR_GRAY2BGR     = 8,
    COLOR_GRAY2RGB     = COLOR_GRAY2BGR,
    COLOR_GRAY2BGRA    = 9,
    COLOR_GRAY2RGBA    = COLOR_GRAY2BGRA,
    COLOR_BGRA2GRAY    = 10,
    COLOR_RGBA2GRAY    = 11,

    COLOR_BGR2BGR565   = 12, //!< convert between RGB/BGR and BGR565 (16-bit images)
    COLOR_RGB2BGR565   = 13,
    COLOR_BGR5652BGR   = 14,
    COLOR_BGR5652RGB   = 15,
    COLOR_BGRA2BGR565  = 16,
    COLOR_RGBA2BGR565  = 17,
    COLOR_BGR5652BGRA  = 18,
    COLOR_BGR5652RGBA  = 19,

    COLOR_GRAY2BGR565  = 20, //!< convert between grayscale to BGR565 (16-bit images)
    COLOR_BGR5652GRAY  = 21,

    COLOR_BGR2BGR555   = 22,  //!< convert between RGB/BGR and BGR555 (16-bit images)
    COLOR_RGB2BGR555   = 23,
    COLOR_BGR5552BGR   = 24,
    COLOR_BGR5552RGB   = 25,
    COLOR_BGRA2BGR555  = 26,
    COLOR_RGBA2BGR555  = 27,
    COLOR_BGR5552BGRA  = 28,
    COLOR_BGR5552RGBA  = 29,

    COLOR_GRAY2BGR555  = 30, //!< convert between grayscale and BGR555 (16-bit images)
    COLOR_BGR5552GRAY  = 31,

    COLOR_BGR2XYZ      = 32, //!< convert RGB/BGR to CIE XYZ, @ref color_convert_rgb_xyz "color conversions"
    COLOR_RGB2XYZ      = 33,
    COLOR_XYZ2BGR      = 34,
    COLOR_XYZ2RGB      = 35,

    COLOR_BGR2YCrCb    = 36, //!< convert RGB/BGR to luma-chroma (aka YCC), @ref color_convert_rgb_ycrcb "color conversions"
    COLOR_RGB2YCrCb    = 37,
    COLOR_YCrCb2BGR    = 38,
    COLOR_YCrCb2RGB    = 39,

    COLOR_BGR2HSV      = 40, //!< convert RGB/BGR to HSV (hue saturation value) with H range 0..180 if 8 bit image, @ref color_convert_rgb_hsv "color conversions"
    COLOR_RGB2HSV      = 41,

    COLOR_BGR2Lab      = 44, //!< convert RGB/BGR to CIE Lab, @ref color_convert_rgb_lab "color conversions"
    COLOR_RGB2Lab      = 45,

    COLOR_BGR2Luv      = 50, //!< convert RGB/BGR to CIE Luv, @ref color_convert_rgb_luv "color conversions"
    COLOR_RGB2Luv      = 51,
    COLOR_BGR2HLS      = 52, //!< convert RGB/BGR to HLS (hue lightness saturation) with H range 0..180 if 8 bit image, @ref color_convert_rgb_hls "color conversions"
    COLOR_RGB2HLS      = 53,

    COLOR_HSV2BGR      = 54, //!< backward conversions HSV to RGB/BGR with H range 0..180 if 8 bit image
    COLOR_HSV2RGB      = 55,

    COLOR_Lab2BGR      = 56,
    COLOR_Lab2RGB      = 57,
    COLOR_Luv2BGR      = 58,
    COLOR_Luv2RGB      = 59,
    COLOR_HLS2BGR      = 60, //!< backward conversions HLS to RGB/BGR with H range 0..180 if 8 bit image
    COLOR_HLS2RGB      = 61,

    COLOR_BGR2HSV_FULL = 66, //!< convert RGB/BGR to HSV (hue saturation value) with H range 0..255 if 8 bit image, @ref color_convert_rgb_hsv "color conversions"
    COLOR_RGB2HSV_FULL = 67,
    COLOR_BGR2HLS_FULL = 68, //!< convert RGB/BGR to HLS (hue lightness saturation) with H range 0..255 if 8 bit image, @ref color_convert_rgb_hls "color conversions"
    COLOR_RGB2HLS_FULL = 69,

    COLOR_HSV2BGR_FULL = 70, //!< backward conversions HSV to RGB/BGR with H range 0..255 if 8 bit image
    COLOR_HSV2RGB_FULL = 71,
    COLOR_HLS2BGR_FULL = 72, //!< backward conversions HLS to RGB/BGR with H range 0..255 if 8 bit image
    COLOR_HLS2RGB_FULL = 73,

    COLOR_LBGR2Lab     = 74,
    COLOR_LRGB2Lab     = 75,
    COLOR_LBGR2Luv     = 76,
    COLOR_LRGB2Luv     = 77,

    COLOR_Lab2LBGR     = 78,
    COLOR_Lab2LRGB     = 79,
    COLOR_Luv2LBGR     = 80,
    COLOR_Luv2LRGB     = 81,

    COLOR_BGR2YUV      = 82, //!< convert between RGB/BGR and YUV
    COLOR_RGB2YUV      = 83,
    COLOR_YUV2BGR      = 84,
    COLOR_YUV2RGB      = 85,

    COLOR_YUV2RGB_NV12  = 90, //!< convert between 4:2:0-subsampled YUV NV12 and RGB, two planes (in one or separate arrays): Y and U/V interleaved, see @ref color_convert_rgb_yuv_42x
    COLOR_YUV2BGR_NV12  = 91, //!< convert between 4:2:0-subsampled YUV NV12 and BGR, two planes (in one or separate arrays): Y and U/V interleaved, see @ref color_convert_rgb_yuv_42x
    COLOR_YUV2RGB_NV21  = 92, //!< convert between 4:2:0-subsampled YUV NV21 and RGB, two planes (in one or separate arrays): Y and V/U interleaved, see @ref color_convert_rgb_yuv_42x
    COLOR_YUV2BGR_NV21  = 93, //!< convert between 4:2:0-subsampled YUV NV21 and BGR, two planes (in one or separate arrays): Y and V/U interleaved, see @ref color_convert_rgb_yuv_42x
    COLOR_YUV420sp2RGB  = COLOR_YUV2RGB_NV21, //!< synonym to NV21
    COLOR_YUV420sp2BGR  = COLOR_YUV2BGR_NV21, //!< synonym to NV21

    COLOR_YUV2RGBA_NV12 = 94, //!< convert between 4:2:0-subsampled YUV NV12 and RGBA, two planes (in one or separate arrays): Y and U/V interleaved, see @ref color_convert_rgb_yuv_42x
    COLOR_YUV2BGRA_NV12 = 95, //!< convert between 4:2:0-subsampled YUV NV12 and BGRA, two planes (in one or separate arrays): Y and U/V interleaved, see @ref color_convert_rgb_yuv_42x
    COLOR_YUV2RGBA_NV21 = 96, //!< convert between 4:2:0-subsampled YUV NV21 and RGBA, two planes (in one or separate arrays): Y and V/U interleaved, see @ref color_convert_rgb_yuv_42x
    COLOR_YUV2BGRA_NV21 = 97, //!< convert between 4:2:0-subsampled YUV NV21 and BGRA, two planes (in one or separate arrays): Y and V/U interleaved, see @ref color_convert_rgb_yuv_42x
    COLOR_YUV420sp2RGBA = COLOR_YUV2RGBA_NV21, //!< synonym to NV21
    COLOR_YUV420sp2BGRA = COLOR_YUV2BGRA_NV21, //!< synonym to NV21

    COLOR_YUV2RGB_YV12  =  98, //!< convert between 4:2:0-subsampled YUV YV12 and RGB, three planes in one array: Y, V and U, see @ref color_convert_rgb_yuv_42x
    COLOR_YUV2BGR_YV12  =  99, //!< convert between 4:2:0-subsampled YUV YV12 and BGR, three planes in one array: Y, V and U, see @ref color_convert_rgb_yuv_42x
    COLOR_YUV2RGB_IYUV  = 100, //!< convert between 4:2:0-subsampled YUV IYUV and RGB, three planes in one array: Y, U and V, see @ref color_convert_rgb_yuv_42x
    COLOR_YUV2BGR_IYUV  = 101, //!< convert between 4:2:0-subsampled YUV IYUV and BGR, three planes in one array: Y, U and V, see @ref color_convert_rgb_yuv_42x
    COLOR_YUV2RGB_I420  = COLOR_YUV2RGB_IYUV, //!< synonym to IYUV
    COLOR_YUV2BGR_I420  = COLOR_YUV2BGR_IYUV, //!< synonym to IYUV
    COLOR_YUV420p2RGB   = COLOR_YUV2RGB_YV12, //!< synonym to YV12
    COLOR_YUV420p2BGR   = COLOR_YUV2BGR_YV12, //!< synonym to YV12

    COLOR_YUV2RGBA_YV12 = 102, //!< convert between 4:2:0-subsampled YUV YV12 and RGBA, three planes in one array: Y, V and U, see @ref color_convert_rgb_yuv_42x
    COLOR_YUV2BGRA_YV12 = 103, //!< convert between 4:2:0-subsampled YUV YV12 and BGRA, three planes in one array: Y, V and U, see @ref color_convert_rgb_yuv_42x
    COLOR_YUV2RGBA_IYUV = 104, //!< convert between 4:2:0-subsampled YUV YV12 and RGBA, three planes in one array: Y, U and V, see @ref color_convert_rgb_yuv_42x
    COLOR_YUV2BGRA_IYUV = 105, //!< convert between 4:2:0-subsampled YUV YV12 and BGRA, three planes in one array: Y, U and V, see @ref color_convert_rgb_yuv_42x
    COLOR_YUV2RGBA_I420 = COLOR_YUV2RGBA_IYUV, //!< synonym to IYUV
    COLOR_YUV2BGRA_I420 = COLOR_YUV2BGRA_IYUV, //!< synonym to IYUV
    COLOR_YUV420p2RGBA  = COLOR_YUV2RGBA_YV12, //!< synonym to YV12
    COLOR_YUV420p2BGRA  = COLOR_YUV2BGRA_YV12, //!< synonym to YV12

    COLOR_YUV2GRAY_420  = 106, //!< extract Y channel from YUV 4:2:0 image
    COLOR_YUV2GRAY_NV21 = COLOR_YUV2GRAY_420, //!< synonym to COLOR_YUV2GRAY_420
    COLOR_YUV2GRAY_NV12 = COLOR_YUV2GRAY_420, //!< synonym to COLOR_YUV2GRAY_420
    COLOR_YUV2GRAY_YV12 = COLOR_YUV2GRAY_420, //!< synonym to COLOR_YUV2GRAY_420
    COLOR_YUV2GRAY_IYUV = COLOR_YUV2GRAY_420, //!< synonym to COLOR_YUV2GRAY_420
    COLOR_YUV2GRAY_I420 = COLOR_YUV2GRAY_420, //!< synonym to COLOR_YUV2GRAY_420
    COLOR_YUV420sp2GRAY = COLOR_YUV2GRAY_420, //!< synonym to COLOR_YUV2GRAY_420
    COLOR_YUV420p2GRAY  = COLOR_YUV2GRAY_420, //!< synonym to COLOR_YUV2GRAY_420

    COLOR_YUV2RGB_UYVY = 107, //!< convert between YUV UYVY and RGB, YUV is 4:2:2-subsampled and interleaved as U/Y1/V/Y2, see @ref color_convert_rgb_yuv_42x
    COLOR_YUV2BGR_UYVY = 108, //!< convert between YUV UYVY and BGR, YUV is 4:2:2-subsampled and interleaved as U/Y1/V/Y2, see @ref color_convert_rgb_yuv_42x
    //COLOR_YUV2RGB_VYUY = 109, //!< convert between YUV VYUY and RGB, YUV is 4:2:2-subsampled and interleaved as V/Y1/U/Y2, see @ref color_convert_rgb_yuv_42x
    //COLOR_YUV2BGR_VYUY = 110, //!< convert between YUV VYUY and BGR, YUV is 4:2:2-subsampled and interleaved as V/Y1/U/Y2, see @ref color_convert_rgb_yuv_42x
    COLOR_YUV2RGB_Y422 = COLOR_YUV2RGB_UYVY, //!< synonym to UYVY
    COLOR_YUV2BGR_Y422 = COLOR_YUV2BGR_UYVY, //!< synonym to UYVY
    COLOR_YUV2RGB_UYNV = COLOR_YUV2RGB_UYVY, //!< synonym to UYVY
    COLOR_YUV2BGR_UYNV = COLOR_YUV2BGR_UYVY, //!< synonym to UYVY

    COLOR_YUV2RGBA_UYVY = 111, //!< convert between YUV UYVY and RGBA, YUV is 4:2:2-subsampled and interleaved as U/Y1/V/Y2, see @ref color_convert_rgb_yuv_42x
    COLOR_YUV2BGRA_UYVY = 112, //!< convert between YUV UYVY and BGRA, YUV is 4:2:2-subsampled and interleaved as U/Y1/V/Y2, see @ref color_convert_rgb_yuv_42x
    //COLOR_YUV2RGBA_VYUY = 113, //!< convert between YUV VYUY and RGBA, YUV is 4:2:2-subsampled and interleaved as V/Y1/U/Y2, see @ref color_convert_rgb_yuv_42x
    //COLOR_YUV2BGRA_VYUY = 114, //!< convert between YUV VYUY and BGRA, YUV is 4:2:2-subsampled and interleaved as V/Y1/U/Y2, see @ref color_convert_rgb_yuv_42x
    COLOR_YUV2RGBA_Y422 = COLOR_YUV2RGBA_UYVY, //!< synonym to UYVY
    COLOR_YUV2BGRA_Y422 = COLOR_YUV2BGRA_UYVY, //!< synonym to UYVY
    COLOR_YUV2RGBA_UYNV = COLOR_YUV2RGBA_UYVY, //!< synonym to UYVY
    COLOR_YUV2BGRA_UYNV = COLOR_YUV2BGRA_UYVY, //!< synonym to UYVY

    COLOR_YUV2RGB_YUY2 = 115, //!< convert between YUV YUY2 and RGB, YUV is 4:2:2-subsampled and interleaved as Y1/U/Y2/V, see @ref color_convert_rgb_yuv_42x
    COLOR_YUV2BGR_YUY2 = 116, //!< convert between YUV YUY2 and BGR, YUV is 4:2:2-subsampled and interleaved as Y1/U/Y2/V, see @ref color_convert_rgb_yuv_42x
    COLOR_YUV2RGB_YVYU = 117, //!< convert between YUV YVYU and RGB, YUV is 4:2:2-subsampled and interleaved as Y1/V/Y2/U, see @ref color_convert_rgb_yuv_42x
    COLOR_YUV2BGR_YVYU = 118, //!< convert between YUV YVYU and BGR, YUV is 4:2:2-subsampled and interleaved as Y1/V/Y2/U, see @ref color_convert_rgb_yuv_42x
    COLOR_YUV2RGB_YUYV = COLOR_YUV2RGB_YUY2, //!< synonym to YUY2
    COLOR_YUV2BGR_YUYV = COLOR_YUV2BGR_YUY2, //!< synonym to YUY2
    COLOR_YUV2RGB_YUNV = COLOR_YUV2RGB_YUY2, //!< synonym to YUY2
    COLOR_YUV2BGR_YUNV = COLOR_YUV2BGR_YUY2, //!< synonym to YUY2

    COLOR_YUV2RGBA_YUY2 = 119, //!< convert between YUV YUY2 and RGBA, YUV is 4:2:2-subsampled and interleaved as Y1/U/Y2/V, see @ref color_convert_rgb_yuv_42x
    COLOR_YUV2BGRA_YUY2 = 120, //!< convert between YUV YUY2 and BGRA, YUV is 4:2:2-subsampled and interleaved as Y1/U/Y2/V, see @ref color_convert_rgb_yuv_42x
    COLOR_YUV2RGBA_YVYU = 121, //!< convert between YUV YVYU and RGBA, YUV is 4:2:2-subsampled and interleaved as Y1/V/Y2/U, see @ref color_convert_rgb_yuv_42x
    COLOR_YUV2BGRA_YVYU = 122, //!< convert between YUV YVYU and BGRA, YUV is 4:2:2-subsampled and interleaved as Y1/V/Y2/U, see @ref color_convert_rgb_yuv_42x
    COLOR_YUV2RGBA_YUYV = COLOR_YUV2RGBA_YUY2, //!< synonym to YUY2
    COLOR_YUV2BGRA_YUYV = COLOR_YUV2BGRA_YUY2, //!< synonym to YUY2
    COLOR_YUV2RGBA_YUNV = COLOR_YUV2RGBA_YUY2, //!< synonym to YUY2
    COLOR_YUV2BGRA_YUNV = COLOR_YUV2BGRA_YUY2, //!< synonym to YUY2

    COLOR_YUV2GRAY_UYVY = 123, //!< extract Y channel from YUV 4:2:2 image
    COLOR_YUV2GRAY_YUY2 = 124, //!< extract Y channel from YUV 4:2:2 image
    //COLOR_YUV2GRAY_VYUY    = COLOR_YUV2GRAY_UYVY,
    COLOR_YUV2GRAY_UYNV = COLOR_YUV2GRAY_UYVY, //!< synonym to COLOR_YUV2GRAY_UYVY
    COLOR_YUV2GRAY_YVYU = COLOR_YUV2GRAY_YUY2, //!< synonym to COLOR_YUV2GRAY_YUY2
    COLOR_YUV2GRAY_YUYV = COLOR_YUV2GRAY_YUY2, //!< synonym to COLOR_YUV2GRAY_YUY2
    COLOR_YUV2GRAY_YUNV = COLOR_YUV2GRAY_YUY2, //!< synonym to COLOR_YUV2GRAY_YUY2

    //! alpha premultiplication
    COLOR_RGBA2mRGBA    = 125,
    COLOR_mRGBA2RGBA    = 126,

    COLOR_RGB2YUV_I420  = 127, //!< convert between RGB and 4:2:0-subsampled YUV I420, three planes in one array: Y, U and V, see @ref color_convert_rgb_yuv_42x
    COLOR_BGR2YUV_I420  = 128, //!< convert between BGR and 4:2:0-subsampled YUV I420, three planes in one array: Y, U and V, see @ref color_convert_rgb_yuv_42x
    COLOR_RGB2YUV_IYUV  = COLOR_RGB2YUV_I420, //!< synonym to I420
    COLOR_BGR2YUV_IYUV  = COLOR_BGR2YUV_I420, //!< synonym to I420

    COLOR_RGBA2YUV_I420 = 129, //!< convert between RGBA and 4:2:0-subsampled YUV I420, three planes in one array: Y, U and V, see @ref color_convert_rgb_yuv_42x
    COLOR_BGRA2YUV_I420 = 130, //!< convert between BGRA and 4:2:0-subsampled YUV I420, three planes in one array: Y, U and V, see @ref color_convert_rgb_yuv_42x
    COLOR_RGBA2YUV_IYUV = COLOR_RGBA2YUV_I420, //!< synonym to I420
    COLOR_BGRA2YUV_IYUV = COLOR_BGRA2YUV_I420, //!< synonym to I420
    COLOR_RGB2YUV_YV12  = 131, //!< convert between RGB and 4:2:0-subsampled YUV YV12, three planes in one array: Y, V and U, see @ref color_convert_rgb_yuv_42x
    COLOR_BGR2YUV_YV12  = 132, //!< convert between BGR and 4:2:0-subsampled YUV YV12, three planes in one array: Y, V and U, see @ref color_convert_rgb_yuv_42x
    COLOR_RGBA2YUV_YV12 = 133, //!< convert between RGBA and 4:2:0-subsampled YUV YV12, three planes in one array: Y, V and U, see @ref color_convert_rgb_yuv_42x
    COLOR_BGRA2YUV_YV12 = 134, //!< convert between BGRA and 4:2:0-subsampled YUV YV12, three planes in one array: Y, V and U, see @ref color_convert_rgb_yuv_42x

    //! Demosaicing, see @ref color_convert_bayer "color conversions" for additional information
    COLOR_BayerBG2BGR = 46, //!< equivalent to RGGB Bayer pattern
    COLOR_BayerGB2BGR = 47, //!< equivalent to GRBG Bayer pattern
    COLOR_BayerRG2BGR = 48, //!< equivalent to BGGR Bayer pattern
    COLOR_BayerGR2BGR = 49, //!< equivalent to GBRG Bayer pattern

    COLOR_BayerRGGB2BGR = COLOR_BayerBG2BGR,
    COLOR_BayerGRBG2BGR = COLOR_BayerGB2BGR,
    COLOR_BayerBGGR2BGR = COLOR_BayerRG2BGR,
    COLOR_BayerGBRG2BGR = COLOR_BayerGR2BGR,

    COLOR_BayerRGGB2RGB = COLOR_BayerBGGR2BGR,
    COLOR_BayerGRBG2RGB = COLOR_BayerGBRG2BGR,
    COLOR_BayerBGGR2RGB = COLOR_BayerRGGB2BGR,
    COLOR_BayerGBRG2RGB = COLOR_BayerGRBG2BGR,

    COLOR_BayerBG2RGB = COLOR_BayerRG2BGR, //!< equivalent to RGGB Bayer pattern
    COLOR_BayerGB2RGB = COLOR_BayerGR2BGR, //!< equivalent to GRBG Bayer pattern
    COLOR_BayerRG2RGB = COLOR_BayerBG2BGR, //!< equivalent to BGGR Bayer pattern
    COLOR_BayerGR2RGB = COLOR_BayerGB2BGR, //!< equivalent to GBRG Bayer pattern

    COLOR_BayerBG2GRAY = 86, //!< equivalent to RGGB Bayer pattern
    COLOR_BayerGB2GRAY = 87, //!< equivalent to GRBG Bayer pattern
    COLOR_BayerRG2GRAY = 88, //!< equivalent to BGGR Bayer pattern
    COLOR_BayerGR2GRAY = 89, //!< equivalent to GBRG Bayer pattern

    COLOR_BayerRGGB2GRAY = COLOR_BayerBG2GRAY,
    COLOR_BayerGRBG2GRAY = COLOR_BayerGB2GRAY,
    COLOR_BayerBGGR2GRAY = COLOR_BayerRG2GRAY,
    COLOR_BayerGBRG2GRAY = COLOR_BayerGR2GRAY,

    //! Demosaicing using Variable Number of Gradients
    COLOR_BayerBG2BGR_VNG = 62, //!< equivalent to RGGB Bayer pattern
    COLOR_BayerGB2BGR_VNG = 63, //!< equivalent to GRBG Bayer pattern
    COLOR_BayerRG2BGR_VNG = 64, //!< equivalent to BGGR Bayer pattern
    COLOR_BayerGR2BGR_VNG = 65, //!< equivalent to GBRG Bayer pattern

    COLOR_BayerRGGB2BGR_VNG = COLOR_BayerBG2BGR_VNG,
    COLOR_BayerGRBG2BGR_VNG = COLOR_BayerGB2BGR_VNG,
    COLOR_BayerBGGR2BGR_VNG = COLOR_BayerRG2BGR_VNG,
    COLOR_BayerGBRG2BGR_VNG = COLOR_BayerGR2BGR_VNG,

    COLOR_BayerRGGB2RGB_VNG = COLOR_BayerBGGR2BGR_VNG,
    COLOR_BayerGRBG2RGB_VNG = COLOR_BayerGBRG2BGR_VNG,
    COLOR_BayerBGGR2RGB_VNG = COLOR_BayerRGGB2BGR_VNG,
    COLOR_BayerGBRG2RGB_VNG = COLOR_BayerGRBG2BGR_VNG,

    COLOR_BayerBG2RGB_VNG = COLOR_BayerRG2BGR_VNG, //!< equivalent to RGGB Bayer pattern
    COLOR_BayerGB2RGB_VNG = COLOR_BayerGR2BGR_VNG, //!< equivalent to GRBG Bayer pattern
    COLOR_BayerRG2RGB_VNG = COLOR_BayerBG2BGR_VNG, //!< equivalent to BGGR Bayer pattern
    COLOR_BayerGR2RGB_VNG = COLOR_BayerGB2BGR_VNG, //!< equivalent to GBRG Bayer pattern

    //! Edge-Aware Demosaicing
    COLOR_BayerBG2BGR_EA  = 135, //!< equivalent to RGGB Bayer pattern
    COLOR_BayerGB2BGR_EA  = 136, //!< equivalent to GRBG Bayer pattern
    COLOR_BayerRG2BGR_EA  = 137, //!< equivalent to BGGR Bayer pattern
    COLOR_BayerGR2BGR_EA  = 138, //!< equivalent to GBRG Bayer pattern

    COLOR_BayerRGGB2BGR_EA  = COLOR_BayerBG2BGR_EA,
    COLOR_BayerGRBG2BGR_EA  = COLOR_BayerGB2BGR_EA,
    COLOR_BayerBGGR2BGR_EA  = COLOR_BayerRG2BGR_EA,
    COLOR_BayerGBRG2BGR_EA  = COLOR_BayerGR2BGR_EA,

    COLOR_BayerRGGB2RGB_EA  = COLOR_BayerBGGR2BGR_EA,
    COLOR_BayerGRBG2RGB_EA  = COLOR_BayerGBRG2BGR_EA,
    COLOR_BayerBGGR2RGB_EA  = COLOR_BayerRGGB2BGR_EA,
    COLOR_BayerGBRG2RGB_EA  = COLOR_BayerGRBG2BGR_EA,

    COLOR_BayerBG2RGB_EA  = COLOR_BayerRG2BGR_EA, //!< equivalent to RGGB Bayer pattern
    COLOR_BayerGB2RGB_EA  = COLOR_BayerGR2BGR_EA, //!< equivalent to GRBG Bayer pattern
    COLOR_BayerRG2RGB_EA  = COLOR_BayerBG2BGR_EA, //!< equivalent to BGGR Bayer pattern
    COLOR_BayerGR2RGB_EA  = COLOR_BayerGB2BGR_EA, //!< equivalent to GBRG Bayer pattern

    //! Demosaicing with alpha channel
    COLOR_BayerBG2BGRA = 139, //!< equivalent to RGGB Bayer pattern
    COLOR_BayerGB2BGRA = 140, //!< equivalent to GRBG Bayer pattern
    COLOR_BayerRG2BGRA = 141, //!< equivalent to BGGR Bayer pattern
    COLOR_BayerGR2BGRA = 142, //!< equivalent to GBRG Bayer pattern

    COLOR_BayerRGGB2BGRA = COLOR_BayerBG2BGRA,
    COLOR_BayerGRBG2BGRA = COLOR_BayerGB2BGRA,
    COLOR_BayerBGGR2BGRA = COLOR_BayerRG2BGRA,
    COLOR_BayerGBRG2BGRA = COLOR_BayerGR2BGRA,

    COLOR_BayerRGGB2RGBA = COLOR_BayerBGGR2BGRA,
    COLOR_BayerGRBG2RGBA = COLOR_BayerGBRG2BGRA,
    COLOR_BayerBGGR2RGBA = COLOR_BayerRGGB2BGRA,
    COLOR_BayerGBRG2RGBA = COLOR_BayerGRBG2BGRA,

    COLOR_BayerBG2RGBA = COLOR_BayerRG2BGRA, //!< equivalent to RGGB Bayer pattern
    COLOR_BayerGB2RGBA = COLOR_BayerGR2BGRA, //!< equivalent to GRBG Bayer pattern
    COLOR_BayerRG2RGBA = COLOR_BayerBG2BGRA, //!< equivalent to BGGR Bayer pattern
    COLOR_BayerGR2RGBA = COLOR_BayerGB2BGRA, //!< equivalent to GBRG Bayer pattern

    COLOR_RGB2YUV_UYVY = 143, //!< convert between RGB and YUV UYVU, YUV is 4:2:2 and interleaved as U/Y1/V/Y2, see @ref color_convert_rgb_yuv_42x
    COLOR_BGR2YUV_UYVY = 144, //!< convert between BGR and YUV UYVU, YUV is 4:2:2 and interleaved as U/Y1/V/Y2, see @ref color_convert_rgb_yuv_42x
    COLOR_RGB2YUV_Y422 = COLOR_RGB2YUV_UYVY, //!< synonym to UYVY
    COLOR_BGR2YUV_Y422 = COLOR_BGR2YUV_UYVY, //!< synonym to UYVY
    COLOR_RGB2YUV_UYNV = COLOR_RGB2YUV_UYVY, //!< synonym to UYVY
    COLOR_BGR2YUV_UYNV = COLOR_BGR2YUV_UYVY, //!< synonym to UYVY

    COLOR_RGBA2YUV_UYVY = 145, //!< convert between RGBA and YUV UYVU, YUV is 4:2:2 and interleaved as U/Y1/V/Y2, see @ref color_convert_rgb_yuv_42x
    COLOR_BGRA2YUV_UYVY = 146, //!< convert between BGRA and YUV UYVU, YUV is 4:2:2 and interleaved as U/Y1/V/Y2, see @ref color_convert_rgb_yuv_42x
    COLOR_RGBA2YUV_Y422 = COLOR_RGBA2YUV_UYVY, //!< synonym to UYVY
    COLOR_BGRA2YUV_Y422 = COLOR_BGRA2YUV_UYVY, //!< synonym to UYVY
    COLOR_RGBA2YUV_UYNV = COLOR_RGBA2YUV_UYVY, //!< synonym to UYVY
    COLOR_BGRA2YUV_UYNV = COLOR_BGRA2YUV_UYVY, //!< synonym to UYVY

    COLOR_RGB2YUV_YUY2 = 147, //!< convert between RGB and YUV YUY2, YUV is 4:2:2 and interleaved as Y1/U/Y2/V, see @ref color_convert_rgb_yuv_42x
    COLOR_BGR2YUV_YUY2 = 148, //!< convert between BGR and YUV YUY2, YUV is 4:2:2 and interleaved as Y1/U/Y2/V, see @ref color_convert_rgb_yuv_42x
    COLOR_RGB2YUV_YVYU = 149, //!< convert between RGB and YUV YVYU, YUV is 4:2:2 and interleaved as Y1/V/Y2/U, see @ref color_convert_rgb_yuv_42x
    COLOR_BGR2YUV_YVYU = 150, //!< convert between BGR and YUV YVYU, YUV is 4:2:2 and interleaved as Y1/V/Y2/U, see @ref color_convert_rgb_yuv_42x
    COLOR_RGB2YUV_YUYV = COLOR_RGB2YUV_YUY2, //!< synonym to YUY2
    COLOR_BGR2YUV_YUYV = COLOR_BGR2YUV_YUY2, //!< synonym to YUY2
    COLOR_RGB2YUV_YUNV = COLOR_RGB2YUV_YUY2, //!< synonym to YUY2
    COLOR_BGR2YUV_YUNV = COLOR_BGR2YUV_YUY2, //!< synonym to YUY2

    COLOR_RGBA2YUV_YUY2 = 151, //!< convert between RGBA and YUV YUY2, YUV is 4:2:2 and interleaved as Y1/U/Y2/V, see @ref color_convert_rgb_yuv_42x
    COLOR_BGRA2YUV_YUY2 = 152, //!< convert between BGRA and YUV YUY2, YUV is 4:2:2 and interleaved as Y1/U/Y2/V, see @ref color_convert_rgb_yuv_42x
    COLOR_RGBA2YUV_YVYU = 153, //!< convert between RGBA and YUV YVYU, YUV is 4:2:2 and interleaved as Y1/V/Y2/U, see @ref color_convert_rgb_yuv_42x
    COLOR_BGRA2YUV_YVYU = 154, //!< convert between BGRA and YUV YVYU, YUV is 4:2:2 and interleaved as Y1/V/Y2/U, see @ref color_convert_rgb_yuv_42x
    COLOR_RGBA2YUV_YUYV = COLOR_RGBA2YUV_YUY2, //!< synonym to YUY2
    COLOR_BGRA2YUV_YUYV = COLOR_BGRA2YUV_YUY2, //!< synonym to YUY2
    COLOR_RGBA2YUV_YUNV = COLOR_RGBA2YUV_YUY2, //!< synonym to YUY2
    COLOR_BGRA2YUV_YUNV = COLOR_BGRA2YUV_YUY2, //!< synonym to YUY2

    COLOR_COLORCVT_MAX  = 155
};

//! @addtogroup imgproc_shape
//! @{

//! types of intersection between rectangles
enum RectanglesIntersectTypes {
    INTERSECT_NONE = 0, //!< No intersection
    INTERSECT_PARTIAL  = 1, //!< There is a partial intersection
    INTERSECT_FULL  = 2 //!< One of the rectangle is fully enclosed in the other
};

/** types of line
@ingroup imgproc_draw
*/
enum LineTypes {
    FILLED  = -1,
    LINE_4  = 4, //!< 4-connected line
    LINE_8  = 8, //!< 8-connected line
    LINE_AA = 16 //!< antialiased line
};

/** Only a subset of Hershey fonts <https://en.wikipedia.org/wiki/Hershey_fonts> are supported
@ingroup imgproc_draw
*/
enum HersheyFonts {
    FONT_HERSHEY_SIMPLEX        = 0, //!< normal size sans-serif font
    FONT_HERSHEY_PLAIN          = 1, //!< small size sans-serif font
    FONT_HERSHEY_DUPLEX         = 2, //!< normal size sans-serif font (more complex than FONT_HERSHEY_SIMPLEX)
    FONT_HERSHEY_COMPLEX        = 3, //!< normal size serif font
    FONT_HERSHEY_TRIPLEX        = 4, //!< normal size serif font (more complex than FONT_HERSHEY_COMPLEX)
    FONT_HERSHEY_COMPLEX_SMALL  = 5, //!< smaller version of FONT_HERSHEY_COMPLEX
    FONT_HERSHEY_SCRIPT_SIMPLEX = 6, //!< hand-writing style font
    FONT_HERSHEY_SCRIPT_COMPLEX = 7, //!< more complex variant of FONT_HERSHEY_SCRIPT_SIMPLEX
    FONT_ITALIC                 = 16 //!< flag for italic font
};

/** Possible set of marker types used for the cv::drawMarker function
@ingroup imgproc_draw
*/
enum MarkerTypes
{
    MARKER_CROSS = 0,           //!< A crosshair marker shape
    MARKER_TILTED_CROSS = 1,    //!< A 45 degree tilted crosshair marker shape
    MARKER_STAR = 2,            //!< A star marker shape, combination of cross and tilted cross
    MARKER_DIAMOND = 3,         //!< A diamond marker shape
    MARKER_SQUARE = 4,          //!< A square marker shape
    MARKER_TRIANGLE_UP = 5,     //!< An upwards pointing triangle marker shape
    MARKER_TRIANGLE_DOWN = 6    //!< A downwards pointing triangle marker shape
};

/** @brief finds arbitrary template in the grayscale image using Generalized Hough Transform
*/
class CV_EXPORTS_W GeneralizedHough : public Algorithm
{
public:
    //! set template to search
    CV_WRAP virtual void setTemplate(InputArray templ, Point templCenter = Point(-1, -1)) = 0;
    CV_WRAP virtual void setTemplate(InputArray edges, InputArray dx, InputArray dy, Point templCenter = Point(-1, -1)) = 0;

    //! find template on image
    CV_WRAP virtual void detect(InputArray image, OutputArray positions, OutputArray votes = noArray()) = 0;
    CV_WRAP virtual void detect(InputArray edges, InputArray dx, InputArray dy, OutputArray positions, OutputArray votes = noArray()) = 0;

    //! Canny low threshold.
    CV_WRAP virtual void setCannyLowThresh(int cannyLowThresh) = 0;
    CV_WRAP virtual int getCannyLowThresh() const = 0;

    //! Canny high threshold.
    CV_WRAP virtual void setCannyHighThresh(int cannyHighThresh) = 0;
    CV_WRAP virtual int getCannyHighThresh() const = 0;

    //! Minimum distance between the centers of the detected objects.
    CV_WRAP virtual void setMinDist(double minDist) = 0;
    CV_WRAP virtual double getMinDist() const = 0;

    //! Inverse ratio of the accumulator resolution to the image resolution.
    CV_WRAP virtual void setDp(double dp) = 0;
    CV_WRAP virtual double getDp() const = 0;

    //! Maximal size of inner buffers.
    CV_WRAP virtual void setMaxBufferSize(int maxBufferSize) = 0;
    CV_WRAP virtual int getMaxBufferSize() const = 0;
};

/** @brief finds arbitrary template in the grayscale image using Generalized Hough Transform

Detects position only without translation and rotation @cite Ballard1981 .
*/
class CV_EXPORTS_W GeneralizedHoughBallard : public GeneralizedHough
{
public:
    //! R-Table levels.
    CV_WRAP virtual void setLevels(int levels) = 0;
    CV_WRAP virtual int getLevels() const = 0;

    //! The accumulator threshold for the template centers at the detection stage. The smaller it is, the more false positions may be detected.
    CV_WRAP virtual void setVotesThreshold(int votesThreshold) = 0;
    CV_WRAP virtual int getVotesThreshold() const = 0;
};

/** @brief finds arbitrary template in the grayscale image using Generalized Hough Transform

Detects position, translation and rotation @cite Guil1999 .
*/
class CV_EXPORTS_W GeneralizedHoughGuil : public GeneralizedHough
{
public:
    //! Angle difference in degrees between two points in feature.
    CV_WRAP virtual void setXi(double xi) = 0;
    CV_WRAP virtual double getXi() const = 0;

    //! Feature table levels.
    CV_WRAP virtual void setLevels(int levels) = 0;
    CV_WRAP virtual int getLevels() const = 0;

    //! Maximal difference between angles that treated as equal.
    CV_WRAP virtual void setAngleEpsilon(double angleEpsilon) = 0;
    CV_WRAP virtual double getAngleEpsilon() const = 0;

    //! Minimal rotation angle to detect in degrees.
    CV_WRAP virtual void setMinAngle(double minAngle) = 0;
    CV_WRAP virtual double getMinAngle() const = 0;

    //! Maximal rotation angle to detect in degrees.
    CV_WRAP virtual void setMaxAngle(double maxAngle) = 0;
    CV_WRAP virtual double getMaxAngle() const = 0;

    //! Angle step in degrees.
    CV_WRAP virtual void setAngleStep(double angleStep) = 0;
    CV_WRAP virtual double getAngleStep() const = 0;

    //! Angle votes threshold.
    CV_WRAP virtual void setAngleThresh(int angleThresh) = 0;
    CV_WRAP virtual int getAngleThresh() const = 0;

    //! Minimal scale to detect.
    CV_WRAP virtual void setMinScale(double minScale) = 0;
    CV_WRAP virtual double getMinScale() const = 0;

    //! Maximal scale to detect.
    CV_WRAP virtual void setMaxScale(double maxScale) = 0;
    CV_WRAP virtual double getMaxScale() const = 0;

    //! Scale step.
    CV_WRAP virtual void setScaleStep(double scaleStep) = 0;
    CV_WRAP virtual double getScaleStep() const = 0;

    //! Scale votes threshold.
    CV_WRAP virtual void setScaleThresh(int scaleThresh) = 0;
    CV_WRAP virtual int getScaleThresh() const = 0;

    //! Position votes threshold.
    CV_WRAP virtual void setPosThresh(int posThresh) = 0;
    CV_WRAP virtual int getPosThresh() const = 0;
};

//! @} imgproc_shape

//! @addtogroup imgproc_hist
//! @{

/** @brief Base class for Contrast Limited Adaptive Histogram Equalization.
*/
class CV_EXPORTS_W CLAHE : public Algorithm
{
public:
    /** @brief Equalizes the histogram of a grayscale image using Contrast Limited Adaptive Histogram Equalization.

    @param src Source image of type CV_8UC1 or CV_16UC1.
    @param dst Destination image.
     */
    CV_WRAP virtual void apply(InputArray src, OutputArray dst) = 0;

    /** @brief Sets threshold for contrast limiting.

    @param clipLimit threshold value.
    */
    CV_WRAP virtual void setClipLimit(double clipLimit) = 0;

    //! Returns threshold value for contrast limiting.
    CV_WRAP virtual double getClipLimit() const = 0;

    /** @brief Sets size of grid for histogram equalization. Input image will be divided into
    equally sized rectangular tiles.

    @param tileGridSize defines the number of tiles in row and column.
    */
    CV_WRAP virtual void setTilesGridSize(Size tileGridSize) = 0;

    //!@brief Returns Size defines the number of tiles in row and column.
    CV_WRAP virtual Size getTilesGridSize() const = 0;

    CV_WRAP virtual void collectGarbage() = 0;
};

//! @} imgproc_hist

//! @addtogroup imgproc_subdiv2d
//! @{

class CV_EXPORTS_W Subdiv2D
{
public:
    /** Subdiv2D point location cases */
    enum { PTLOC_ERROR        = -2, //!< Point location error
           PTLOC_OUTSIDE_RECT = -1, //!< Point outside the subdivision bounding rect
           PTLOC_INSIDE       = 0, //!< Point inside some facet
           PTLOC_VERTEX       = 1, //!< Point coincides with one of the subdivision vertices
           PTLOC_ON_EDGE      = 2  //!< Point on some edge
         };

    /** Subdiv2D edge type navigation (see: getEdge()) */
    enum { NEXT_AROUND_ORG   = 0x00,
           NEXT_AROUND_DST   = 0x22,
           PREV_AROUND_ORG   = 0x11,
           PREV_AROUND_DST   = 0x33,
           NEXT_AROUND_LEFT  = 0x13,
           NEXT_AROUND_RIGHT = 0x31,
           PREV_AROUND_LEFT  = 0x20,
           PREV_AROUND_RIGHT = 0x02
         };

    /** creates an empty Subdiv2D object.
    To create a new empty Delaunay subdivision you need to use the #initDelaunay function.
     */
    CV_WRAP Subdiv2D();

    /** @overload

    @param rect Rectangle that includes all of the 2D points that are to be added to the subdivision.

    The function creates an empty Delaunay subdivision where 2D points can be added using the function
    insert() . All of the points to be added must be within the specified rectangle, otherwise a runtime
    error is raised.
     */
    CV_WRAP Subdiv2D(Rect rect);

    /** @brief Creates a new empty Delaunay subdivision

    @param rect Rectangle that includes all of the 2D points that are to be added to the subdivision.

     */
    CV_WRAP void initDelaunay(Rect rect);

    /** @brief Insert a single point into a Delaunay triangulation.

    @param pt Point to insert.

    The function inserts a single point into a subdivision and modifies the subdivision topology
    appropriately. If a point with the same coordinates exists already, no new point is added.
    @returns the ID of the point.

    @note If the point is outside of the triangulation specified rect a runtime error is raised.
     */
    CV_WRAP int insert(Point2f pt);

    /** @brief Insert multiple points into a Delaunay triangulation.

    @param ptvec Points to insert.

    The function inserts a vector of points into a subdivision and modifies the subdivision topology
    appropriately.
     */
    CV_WRAP void insert(const std::vector<Point2f>& ptvec);

    /** @brief Returns the location of a point within a Delaunay triangulation.

    @param pt Point to locate.
    @param edge Output edge that the point belongs to or is located to the right of it.
    @param vertex Optional output vertex the input point coincides with.

    The function locates the input point within the subdivision and gives one of the triangle edges
    or vertices.

    @returns an integer which specify one of the following five cases for point location:
    -  The point falls into some facet. The function returns #PTLOC_INSIDE and edge will contain one of
       edges of the facet.
    -  The point falls onto the edge. The function returns #PTLOC_ON_EDGE and edge will contain this edge.
    -  The point coincides with one of the subdivision vertices. The function returns #PTLOC_VERTEX and
       vertex will contain a pointer to the vertex.
    -  The point is outside the subdivision reference rectangle. The function returns #PTLOC_OUTSIDE_RECT
       and no pointers are filled.
    -  One of input arguments is invalid. A runtime error is raised or, if silent or "parent" error
       processing mode is selected, #PTLOC_ERROR is returned.
     */
    CV_WRAP int locate(Point2f pt, CV_OUT int& edge, CV_OUT int& vertex);

    /** @brief Finds the subdivision vertex closest to the given point.

    @param pt Input point.
    @param nearestPt Output subdivision vertex point.

    The function is another function that locates the input point within the subdivision. It finds the
    subdivision vertex that is the closest to the input point. It is not necessarily one of vertices
    of the facet containing the input point, though the facet (located using locate() ) is used as a
    starting point.

    @returns vertex ID.
     */
    CV_WRAP int findNearest(Point2f pt, CV_OUT Point2f* nearestPt = 0);

    /** @brief Returns a list of all edges.

    @param edgeList Output vector.

    The function gives each edge as a 4 numbers vector, where each two are one of the edge
    vertices. i.e. org_x = v[0], org_y = v[1], dst_x = v[2], dst_y = v[3].
     */
    CV_WRAP void getEdgeList(CV_OUT std::vector<Vec4f>& edgeList) const;

    /** @brief Returns a list of the leading edge ID connected to each triangle.

    @param leadingEdgeList Output vector.

    The function gives one edge ID for each triangle.
     */
    CV_WRAP void getLeadingEdgeList(CV_OUT std::vector<int>& leadingEdgeList) const;

    /** @brief Returns a list of all triangles.

    @param triangleList Output vector.

    The function gives each triangle as a 6 numbers vector, where each two are one of the triangle
    vertices. i.e. p1_x = v[0], p1_y = v[1], p2_x = v[2], p2_y = v[3], p3_x = v[4], p3_y = v[5].
     */
    CV_WRAP void getTriangleList(CV_OUT std::vector<Vec6f>& triangleList) const;

    /** @brief Returns a list of all Voronoi facets.

    @param idx Vector of vertices IDs to consider. For all vertices you can pass empty vector.
    @param facetList Output vector of the Voronoi facets.
    @param facetCenters Output vector of the Voronoi facets center points.

     */
    CV_WRAP void getVoronoiFacetList(const std::vector<int>& idx, CV_OUT std::vector<std::vector<Point2f> >& facetList,
                                     CV_OUT std::vector<Point2f>& facetCenters);

    /** @brief Returns vertex location from vertex ID.

    @param vertex vertex ID.
    @param firstEdge Optional. The first edge ID which is connected to the vertex.
    @returns vertex (x,y)

     */
    CV_WRAP Point2f getVertex(int vertex, CV_OUT int* firstEdge = 0) const;

    /** @brief Returns one of the edges related to the given edge.

    @param edge Subdivision edge ID.
    @param nextEdgeType Parameter specifying which of the related edges to return.
    The following values are possible:
    -   NEXT_AROUND_ORG next around the edge origin ( eOnext on the picture below if e is the input edge)
    -   NEXT_AROUND_DST next around the edge vertex ( eDnext )
    -   PREV_AROUND_ORG previous around the edge origin (reversed eRnext )
    -   PREV_AROUND_DST previous around the edge destination (reversed eLnext )
    -   NEXT_AROUND_LEFT next around the left facet ( eLnext )
    -   NEXT_AROUND_RIGHT next around the right facet ( eRnext )
    -   PREV_AROUND_LEFT previous around the left facet (reversed eOnext )
    -   PREV_AROUND_RIGHT previous around the right facet (reversed eDnext )

    ![sample output](pics/quadedge.png)

    @returns edge ID related to the input edge.
     */
    CV_WRAP int getEdge( int edge, int nextEdgeType ) const;

    /** @brief Returns next edge around the edge origin.

    @param edge Subdivision edge ID.

    @returns an integer which is next edge ID around the edge origin: eOnext on the
    picture above if e is the input edge).
     */
    CV_WRAP int nextEdge(int edge) const;

    /** @brief Returns another edge of the same quad-edge.

    @param edge Subdivision edge ID.
    @param rotate Parameter specifying which of the edges of the same quad-edge as the input
    one to return. The following values are possible:
    -   0 - the input edge ( e on the picture below if e is the input edge)
    -   1 - the rotated edge ( eRot )
    -   2 - the reversed edge (reversed e (in green))
    -   3 - the reversed rotated edge (reversed eRot (in green))

    @returns one of the edges ID of the same quad-edge as the input edge.
     */
    CV_WRAP int rotateEdge(int edge, int rotate) const;
    CV_WRAP int symEdge(int edge) const;

    /** @brief Returns the edge origin.

    @param edge Subdivision edge ID.
    @param orgpt Output vertex location.

    @returns vertex ID.
     */
    CV_WRAP int edgeOrg(int edge, CV_OUT Point2f* orgpt = 0) const;

    /** @brief Returns the edge destination.

    @param edge Subdivision edge ID.
    @param dstpt Output vertex location.

    @returns vertex ID.
     */
    CV_WRAP int edgeDst(int edge, CV_OUT Point2f* dstpt = 0) const;

protected:
    int newEdge();
    void deleteEdge(int edge);
    int newPoint(Point2f pt, bool isvirtual, int firstEdge = 0);
    void deletePoint(int vtx);
    void setEdgePoints( int edge, int orgPt, int dstPt );
    void splice( int edgeA, int edgeB );
    int connectEdges( int edgeA, int edgeB );
    void swapEdges( int edge );
    int isRightOf(Point2f pt, int edge) const;
    void calcVoronoi();
    void clearVoronoi();
    void checkSubdiv() const;

    struct CV_EXPORTS Vertex
    {
        Vertex();
        Vertex(Point2f pt, bool isvirtual, int firstEdge=0);
        bool isvirtual() const;
        bool isfree() const;

        int firstEdge;
        int type;
        Point2f pt;
    };

    struct CV_EXPORTS QuadEdge
    {
        QuadEdge();
        QuadEdge(int edgeidx);
        bool isfree() const;

        int next[4];
        int pt[4];
    };

    //! All of the vertices
    std::vector<Vertex> vtx;
    //! All of the edges
    std::vector<QuadEdge> qedges;
    int freeQEdge;
    int freePoint;
    bool validGeometry;

    int recentEdge;
    //! Top left corner of the bounding rect
    Point2f topLeft;
    //! Bottom right corner of the bounding rect
    Point2f bottomRight;
};

//! @} imgproc_subdiv2d


//! @addtogroup imgproc_feature
//! @{

/** @example samples/cpp/snippets/lsd_lines.cpp
An example using the LineSegmentDetector
\image html building_lsd.png "Sample output image" width=434 height=300
*/

/** @brief Line segment detector class

following the algorithm described at @cite Rafael12 .

@note Implementation has been removed from OpenCV version 3.4.6 to 3.4.15 and version 4.1.0 to 4.5.3 due original code license conflict.
restored again after [Computation of a NFA](https://github.com/rafael-grompone-von-gioi/binomial_nfa) code published under the MIT license.
*/
class CV_EXPORTS_W LineSegmentDetector : public Algorithm
{
public:

    /** @brief Finds lines in the input image.

    This is the output of the default parameters of the algorithm on the above shown image.

    ![image](pics/building_lsd.png)

    @param image A grayscale (CV_8UC1) input image. If only a roi needs to be selected, use:
    `lsd_ptr-\>detect(image(roi), lines, ...); lines += Scalar(roi.x, roi.y, roi.x, roi.y);`
    @param lines A vector of Vec4f elements specifying the beginning and ending point of a line. Where
    Vec4f is (x1, y1, x2, y2), point 1 is the start, point 2 - end. Returned lines are strictly
    oriented depending on the gradient.
    @param width Vector of widths of the regions, where the lines are found. E.g. Width of line.
    @param prec Vector of precisions with which the lines are found.
    @param nfa Vector containing number of false alarms in the line region, with precision of 10%. The
    bigger the value, logarithmically better the detection.
    - -1 corresponds to 10 mean false alarms
    - 0 corresponds to 1 mean false alarm
    - 1 corresponds to 0.1 mean false alarms
    This vector will be calculated only when the objects type is #LSD_REFINE_ADV.
    */
    CV_WRAP virtual void detect(InputArray image, OutputArray lines,
                        OutputArray width = noArray(), OutputArray prec = noArray(),
                        OutputArray nfa = noArray()) = 0;

    /** @brief Draws the line segments on a given image.
    @param image The image, where the lines will be drawn. Should be bigger or equal to the image,
    where the lines were found.
    @param lines A vector of the lines that needed to be drawn.
     */
    CV_WRAP virtual void drawSegments(InputOutputArray image, InputArray lines) = 0;

    /** @brief Draws two groups of lines in blue and red, counting the non overlapping (mismatching) pixels.

    @param size The size of the image, where lines1 and lines2 were found.
    @param lines1 The first group of lines that needs to be drawn. It is visualized in blue color.
    @param lines2 The second group of lines. They visualized in red color.
    @param image Optional image, where the lines will be drawn. The image should be color(3-channel)
    in order for lines1 and lines2 to be drawn in the above mentioned colors.
     */
    CV_WRAP virtual int compareSegments(const Size& size, InputArray lines1, InputArray lines2, InputOutputArray image = noArray()) = 0;

    virtual ~LineSegmentDetector() { }
};

/** @brief Creates a smart pointer to a LineSegmentDetector object and initializes it.

The LineSegmentDetector algorithm is defined using the standard values. Only advanced users may want
to edit those, as to tailor it for their own application.

@param refine The way found lines will be refined, see #LineSegmentDetectorModes
@param scale The scale of the image that will be used to find the lines. Range (0..1].
@param sigma_scale Sigma for Gaussian filter. It is computed as sigma = sigma_scale/scale.
@param quant Bound to the quantization error on the gradient norm.
@param ang_th Gradient angle tolerance in degrees.
@param log_eps Detection threshold: -log10(NFA) \> log_eps. Used only when advance refinement is chosen.
@param density_th Minimal density of aligned region points in the enclosing rectangle.
@param n_bins Number of bins in pseudo-ordering of gradient modulus.
 */
CV_EXPORTS_W Ptr<LineSegmentDetector> createLineSegmentDetector(
    LineSegmentDetectorModes refine = LSD_REFINE_STD, double scale = 0.8,
    double sigma_scale = 0.6, double quant = 2.0, double ang_th = 22.5,
    double log_eps = 0, double density_th = 0.7, int n_bins = 1024);

//! @} imgproc_feature


//! @addtogroup imgproc_filter
//! @{

/** @brief Returns Gaussian filter coefficients.

The function computes and returns the \f$\texttt{ksize} \times 1\f$ matrix of Gaussian filter
coefficients:

\f[G_i= \alpha *e^{-(i-( \texttt{ksize} -1)/2)^2/(2* \texttt{sigma}^2)},\f]

where \f$i=0..\texttt{ksize}-1\f$ and \f$\alpha\f$ is the scale factor chosen so that \f$\sum_i G_i=1\f$.

Two of such generated kernels can be passed to sepFilter2D. Those functions automatically recognize
smoothing kernels (a symmetrical kernel with sum of weights equal to 1) and handle them accordingly.
You may also use the higher-level GaussianBlur.
@param ksize Aperture size. It should be odd ( \f$\texttt{ksize} \mod 2 = 1\f$ ) and positive.
@param sigma Gaussian standard deviation. If it is non-positive, it is computed from ksize as
`sigma = 0.3*((ksize-1)*0.5 - 1) + 0.8`.
@param ktype Type of filter coefficients. It can be CV_32F or CV_64F .
@sa  sepFilter2D, getDerivKernels, getStructuringElement, GaussianBlur
 */
CV_EXPORTS_W Mat getGaussianKernel( int ksize, double sigma, int ktype = CV_64F );

/** @brief Returns filter coefficients for computing spatial image derivatives.

The function computes and returns the filter coefficients for spatial image derivatives. When
`ksize=FILTER_SCHARR`, the Scharr \f$3 \times 3\f$ kernels are generated (see #Scharr). Otherwise, Sobel
kernels are generated (see #Sobel). The filters are normally passed to #sepFilter2D or to

@param kx Output matrix of row filter coefficients. It has the type ktype .
@param ky Output matrix of column filter coefficients. It has the type ktype .
@param dx Derivative order in respect of x.
@param dy Derivative order in respect of y.
@param ksize Aperture size. It can be FILTER_SCHARR, 1, 3, 5, or 7.
@param normalize Flag indicating whether to normalize (scale down) the filter coefficients or not.
Theoretically, the coefficients should have the denominator \f$=2^{ksize*2-dx-dy-2}\f$. If you are
going to filter floating-point images, you are likely to use the normalized kernels. But if you
compute derivatives of an 8-bit image, store the results in a 16-bit image, and wish to preserve
all the fractional bits, you may want to set normalize=false .
@param ktype Type of filter coefficients. It can be CV_32f or CV_64F .
 */
CV_EXPORTS_W void getDerivKernels( OutputArray kx, OutputArray ky,
                                   int dx, int dy, int ksize,
                                   bool normalize = false, int ktype = CV_32F );

/** @brief Returns Gabor filter coefficients.

For more details about gabor filter equations and parameters, see: [Gabor
Filter](https://en.wikipedia.org/wiki/Gabor_filter).

@param ksize Size of the filter returned.
@param sigma Standard deviation of the gaussian envelope.
@param theta Orientation of the normal to the parallel stripes of a Gabor function.
@param lambd Wavelength of the sinusoidal factor.
@param gamma Spatial aspect ratio.
@param psi Phase offset.
@param ktype Type of filter coefficients. It can be CV_32F or CV_64F .
 */
CV_EXPORTS_W Mat getGaborKernel( Size ksize, double sigma, double theta, double lambd,
                                 double gamma, double psi = CV_PI*0.5, int ktype = CV_64F );

//! returns "magic" border value for erosion and dilation. It is automatically transformed to Scalar::all(-DBL_MAX) for dilation.
static inline Scalar morphologyDefaultBorderValue() { return Scalar::all(DBL_MAX); }

/** @brief Returns a structuring element of the specified size and shape for morphological operations.

The function constructs and returns the structuring element that can be further passed to #erode,
#dilate or #morphologyEx. But you can also construct an arbitrary binary mask yourself and use it as
the structuring element.

@param shape Element shape that could be one of #MorphShapes
@param ksize Size of the structuring element.
@param anchor Anchor position within the element. The default value \f$(-1, -1)\f$ means that the
anchor is at the center. Note that only the shape of a cross-shaped element depends on the anchor
position. In other cases the anchor just regulates how much the result of the morphological
operation is shifted.
 */
CV_EXPORTS_W Mat getStructuringElement(int shape, Size ksize, Point anchor = Point(-1,-1));

/** @example samples/cpp/tutorial_code/ImgProc/Smoothing/Smoothing.cpp
Sample code for simple filters
![Sample screenshot](Smoothing_Tutorial_Result_Median_Filter.jpg)
Check @ref tutorial_gausian_median_blur_bilateral_filter "the corresponding tutorial" for more details
 */

/** @brief Blurs an image using the median filter.

The function smoothes an image using the median filter with the \f$\texttt{ksize} \times
\texttt{ksize}\f$ aperture. Each channel of a multi-channel image is processed independently.
In-place operation is supported.

@note The median filter uses #BORDER_REPLICATE internally to cope with border pixels, see #BorderTypes

@param src input 1-, 3-, or 4-channel image; when ksize is 3 or 5, the image depth should be
CV_8U, CV_16U, or CV_32F, for larger aperture sizes, it can only be CV_8U.
@param dst destination array of the same size and type as src.
@param ksize aperture linear size; it must be odd and greater than 1, for example: 3, 5, 7 ...
@sa  bilateralFilter, blur, boxFilter, GaussianBlur
 */
CV_EXPORTS_W void medianBlur( InputArray src, OutputArray dst, int ksize );

/** @brief Blurs an image using a Gaussian filter.

The function convolves the source image with the specified Gaussian kernel. In-place filtering is
supported.

@param src input image; the image can have any number of channels, which are processed
independently, but the depth should be CV_8U, CV_16U, CV_16S, CV_32F or CV_64F.
@param dst output image of the same size and type as src.
@param ksize Gaussian kernel size. ksize.width and ksize.height can differ but they both must be
positive and odd. Or, they can be zero's and then they are computed from sigma.
@param sigmaX Gaussian kernel standard deviation in X direction.
@param sigmaY Gaussian kernel standard deviation in Y direction; if sigmaY is zero, it is set to be
equal to sigmaX, if both sigmas are zeros, they are computed from ksize.width and ksize.height,
respectively (see #getGaussianKernel for details); to fully control the result regardless of
possible future modifications of all this semantics, it is recommended to specify all of ksize,
sigmaX, and sigmaY.
@param borderType pixel extrapolation method, see #BorderTypes. #BORDER_WRAP is not supported.
@param hint Implementation modification flags. See #AlgorithmHint

@sa  sepFilter2D, filter2D, blur, boxFilter, bilateralFilter, medianBlur
 */
CV_EXPORTS_W void GaussianBlur( InputArray src, OutputArray dst, Size ksize,
                                double sigmaX, double sigmaY = 0,
                                int borderType = BORDER_DEFAULT,
                                AlgorithmHint hint = cv::ALGO_HINT_DEFAULT );

/** @brief Applies the bilateral filter to an image.

The function applies bilateral filtering to the input image, as described in
https://homepages.inf.ed.ac.uk/rbf/CVonline/LOCAL_COPIES/MANDUCHI1/Bilateral_Filtering.html
bilateralFilter can reduce unwanted noise very well while keeping edges fairly sharp. However, it is
very slow compared to most filters.

_Sigma values_: For simplicity, you can set the 2 sigma values to be the same. If they are small (\<
10), the filter will not have much effect, whereas if they are large (\> 150), they will have a very
strong effect, making the image look "cartoonish".

_Filter size_: Large filters (d \> 5) are very slow, so it is recommended to use d=5 for real-time
applications, and perhaps d=9 for offline applications that need heavy noise filtering.

This filter does not work inplace.
@param src Source 8-bit or floating-point, 1-channel or 3-channel image.
@param dst Destination image of the same size and type as src .
@param d Diameter of each pixel neighborhood that is used during filtering. If it is non-positive,
it is computed from sigmaSpace.
@param sigmaColor Filter sigma in the color space. A larger value of the parameter means that
farther colors within the pixel neighborhood (see sigmaSpace) will be mixed together, resulting
in larger areas of semi-equal color.
@param sigmaSpace Filter sigma in the coordinate space. A larger value of the parameter means that
farther pixels will influence each other as long as their colors are close enough (see sigmaColor
). When d\>0, it specifies the neighborhood size regardless of sigmaSpace. Otherwise, d is
proportional to sigmaSpace.
@param borderType border mode used to extrapolate pixels outside of the image, see #BorderTypes
 */
CV_EXPORTS_W void bilateralFilter( InputArray src, OutputArray dst, int d,
                                   double sigmaColor, double sigmaSpace,
                                   int borderType = BORDER_DEFAULT );

/** @brief Blurs an image using the box filter.

The function smooths an image using the kernel:

\f[\texttt{K} =  \alpha \begin{bmatrix} 1 & 1 & 1 &  \cdots & 1 & 1  \\ 1 & 1 & 1 &  \cdots & 1 & 1  \\ \hdotsfor{6} \\ 1 & 1 & 1 &  \cdots & 1 & 1 \end{bmatrix}\f]

where

\f[\alpha = \begin{cases} \frac{1}{\texttt{ksize.width*ksize.height}} & \texttt{when } \texttt{normalize=true}  \\1 & \texttt{otherwise}\end{cases}\f]

Unnormalized box filter is useful for computing various integral characteristics over each pixel
neighborhood, such as covariance matrices of image derivatives (used in dense optical flow
algorithms, and so on). If you need to compute pixel sums over variable-size windows, use #integral.

@param src input image.
@param dst output image of the same size and type as src.
@param ddepth the output image depth (-1 to use src.depth()).
@param ksize blurring kernel size.
@param anchor anchor point; default value Point(-1,-1) means that the anchor is at the kernel
center.
@param normalize flag, specifying whether the kernel is normalized by its area or not.
@param borderType border mode used to extrapolate pixels outside of the image, see #BorderTypes. #BORDER_WRAP is not supported.
@sa  blur, bilateralFilter, GaussianBlur, medianBlur, integral
 */
CV_EXPORTS_W void boxFilter( InputArray src, OutputArray dst, int ddepth,
                             Size ksize, Point anchor = Point(-1,-1),
                             bool normalize = true,
                             int borderType = BORDER_DEFAULT );

/** @brief Calculates the normalized sum of squares of the pixel values overlapping the filter.

For every pixel \f$ (x, y) \f$ in the source image, the function calculates the sum of squares of those neighboring
pixel values which overlap the filter placed over the pixel \f$ (x, y) \f$.

The unnormalized square box filter can be useful in computing local image statistics such as the local
variance and standard deviation around the neighborhood of a pixel.

@param src input image
@param dst output image of the same size and type as src
@param ddepth the output image depth (-1 to use src.depth())
@param ksize kernel size
@param anchor kernel anchor point. The default value of Point(-1, -1) denotes that the anchor is at the kernel
center.
@param normalize flag, specifying whether the kernel is to be normalized by it's area or not.
@param borderType border mode used to extrapolate pixels outside of the image, see #BorderTypes. #BORDER_WRAP is not supported.
@sa boxFilter
*/
CV_EXPORTS_W void sqrBoxFilter( InputArray src, OutputArray dst, int ddepth,
                                Size ksize, Point anchor = Point(-1, -1),
                                bool normalize = true,
                                int borderType = BORDER_DEFAULT );

/** @brief Blurs an image using the normalized box filter.

The function smooths an image using the kernel:

\f[\texttt{K} =  \frac{1}{\texttt{ksize.width*ksize.height}} \begin{bmatrix} 1 & 1 & 1 &  \cdots & 1 & 1  \\ 1 & 1 & 1 &  \cdots & 1 & 1  \\ \hdotsfor{6} \\ 1 & 1 & 1 &  \cdots & 1 & 1  \\ \end{bmatrix}\f]

The call `blur(src, dst, ksize, anchor, borderType)` is equivalent to `boxFilter(src, dst, src.type(), ksize,
anchor, true, borderType)`.

@param src input image; it can have any number of channels, which are processed independently, but
the depth should be CV_8U, CV_16U, CV_16S, CV_32F or CV_64F.
@param dst output image of the same size and type as src.
@param ksize blurring kernel size.
@param anchor anchor point; default value Point(-1,-1) means that the anchor is at the kernel
center.
@param borderType border mode used to extrapolate pixels outside of the image, see #BorderTypes. #BORDER_WRAP is not supported.
@sa  boxFilter, bilateralFilter, GaussianBlur, medianBlur
 */
CV_EXPORTS_W void blur( InputArray src, OutputArray dst,
                        Size ksize, Point anchor = Point(-1,-1),
                        int borderType = BORDER_DEFAULT );

/** @brief Blurs an image using the stackBlur.

The function applies and stackBlur to an image.
stackBlur can generate similar results as Gaussian blur, and the time consumption does not increase with the increase of kernel size.
It creates a kind of moving stack of colors whilst scanning through the image. Thereby it just has to add one new block of color to the right side
of the stack and remove the leftmost color. The remaining colors on the topmost layer of the stack are either added on or reduced by one,
depending on if they are on the right or on the left side of the stack. The only supported borderType is BORDER_REPLICATE.
Original paper was proposed by Mario Klingemann, which can be found https://underdestruction.com/2004/02/25/stackblur-2004.

@param src input image. The number of channels can be arbitrary, but the depth should be one of
CV_8U, CV_16U, CV_16S or CV_32F.
@param dst output image of the same size and type as src.
@param ksize stack-blurring kernel size. The ksize.width and ksize.height can differ but they both must be
positive and odd.
*/
CV_EXPORTS_W void stackBlur(InputArray src, OutputArray dst, Size ksize);

/** @brief Convolves an image with the kernel.

The function applies an arbitrary linear filter to an image. In-place operation is supported. When
the aperture is partially outside the image, the function interpolates outlier pixel values
according to the specified border mode.

The function does actually compute correlation, not the convolution:

\f[\texttt{dst} (x,y) =  \sum _{ \substack{0\leq x' < \texttt{kernel.cols}\\{0\leq y' < \texttt{kernel.rows}}}}  \texttt{kernel} (x',y')* \texttt{src} (x+x'- \texttt{anchor.x} ,y+y'- \texttt{anchor.y} )\f]

That is, the kernel is not mirrored around the anchor point. If you need a real convolution, flip
the kernel using #flip and set the new anchor to `(kernel.cols - anchor.x - 1, kernel.rows -
anchor.y - 1)`.

The function uses the DFT-based algorithm in case of sufficiently large kernels (~`11 x 11` or
larger) and the direct algorithm for small kernels.

@param src input image.
@param dst output image of the same size and the same number of channels as src.
@param ddepth desired depth of the destination image, see @ref filter_depths "combinations"
@param kernel convolution kernel (or rather a correlation kernel), a single-channel floating point
matrix; if you want to apply different kernels to different channels, split the image into
separate color planes using split and process them individually.
@param anchor anchor of the kernel that indicates the relative position of a filtered point within
the kernel; the anchor should lie within the kernel; default value (-1,-1) means that the anchor
is at the kernel center.
@param delta optional value added to the filtered pixels before storing them in dst.
@param borderType pixel extrapolation method, see #BorderTypes. #BORDER_WRAP is not supported.
@sa  sepFilter2D, dft, matchTemplate
 */
CV_EXPORTS_W void filter2D( InputArray src, OutputArray dst, int ddepth,
                            InputArray kernel, Point anchor = Point(-1,-1),
                            double delta = 0, int borderType = BORDER_DEFAULT );

class CV_EXPORTS_W_PARAMS Filter2DParams
{
public:
    CV_PROP_RW int anchorX = -1;
    CV_PROP_RW int anchorY = -1;
    CV_PROP_RW int borderType = BORDER_DEFAULT;
    CV_PROP_RW Scalar borderValue = Scalar();
    CV_PROP_RW int ddepth = -1;
    CV_PROP_RW double scale = 1.;
    CV_PROP_RW double shift = 0.;
};

CV_EXPORTS_AS(filter2Dp) void filter2D( InputArray src, OutputArray dst, InputArray kernel,
                                        const Filter2DParams& params=Filter2DParams());

/** @brief Applies a separable linear filter to an image.

The function applies a separable linear filter to the image. That is, first, every row of src is
filtered with the 1D kernel kernelX. Then, every column of the result is filtered with the 1D
kernel kernelY. The final result shifted by delta is stored in dst .

@param src Source image.
@param dst Destination image of the same size and the same number of channels as src .
@param ddepth Destination image depth, see @ref filter_depths "combinations"
@param kernelX Coefficients for filtering each row.
@param kernelY Coefficients for filtering each column.
@param anchor Anchor position within the kernel. The default value \f$(-1,-1)\f$ means that the anchor
is at the kernel center.
@param delta Value added to the filtered results before storing them.
@param borderType Pixel extrapolation method, see #BorderTypes. #BORDER_WRAP is not supported.
@sa  filter2D, Sobel, GaussianBlur, boxFilter, blur
 */
CV_EXPORTS_W void sepFilter2D( InputArray src, OutputArray dst, int ddepth,
                               InputArray kernelX, InputArray kernelY,
                               Point anchor = Point(-1,-1),
                               double delta = 0, int borderType = BORDER_DEFAULT );

/** @example samples/cpp/tutorial_code/ImgTrans/Sobel_Demo.cpp
Sample code using Sobel and/or Scharr OpenCV functions to make a simple Edge Detector
![Sample screenshot](Sobel_Derivatives_Tutorial_Result.jpg)
Check @ref tutorial_sobel_derivatives "the corresponding tutorial" for more details
*/

/** @brief Calculates the first, second, third, or mixed image derivatives using an extended Sobel operator.

In all cases except one, the \f$\texttt{ksize} \times \texttt{ksize}\f$ separable kernel is used to
calculate the derivative. When \f$\texttt{ksize = 1}\f$, the \f$3 \times 1\f$ or \f$1 \times 3\f$
kernel is used (that is, no Gaussian smoothing is done). `ksize = 1` can only be used for the first
or the second x- or y- derivatives.

There is also the special value `ksize = #FILTER_SCHARR (-1)` that corresponds to the \f$3\times3\f$ Scharr
filter that may give more accurate results than the \f$3\times3\f$ Sobel. The Scharr aperture is

\f[\vecthreethree{-3}{0}{3}{-10}{0}{10}{-3}{0}{3}\f]

for the x-derivative, or transposed for the y-derivative.

The function calculates an image derivative by convolving the image with the appropriate kernel:

\f[\texttt{dst} =  \frac{\partial^{xorder+yorder} \texttt{src}}{\partial x^{xorder} \partial y^{yorder}}\f]

The Sobel operators combine Gaussian smoothing and differentiation, so the result is more or less
resistant to the noise. Most often, the function is called with ( xorder = 1, yorder = 0, ksize = 3)
or ( xorder = 0, yorder = 1, ksize = 3) to calculate the first x- or y- image derivative. The first
case corresponds to a kernel of:

\f[\vecthreethree{-1}{0}{1}{-2}{0}{2}{-1}{0}{1}\f]

The second case corresponds to a kernel of:

\f[\vecthreethree{-1}{-2}{-1}{0}{0}{0}{1}{2}{1}\f]

@param src input image.
@param dst output image of the same size and the same number of channels as src .
@param ddepth output image depth, see @ref filter_depths "combinations"; in the case of
    8-bit input images it will result in truncated derivatives.
@param dx order of the derivative x.
@param dy order of the derivative y.
@param ksize size of the extended Sobel kernel; it must be 1, 3, 5, or 7.
@param scale optional scale factor for the computed derivative values; by default, no scaling is
applied (see #getDerivKernels for details).
@param delta optional delta value that is added to the results prior to storing them in dst.
@param borderType pixel extrapolation method, see #BorderTypes. #BORDER_WRAP is not supported.
@sa  Scharr, Laplacian, sepFilter2D, filter2D, GaussianBlur, cartToPolar
 */
CV_EXPORTS_W void Sobel( InputArray src, OutputArray dst, int ddepth,
                         int dx, int dy, int ksize = 3,
                         double scale = 1, double delta = 0,
                         int borderType = BORDER_DEFAULT );

/** @brief Calculates the first order image derivative in both x and y using a Sobel operator

Equivalent to calling:

@code
Sobel( src, dx, CV_16SC1, 1, 0, 3 );
Sobel( src, dy, CV_16SC1, 0, 1, 3 );
@endcode

@param src input image.
@param dx output image with first-order derivative in x.
@param dy output image with first-order derivative in y.
@param ksize size of Sobel kernel. It must be 3.
@param borderType pixel extrapolation method, see #BorderTypes.
                  Only #BORDER_DEFAULT=#BORDER_REFLECT_101 and #BORDER_REPLICATE are supported.

@sa Sobel
 */

CV_EXPORTS_W void spatialGradient( InputArray src, OutputArray dx,
                                   OutputArray dy, int ksize = 3,
                                   int borderType = BORDER_DEFAULT );

/** @brief Calculates the first x- or y- image derivative using Scharr operator.

The function computes the first x- or y- spatial image derivative using the Scharr operator. The
call

\f[\texttt{Scharr(src, dst, ddepth, dx, dy, scale, delta, borderType)}\f]

is equivalent to

\f[\texttt{Sobel(src, dst, ddepth, dx, dy, FILTER_SCHARR, scale, delta, borderType)} .\f]

@param src input image.
@param dst output image of the same size and the same number of channels as src.
@param ddepth output image depth, see @ref filter_depths "combinations"
@param dx order of the derivative x.
@param dy order of the derivative y.
@param scale optional scale factor for the computed derivative values; by default, no scaling is
applied (see #getDerivKernels for details).
@param delta optional delta value that is added to the results prior to storing them in dst.
@param borderType pixel extrapolation method, see #BorderTypes. #BORDER_WRAP is not supported.
@sa  cartToPolar
 */
CV_EXPORTS_W void Scharr( InputArray src, OutputArray dst, int ddepth,
                          int dx, int dy, double scale = 1, double delta = 0,
                          int borderType = BORDER_DEFAULT );

/** @example samples/cpp/snippets/laplace.cpp
An example using Laplace filter for edge detection
*/
/** @example samples/python/snippets/laplace.py
An example using Laplace filter for edge detection in python
*/

/** @brief Calculates the Laplacian of an image.

The function calculates the Laplacian of the source image by adding up the second x and y
derivatives calculated using the Sobel operator:

\f[\texttt{dst} =  \Delta \texttt{src} =  \frac{\partial^2 \texttt{src}}{\partial x^2} +  \frac{\partial^2 \texttt{src}}{\partial y^2}\f]

This is done when `ksize > 1`. When `ksize == 1`, the Laplacian is computed by filtering the image
with the following \f$3 \times 3\f$ aperture:

\f[\vecthreethree {0}{1}{0}{1}{-4}{1}{0}{1}{0}\f]

@param src Source image.
@param dst Destination image of the same size and the same number of channels as src .
@param ddepth Desired depth of the destination image, see @ref filter_depths "combinations".
@param ksize Aperture size used to compute the second-derivative filters. See #getDerivKernels for
details. The size must be positive and odd.
@param scale Optional scale factor for the computed Laplacian values. By default, no scaling is
applied. See #getDerivKernels for details.
@param delta Optional delta value that is added to the results prior to storing them in dst .
@param borderType Pixel extrapolation method, see #BorderTypes. #BORDER_WRAP is not supported.
@sa  Sobel, Scharr
 */
CV_EXPORTS_W void Laplacian( InputArray src, OutputArray dst, int ddepth,
                             int ksize = 1, double scale = 1, double delta = 0,
                             int borderType = BORDER_DEFAULT );

//! @} imgproc_filter

//! @addtogroup imgproc_feature
//! @{

/** @example samples/cpp/snippets/edge.cpp
This program demonstrates usage of the Canny edge detector

Check @ref tutorial_canny_detector "the corresponding tutorial" for more details
*/

/** @brief Finds edges in an image using the Canny algorithm @cite Canny86 .

The function finds edges in the input image and marks them in the output map edges using the
Canny algorithm. The smallest value between threshold1 and threshold2 is used for edge linking. The
largest value is used to find initial segments of strong edges. See
<https://en.wikipedia.org/wiki/Canny_edge_detector>

@param image 8-bit input image.
@param edges output edge map; single channels 8-bit image, which has the same size as image .
@param threshold1 first threshold for the hysteresis procedure.
@param threshold2 second threshold for the hysteresis procedure.
@param apertureSize aperture size for the Sobel operator.
@param L2gradient a flag, indicating whether a more accurate \f$L_2\f$ norm
\f$=\sqrt{(dI/dx)^2 + (dI/dy)^2}\f$ should be used to calculate the image gradient magnitude (
L2gradient=true ), or whether the default \f$L_1\f$ norm \f$=|dI/dx|+|dI/dy|\f$ is enough (
L2gradient=false ).
 */
CV_EXPORTS_W void Canny( InputArray image, OutputArray edges,
                         double threshold1, double threshold2,
                         int apertureSize = 3, bool L2gradient = false );

/** \overload

Finds edges in an image using the Canny algorithm with custom image gradient.

@param dx 16-bit x derivative of input image (CV_16SC1 or CV_16SC3).
@param dy 16-bit y derivative of input image (same type as dx).
@param edges output edge map; single channels 8-bit image, which has the same size as image .
@param threshold1 first threshold for the hysteresis procedure.
@param threshold2 second threshold for the hysteresis procedure.
@param L2gradient a flag, indicating whether a more accurate \f$L_2\f$ norm
\f$=\sqrt{(dI/dx)^2 + (dI/dy)^2}\f$ should be used to calculate the image gradient magnitude (
L2gradient=true ), or whether the default \f$L_1\f$ norm \f$=|dI/dx|+|dI/dy|\f$ is enough (
L2gradient=false ).
 */
CV_EXPORTS_W void Canny( InputArray dx, InputArray dy,
                         OutputArray edges,
                         double threshold1, double threshold2,
                         bool L2gradient = false );

/** @brief Calculates the minimal eigenvalue of gradient matrices for corner detection.

The function is similar to cornerEigenValsAndVecs but it calculates and stores only the minimal
eigenvalue of the covariance matrix of derivatives, that is, \f$\min(\lambda_1, \lambda_2)\f$ in terms
of the formulae in the cornerEigenValsAndVecs description.

@param src Input single-channel 8-bit or floating-point image.
@param dst Image to store the minimal eigenvalues. It has the type CV_32FC1 and the same size as
src .
@param blockSize Neighborhood size (see the details on #cornerEigenValsAndVecs ).
@param ksize Aperture parameter for the Sobel operator.
@param borderType Pixel extrapolation method. See #BorderTypes. #BORDER_WRAP is not supported.
 */
CV_EXPORTS_W void cornerMinEigenVal( InputArray src, OutputArray dst,
                                     int blockSize, int ksize = 3,
                                     int borderType = BORDER_DEFAULT );

/** @brief Harris corner detector.

The function runs the Harris corner detector on the image. Similarly to cornerMinEigenVal and
cornerEigenValsAndVecs , for each pixel \f$(x, y)\f$ it calculates a \f$2\times2\f$ gradient covariance
matrix \f$M^{(x,y)}\f$ over a \f$\texttt{blockSize} \times \texttt{blockSize}\f$ neighborhood. Then, it
computes the following characteristic:

\f[\texttt{dst} (x,y) =  \mathrm{det} M^{(x,y)} - k  \cdot \left ( \mathrm{tr} M^{(x,y)} \right )^2\f]

Corners in the image can be found as the local maxima of this response map.

@param src Input single-channel 8-bit or floating-point image.
@param dst Image to store the Harris detector responses. It has the type CV_32FC1 and the same
size as src .
@param blockSize Neighborhood size (see the details on #cornerEigenValsAndVecs ).
@param ksize Aperture parameter for the Sobel operator.
@param k Harris detector free parameter. See the formula above.
@param borderType Pixel extrapolation method. See #BorderTypes. #BORDER_WRAP is not supported.
 */
CV_EXPORTS_W void cornerHarris( InputArray src, OutputArray dst, int blockSize,
                                int ksize, double k,
                                int borderType = BORDER_DEFAULT );

/** @example samples/python/snippets/texture_flow.py
An example using cornerEigenValsAndVecs in python
*/

/** @brief Calculates eigenvalues and eigenvectors of image blocks for corner detection.

For every pixel \f$p\f$ , the function cornerEigenValsAndVecs considers a blockSize \f$\times\f$ blockSize
neighborhood \f$S(p)\f$ . It calculates the covariation matrix of derivatives over the neighborhood as:

\f[M =  \begin{bmatrix} \sum _{S(p)}(dI/dx)^2 &  \sum _{S(p)}dI/dx dI/dy  \\ \sum _{S(p)}dI/dx dI/dy &  \sum _{S(p)}(dI/dy)^2 \end{bmatrix}\f]

where the derivatives are computed using the Sobel operator.

After that, it finds eigenvectors and eigenvalues of \f$M\f$ and stores them in the destination image as
\f$(\lambda_1, \lambda_2, x_1, y_1, x_2, y_2)\f$ where

-   \f$\lambda_1, \lambda_2\f$ are the non-sorted eigenvalues of \f$M\f$
-   \f$x_1, y_1\f$ are the eigenvectors corresponding to \f$\lambda_1\f$
-   \f$x_2, y_2\f$ are the eigenvectors corresponding to \f$\lambda_2\f$

The output of the function can be used for robust edge or corner detection.

@param src Input single-channel 8-bit or floating-point image.
@param dst Image to store the results. It has the same size as src and the type CV_32FC(6) .
@param blockSize Neighborhood size (see details below).
@param ksize Aperture parameter for the Sobel operator.
@param borderType Pixel extrapolation method. See #BorderTypes. #BORDER_WRAP is not supported.

@sa  cornerMinEigenVal, cornerHarris, preCornerDetect
 */
CV_EXPORTS_W void cornerEigenValsAndVecs( InputArray src, OutputArray dst,
                                          int blockSize, int ksize,
                                          int borderType = BORDER_DEFAULT );

/** @brief Calculates a feature map for corner detection.

The function calculates the complex spatial derivative-based function of the source image

\f[\texttt{dst} = (D_x  \texttt{src} )^2  \cdot D_{yy}  \texttt{src} + (D_y  \texttt{src} )^2  \cdot D_{xx}  \texttt{src} - 2 D_x  \texttt{src} \cdot D_y  \texttt{src} \cdot D_{xy}  \texttt{src}\f]

where \f$D_x\f$,\f$D_y\f$ are the first image derivatives, \f$D_{xx}\f$,\f$D_{yy}\f$ are the second image
derivatives, and \f$D_{xy}\f$ is the mixed derivative.

The corners can be found as local maximums of the functions, as shown below:
@code
    Mat corners, dilated_corners;
    preCornerDetect(image, corners, 3);
    // dilation with 3x3 rectangular structuring element
    dilate(corners, dilated_corners, Mat(), 1);
    Mat corner_mask = corners == dilated_corners;
@endcode

@param src Source single-channel 8-bit of floating-point image.
@param dst Output image that has the type CV_32F and the same size as src .
@param ksize %Aperture size of the Sobel .
@param borderType Pixel extrapolation method. See #BorderTypes. #BORDER_WRAP is not supported.
 */
CV_EXPORTS_W void preCornerDetect( InputArray src, OutputArray dst, int ksize,
                                   int borderType = BORDER_DEFAULT );

/** @brief Refines the corner locations.

The function iterates to find the sub-pixel accurate location of corners or radial saddle
points as described in @cite forstner1987fast, and as shown on the figure below.

![image](pics/cornersubpix.png)

Sub-pixel accurate corner locator is based on the observation that every vector from the center \f$q\f$
to a point \f$p\f$ located within a neighborhood of \f$q\f$ is orthogonal to the image gradient at \f$p\f$
subject to image and measurement noise. Consider the expression:

\f[\epsilon _i = {DI_{p_i}}^T  \cdot (q - p_i)\f]

where \f${DI_{p_i}}\f$ is an image gradient at one of the points \f$p_i\f$ in a neighborhood of \f$q\f$ . The
value of \f$q\f$ is to be found so that \f$\epsilon_i\f$ is minimized. A system of equations may be set up
with \f$\epsilon_i\f$ set to zero:

\f[\sum _i(DI_{p_i}  \cdot {DI_{p_i}}^T) \cdot q -  \sum _i(DI_{p_i}  \cdot {DI_{p_i}}^T  \cdot p_i)\f]

where the gradients are summed within a neighborhood ("search window") of \f$q\f$ . Calling the first
gradient term \f$G\f$ and the second gradient term \f$b\f$ gives:

\f[q = G^{-1}  \cdot b\f]

The algorithm sets the center of the neighborhood window at this new center \f$q\f$ and then iterates
until the center stays within a set threshold.

@param image Input single-channel, 8-bit or float image.
@param corners Initial coordinates of the input corners and refined coordinates provided for
output.
@param winSize Half of the side length of the search window. For example, if winSize=Size(5,5) ,
then a \f$(5*2+1) \times (5*2+1) = 11 \times 11\f$ search window is used.
@param zeroZone Half of the size of the dead region in the middle of the search zone over which
the summation in the formula below is not done. It is used sometimes to avoid possible
singularities of the autocorrelation matrix. The value of (-1,-1) indicates that there is no such
a size.
@param criteria Criteria for termination of the iterative process of corner refinement. That is,
the process of corner position refinement stops either after criteria.maxCount iterations or when
the corner position moves by less than criteria.epsilon on some iteration.
 */
CV_EXPORTS_W void cornerSubPix( InputArray image, InputOutputArray corners,
                                Size winSize, Size zeroZone,
                                TermCriteria criteria );

/** @brief Determines strong corners on an image.

The function finds the most prominent corners in the image or in the specified image region, as
described in @cite Shi94

-   Function calculates the corner quality measure at every source image pixel using the
    #cornerMinEigenVal or #cornerHarris .
-   Function performs a non-maximum suppression (the local maximums in *3 x 3* neighborhood are
    retained).
-   The corners with the minimal eigenvalue less than
    \f$\texttt{qualityLevel} \cdot \max_{x,y} qualityMeasureMap(x,y)\f$ are rejected.
-   The remaining corners are sorted by the quality measure in the descending order.
-   Function throws away each corner for which there is a stronger corner at a distance less than
    maxDistance.

The function can be used to initialize a point-based tracker of an object.

@note If the function is called with different values A and B of the parameter qualityLevel , and
A \> B, the vector of returned corners with qualityLevel=A will be the prefix of the output vector
with qualityLevel=B .

@param image Input 8-bit or floating-point 32-bit, single-channel image.
@param corners Output vector of detected corners.
@param maxCorners Maximum number of corners to return. If there are more corners than are found,
the strongest of them is returned. `maxCorners <= 0` implies that no limit on the maximum is set
and all detected corners are returned.
@param qualityLevel Parameter characterizing the minimal accepted quality of image corners. The
parameter value is multiplied by the best corner quality measure, which is the minimal eigenvalue
(see #cornerMinEigenVal ) or the Harris function response (see #cornerHarris ). The corners with the
quality measure less than the product are rejected. For example, if the best corner has the
quality measure = 1500, and the qualityLevel=0.01 , then all the corners with the quality measure
less than 15 are rejected.
@param minDistance Minimum possible Euclidean distance between the returned corners.
@param mask Optional region of interest. If the image is not empty (it needs to have the type
CV_8UC1 and the same size as image ), it specifies the region in which the corners are detected.
@param blockSize Size of an average block for computing a derivative covariation matrix over each
pixel neighborhood. See cornerEigenValsAndVecs .
@param useHarrisDetector Parameter indicating whether to use a Harris detector (see #cornerHarris)
or #cornerMinEigenVal.
@param k Free parameter of the Harris detector.

@sa  cornerMinEigenVal, cornerHarris, calcOpticalFlowPyrLK, estimateRigidTransform,
 */

CV_EXPORTS_W void goodFeaturesToTrack( InputArray image, OutputArray corners,
                                     int maxCorners, double qualityLevel, double minDistance,
                                     InputArray mask = noArray(), int blockSize = 3,
                                     bool useHarrisDetector = false, double k = 0.04 );

CV_EXPORTS_W void goodFeaturesToTrack( InputArray image, OutputArray corners,
                                     int maxCorners, double qualityLevel, double minDistance,
                                     InputArray mask, int blockSize,
                                     int gradientSize, bool useHarrisDetector = false,
                                     double k = 0.04 );

/** @brief Same as above, but returns also quality measure of the detected corners.

@param image Input 8-bit or floating-point 32-bit, single-channel image.
@param corners Output vector of detected corners.
@param maxCorners Maximum number of corners to return. If there are more corners than are found,
the strongest of them is returned. `maxCorners <= 0` implies that no limit on the maximum is set
and all detected corners are returned.
@param qualityLevel Parameter characterizing the minimal accepted quality of image corners. The
parameter value is multiplied by the best corner quality measure, which is the minimal eigenvalue
(see #cornerMinEigenVal ) or the Harris function response (see #cornerHarris ). The corners with the
quality measure less than the product are rejected. For example, if the best corner has the
quality measure = 1500, and the qualityLevel=0.01 , then all the corners with the quality measure
less than 15 are rejected.
@param minDistance Minimum possible Euclidean distance between the returned corners.
@param mask Region of interest. If the image is not empty (it needs to have the type
CV_8UC1 and the same size as image ), it specifies the region in which the corners are detected.
@param cornersQuality Output vector of quality measure of the detected corners.
@param blockSize Size of an average block for computing a derivative covariation matrix over each
pixel neighborhood. See cornerEigenValsAndVecs .
@param gradientSize Aperture parameter for the Sobel operator used for derivatives computation.
See cornerEigenValsAndVecs .
@param useHarrisDetector Parameter indicating whether to use a Harris detector (see #cornerHarris)
or #cornerMinEigenVal.
@param k Free parameter of the Harris detector.
 */
CV_EXPORTS CV_WRAP_AS(goodFeaturesToTrackWithQuality) void goodFeaturesToTrack(
        InputArray image, OutputArray corners,
        int maxCorners, double qualityLevel, double minDistance,
        InputArray mask, OutputArray cornersQuality, int blockSize = 3,
        int gradientSize = 3, bool useHarrisDetector = false, double k = 0.04);

/** @example samples/cpp/tutorial_code/ImgTrans/houghlines.cpp
An example using the Hough line detector
![Sample input image](Hough_Lines_Tutorial_Original_Image.jpg) ![Output image](Hough_Lines_Tutorial_Result.jpg)
*/
/** @example samples/python/snippets/houghlines.py
An example using the Hough line detector in python
*/

/** @brief Finds lines in a binary image using the standard Hough transform.

The function implements the standard or standard multi-scale Hough transform algorithm for line
detection. See <https://homepages.inf.ed.ac.uk/rbf/HIPR2/hough.htm> for a good explanation of Hough
transform.

@param image 8-bit, single-channel binary source image. The image may be modified by the function.
@param lines Output vector of lines. Each line is represented by a 2 or 3 element vector
\f$(\rho, \theta)\f$ or \f$(\rho, \theta, \textrm{votes})\f$, where \f$\rho\f$ is the distance from
the coordinate origin \f$(0,0)\f$ (top-left corner of the image), \f$\theta\f$ is the line rotation
angle in radians ( \f$0 \sim \textrm{vertical line}, \pi/2 \sim \textrm{horizontal line}\f$ ), and
\f$\textrm{votes}\f$ is the value of accumulator.
@param rho Distance resolution of the accumulator in pixels.
@param theta Angle resolution of the accumulator in radians.
@param threshold %Accumulator threshold parameter. Only those lines are returned that get enough
votes ( \f$>\texttt{threshold}\f$ ).
@param srn For the multi-scale Hough transform, it is a divisor for the distance resolution rho.
The coarse accumulator distance resolution is rho and the accurate accumulator resolution is
rho/srn. If both srn=0 and stn=0, the classical Hough transform is used. Otherwise, both these
parameters should be positive.
@param stn For the multi-scale Hough transform, it is a divisor for the distance resolution theta.
@param min_theta For standard and multi-scale Hough transform, minimum angle to check for lines.
Must fall between 0 and max_theta.
@param max_theta For standard and multi-scale Hough transform, an upper bound for the angle.
Must fall between min_theta and CV_PI. The actual maximum angle in the accumulator may be slightly
less than max_theta, depending on the parameters min_theta and theta.
@param use_edgeval True if you want to use weighted Hough transform.
 */
CV_EXPORTS_W void HoughLines( InputArray image, OutputArray lines,
                              double rho, double theta, int threshold,
                              double srn = 0, double stn = 0,
                              double min_theta = 0, double max_theta = CV_PI,
                              bool use_edgeval = false );

/** @brief Finds line segments in a binary image using the probabilistic Hough transform.

The function implements the probabilistic Hough transform algorithm for line detection, described
in @cite Matas00

See the line detection example below:
@include snippets/imgproc_HoughLinesP.cpp
This is a sample picture the function parameters have been tuned for:

![image](pics/building.jpg)

And this is the output of the above program in case of the probabilistic Hough transform:

![image](pics/houghp.png)

@param image 8-bit, single-channel binary source image. The image may be modified by the function.
@param lines Output vector of lines. Each line is represented by a 4-element vector
\f$(x_1, y_1, x_2, y_2)\f$ , where \f$(x_1,y_1)\f$ and \f$(x_2, y_2)\f$ are the ending points of each detected
line segment.
@param rho Distance resolution of the accumulator in pixels.
@param theta Angle resolution of the accumulator in radians.
@param threshold %Accumulator threshold parameter. Only those lines are returned that get enough
votes ( \f$>\texttt{threshold}\f$ ).
@param minLineLength Minimum line length. Line segments shorter than that are rejected.
@param maxLineGap Maximum allowed gap between points on the same line to link them.

@sa LineSegmentDetector
 */
CV_EXPORTS_W void HoughLinesP( InputArray image, OutputArray lines,
                               double rho, double theta, int threshold,
                               double minLineLength = 0, double maxLineGap = 0 );

/** @brief Finds lines in a set of points using the standard Hough transform.

The function finds lines in a set of points using a modification of the Hough transform.
@include snippets/imgproc_HoughLinesPointSet.cpp
@param point Input vector of points. Each vector must be encoded as a Point vector \f$(x,y)\f$. Type must be CV_32FC2 or CV_32SC2.
@param lines Output vector of found lines. Each vector is encoded as a vector<Vec3d> \f$(votes, rho, theta)\f$.
The larger the value of 'votes', the higher the reliability of the Hough line.
@param lines_max Max count of Hough lines.
@param threshold %Accumulator threshold parameter. Only those lines are returned that get enough
votes ( \f$>\texttt{threshold}\f$ ).
@param min_rho Minimum value for \f$\rho\f$ for the accumulator (Note: \f$\rho\f$ can be negative. The absolute value \f$|\rho|\f$ is the distance of a line to the origin.).
@param max_rho Maximum value for \f$\rho\f$ for the accumulator.
@param rho_step Distance resolution of the accumulator.
@param min_theta Minimum angle value of the accumulator in radians.
@param max_theta Upper bound for the angle value of the accumulator in radians. The actual maximum
angle may be slightly less than max_theta, depending on the parameters min_theta and theta_step.
@param theta_step Angle resolution of the accumulator in radians.
 */
CV_EXPORTS_W void HoughLinesPointSet( InputArray point, OutputArray lines, int lines_max, int threshold,
                                      double min_rho, double max_rho, double rho_step,
                                      double min_theta, double max_theta, double theta_step );

/** @example samples/cpp/tutorial_code/ImgTrans/houghcircles.cpp
An example using the Hough circle detector
*/
/** @example samples/python/snippets/houghcircles.py
An example using the Hough circle detector in python
*/

/** @brief Finds circles in a grayscale image using the Hough transform.

The function finds circles in a grayscale image using a modification of the Hough transform.

Example: :
@include snippets/imgproc_HoughLinesCircles.cpp

@note Usually the function detects the centers of circles well. However, it may fail to find correct
radii. You can assist to the function by specifying the radius range ( minRadius and maxRadius ) if
you know it. Or, in the case of #HOUGH_GRADIENT method you may set maxRadius to a negative number
to return centers only without radius search, and find the correct radius using an additional procedure.

It also helps to smooth image a bit unless it's already soft. For example,
GaussianBlur() with 7x7 kernel and 1.5x1.5 sigma or similar blurring may help.

@param image 8-bit, single-channel, grayscale input image.
@param circles Output vector of found circles. Each vector is encoded as  3 or 4 element
floating-point vector \f$(x, y, radius)\f$ or \f$(x, y, radius, votes)\f$ .
@param method Detection method, see #HoughModes. The available methods are #HOUGH_GRADIENT and #HOUGH_GRADIENT_ALT.
@param dp Inverse ratio of the accumulator resolution to the image resolution. For example, if
dp=1 , the accumulator has the same resolution as the input image. If dp=2 , the accumulator has
half as big width and height. For #HOUGH_GRADIENT_ALT the recommended value is dp=1.5,
unless some small very circles need to be detected.
@param minDist Minimum distance between the centers of the detected circles. If the parameter is
too small, multiple neighbor circles may be falsely detected in addition to a true one. If it is
too large, some circles may be missed.
@param param1 First method-specific parameter. In case of #HOUGH_GRADIENT and #HOUGH_GRADIENT_ALT,
it is the higher threshold of the two passed to the Canny edge detector (the lower one is twice smaller).
Note that #HOUGH_GRADIENT_ALT uses #Scharr algorithm to compute image derivatives, so the threshold value
should normally be higher, such as 300 or normally exposed and contrasty images.
@param param2 Second method-specific parameter. In case of #HOUGH_GRADIENT, it is the
accumulator threshold for the circle centers at the detection stage. The smaller it is, the more
false circles may be detected. Circles, corresponding to the larger accumulator values, will be
returned first. In the case of #HOUGH_GRADIENT_ALT algorithm, this is the circle "perfectness" measure.
The closer it to 1, the better shaped circles algorithm selects. In most cases 0.9 should be fine.
If you want get better detection of small circles, you may decrease it to 0.85, 0.8 or even less.
But then also try to limit the search range [minRadius, maxRadius] to avoid many false circles.
@param minRadius Minimum circle radius.
@param maxRadius Maximum circle radius. If <= 0, uses the maximum image dimension. If < 0, #HOUGH_GRADIENT returns
centers without finding the radius. #HOUGH_GRADIENT_ALT always computes circle radiuses.

@sa fitEllipse, minEnclosingCircle
 */
CV_EXPORTS_W void HoughCircles( InputArray image, OutputArray circles,
                               int method, double dp, double minDist,
                               double param1 = 100, double param2 = 100,
                               int minRadius = 0, int maxRadius = 0 );

//! @} imgproc_feature

//! @addtogroup imgproc_filter
//! @{

/** @example samples/cpp/tutorial_code/ImgProc/Morphology_2.cpp
Advanced morphology Transformations sample code
![Sample screenshot](Morphology_2_Tutorial_Result.jpg)
Check @ref tutorial_opening_closing_hats "the corresponding tutorial" for more details
*/

/** @brief Erodes an image by using a specific structuring element.

The function erodes the source image using the specified structuring element that determines the
shape of a pixel neighborhood over which the minimum is taken:

\f[\texttt{dst} (x,y) =  \min _{(x',y'):  \, \texttt{element} (x',y') \ne0 } \texttt{src} (x+x',y+y')\f]

The function supports the in-place mode. Erosion can be applied several ( iterations ) times. In
case of multi-channel images, each channel is processed independently.

@param src input image; the number of channels can be arbitrary, but the depth should be one of
CV_8U, CV_16U, CV_16S, CV_32F or CV_64F.
@param dst output image of the same size and type as src.
@param kernel structuring element used for erosion; if `element=Mat()`, a `3 x 3` rectangular
structuring element is used. Kernel can be created using #getStructuringElement.
@param anchor position of the anchor within the element; default value (-1, -1) means that the
anchor is at the element center.
@param iterations number of times erosion is applied.
@param borderType pixel extrapolation method, see #BorderTypes. #BORDER_WRAP is not supported.
@param borderValue border value in case of a constant border
@sa  dilate, morphologyEx, getStructuringElement
 */
CV_EXPORTS_W void erode( InputArray src, OutputArray dst, InputArray kernel,
                         Point anchor = Point(-1,-1), int iterations = 1,
                         int borderType = BORDER_CONSTANT,
                         const Scalar& borderValue = morphologyDefaultBorderValue() );

/** @example samples/cpp/tutorial_code/ImgProc/Morphology_1.cpp
Erosion and Dilation sample code
![Sample Screenshot-Erosion](Morphology_1_Tutorial_Erosion_Result.jpg)![Sample Screenshot-Dilation](Morphology_1_Tutorial_Dilation_Result.jpg)
Check @ref tutorial_erosion_dilatation "the corresponding tutorial" for more details
*/

/** @brief Dilates an image by using a specific structuring element.

The function dilates the source image using the specified structuring element that determines the
shape of a pixel neighborhood over which the maximum is taken:
\f[\texttt{dst} (x,y) =  \max _{(x',y'):  \, \texttt{element} (x',y') \ne0 } \texttt{src} (x+x',y+y')\f]

The function supports the in-place mode. Dilation can be applied several ( iterations ) times. In
case of multi-channel images, each channel is processed independently.

@param src input image; the number of channels can be arbitrary, but the depth should be one of
CV_8U, CV_16U, CV_16S, CV_32F or CV_64F.
@param dst output image of the same size and type as src.
@param kernel structuring element used for dilation; if element=Mat(), a 3 x 3 rectangular
structuring element is used. Kernel can be created using #getStructuringElement
@param anchor position of the anchor within the element; default value (-1, -1) means that the
anchor is at the element center.
@param iterations number of times dilation is applied.
@param borderType pixel extrapolation method, see #BorderTypes. #BORDER_WRAP is not suported.
@param borderValue border value in case of a constant border
@sa  erode, morphologyEx, getStructuringElement
 */
CV_EXPORTS_W void dilate( InputArray src, OutputArray dst, InputArray kernel,
                          Point anchor = Point(-1,-1), int iterations = 1,
                          int borderType = BORDER_CONSTANT,
                          const Scalar& borderValue = morphologyDefaultBorderValue() );

/** @brief Performs advanced morphological transformations.

The function cv::morphologyEx can perform advanced morphological transformations using an erosion and dilation as
basic operations.

Any of the operations can be done in-place. In case of multi-channel images, each channel is
processed independently.

@param src Source image. The number of channels can be arbitrary. The depth should be one of
CV_8U, CV_16U, CV_16S, CV_32F or CV_64F.
@param dst Destination image of the same size and type as source image.
@param op Type of a morphological operation, see #MorphTypes
@param kernel Structuring element. It can be created using #getStructuringElement.
@param anchor Anchor position with the kernel. Negative values mean that the anchor is at the
kernel center.
@param iterations Number of times erosion and dilation are applied.
@param borderType Pixel extrapolation method, see #BorderTypes. #BORDER_WRAP is not supported.
@param borderValue Border value in case of a constant border. The default value has a special
meaning.
@sa  dilate, erode, getStructuringElement
@note The number of iterations is the number of times erosion or dilatation operation will be applied.
For instance, an opening operation (#MORPH_OPEN) with two iterations is equivalent to apply
successively: erode -> erode -> dilate -> dilate (and not erode -> dilate -> erode -> dilate).
 */
CV_EXPORTS_W void morphologyEx( InputArray src, OutputArray dst,
                                int op, InputArray kernel,
                                Point anchor = Point(-1,-1), int iterations = 1,
                                int borderType = BORDER_CONSTANT,
                                const Scalar& borderValue = morphologyDefaultBorderValue() );

//! @} imgproc_filter

//! @addtogroup imgproc_transform
//! @{

/** @brief Resizes an image.

The function resize resizes the image src down to or up to the specified size. Note that the
initial dst type or size are not taken into account. Instead, the size and type are derived from
the `src`,`dsize`,`fx`, and `fy`. If you want to resize src so that it fits the pre-created dst,
you may call the function as follows:
@code
    // explicitly specify dsize=dst.size(); fx and fy will be computed from that.
    resize(src, dst, dst.size(), 0, 0, interpolation);
@endcode
If you want to decimate the image by factor of 2 in each direction, you can call the function this
way:
@code
    // specify fx and fy and let the function compute the destination image size.
    resize(src, dst, Size(), 0.5, 0.5, interpolation);
@endcode
To shrink an image, it will generally look best with #INTER_AREA interpolation, whereas to
enlarge an image, it will generally look best with #INTER_CUBIC (slow) or #INTER_LINEAR
(faster but still looks OK).

@param src input image.
@param dst output image; it has the size dsize (when it is non-zero) or the size computed from
src.size(), fx, and fy; the type of dst is the same as of src.
@param dsize output image size; if it equals zero (`None` in Python), it is computed as:
 \f[\texttt{dsize = Size(round(fx*src.cols), round(fy*src.rows))}\f]
 Either dsize or both fx and fy must be non-zero.
@param fx scale factor along the horizontal axis; when it equals 0, it is computed as
\f[\texttt{(double)dsize.width/src.cols}\f]
@param fy scale factor along the vertical axis; when it equals 0, it is computed as
\f[\texttt{(double)dsize.height/src.rows}\f]
@param interpolation interpolation method, see #InterpolationFlags

@sa  warpAffine, warpPerspective, remap
 */
CV_EXPORTS_W void resize( InputArray src, OutputArray dst,
                          Size dsize, double fx = 0, double fy = 0,
                          int interpolation = INTER_LINEAR );

/** @brief Applies an affine transformation to an image.

The function warpAffine transforms the source image using the specified matrix:

\f[\texttt{dst} (x,y) =  \texttt{src} ( \texttt{M} _{11} x +  \texttt{M} _{12} y +  \texttt{M} _{13}, \texttt{M} _{21} x +  \texttt{M} _{22} y +  \texttt{M} _{23})\f]

when the flag #WARP_INVERSE_MAP is set. Otherwise, the transformation is first inverted
with #invertAffineTransform and then put in the formula above instead of M. The function cannot
operate in-place.

@param src input image.
@param dst output image that has the size dsize and the same type as src .
@param M \f$2\times 3\f$ transformation matrix.
@param dsize size of the output image.
@param flags combination of interpolation methods (see #InterpolationFlags) and the optional
flag #WARP_INVERSE_MAP that means that M is the inverse transformation (
\f$\texttt{dst}\rightarrow\texttt{src}\f$ ).
@param borderMode pixel extrapolation method (see #BorderTypes); when
borderMode=#BORDER_TRANSPARENT, it means that the pixels in the destination image corresponding to
the "outliers" in the source image are not modified by the function.
@param borderValue value used in case of a constant border; by default, it is 0.
@param hint Implementation modification flags. Set #ALGO_HINT_APPROX to use FP16 precision (if available)
for linear calculation for faster speed. See #AlgorithmHint.

@sa  warpPerspective, resize, remap, getRectSubPix, transform
 */
CV_EXPORTS_W void warpAffine( InputArray src, OutputArray dst,
                              InputArray M, Size dsize,
                              int flags = INTER_LINEAR,
                              int borderMode = BORDER_CONSTANT,
                              const Scalar& borderValue = Scalar(),
                              AlgorithmHint hint = cv::ALGO_HINT_DEFAULT);

/** @example samples/cpp/snippets/warpPerspective_demo.cpp
An example program shows using cv::getPerspectiveTransform and cv::warpPerspective for image warping
*/

/** @brief Applies a perspective transformation to an image.

The function warpPerspective transforms the source image using the specified matrix:

\f[\texttt{dst} (x,y) =  \texttt{src} \left ( \frac{M_{11} x + M_{12} y + M_{13}}{M_{31} x + M_{32} y + M_{33}} ,
     \frac{M_{21} x + M_{22} y + M_{23}}{M_{31} x + M_{32} y + M_{33}} \right )\f]

when the flag #WARP_INVERSE_MAP is set. Otherwise, the transformation is first inverted with invert
and then put in the formula above instead of M. The function cannot operate in-place.

@param src input image.
@param dst output image that has the size dsize and the same type as src .
@param M \f$3\times 3\f$ transformation matrix.
@param dsize size of the output image.
@param flags combination of interpolation methods (#INTER_LINEAR or #INTER_NEAREST) and the
optional flag #WARP_INVERSE_MAP, that sets M as the inverse transformation (
\f$\texttt{dst}\rightarrow\texttt{src}\f$ ).
@param borderMode pixel extrapolation method (#BORDER_CONSTANT or #BORDER_REPLICATE).
@param borderValue value used in case of a constant border; by default, it equals 0.
@param hint Implementation modification flags. Set #ALGO_HINT_APPROX to use FP16 precision (if available)
for linear calculation for faster speed. See #AlgorithmHint.

@sa  warpAffine, resize, remap, getRectSubPix, perspectiveTransform
 */
CV_EXPORTS_W void warpPerspective( InputArray src, OutputArray dst,
                                   InputArray M, Size dsize,
                                   int flags = INTER_LINEAR,
                                   int borderMode = BORDER_CONSTANT,
                                   const Scalar& borderValue = Scalar(),
                                   AlgorithmHint hint = cv::ALGO_HINT_DEFAULT);

/** @brief Applies a generic geometrical transformation to an image.

The function remap transforms the source image using the specified map:

\f[\texttt{dst} (x,y) =  \texttt{src} (map_x(x,y),map_y(x,y))\f]

with the WARP_RELATIVE_MAP flag :

\f[\texttt{dst} (x,y) =  \texttt{src} (x+map_x(x,y),y+map_y(x,y))\f]

where values of pixels with non-integer coordinates are computed using one of available
interpolation methods. \f$map_x\f$ and \f$map_y\f$ can be encoded as separate floating-point maps
in \f$map_1\f$ and \f$map_2\f$ respectively, or interleaved floating-point maps of \f$(x,y)\f$ in
\f$map_1\f$, or fixed-point maps created by using #convertMaps. The reason you might want to
convert from floating to fixed-point representations of a map is that they can yield much faster
(\~2x) remapping operations. In the converted case, \f$map_1\f$ contains pairs (cvFloor(x),
cvFloor(y)) and \f$map_2\f$ contains indices in a table of interpolation coefficients.

This function cannot operate in-place.

@param src Source image.
@param dst Destination image. It has the same size as map1 and the same type as src .
@param map1 The first map of either (x,y) points or just x values having the type CV_16SC2 ,
CV_32FC1, or CV_32FC2. See #convertMaps for details on converting a floating point
representation to fixed-point for speed.
@param map2 The second map of y values having the type CV_16UC1, CV_32FC1, or none (empty map
if map1 is (x,y) points), respectively.
@param interpolation Interpolation method (see #InterpolationFlags). The methods #INTER_AREA
#INTER_LINEAR_EXACT and #INTER_NEAREST_EXACT are not supported by this function.
The extra flag WARP_RELATIVE_MAP can be ORed to the interpolation method
(e.g. INTER_LINEAR | WARP_RELATIVE_MAP)
@param borderMode Pixel extrapolation method (see #BorderTypes). When
borderMode=#BORDER_TRANSPARENT, it means that the pixels in the destination image that
corresponds to the "outliers" in the source image are not modified by the function.
@param borderValue Value used in case of a constant border. By default, it is 0.
@param hint Implementation modification flags. Set #ALGO_HINT_APPROX to use FP16 precision (if available)
for linear calculation for faster speed. See #AlgorithmHint.
@note
Due to current implementation limitations the size of an input and output images should be less than 32767x32767.
 */
CV_EXPORTS_W void remap( InputArray src, OutputArray dst,
                         InputArray map1, InputArray map2,
                         int interpolation, int borderMode = BORDER_CONSTANT,
                         const Scalar& borderValue = Scalar(),
                         AlgorithmHint hint = cv::ALGO_HINT_DEFAULT);

/** @brief Converts image transformation maps from one representation to another.

The function converts a pair of maps for remap from one representation to another. The following
options ( (map1.type(), map2.type()) \f$\rightarrow\f$ (dstmap1.type(), dstmap2.type()) ) are
supported:

- \f$\texttt{(CV_32FC1, CV_32FC1)} \rightarrow \texttt{(CV_16SC2, CV_16UC1)}\f$. This is the
most frequently used conversion operation, in which the original floating-point maps (see #remap)
are converted to a more compact and much faster fixed-point representation. The first output array
contains the rounded coordinates and the second array (created only when nninterpolation=false )
contains indices in the interpolation tables.

- \f$\texttt{(CV_32FC2)} \rightarrow \texttt{(CV_16SC2, CV_16UC1)}\f$. The same as above but
the original maps are stored in one 2-channel matrix.

- Reverse conversion. Obviously, the reconstructed floating-point maps will not be exactly the same
as the originals.

@param map1 The first input map of type CV_16SC2, CV_32FC1, or CV_32FC2 .
@param map2 The second input map of type CV_16UC1, CV_32FC1, or none (empty matrix),
respectively.
@param dstmap1 The first output map that has the type dstmap1type and the same size as src .
@param dstmap2 The second output map.
@param dstmap1type Type of the first output map that should be CV_16SC2, CV_32FC1, or
CV_32FC2 .
@param nninterpolation Flag indicating whether the fixed-point maps are used for the
nearest-neighbor or for a more complex interpolation.

@sa  remap, undistort, initUndistortRectifyMap
 */
CV_EXPORTS_W void convertMaps( InputArray map1, InputArray map2,
                               OutputArray dstmap1, OutputArray dstmap2,
                               int dstmap1type, bool nninterpolation = false );

/** @brief Calculates an affine matrix of 2D rotation.

The function calculates the following matrix:

\f[\begin{bmatrix} \alpha &  \beta & (1- \alpha )  \cdot \texttt{center.x} -  \beta \cdot \texttt{center.y} \\ - \beta &  \alpha &  \beta \cdot \texttt{center.x} + (1- \alpha )  \cdot \texttt{center.y} \end{bmatrix}\f]

where

\f[\begin{array}{l} \alpha =  \texttt{scale} \cdot \cos \texttt{angle} , \\ \beta =  \texttt{scale} \cdot \sin \texttt{angle} \end{array}\f]

The transformation maps the rotation center to itself. If this is not the target, adjust the shift.

@param center Center of the rotation in the source image.
@param angle Rotation angle in degrees. Positive values mean counter-clockwise rotation (the
coordinate origin is assumed to be the top-left corner).
@param scale Isotropic scale factor.

@sa  getAffineTransform, warpAffine, transform
 */
CV_EXPORTS_W Mat getRotationMatrix2D(Point2f center, double angle, double scale);

/** @sa getRotationMatrix2D */
CV_EXPORTS Matx23d getRotationMatrix2D_(Point2f center, double angle, double scale);

inline
Mat getRotationMatrix2D(Point2f center, double angle, double scale)
{
    return Mat(getRotationMatrix2D_(center, angle, scale), true);
}

/** @brief Calculates an affine transform from three pairs of the corresponding points.

The function calculates the \f$2 \times 3\f$ matrix of an affine transform so that:

\f[\begin{bmatrix} x'_i \\ y'_i \end{bmatrix} = \texttt{map_matrix} \cdot \begin{bmatrix} x_i \\ y_i \\ 1 \end{bmatrix}\f]

where

\f[dst(i)=(x'_i,y'_i), src(i)=(x_i, y_i), i=0,1,2\f]

@param src Coordinates of triangle vertices in the source image.
@param dst Coordinates of the corresponding triangle vertices in the destination image.

@sa  warpAffine, transform
 */
CV_EXPORTS Mat getAffineTransform( const Point2f src[], const Point2f dst[] );

/** @brief Inverts an affine transformation.

The function computes an inverse affine transformation represented by \f$2 \times 3\f$ matrix M:

\f[\begin{bmatrix} a_{11} & a_{12} & b_1  \\ a_{21} & a_{22} & b_2 \end{bmatrix}\f]

The result is also a \f$2 \times 3\f$ matrix of the same type as M.

@param M Original affine transformation.
@param iM Output reverse affine transformation.
 */
CV_EXPORTS_W void invertAffineTransform( InputArray M, OutputArray iM );

/** @brief Calculates a perspective transform from four pairs of the corresponding points.

The function calculates the \f$3 \times 3\f$ matrix of a perspective transform so that:

\f[\begin{bmatrix} t_i x'_i \\ t_i y'_i \\ t_i \end{bmatrix} = \texttt{map_matrix} \cdot \begin{bmatrix} x_i \\ y_i \\ 1 \end{bmatrix}\f]

where

\f[dst(i)=(x'_i,y'_i), src(i)=(x_i, y_i), i=0,1,2,3\f]

@param src Coordinates of quadrangle vertices in the source image.
@param dst Coordinates of the corresponding quadrangle vertices in the destination image.
@param solveMethod method passed to cv::solve (#DecompTypes)

@sa  findHomography, warpPerspective, perspectiveTransform
 */
CV_EXPORTS_W Mat getPerspectiveTransform(InputArray src, InputArray dst, int solveMethod = DECOMP_LU);

/** @overload */
CV_EXPORTS Mat getPerspectiveTransform(const Point2f src[], const Point2f dst[], int solveMethod = DECOMP_LU);


CV_EXPORTS_W Mat getAffineTransform( InputArray src, InputArray dst );

/** @brief Retrieves a pixel rectangle from an image with sub-pixel accuracy.

The function getRectSubPix extracts pixels from src:

\f[patch(x, y) = src(x +  \texttt{center.x} - ( \texttt{dst.cols} -1)*0.5, y +  \texttt{center.y} - ( \texttt{dst.rows} -1)*0.5)\f]

where the values of the pixels at non-integer coordinates are retrieved using bilinear
interpolation. Every channel of multi-channel images is processed independently. Also
the image should be a single channel or three channel image. While the center of the
rectangle must be inside the image, parts of the rectangle may be outside.

@param image Source image.
@param patchSize Size of the extracted patch.
@param center Floating point coordinates of the center of the extracted rectangle within the
source image. The center must be inside the image.
@param patch Extracted patch that has the size patchSize and the same number of channels as src .
@param patchType Depth of the extracted pixels. By default, they have the same depth as src .

@sa  warpAffine, warpPerspective
 */
CV_EXPORTS_W void getRectSubPix( InputArray image, Size patchSize,
                                 Point2f center, OutputArray patch, int patchType = -1 );

/** \brief Remaps an image to polar or semilog-polar coordinates space

@anchor polar_remaps_reference_image
![Polar remaps reference](pics/polar_remap_doc.png)

Transform the source image using the following transformation:
\f[
dst(\rho , \phi ) = src(x,y)
\f]

where
\f[
\begin{array}{l}
\vec{I} = (x - center.x, \;y - center.y) \\
\phi = Kangle \cdot \texttt{angle} (\vec{I}) \\
\rho = \left\{\begin{matrix}
Klin \cdot \texttt{magnitude} (\vec{I}) & default \\
Klog \cdot log_e(\texttt{magnitude} (\vec{I})) & if \; semilog \\
\end{matrix}\right.
\end{array}
\f]

and
\f[
\begin{array}{l}
Kangle = dsize.height / 2\Pi \\
Klin = dsize.width / maxRadius \\
Klog = dsize.width / log_e(maxRadius) \\
\end{array}
\f]


\par Linear vs semilog mapping

Polar mapping can be linear or semi-log. Add one of #WarpPolarMode to `flags` to specify the polar mapping mode.

Linear is the default mode.

The semilog mapping emulates the human "foveal" vision that permit very high acuity on the line of sight (central vision)
in contrast to peripheral vision where acuity is minor.

\par Option on `dsize`:

- if both values in `dsize <=0 ` (default),
the destination image will have (almost) same area of source bounding circle:
\f[\begin{array}{l}
dsize.area  \leftarrow (maxRadius^2 \cdot \Pi) \\
dsize.width = \texttt{cvRound}(maxRadius) \\
dsize.height = \texttt{cvRound}(maxRadius \cdot \Pi) \\
\end{array}\f]


- if only `dsize.height <= 0`,
the destination image area will be proportional to the bounding circle area but scaled by `Kx * Kx`:
\f[\begin{array}{l}
dsize.height = \texttt{cvRound}(dsize.width \cdot \Pi) \\
\end{array}
\f]

- if both values in `dsize > 0 `,
the destination image will have the given size therefore the area of the bounding circle will be scaled to `dsize`.


\par Reverse mapping

You can get reverse mapping adding #WARP_INVERSE_MAP to `flags`
\snippet polar_transforms.cpp InverseMap

In addition, to calculate the original coordinate from a polar mapped coordinate \f$(rho, phi)->(x, y)\f$:
\snippet polar_transforms.cpp InverseCoordinate

@param src Source image.
@param dst Destination image. It will have same type as src.
@param dsize The destination image size (see description for valid options).
@param center The transformation center.
@param maxRadius The radius of the bounding circle to transform. It determines the inverse magnitude scale parameter too.
@param flags A combination of interpolation methods, #InterpolationFlags + #WarpPolarMode.
            - Add #WARP_POLAR_LINEAR to select linear polar mapping (default)
            - Add #WARP_POLAR_LOG to select semilog polar mapping
            - Add #WARP_INVERSE_MAP for reverse mapping.
@note
-  The function can not operate in-place.
-  To calculate magnitude and angle in degrees #cartToPolar is used internally thus angles are measured from 0 to 360 with accuracy about 0.3 degrees.
-  This function uses #remap. Due to current implementation limitations the size of an input and output images should be less than 32767x32767.

@sa cv::remap
*/
CV_EXPORTS_W void warpPolar(InputArray src, OutputArray dst, Size dsize,
                            Point2f center, double maxRadius, int flags);


//! @} imgproc_transform

//! @addtogroup imgproc_misc
//! @{

/** @brief Calculates the integral of an image.

The function calculates one or more integral images for the source image as follows:

\f[\texttt{sum} (X,Y) =  \sum _{x<X,y<Y}  \texttt{image} (x,y)\f]

\f[\texttt{sqsum} (X,Y) =  \sum _{x<X,y<Y}  \texttt{image} (x,y)^2\f]

\f[\texttt{tilted} (X,Y) =  \sum _{y<Y,abs(x-X+1) \leq Y-y-1}  \texttt{image} (x,y)\f]

Using these integral images, you can calculate sum, mean, and standard deviation over a specific
up-right or rotated rectangular region of the image in a constant time, for example:

\f[\sum _{x_1 \leq x < x_2,  \, y_1  \leq y < y_2}  \texttt{image} (x,y) =  \texttt{sum} (x_2,y_2)- \texttt{sum} (x_1,y_2)- \texttt{sum} (x_2,y_1)+ \texttt{sum} (x_1,y_1)\f]

It makes possible to do a fast blurring or fast block correlation with a variable window size, for
example. In case of multi-channel images, sums for each channel are accumulated independently.

As a practical example, the next figure shows the calculation of the integral of a straight
rectangle Rect(4,4,3,2) and of a tilted rectangle Rect(5,1,2,3) . The selected pixels in the
original image are shown, as well as the relative pixels in the integral images sum and tilted .

![integral calculation example](pics/integral.png)

@param src input image as \f$W \times H\f$, 8-bit or floating-point (32f or 64f).
@param sum integral image as \f$(W+1)\times (H+1)\f$ , 32-bit integer or floating-point (32f or 64f).
@param sqsum integral image for squared pixel values; it is \f$(W+1)\times (H+1)\f$, double-precision
floating-point (64f) array.
@param tilted integral for the image rotated by 45 degrees; it is \f$(W+1)\times (H+1)\f$ array with
the same data type as sum.
@param sdepth desired depth of the integral and the tilted integral images, CV_32S, CV_32F, or
CV_64F.
@param sqdepth desired depth of the integral image of squared pixel values, CV_32F or CV_64F.
 */
CV_EXPORTS_AS(integral3) void integral( InputArray src, OutputArray sum,
                                        OutputArray sqsum, OutputArray tilted,
                                        int sdepth = -1, int sqdepth = -1 );

/** @overload */
CV_EXPORTS_W void integral( InputArray src, OutputArray sum, int sdepth = -1 );

/** @overload */
CV_EXPORTS_AS(integral2) void integral( InputArray src, OutputArray sum,
                                        OutputArray sqsum, int sdepth = -1, int sqdepth = -1 );

//! @} imgproc_misc

//! @addtogroup imgproc_motion
//! @{

/** @brief Adds an image to the accumulator image.

The function adds src or some of its elements to dst :

\f[\texttt{dst} (x,y)  \leftarrow \texttt{dst} (x,y) +  \texttt{src} (x,y)  \quad \text{if} \quad \texttt{mask} (x,y)  \ne 0\f]

The function supports multi-channel images. Each channel is processed independently.

The function cv::accumulate can be used, for example, to collect statistics of a scene background
viewed by a still camera and for the further foreground-background segmentation.

@param src Input image of type CV_8UC(n), CV_16UC(n), CV_32FC(n) or CV_64FC(n), where n is a positive integer.
@param dst %Accumulator image with the same number of channels as input image, and a depth of CV_32F or CV_64F.
@param mask Optional operation mask.

@sa  accumulateSquare, accumulateProduct, accumulateWeighted
 */
CV_EXPORTS_W void accumulate( InputArray src, InputOutputArray dst,
                              InputArray mask = noArray() );

/** @brief Adds the square of a source image to the accumulator image.

The function adds the input image src or its selected region, raised to a power of 2, to the
accumulator dst :

\f[\texttt{dst} (x,y)  \leftarrow \texttt{dst} (x,y) +  \texttt{src} (x,y)^2  \quad \text{if} \quad \texttt{mask} (x,y)  \ne 0\f]

The function supports multi-channel images. Each channel is processed independently.

@param src Input image as 1- or 3-channel, 8-bit or 32-bit floating point.
@param dst %Accumulator image with the same number of channels as input image, 32-bit or 64-bit
floating-point.
@param mask Optional operation mask.

@sa  accumulateSquare, accumulateProduct, accumulateWeighted
 */
CV_EXPORTS_W void accumulateSquare( InputArray src, InputOutputArray dst,
                                    InputArray mask = noArray() );

/** @brief Adds the per-element product of two input images to the accumulator image.

The function adds the product of two images or their selected regions to the accumulator dst :

\f[\texttt{dst} (x,y)  \leftarrow \texttt{dst} (x,y) +  \texttt{src1} (x,y)  \cdot \texttt{src2} (x,y)  \quad \text{if} \quad \texttt{mask} (x,y)  \ne 0\f]

The function supports multi-channel images. Each channel is processed independently.

@param src1 First input image, 1- or 3-channel, 8-bit or 32-bit floating point.
@param src2 Second input image of the same type and the same size as src1 .
@param dst %Accumulator image with the same number of channels as input images, 32-bit or 64-bit
floating-point.
@param mask Optional operation mask.

@sa  accumulate, accumulateSquare, accumulateWeighted
 */
CV_EXPORTS_W void accumulateProduct( InputArray src1, InputArray src2,
                                     InputOutputArray dst, InputArray mask=noArray() );

/** @brief Updates a running average.

The function calculates the weighted sum of the input image src and the accumulator dst so that dst
becomes a running average of a frame sequence:

\f[\texttt{dst} (x,y)  \leftarrow (1- \texttt{alpha} )  \cdot \texttt{dst} (x,y) +  \texttt{alpha} \cdot \texttt{src} (x,y)  \quad \text{if} \quad \texttt{mask} (x,y)  \ne 0\f]

That is, alpha regulates the update speed (how fast the accumulator "forgets" about earlier images).
The function supports multi-channel images. Each channel is processed independently.

@param src Input image as 1- or 3-channel, 8-bit or 32-bit floating point.
@param dst %Accumulator image with the same number of channels as input image, 32-bit or 64-bit
floating-point.
@param alpha Weight of the input image.
@param mask Optional operation mask.

@sa  accumulate, accumulateSquare, accumulateProduct
 */
CV_EXPORTS_W void accumulateWeighted( InputArray src, InputOutputArray dst,
                                      double alpha, InputArray mask = noArray() );

/** @example samples/cpp/snippets/phase_corr.cpp
An example using the phaseCorrelate function
*/
/** @brief The function is used to detect translational shifts that occur between two images.

The operation takes advantage of the Fourier shift theorem for detecting the translational shift in
the frequency domain. It can be used for fast image registration as well as motion estimation. For
more information please see <https://en.wikipedia.org/wiki/Phase_correlation>

Calculates the cross-power spectrum of two supplied source arrays. The arrays are padded if needed
with getOptimalDFTSize.

The function performs the following equations:
- First it applies a Hanning window (see <https://en.wikipedia.org/wiki/Hann_function>) to each
image to remove possible edge effects. This window is cached until the array size changes to speed
up processing time.
- Next it computes the forward DFTs of each source array:
\f[\mathbf{G}_a = \mathcal{F}\{src_1\}, \; \mathbf{G}_b = \mathcal{F}\{src_2\}\f]
where \f$\mathcal{F}\f$ is the forward DFT.
- It then computes the cross-power spectrum of each frequency domain array:
\f[R = \frac{ \mathbf{G}_a \mathbf{G}_b^*}{|\mathbf{G}_a \mathbf{G}_b^*|}\f]
- Next the cross-correlation is converted back into the time domain via the inverse DFT:
\f[r = \mathcal{F}^{-1}\{R\}\f]
- Finally, it computes the peak location and computes a 5x5 weighted centroid around the peak to
achieve sub-pixel accuracy.
\f[(\Delta x, \Delta y) = \texttt{weightedCentroid} \{\arg \max_{(x, y)}\{r\}\}\f]
- If non-zero, the response parameter is computed as the sum of the elements of r within the 5x5
centroid around the peak location. It is normalized to a maximum of 1 (meaning there is a single
peak) and will be smaller when there are multiple peaks.

@param src1 Source floating point array (CV_32FC1 or CV_64FC1)
@param src2 Source floating point array (CV_32FC1 or CV_64FC1)
@param window Floating point array with windowing coefficients to reduce edge effects (optional).
@param response Signal power within the 5x5 centroid around the peak, between 0 and 1 (optional).
@returns detected phase shift (sub-pixel) between the two arrays.

@sa dft, getOptimalDFTSize, idft, mulSpectrums createHanningWindow
 */
CV_EXPORTS_W Point2d phaseCorrelate(InputArray src1, InputArray src2,
                                    InputArray window = noArray(), CV_OUT double* response = 0);

/** @brief This function computes a Hanning window coefficients in two dimensions.

See (https://en.wikipedia.org/wiki/Hann_function) and (https://en.wikipedia.org/wiki/Window_function)
for more information.

An example is shown below:
@code
    // create hanning window of size 100x100 and type CV_32F
    Mat hann;
    createHanningWindow(hann, Size(100, 100), CV_32F);
@endcode
@param dst Destination array to place Hann coefficients in
@param winSize The window size specifications (both width and height must be > 1)
@param type Created array type
 */
CV_EXPORTS_W void createHanningWindow(OutputArray dst, Size winSize, int type);

/** @brief Performs the per-element division of the first Fourier spectrum by the second Fourier spectrum.

The function cv::divSpectrums performs the per-element division of the first array by the second array.
The arrays are CCS-packed or complex matrices that are results of a real or complex Fourier transform.

@param a first input array.
@param b second input array of the same size and type as src1 .
@param c output array of the same size and type as src1 .
@param flags operation flags; currently, the only supported flag is cv::DFT_ROWS, which indicates that
each row of src1 and src2 is an independent 1D Fourier spectrum. If you do not want to use this flag, then simply add a `0` as value.
@param conjB optional flag that conjugates the second input array before the multiplication (true)
or not (false).
*/
CV_EXPORTS_W void divSpectrums(InputArray a, InputArray b, OutputArray c,
                               int flags, bool conjB = false);

//! @} imgproc_motion

//! @addtogroup imgproc_misc
//! @{

/** @brief Applies a fixed-level threshold to each array element.

The function applies fixed-level thresholding to a multiple-channel array. The function is typically
used to get a bi-level (binary) image out of a grayscale image ( #compare could be also used for
this purpose) or for removing a noise, that is, filtering out pixels with too small or too large
values. There are several types of thresholding supported by the function. They are determined by
type parameter.

Also, the special values #THRESH_OTSU or #THRESH_TRIANGLE may be combined with one of the
above values. In these cases, the function determines the optimal threshold value using the Otsu's
or Triangle algorithm and uses it instead of the specified thresh.

@note Currently, the Otsu's method is implemented only for CV_8UC1 and CV_16UC1 images,
and the Triangle's method is implemented only for CV_8UC1 images.

@param src input array (multiple-channel, CV_8U, CV_16S, CV_16U, CV_32F or CV_64F).
@param dst output array of the same size  and type and the same number of channels as src.
@param thresh threshold value.
@param maxval maximum value to use with the #THRESH_BINARY and #THRESH_BINARY_INV thresholding
types.
@param type thresholding type (see #ThresholdTypes).
@return the computed threshold value if Otsu's or Triangle methods used.

@sa  thresholdWithMask, adaptiveThreshold, findContours, compare, min, max
 */
CV_EXPORTS_W double threshold( InputArray src, OutputArray dst,
                               double thresh, double maxval, int type );

/** @brief Same as #threshold, but with an optional mask

@note If the mask is empty, #thresholdWithMask is equivalent to #threshold.
If the mask is not empty, dst *must* be of the same size and type as src, so that
outliers pixels are left as-is

@param src input array (multiple-channel, 8-bit or 32-bit floating point).
@param dst output array of the same size  and type and the same number of channels as src.
@param mask optional mask (same size as src, 8-bit).
@param thresh threshold value.
@param maxval maximum value to use with the #THRESH_BINARY and #THRESH_BINARY_INV thresholding
types.
@param type thresholding type (see #ThresholdTypes).
@return the computed threshold value if Otsu's or Triangle methods used.

@sa  threshold, adaptiveThreshold, findContours, compare, min, max
*/
CV_EXPORTS_W double thresholdWithMask( InputArray src, InputOutputArray dst, InputArray mask,
                                       double thresh, double maxval, int type );

/** @brief Applies an adaptive threshold to an array.

The function transforms a grayscale image to a binary image according to the formulae:
-   **THRESH_BINARY**
    \f[dst(x,y) =  \fork{\texttt{maxValue}}{if \(src(x,y) > T(x,y)\)}{0}{otherwise}\f]
-   **THRESH_BINARY_INV**
    \f[dst(x,y) =  \fork{0}{if \(src(x,y) > T(x,y)\)}{\texttt{maxValue}}{otherwise}\f]
where \f$T(x,y)\f$ is a threshold calculated individually for each pixel (see adaptiveMethod parameter).

The function can process the image in-place.

@param src Source 8-bit single-channel image.
@param dst Destination image of the same size and the same type as src.
@param maxValue Non-zero value assigned to the pixels for which the condition is satisfied
@param adaptiveMethod Adaptive thresholding algorithm to use, see #AdaptiveThresholdTypes.
The #BORDER_REPLICATE | #BORDER_ISOLATED is used to process boundaries.
@param thresholdType Thresholding type that must be either #THRESH_BINARY or #THRESH_BINARY_INV,
see #ThresholdTypes.
@param blockSize Size of a pixel neighborhood that is used to calculate a threshold value for the
pixel: 3, 5, 7, and so on.
@param C Constant subtracted from the mean or weighted mean (see the details below). Normally, it
is positive but may be zero or negative as well.

@sa  threshold, blur, GaussianBlur
 */
CV_EXPORTS_W void adaptiveThreshold( InputArray src, OutputArray dst,
                                     double maxValue, int adaptiveMethod,
                                     int thresholdType, int blockSize, double C );

//! @} imgproc_misc

//! @addtogroup imgproc_filter
//! @{

/** @example samples/cpp/tutorial_code/ImgProc/Pyramids/Pyramids.cpp
An example using pyrDown and pyrUp functions
*/

/** @brief Blurs an image and downsamples it.

By default, size of the output image is computed as `Size((src.cols+1)/2, (src.rows+1)/2)`, but in
any case, the following conditions should be satisfied:

\f[\begin{array}{l} | \texttt{dstsize.width} *2-src.cols| \leq 2 \\ | \texttt{dstsize.height} *2-src.rows| \leq 2 \end{array}\f]

The function performs the downsampling step of the Gaussian pyramid construction. First, it
convolves the source image with the kernel:

\f[\frac{1}{256} \begin{bmatrix} 1 & 4 & 6 & 4 & 1  \\ 4 & 16 & 24 & 16 & 4  \\ 6 & 24 & 36 & 24 & 6  \\ 4 & 16 & 24 & 16 & 4  \\ 1 & 4 & 6 & 4 & 1 \end{bmatrix}\f]

Then, it downsamples the image by rejecting even rows and columns.

@param src input image.
@param dst output image; it has the specified size and the same type as src.
@param dstsize size of the output image.
@param borderType Pixel extrapolation method, see #BorderTypes (#BORDER_CONSTANT isn't supported)
 */
CV_EXPORTS_W void pyrDown( InputArray src, OutputArray dst,
                           const Size& dstsize = Size(), int borderType = BORDER_DEFAULT );

/** @brief Upsamples an image and then blurs it.

By default, size of the output image is computed as `Size(src.cols\*2, (src.rows\*2)`, but in any
case, the following conditions should be satisfied:

\f[\begin{array}{l} | \texttt{dstsize.width} -src.cols*2| \leq  ( \texttt{dstsize.width}   \mod  2)  \\ | \texttt{dstsize.height} -src.rows*2| \leq  ( \texttt{dstsize.height}   \mod  2) \end{array}\f]

The function performs the upsampling step of the Gaussian pyramid construction, though it can
actually be used to construct the Laplacian pyramid. First, it upsamples the source image by
injecting even zero rows and columns and then convolves the result with the same kernel as in
pyrDown multiplied by 4.

@param src input image.
@param dst output image. It has the specified size and the same type as src .
@param dstsize size of the output image.
@param borderType Pixel extrapolation method, see #BorderTypes (only #BORDER_DEFAULT is supported)
 */
CV_EXPORTS_W void pyrUp( InputArray src, OutputArray dst,
                         const Size& dstsize = Size(), int borderType = BORDER_DEFAULT );

/** @brief Constructs the Gaussian pyramid for an image.

The function constructs a vector of images and builds the Gaussian pyramid by recursively applying
pyrDown to the previously built pyramid layers, starting from `dst[0]==src`.

@param src Source image. Check pyrDown for the list of supported types.
@param dst Destination vector of maxlevel+1 images of the same type as src. dst[0] will be the
same as src. dst[1] is the next pyramid layer, a smoothed and down-sized src, and so on.
@param maxlevel 0-based index of the last (the smallest) pyramid layer. It must be non-negative.
@param borderType Pixel extrapolation method, see #BorderTypes (#BORDER_CONSTANT isn't supported)
 */
CV_EXPORTS void buildPyramid( InputArray src, OutputArrayOfArrays dst,
                              int maxlevel, int borderType = BORDER_DEFAULT );

//! @} imgproc_filter

//! @addtogroup imgproc_hist
//! @{

/** @example samples/cpp/demhist.cpp
An example for creating histograms of an image
*/

/** @brief Calculates a histogram of a set of arrays.

The function cv::calcHist calculates the histogram of one or more arrays. The elements of a tuple used
to increment a histogram bin are taken from the corresponding input arrays at the same location. The
sample below shows how to compute a 2D Hue-Saturation histogram for a color image. :
@include snippets/imgproc_calcHist.cpp

@param images Source arrays. They all should have the same depth, CV_8U, CV_16U or CV_32F , and the same
size. Each of them can have an arbitrary number of channels.
@param nimages Number of source images.
@param channels List of the dims channels used to compute the histogram. The first array channels
are numerated from 0 to images[0].channels()-1 , the second array channels are counted from
images[0].channels() to images[0].channels() + images[1].channels()-1, and so on.
@param mask Optional mask. If the matrix is not empty, it must be an 8-bit array of the same size
as images[i] . The non-zero mask elements mark the array elements counted in the histogram.
@param hist Output histogram, which is a dense or sparse dims -dimensional array.
@param dims Histogram dimensionality that must be positive and not greater than CV_MAX_DIMS
(equal to 32 in the current OpenCV version).
@param histSize Array of histogram sizes in each dimension.
@param ranges Array of the dims arrays of the histogram bin boundaries in each dimension. When the
histogram is uniform ( uniform =true), then for each dimension i it is enough to specify the lower
(inclusive) boundary \f$L_0\f$ of the 0-th histogram bin and the upper (exclusive) boundary
\f$U_{\texttt{histSize}[i]-1}\f$ for the last histogram bin histSize[i]-1 . That is, in case of a
uniform histogram each of ranges[i] is an array of 2 elements. When the histogram is not uniform (
uniform=false ), then each of ranges[i] contains histSize[i]+1 elements:
\f$L_0, U_0=L_1, U_1=L_2, ..., U_{\texttt{histSize[i]}-2}=L_{\texttt{histSize[i]}-1}, U_{\texttt{histSize[i]}-1}\f$
. The array elements, that are not between \f$L_0\f$ and \f$U_{\texttt{histSize[i]}-1}\f$ , are not
counted in the histogram.
@param uniform Flag indicating whether the histogram is uniform or not (see above).
@param accumulate Accumulation flag. If it is set, the histogram is not cleared in the beginning
when it is allocated. This feature enables you to compute a single histogram from several sets of
arrays, or to update the histogram in time.
*/
CV_EXPORTS void calcHist( const Mat* images, int nimages,
                          const int* channels, InputArray mask,
                          OutputArray hist, int dims, const int* histSize,
                          const float** ranges, bool uniform = true, bool accumulate = false );

/** @overload

this variant uses %SparseMat for output
*/
CV_EXPORTS void calcHist( const Mat* images, int nimages,
                          const int* channels, InputArray mask,
                          SparseMat& hist, int dims,
                          const int* histSize, const float** ranges,
                          bool uniform = true, bool accumulate = false );

/** @overload

this variant supports only uniform histograms.

ranges argument is either empty vector or a flattened vector of histSize.size()*2 elements
(histSize.size() element pairs). The first and second elements of each pair specify the lower and
upper boundaries.
*/
CV_EXPORTS_W void calcHist( InputArrayOfArrays images,
                            const std::vector<int>& channels,
                            InputArray mask, OutputArray hist,
                            const std::vector<int>& histSize,
                            const std::vector<float>& ranges,
                            bool accumulate = false );

/** @brief Calculates the back projection of a histogram.

The function cv::calcBackProject calculates the back project of the histogram. That is, similarly to
#calcHist , at each location (x, y) the function collects the values from the selected channels
in the input images and finds the corresponding histogram bin. But instead of incrementing it, the
function reads the bin value, scales it by scale , and stores in backProject(x,y) . In terms of
statistics, the function computes probability of each element value in respect with the empirical
probability distribution represented by the histogram. See how, for example, you can find and track
a bright-colored object in a scene:

- Before tracking, show the object to the camera so that it covers almost the whole frame.
Calculate a hue histogram. The histogram may have strong maximums, corresponding to the dominant
colors in the object.

- When tracking, calculate a back projection of a hue plane of each input video frame using that
pre-computed histogram. Threshold the back projection to suppress weak colors. It may also make
sense to suppress pixels with non-sufficient color saturation and too dark or too bright pixels.

- Find connected components in the resulting picture and choose, for example, the largest
component.

This is an approximate algorithm of the CamShift color object tracker.

@param images Source arrays. They all should have the same depth, CV_8U, CV_16U or CV_32F , and the same
size. Each of them can have an arbitrary number of channels.
@param nimages Number of source images.
@param channels The list of channels used to compute the back projection. The number of channels
must match the histogram dimensionality. The first array channels are numerated from 0 to
images[0].channels()-1 , the second array channels are counted from images[0].channels() to
images[0].channels() + images[1].channels()-1, and so on.
@param hist Input histogram that can be dense or sparse.
@param backProject Destination back projection array that is a single-channel array of the same
size and depth as images[0] .
@param ranges Array of arrays of the histogram bin boundaries in each dimension. See #calcHist .
@param scale Optional scale factor for the output back projection.
@param uniform Flag indicating whether the histogram is uniform or not (see #calcHist).

@sa calcHist, compareHist
 */
CV_EXPORTS void calcBackProject( const Mat* images, int nimages,
                                 const int* channels, InputArray hist,
                                 OutputArray backProject, const float** ranges,
                                 double scale = 1, bool uniform = true );

/** @overload */
CV_EXPORTS void calcBackProject( const Mat* images, int nimages,
                                 const int* channels, const SparseMat& hist,
                                 OutputArray backProject, const float** ranges,
                                 double scale = 1, bool uniform = true );

/** @overload */
CV_EXPORTS_W void calcBackProject( InputArrayOfArrays images, const std::vector<int>& channels,
                                   InputArray hist, OutputArray dst,
                                   const std::vector<float>& ranges,
                                   double scale );

/** @brief Compares two histograms.

The function cv::compareHist compares two dense or two sparse histograms using the specified method.

The function returns \f$d(H_1, H_2)\f$ .

While the function works well with 1-, 2-, 3-dimensional dense histograms, it may not be suitable
for high-dimensional sparse histograms. In such histograms, because of aliasing and sampling
problems, the coordinates of non-zero histogram bins can slightly shift. To compare such histograms
or more general sparse configurations of weighted points, consider using the #EMD function.

@param H1 First compared histogram.
@param H2 Second compared histogram of the same size as H1 .
@param method Comparison method, see #HistCompMethods
 */
CV_EXPORTS_W double compareHist( InputArray H1, InputArray H2, int method );

/** @overload */
CV_EXPORTS double compareHist( const SparseMat& H1, const SparseMat& H2, int method );

/** @brief Equalizes the histogram of a grayscale image.

The function equalizes the histogram of the input image using the following algorithm:

- Calculate the histogram \f$H\f$ for src .
- Normalize the histogram so that the sum of histogram bins is 255.
- Compute the integral of the histogram:
\f[H'_i =  \sum _{0  \le j < i} H(j)\f]
- Transform the image using \f$H'\f$ as a look-up table: \f$\texttt{dst}(x,y) = H'(\texttt{src}(x,y))\f$

The algorithm normalizes the brightness and increases the contrast of the image.

@param src Source 8-bit single channel image.
@param dst Destination image of the same size and type as src .
 */
CV_EXPORTS_W void equalizeHist( InputArray src, OutputArray dst );

/** @brief Creates a smart pointer to a cv::CLAHE class and initializes it.

@param clipLimit Threshold for contrast limiting.
@param tileGridSize Size of grid for histogram equalization. Input image will be divided into
equally sized rectangular tiles. tileGridSize defines the number of tiles in row and column.
 */
CV_EXPORTS_W Ptr<CLAHE> createCLAHE(double clipLimit = 40.0, Size tileGridSize = Size(8, 8));

/** @brief Computes the "minimal work" distance between two weighted point configurations.

The function computes the earth mover distance and/or a lower boundary of the distance between the
two weighted point configurations. One of the applications described in @cite RubnerSept98,
@cite Rubner2000 is multi-dimensional histogram comparison for image retrieval. EMD is a transportation
problem that is solved using some modification of a simplex algorithm, thus the complexity is
exponential in the worst case, though, on average it is much faster. In the case of a real metric
the lower boundary can be calculated even faster (using linear-time algorithm) and it can be used
to determine roughly whether the two signatures are far enough so that they cannot relate to the
same object.

@param signature1 First signature, a \f$\texttt{size1}\times \texttt{dims}+1\f$ floating-point matrix.
Each row stores the point weight followed by the point coordinates. The matrix is allowed to have
a single column (weights only) if the user-defined cost matrix is used. The weights must be
non-negative and have at least one non-zero value.
@param signature2 Second signature of the same format as signature1 , though the number of rows
may be different. The total weights may be different. In this case an extra "dummy" point is added
to either signature1 or signature2. The weights must be non-negative and have at least one non-zero
value.
@param distType Used metric. See #DistanceTypes.
@param cost User-defined \f$\texttt{size1}\times \texttt{size2}\f$ cost matrix. Also, if a cost matrix
is used, lower boundary lowerBound cannot be calculated because it needs a metric function.
@param lowerBound Optional input/output parameter: lower boundary of a distance between the two
signatures that is a distance between mass centers. The lower boundary may not be calculated if
the user-defined cost matrix is used, the total weights of point configurations are not equal, or
if the signatures consist of weights only (the signature matrices have a single column). You
**must** initialize \*lowerBound . If the calculated distance between mass centers is greater or
equal to \*lowerBound (it means that the signatures are far enough), the function does not
calculate EMD. In any case \*lowerBound is set to the calculated distance between mass centers on
return. Thus, if you want to calculate both distance between mass centers and EMD, \*lowerBound
should be set to 0.
@param flow Resultant \f$\texttt{size1} \times \texttt{size2}\f$ flow matrix: \f$\texttt{flow}_{i,j}\f$ is
a flow from \f$i\f$ -th point of signature1 to \f$j\f$ -th point of signature2 .
 */
CV_EXPORTS float EMD( InputArray signature1, InputArray signature2,
                      int distType, InputArray cost=noArray(),
                      float* lowerBound = 0, OutputArray flow = noArray() );

CV_EXPORTS_AS(EMD) float wrapperEMD( InputArray signature1, InputArray signature2,
                      int distType, InputArray cost=noArray(),
                      CV_IN_OUT Ptr<float> lowerBound = Ptr<float>(), OutputArray flow = noArray() );

//! @} imgproc_hist

//! @addtogroup imgproc_segmentation
//! @{

/** @example samples/cpp/snippets/watershed.cpp
An example using the watershed algorithm
*/
/** @example samples/python/snippets/watershed.py
An example using the watershed algorithm using python
*/

/** @brief Performs a marker-based image segmentation using the watershed algorithm.

The function implements one of the variants of watershed, non-parametric marker-based segmentation
algorithm, described in @cite Meyer92 .

Before passing the image to the function, you have to roughly outline the desired regions in the
image markers with positive (\>0) indices. So, every region is represented as one or more connected
components with the pixel values 1, 2, 3, and so on. Such markers can be retrieved from a binary
mask using #findContours and #drawContours (see the watershed.cpp demo). The markers are "seeds" of
the future image regions. All the other pixels in markers , whose relation to the outlined regions
is not known and should be defined by the algorithm, should be set to 0's. In the function output,
each pixel in markers is set to a value of the "seed" components or to -1 at boundaries between the
regions.

@note Any two neighbor connected components are not necessarily separated by a watershed boundary
(-1's pixels); for example, they can touch each other in the initial marker image passed to the
function.

@param image Input 8-bit 3-channel image.
@param markers Input/output 32-bit single-channel image (map) of markers. It should have the same
size as image .

@sa findContours
 */
CV_EXPORTS_W void watershed( InputArray image, InputOutputArray markers );

//! @} imgproc_segmentation

//! @addtogroup imgproc_filter
//! @{

/** @brief Performs initial step of meanshift segmentation of an image.

The function implements the filtering stage of meanshift segmentation, that is, the output of the
function is the filtered "posterized" image with color gradients and fine-grain texture flattened.
At every pixel (X,Y) of the input image (or down-sized input image, see below) the function executes
meanshift iterations, that is, the pixel (X,Y) neighborhood in the joint space-color hyperspace is
considered:

\f[(x,y): X- \texttt{sp} \le x  \le X+ \texttt{sp} , Y- \texttt{sp} \le y  \le Y+ \texttt{sp} , ||(R,G,B)-(r,g,b)||   \le \texttt{sr}\f]

where (R,G,B) and (r,g,b) are the vectors of color components at (X,Y) and (x,y), respectively
(though, the algorithm does not depend on the color space used, so any 3-component color space can
be used instead). Over the neighborhood the average spatial value (X',Y') and average color vector
(R',G',B') are found and they act as the neighborhood center on the next iteration:

\f[(X,Y)~(X',Y'), (R,G,B)~(R',G',B').\f]

After the iterations over, the color components of the initial pixel (that is, the pixel from where
the iterations started) are set to the final value (average color at the last iteration):

\f[I(X,Y) <- (R*,G*,B*)\f]

When maxLevel \> 0, the gaussian pyramid of maxLevel+1 levels is built, and the above procedure is
run on the smallest layer first. After that, the results are propagated to the larger layer and the
iterations are run again only on those pixels where the layer colors differ by more than sr from the
lower-resolution layer of the pyramid. That makes boundaries of color regions sharper. Note that the
results will be actually different from the ones obtained by running the meanshift procedure on the
whole original image (i.e. when maxLevel==0).

@param src The source 8-bit, 3-channel image.
@param dst The destination image of the same format and the same size as the source.
@param sp The spatial window radius.
@param sr The color window radius.
@param maxLevel Maximum level of the pyramid for the segmentation.
@param termcrit Termination criteria: when to stop meanshift iterations.
 */
CV_EXPORTS_W void pyrMeanShiftFiltering( InputArray src, OutputArray dst,
                                         double sp, double sr, int maxLevel = 1,
                                         TermCriteria termcrit=TermCriteria(TermCriteria::MAX_ITER+TermCriteria::EPS,5,1) );

//! @}

//! @addtogroup imgproc_segmentation
//! @{

/** @example samples/cpp/grabcut.cpp
An example using the GrabCut algorithm
![Sample Screenshot](grabcut_output1.jpg)
*/

/** @brief Runs the GrabCut algorithm.

The function implements the [GrabCut image segmentation algorithm](https://en.wikipedia.org/wiki/GrabCut).

@param img Input 8-bit 3-channel image.
@param mask Input/output 8-bit single-channel mask. The mask is initialized by the function when
mode is set to #GC_INIT_WITH_RECT. Its elements may have one of the #GrabCutClasses.
@param rect ROI containing a segmented object. The pixels outside of the ROI are marked as
"obvious background". The parameter is only used when mode==#GC_INIT_WITH_RECT .
@param bgdModel Temporary array for the background model. Do not modify it while you are
processing the same image.
@param fgdModel Temporary arrays for the foreground model. Do not modify it while you are
processing the same image.
@param iterCount Number of iterations the algorithm should make before returning the result. Note
that the result can be refined with further calls with mode==#GC_INIT_WITH_MASK or
mode==GC_EVAL .
@param mode Operation mode that could be one of the #GrabCutModes
 */
CV_EXPORTS_W void grabCut( InputArray img, InputOutputArray mask, Rect rect,
                           InputOutputArray bgdModel, InputOutputArray fgdModel,
                           int iterCount, int mode = GC_EVAL );

//! @} imgproc_segmentation

//! @addtogroup imgproc_misc
//! @{

/** @example samples/cpp/snippets/distrans.cpp
An example on using the distance transform
*/
/** @example samples/python/snippets/distrans.py
An example on using the distance transform in python
*/

/** @brief Calculates the distance to the closest zero pixel for each pixel of the source image.

The function cv::distanceTransform calculates the approximate or precise distance from every binary
image pixel to the nearest zero pixel. For zero image pixels, the distance will obviously be zero.

When maskSize == #DIST_MASK_PRECISE and distanceType == #DIST_L2 , the function runs the
algorithm described in @cite Felzenszwalb04 . This algorithm is parallelized with the TBB library.

In other cases, the algorithm @cite Borgefors86 is used. This means that for a pixel the function
finds the shortest path to the nearest zero pixel consisting of basic shifts: horizontal, vertical,
diagonal, or knight's move (the latest is available for a \f$5\times 5\f$ mask). The overall
distance is calculated as a sum of these basic distances. Since the distance function should be
symmetric, all of the horizontal and vertical shifts must have the same cost (denoted as a ), all
the diagonal shifts must have the same cost (denoted as `b`), and all knight's moves must have the
same cost (denoted as `c`). For the #DIST_C and #DIST_L1 types, the distance is calculated
precisely, whereas for #DIST_L2 (Euclidean distance) the distance can be calculated only with a
relative error (a \f$5\times 5\f$ mask gives more accurate results). For `a`,`b`, and `c`, OpenCV
uses the values suggested in the original paper:
- DIST_L1: `a = 1, b = 2`
- DIST_L2:
    - `3 x 3`: `a=0.955, b=1.3693`
    - `5 x 5`: `a=1, b=1.4, c=2.1969`
- DIST_C: `a = 1, b = 1`

Typically, for a fast, coarse distance estimation #DIST_L2, a \f$3\times 3\f$ mask is used. For a
more accurate distance estimation #DIST_L2, a \f$5\times 5\f$ mask or the precise algorithm is used.
Note that both the precise and the approximate algorithms are linear on the number of pixels.

This variant of the function does not only compute the minimum distance for each pixel \f$(x, y)\f$
but also identifies the nearest connected component consisting of zero pixels
(labelType==#DIST_LABEL_CCOMP) or the nearest zero pixel (labelType==#DIST_LABEL_PIXEL). Index of the
component/pixel is stored in `labels(x, y)`. When labelType==#DIST_LABEL_CCOMP, the function
automatically finds connected components of zero pixels in the input image and marks them with
distinct labels. When labelType==#DIST_LABEL_PIXEL, the function scans through the input image and
marks all the zero pixels with distinct labels.

In this mode, the complexity is still linear. That is, the function provides a very fast way to
compute the Voronoi diagram for a binary image. Currently, the second variant can use only the
approximate distance transform algorithm, i.e. maskSize=#DIST_MASK_PRECISE is not supported
yet.

@param src 8-bit, single-channel (binary) source image.
@param dst Output image with calculated distances. It is a 8-bit or 32-bit floating-point,
single-channel image of the same size as src.
@param labels Output 2D array of labels (the discrete Voronoi diagram). It has the type
CV_32SC1 and the same size as src.
@param distanceType Type of distance, see #DistanceTypes
@param maskSize Size of the distance transform mask, see #DistanceTransformMasks.
#DIST_MASK_PRECISE is not supported by this variant. In case of the #DIST_L1 or #DIST_C distance type,
the parameter is forced to 3 because a \f$3\times 3\f$ mask gives the same result as \f$5\times
5\f$ or any larger aperture.
@param labelType Type of the label array to build, see #DistanceTransformLabelTypes.
 */
CV_EXPORTS_AS(distanceTransformWithLabels) void distanceTransform( InputArray src, OutputArray dst,
                                     OutputArray labels, int distanceType, int maskSize,
                                     int labelType = DIST_LABEL_CCOMP );

/** @overload
@param src 8-bit, single-channel (binary) source image.
@param dst Output image with calculated distances. It is a 8-bit or 32-bit floating-point,
single-channel image of the same size as src .
@param distanceType Type of distance, see #DistanceTypes
@param maskSize Size of the distance transform mask, see #DistanceTransformMasks. In case of the
#DIST_L1 or #DIST_C distance type, the parameter is forced to 3 because a \f$3\times 3\f$ mask gives
the same result as \f$5\times 5\f$ or any larger aperture.
@param dstType Type of output image. It can be CV_8U or CV_32F. Type CV_8U can be used only for
the first variant of the function and distanceType == #DIST_L1.
*/
CV_EXPORTS_W void distanceTransform( InputArray src, OutputArray dst,
                                     int distanceType, int maskSize, int dstType=CV_32F);

/** @brief Fills a connected component with the given color.

The function cv::floodFill fills a connected component starting from the seed point with the specified
color. The connectivity is determined by the color/brightness closeness of the neighbor pixels. The
pixel at \f$(x,y)\f$ is considered to belong to the repainted domain if:

- in case of a grayscale image and floating range
\f[\texttt{src} (x',y')- \texttt{loDiff} \leq \texttt{src} (x,y)  \leq \texttt{src} (x',y')+ \texttt{upDiff}\f]


- in case of a grayscale image and fixed range
\f[\texttt{src} ( \texttt{seedPoint} .x, \texttt{seedPoint} .y)- \texttt{loDiff} \leq \texttt{src} (x,y)  \leq \texttt{src} ( \texttt{seedPoint} .x, \texttt{seedPoint} .y)+ \texttt{upDiff}\f]


- in case of a color image and floating range
\f[\texttt{src} (x',y')_r- \texttt{loDiff} _r \leq \texttt{src} (x,y)_r \leq \texttt{src} (x',y')_r+ \texttt{upDiff} _r,\f]
\f[\texttt{src} (x',y')_g- \texttt{loDiff} _g \leq \texttt{src} (x,y)_g \leq \texttt{src} (x',y')_g+ \texttt{upDiff} _g\f]
and
\f[\texttt{src} (x',y')_b- \texttt{loDiff} _b \leq \texttt{src} (x,y)_b \leq \texttt{src} (x',y')_b+ \texttt{upDiff} _b\f]


- in case of a color image and fixed range
\f[\texttt{src} ( \texttt{seedPoint} .x, \texttt{seedPoint} .y)_r- \texttt{loDiff} _r \leq \texttt{src} (x,y)_r \leq \texttt{src} ( \texttt{seedPoint} .x, \texttt{seedPoint} .y)_r+ \texttt{upDiff} _r,\f]
\f[\texttt{src} ( \texttt{seedPoint} .x, \texttt{seedPoint} .y)_g- \texttt{loDiff} _g \leq \texttt{src} (x,y)_g \leq \texttt{src} ( \texttt{seedPoint} .x, \texttt{seedPoint} .y)_g+ \texttt{upDiff} _g\f]
and
\f[\texttt{src} ( \texttt{seedPoint} .x, \texttt{seedPoint} .y)_b- \texttt{loDiff} _b \leq \texttt{src} (x,y)_b \leq \texttt{src} ( \texttt{seedPoint} .x, \texttt{seedPoint} .y)_b+ \texttt{upDiff} _b\f]


where \f$src(x',y')\f$ is the value of one of pixel neighbors that is already known to belong to the
component. That is, to be added to the connected component, a color/brightness of the pixel should
be close enough to:
- Color/brightness of one of its neighbors that already belong to the connected component in case
of a floating range.
- Color/brightness of the seed point in case of a fixed range.

Use these functions to either mark a connected component with the specified color in-place, or build
a mask and then extract the contour, or copy the region to another image, and so on.

@param image Input/output 1- or 3-channel, 8-bit, or floating-point image. It is modified by the
function unless the #FLOODFILL_MASK_ONLY flag is set in the second variant of the function. See
the details below.
@param mask Operation mask that should be a single-channel 8-bit image, 2 pixels wider and 2 pixels
taller than image. If an empty Mat is passed it will be created automatically. Since this is both an
input and output parameter, you must take responsibility of initializing it.
Flood-filling cannot go across non-zero pixels in the input mask. For example,
an edge detector output can be used as a mask to stop filling at edges. On output, pixels in the
mask corresponding to filled pixels in the image are set to 1 or to the specified value in flags
as described below. Additionally, the function fills the border of the mask with ones to simplify
internal processing. It is therefore possible to use the same mask in multiple calls to the function
to make sure the filled areas do not overlap.
@param seedPoint Starting point.
@param newVal New value of the repainted domain pixels.
@param loDiff Maximal lower brightness/color difference between the currently observed pixel and
one of its neighbors belonging to the component, or a seed pixel being added to the component.
@param upDiff Maximal upper brightness/color difference between the currently observed pixel and
one of its neighbors belonging to the component, or a seed pixel being added to the component.
@param rect Optional output parameter set by the function to the minimum bounding rectangle of the
repainted domain.
@param flags Operation flags. The first 8 bits contain a connectivity value. The default value of
4 means that only the four nearest neighbor pixels (those that share an edge) are considered. A
connectivity value of 8 means that the eight nearest neighbor pixels (those that share a corner)
will be considered. The next 8 bits (8-16) contain a value between 1 and 255 with which to fill
the mask (the default value is 1). For example, 4 | ( 255 \<\< 8 ) will consider 4 nearest
neighbours and fill the mask with a value of 255. The following additional options occupy higher
bits and therefore may be further combined with the connectivity and mask fill values using
bit-wise or (|), see #FloodFillFlags.

@note Since the mask is larger than the filled image, a pixel \f$(x, y)\f$ in image corresponds to the
pixel \f$(x+1, y+1)\f$ in the mask .

@sa findContours
 */
CV_EXPORTS_W int floodFill( InputOutputArray image, InputOutputArray mask,
                            Point seedPoint, Scalar newVal, CV_OUT Rect* rect=0,
                            Scalar loDiff = Scalar(), Scalar upDiff = Scalar(),
                            int flags = 4 );

/** @example samples/cpp/floodfill.cpp
An example using the FloodFill technique
*/

/** @overload

variant without `mask` parameter
*/
CV_EXPORTS int floodFill( InputOutputArray image,
                          Point seedPoint, Scalar newVal, CV_OUT Rect* rect = 0,
                          Scalar loDiff = Scalar(), Scalar upDiff = Scalar(),
                          int flags = 4 );

//! Performs linear blending of two images:
//! \f[ \texttt{dst}(i,j) = \texttt{weights1}(i,j)*\texttt{src1}(i,j) + \texttt{weights2}(i,j)*\texttt{src2}(i,j) \f]
//! @param src1 It has a type of CV_8UC(n) or CV_32FC(n), where n is a positive integer.
//! @param src2 It has the same type and size as src1.
//! @param weights1 It has a type of CV_32FC1 and the same size with src1.
//! @param weights2 It has a type of CV_32FC1 and the same size with src1.
//! @param dst It is created if it does not have the same size and type with src1.
CV_EXPORTS_W void blendLinear(InputArray src1, InputArray src2, InputArray weights1, InputArray weights2, OutputArray dst);

//! @} imgproc_misc

//! @addtogroup imgproc_color_conversions
//! @{

/** @brief Converts an image from one color space to another.

The function converts an input image from one color space to another. In case of a transformation
to-from RGB color space, the order of the channels should be specified explicitly (RGB or BGR). Note
that the default color format in OpenCV is often referred to as RGB but it is actually BGR (the
bytes are reversed). So the first byte in a standard (24-bit) color image will be an 8-bit Blue
component, the second byte will be Green, and the third byte will be Red. The fourth, fifth, and
sixth bytes would then be the second pixel (Blue, then Green, then Red), and so on.

The conventional ranges for R, G, and B channel values are:
-   0 to 255 for CV_8U images
-   0 to 65535 for CV_16U images
-   0 to 1 for CV_32F images

In case of linear transformations, the range does not matter. But in case of a non-linear
transformation, an input RGB image should be normalized to the proper value range to get the correct
results, for example, for RGB \f$\rightarrow\f$ L\*u\*v\* transformation. For example, if you have a
32-bit floating-point image directly converted from an 8-bit image without any scaling, then it will
have the 0..255 value range instead of 0..1 assumed by the function. So, before calling #cvtColor ,
you need first to scale the image down:
@code
    img *= 1./255;
    cvtColor(img, img, COLOR_BGR2Luv);
@endcode
If you use #cvtColor with 8-bit images, the conversion will have some information lost. For many
applications, this will not be noticeable but it is recommended to use 32-bit images in applications
that need the full range of colors or that convert an image before an operation and then convert
back.

If conversion adds the alpha channel, its value will set to the maximum of corresponding channel
range: 255 for CV_8U, 65535 for CV_16U, 1 for CV_32F.

@param src input image: 8-bit unsigned, 16-bit unsigned ( CV_16UC... ), or single-precision
floating-point.
@param dst output image of the same size and depth as src.
@param code color space conversion code (see #ColorConversionCodes).
@param dstCn number of channels in the destination image; if the parameter is 0, the number of the
channels is derived automatically from src and code.
@param hint Implementation modification flags. See #AlgorithmHint

@see @ref imgproc_color_conversions
 */
CV_EXPORTS_W void cvtColor( InputArray src, OutputArray dst, int code, int dstCn = 0, AlgorithmHint hint = cv::ALGO_HINT_DEFAULT );

/** @brief Converts an image from one color space to another where the source image is
stored in two planes.

This function only supports YUV420 to RGB conversion as of now.

@param src1 8-bit image (#CV_8U) of the Y plane.
@param src2 image containing interleaved U/V plane.
@param dst output image.
@param code Specifies the type of conversion. It can take any of the following values:
- #COLOR_YUV2BGR_NV12
- #COLOR_YUV2RGB_NV12
- #COLOR_YUV2BGRA_NV12
- #COLOR_YUV2RGBA_NV12
- #COLOR_YUV2BGR_NV21
- #COLOR_YUV2RGB_NV21
- #COLOR_YUV2BGRA_NV21
- #COLOR_YUV2RGBA_NV21
@param hint Implementation modification flags. See #AlgorithmHint
*/
CV_EXPORTS_W void cvtColorTwoPlane( InputArray src1, InputArray src2, OutputArray dst, int code, AlgorithmHint hint = cv::ALGO_HINT_DEFAULT );

/** @brief main function for all demosaicing processes

@param src input image: 8-bit unsigned or 16-bit unsigned.
@param dst output image of the same size and depth as src.
@param code Color space conversion code (see the description below).
@param dstCn number of channels in the destination image; if the parameter is 0, the number of the
channels is derived automatically from src and code.

The function can do the following transformations:

-   Demosaicing using bilinear interpolation

    #COLOR_BayerBG2BGR , #COLOR_BayerGB2BGR , #COLOR_BayerRG2BGR , #COLOR_BayerGR2BGR

    #COLOR_BayerBG2GRAY , #COLOR_BayerGB2GRAY , #COLOR_BayerRG2GRAY , #COLOR_BayerGR2GRAY

-   Demosaicing using Variable Number of Gradients.

    #COLOR_BayerBG2BGR_VNG , #COLOR_BayerGB2BGR_VNG , #COLOR_BayerRG2BGR_VNG , #COLOR_BayerGR2BGR_VNG

-   Edge-Aware Demosaicing.

    #COLOR_BayerBG2BGR_EA , #COLOR_BayerGB2BGR_EA , #COLOR_BayerRG2BGR_EA , #COLOR_BayerGR2BGR_EA

-   Demosaicing with alpha channel

    #COLOR_BayerBG2BGRA , #COLOR_BayerGB2BGRA , #COLOR_BayerRG2BGRA , #COLOR_BayerGR2BGRA

@sa cvtColor
*/
CV_EXPORTS_W void demosaicing(InputArray src, OutputArray dst, int code, int dstCn = 0);

//! @} imgproc_color_conversions

//! @addtogroup imgproc_shape
//! @{

/** @brief Calculates all of the moments up to the third order of a polygon or rasterized shape.

The function computes moments, up to the 3rd order, of a vector shape or a rasterized shape. The
results are returned in the structure cv::Moments.

@param array Single chanel raster image (CV_8U, CV_16U, CV_16S, CV_32F, CV_64F) or an array (
\f$1 \times N\f$ or \f$N \times 1\f$ ) of 2D points (Point or Point2f).
@param binaryImage If it is true, all non-zero image pixels are treated as 1's. The parameter is
used for images only.
@returns moments.

@note Only applicable to contour moments calculations from Python bindings: Note that the numpy
type for the input array should be either np.int32 or np.float32.

@sa  contourArea, arcLength
 */
CV_EXPORTS_W Moments moments( InputArray array, bool binaryImage = false );

/** @brief Calculates seven Hu invariants.

The function calculates seven Hu invariants (introduced in @cite Hu62; see also
<https://en.wikipedia.org/wiki/Image_moment>) defined as:

\f[\begin{array}{l} hu[0]= \eta _{20}+ \eta _{02} \\ hu[1]=( \eta _{20}- \eta _{02})^{2}+4 \eta _{11}^{2} \\ hu[2]=( \eta _{30}-3 \eta _{12})^{2}+ (3 \eta _{21}- \eta _{03})^{2} \\ hu[3]=( \eta _{30}+ \eta _{12})^{2}+ ( \eta _{21}+ \eta _{03})^{2} \\ hu[4]=( \eta _{30}-3 \eta _{12})( \eta _{30}+ \eta _{12})[( \eta _{30}+ \eta _{12})^{2}-3( \eta _{21}+ \eta _{03})^{2}]+(3 \eta _{21}- \eta _{03})( \eta _{21}+ \eta _{03})[3( \eta _{30}+ \eta _{12})^{2}-( \eta _{21}+ \eta _{03})^{2}] \\ hu[5]=( \eta _{20}- \eta _{02})[( \eta _{30}+ \eta _{12})^{2}- ( \eta _{21}+ \eta _{03})^{2}]+4 \eta _{11}( \eta _{30}+ \eta _{12})( \eta _{21}+ \eta _{03}) \\ hu[6]=(3 \eta _{21}- \eta _{03})( \eta _{21}+ \eta _{03})[3( \eta _{30}+ \eta _{12})^{2}-( \eta _{21}+ \eta _{03})^{2}]-( \eta _{30}-3 \eta _{12})( \eta _{21}+ \eta _{03})[3( \eta _{30}+ \eta _{12})^{2}-( \eta _{21}+ \eta _{03})^{2}] \\ \end{array}\f]

where \f$\eta_{ji}\f$ stands for \f$\texttt{Moments::nu}_{ji}\f$ .

These values are proved to be invariants to the image scale, rotation, and reflection except the
seventh one, whose sign is changed by reflection. This invariance is proved with the assumption of
infinite image resolution. In case of raster images, the computed Hu invariants for the original and
transformed images are a bit different.

@param moments Input moments computed with moments .
@param hu Output Hu invariants.

@sa matchShapes
 */
CV_EXPORTS void HuMoments( const Moments& moments, double hu[7] );

/** @overload */
CV_EXPORTS_W void HuMoments( const Moments& m, OutputArray hu );

//! @} imgproc_shape

//! @addtogroup imgproc_object
//! @{

//! type of the template matching operation
enum TemplateMatchModes {
    TM_SQDIFF        = 0, /*!< \f[R(x,y)= \sum _{x',y'} (T(x',y')-I(x+x',y+y'))^2\f]
                               with mask:
                               \f[R(x,y)= \sum _{x',y'} \left( (T(x',y')-I(x+x',y+y')) \cdot
                                  M(x',y') \right)^2\f] */
    TM_SQDIFF_NORMED = 1, /*!< \f[R(x,y)= \frac{\sum_{x',y'} (T(x',y')-I(x+x',y+y'))^2}{\sqrt{\sum_{
                                  x',y'}T(x',y')^2 \cdot \sum_{x',y'} I(x+x',y+y')^2}}\f]
                               with mask:
                               \f[R(x,y)= \frac{\sum _{x',y'} \left( (T(x',y')-I(x+x',y+y')) \cdot
                                  M(x',y') \right)^2}{\sqrt{\sum_{x',y'} \left( T(x',y') \cdot
                                  M(x',y') \right)^2 \cdot \sum_{x',y'} \left( I(x+x',y+y') \cdot
                                  M(x',y') \right)^2}}\f] */
    TM_CCORR         = 2, /*!< \f[R(x,y)= \sum _{x',y'} (T(x',y') \cdot I(x+x',y+y'))\f]
                               with mask:
                               \f[R(x,y)= \sum _{x',y'} (T(x',y') \cdot I(x+x',y+y') \cdot M(x',y')
                                  ^2)\f] */
    TM_CCORR_NORMED  = 3, /*!< \f[R(x,y)= \frac{\sum_{x',y'} (T(x',y') \cdot I(x+x',y+y'))}{\sqrt{
                                  \sum_{x',y'}T(x',y')^2 \cdot \sum_{x',y'} I(x+x',y+y')^2}}\f]
                               with mask:
                               \f[R(x,y)= \frac{\sum_{x',y'} (T(x',y') \cdot I(x+x',y+y') \cdot
                                  M(x',y')^2)}{\sqrt{\sum_{x',y'} \left( T(x',y') \cdot M(x',y')
                                  \right)^2 \cdot \sum_{x',y'} \left( I(x+x',y+y') \cdot M(x',y')
                                  \right)^2}}\f] */
    TM_CCOEFF        = 4, /*!< \f[R(x,y)= \sum _{x',y'} (T'(x',y') \cdot I'(x+x',y+y'))\f]
                               where
                               \f[\begin{array}{l} T'(x',y')=T(x',y') - 1/(w \cdot h) \cdot \sum _{
                                  x'',y''} T(x'',y'') \\ I'(x+x',y+y')=I(x+x',y+y') - 1/(w \cdot h)
                                  \cdot \sum _{x'',y''} I(x+x'',y+y'') \end{array}\f]
                               with mask:
                               \f[\begin{array}{l} T'(x',y')=M(x',y') \cdot \left( T(x',y') -
                                  \frac{1}{\sum _{x'',y''} M(x'',y'')} \cdot \sum _{x'',y''}
                                  (T(x'',y'') \cdot M(x'',y'')) \right) \\ I'(x+x',y+y')=M(x',y')
                                  \cdot \left( I(x+x',y+y') - \frac{1}{\sum _{x'',y''} M(x'',y'')}
                                  \cdot \sum _{x'',y''} (I(x+x'',y+y'') \cdot M(x'',y'')) \right)
                                  \end{array} \f] */
    TM_CCOEFF_NORMED = 5  /*!< \f[R(x,y)= \frac{ \sum_{x',y'} (T'(x',y') \cdot I'(x+x',y+y')) }{
                                  \sqrt{\sum_{x',y'}T'(x',y')^2 \cdot \sum_{x',y'} I'(x+x',y+y')^2}
                                  }\f] */
};

/** @example samples/cpp/tutorial_code/Histograms_Matching/MatchTemplate_Demo.cpp
An example using Template Matching algorithm
*/
/** @example samples/cpp/snippets/mask_tmpl.cpp
An example using Template Matching algorithm with mask
*/

/** @brief Compares a template against overlapped image regions.

The function slides through image , compares the overlapped patches of size \f$w \times h\f$ against
templ using the specified method and stores the comparison results in result . #TemplateMatchModes
describes the formulae for the available comparison methods ( \f$I\f$ denotes image, \f$T\f$
template, \f$R\f$ result, \f$M\f$ the optional mask ). The summation is done over template and/or
the image patch: \f$x' = 0...w-1, y' = 0...h-1\f$

After the function finishes the comparison, the best matches can be found as global minimums (when
#TM_SQDIFF was used) or maximums (when #TM_CCORR or #TM_CCOEFF was used) using the
#minMaxLoc function. In case of a color image, template summation in the numerator and each sum in
the denominator is done over all of the channels and separate mean values are used for each channel.
That is, the function can take a color template and a color image. The result will still be a
single-channel image, which is easier to analyze.

@param image Image where the search is running. It must be 8-bit or 32-bit floating-point.
@param templ Searched template. It must be not greater than the source image and have the same
data type.
@param result Map of comparison results. It must be single-channel 32-bit floating-point. If image
is \f$W \times H\f$ and templ is \f$w \times h\f$ , then result is \f$(W-w+1) \times (H-h+1)\f$ .
@param method Parameter specifying the comparison method, see #TemplateMatchModes
@param mask Optional mask. It must have the same size as templ. It must either have the same number
            of channels as template or only one channel, which is then used for all template and
            image channels. If the data type is #CV_8U, the mask is interpreted as a binary mask,
            meaning only elements where mask is nonzero are used and are kept unchanged independent
            of the actual mask value (weight equals 1). For data type #CV_32F, the mask values are
            used as weights. The exact formulas are documented in #TemplateMatchModes.
 */
CV_EXPORTS_W void matchTemplate( InputArray image, InputArray templ,
                                 OutputArray result, int method, InputArray mask = noArray() );

//! @}

//! @addtogroup imgproc_shape
//! @{

/** @example samples/cpp/connected_components.cpp
This program demonstrates connected components and use of the trackbar
*/

/** @brief computes the connected components labeled image of boolean image

image with 4 or 8 way connectivity - returns N, the total number of labels [0, N-1] where 0
represents the background label. ltype specifies the output label image type, an important
consideration based on the total number of labels or alternatively the total number of pixels in
the source image. ccltype specifies the connected components labeling algorithm to use, currently
Bolelli (Spaghetti) @cite Bolelli2019, Grana (BBDT) @cite Grana2010 and Wu's (SAUF) @cite Wu2009 algorithms
are supported, see the #ConnectedComponentsAlgorithmsTypes for details. Note that SAUF algorithm forces
a row major ordering of labels while Spaghetti and BBDT do not.
This function uses parallel version of the algorithms if at least one allowed
parallel framework is enabled and if the rows of the image are at least twice the number returned by #getNumberOfCPUs.

@param image the 8-bit single-channel image to be labeled
@param labels destination labeled image
@param connectivity 8 or 4 for 8-way or 4-way connectivity respectively
@param ltype output image label type. Currently CV_32S and CV_16U are supported.
@param ccltype connected components algorithm type (see the #ConnectedComponentsAlgorithmsTypes).
*/
CV_EXPORTS_AS(connectedComponentsWithAlgorithm) int connectedComponents(InputArray image, OutputArray labels,
                                                                        int connectivity, int ltype, int ccltype);


/** @overload

@param image the 8-bit single-channel image to be labeled
@param labels destination labeled image
@param connectivity 8 or 4 for 8-way or 4-way connectivity respectively
@param ltype output image label type. Currently CV_32S and CV_16U are supported.
*/
CV_EXPORTS_W int connectedComponents(InputArray image, OutputArray labels,
                                     int connectivity = 8, int ltype = CV_32S);


/** @brief computes the connected components labeled image of boolean image and also produces a statistics output for each label

image with 4 or 8 way connectivity - returns N, the total number of labels [0, N-1] where 0
represents the background label. ltype specifies the output label image type, an important
consideration based on the total number of labels or alternatively the total number of pixels in
the source image. ccltype specifies the connected components labeling algorithm to use, currently
Bolelli (Spaghetti) @cite Bolelli2019, Grana (BBDT) @cite Grana2010 and Wu's (SAUF) @cite Wu2009 algorithms
are supported, see the #ConnectedComponentsAlgorithmsTypes for details. Note that SAUF algorithm forces
a row major ordering of labels while Spaghetti and BBDT do not.
This function uses parallel version of the algorithms (statistics included) if at least one allowed
parallel framework is enabled and if the rows of the image are at least twice the number returned by #getNumberOfCPUs.

@param image the 8-bit single-channel image to be labeled
@param labels destination labeled image
@param stats statistics output for each label, including the background label.
Statistics are accessed via stats(label, COLUMN) where COLUMN is one of
#ConnectedComponentsTypes, selecting the statistic. The data type is CV_32S.
@param centroids centroid output for each label, including the background label. Centroids are
accessed via centroids(label, 0) for x and centroids(label, 1) for y. The data type CV_64F.
@param connectivity 8 or 4 for 8-way or 4-way connectivity respectively
@param ltype output image label type. Currently CV_32S and CV_16U are supported.
@param ccltype connected components algorithm type (see #ConnectedComponentsAlgorithmsTypes).
*/
CV_EXPORTS_AS(connectedComponentsWithStatsWithAlgorithm) int connectedComponentsWithStats(InputArray image, OutputArray labels,
                                                                                          OutputArray stats, OutputArray centroids,
                                                                                          int connectivity, int ltype, int ccltype);

/** @overload
@param image the 8-bit single-channel image to be labeled
@param labels destination labeled image
@param stats statistics output for each label, including the background label.
Statistics are accessed via stats(label, COLUMN) where COLUMN is one of
#ConnectedComponentsTypes, selecting the statistic. The data type is CV_32S.
@param centroids centroid output for each label, including the background label. Centroids are
accessed via centroids(label, 0) for x and centroids(label, 1) for y. The data type CV_64F.
@param connectivity 8 or 4 for 8-way or 4-way connectivity respectively
@param ltype output image label type. Currently CV_32S and CV_16U are supported.
*/
CV_EXPORTS_W int connectedComponentsWithStats(InputArray image, OutputArray labels,
                                              OutputArray stats, OutputArray centroids,
                                              int connectivity = 8, int ltype = CV_32S);


/** @brief Finds contours in a binary image.

The function retrieves contours from the binary image using the algorithm @cite Suzuki85 . The contours
are a useful tool for shape analysis and object detection and recognition. See squares.cpp in the
OpenCV sample directory.
@note Since opencv 3.2 source image is not modified by this function.

@param image Source, an 8-bit single-channel image. Non-zero pixels are treated as 1's. Zero
pixels remain 0's, so the image is treated as binary . You can use #compare, #inRange, #threshold ,
#adaptiveThreshold, #Canny, and others to create a binary image out of a grayscale or color one.
If mode equals to #RETR_CCOMP or #RETR_FLOODFILL, the input can also be a 32-bit integer image of labels (CV_32SC1).
@param contours Detected contours. Each contour is stored as a vector of points (e.g.
std::vector<std::vector<cv::Point> >).
@param hierarchy Optional output vector (e.g. std::vector<cv::Vec4i>), containing information about the image topology. It has
as many elements as the number of contours. For each i-th contour contours[i], the elements
hierarchy[i][0] , hierarchy[i][1] , hierarchy[i][2] , and hierarchy[i][3] are set to 0-based indices
in contours of the next and previous contours at the same hierarchical level, the first child
contour and the parent contour, respectively. If for the contour i there are no next, previous,
parent, or nested contours, the corresponding elements of hierarchy[i] will be negative.
@note In Python, hierarchy is nested inside a top level array. Use hierarchy[0][i] to access hierarchical elements of i-th contour.
@param mode Contour retrieval mode, see #RetrievalModes
@param method Contour approximation method, see #ContourApproximationModes
@param offset Optional offset by which every contour point is shifted. This is useful if the
contours are extracted from the image ROI and then they should be analyzed in the whole image
context.
 */
CV_EXPORTS_W void findContours( InputArray image, OutputArrayOfArrays contours,
                              OutputArray hierarchy, int mode,
                              int method, Point offset = Point());

/** @overload */
CV_EXPORTS void findContours( InputArray image, OutputArrayOfArrays contours,
                              int mode, int method, Point offset = Point());

//! @brief Find contours using link runs algorithm
//!
//! This function implements an algorithm different from cv::findContours:
//! - doesn't allocate temporary image internally, thus it has reduced memory consumption
//! - supports CV_8UC1 images only
//! - outputs 2-level hierarhy only (RETR_CCOMP mode)
//! - doesn't support approximation change other than CHAIN_APPROX_SIMPLE
//! In all other aspects this function is compatible with cv::findContours.
CV_EXPORTS_W void findContoursLinkRuns(InputArray image, OutputArrayOfArrays contours, OutputArray hierarchy);

//! @overload
CV_EXPORTS_W void findContoursLinkRuns(InputArray image, OutputArrayOfArrays contours);

/** @example samples/python/snippets/squares.py
An example using approxPolyDP function in python.
*/

/** @brief Approximates a polygonal curve(s) with the specified precision.

The function cv::approxPolyDP approximates a curve or a polygon with another curve/polygon with less
vertices so that the distance between them is less or equal to the specified precision. It uses the
Douglas-Peucker algorithm <https://en.wikipedia.org/wiki/Ramer-Douglas-Peucker_algorithm>

@param curve Input vector of a 2D point stored in std::vector or Mat
@param approxCurve Result of the approximation. The type should match the type of the input curve.
@param epsilon Parameter specifying the approximation accuracy. This is the maximum distance
between the original curve and its approximation.
@param closed If true, the approximated curve is closed (its first and last vertices are
connected). Otherwise, it is not closed.
 */
CV_EXPORTS_W void approxPolyDP( InputArray curve,
                                OutputArray approxCurve,
                                double epsilon, bool closed );

/** @brief Approximates a polygon with a convex hull with a specified accuracy and number of sides.

The cv::approxPolyN function approximates a polygon with a convex hull
so that the difference between the contour area of the original contour and the new polygon is minimal.
It uses a greedy algorithm for contracting two vertices into one in such a way that the additional area is minimal.
Straight lines formed by each edge of the convex contour are drawn and the areas of the resulting triangles are considered.
Each vertex will lie either on the original contour or outside it.

The algorithm based on the paper @cite LowIlie2003 .

@param curve Input vector of a 2D points stored in std::vector or Mat, points must be float or integer.
@param approxCurve Result of the approximation. The type is vector of a 2D point (Point2f or Point) in std::vector or Mat.
@param nsides The parameter defines the number of sides of the result polygon.
@param epsilon_percentage defines the percentage of the maximum of additional area.
If it equals -1, it is not used. Otherwise algorighm stops if additional area is greater than contourArea(_curve) * percentage.
If additional area exceeds the limit, algorithm returns as many vertices as there were at the moment the limit was exceeded.
@param ensure_convex If it is true, algorithm creates a convex hull of input contour. Otherwise input vector should be convex.
 */
CV_EXPORTS_W void approxPolyN(InputArray curve, OutputArray approxCurve,
                              int nsides, float epsilon_percentage = -1.0,
                              bool ensure_convex = true);

/** @brief Calculates a contour perimeter or a curve length.

The function computes a curve length or a closed contour perimeter.

@param curve Input vector of 2D points, stored in std::vector or Mat.
@param closed Flag indicating whether the curve is closed or not.
 */
CV_EXPORTS_W double arcLength( InputArray curve, bool closed );

/** @brief Calculates the up-right bounding rectangle of a point set or non-zero pixels of gray-scale image.

The function calculates and returns the minimal up-right bounding rectangle for the specified point set or
non-zero pixels of gray-scale image.

@param array Input gray-scale image or 2D point set, stored in std::vector or Mat.
 */
CV_EXPORTS_W Rect boundingRect( InputArray array );

/** @brief Calculates a contour area.

The function computes a contour area. Similarly to moments , the area is computed using the Green
formula. Thus, the returned area and the number of non-zero pixels, if you draw the contour using
#drawContours or #fillPoly , can be different. Also, the function will most certainly give a wrong
results for contours with self-intersections.

Example:
@code
    vector<Point> contour;
    contour.push_back(Point2f(0, 0));
    contour.push_back(Point2f(10, 0));
    contour.push_back(Point2f(10, 10));
    contour.push_back(Point2f(5, 4));

    double area0 = contourArea(contour);
    vector<Point> approx;
    approxPolyDP(contour, approx, 5, true);
    double area1 = contourArea(approx);

    cout << "area0 =" << area0 << endl <<
            "area1 =" << area1 << endl <<
            "approx poly vertices" << approx.size() << endl;
@endcode
@param contour Input vector of 2D points (contour vertices), stored in std::vector or Mat.
@param oriented Oriented area flag. If it is true, the function returns a signed area value,
depending on the contour orientation (clockwise or counter-clockwise). Using this feature you can
determine orientation of a contour by taking the sign of an area. By default, the parameter is
false, which means that the absolute value is returned.
 */
CV_EXPORTS_W double contourArea( InputArray contour, bool oriented = false );

/** @brief Finds a rotated rectangle of the minimum area enclosing the input 2D point set.

The function calculates and returns the minimum-area bounding rectangle (possibly rotated) for a
specified point set. The angle of rotation represents the angle between the line connecting the starting
and ending points (based on the clockwise order with greatest index for the corner with greatest \f$y\f$)
and the horizontal axis. This angle always falls between \f$[-90, 0)\f$ because, if the object
rotates more than a rect angle, the next edge is used to measure the angle. The starting and ending points change
as the object rotates.Developer should keep in mind that the returned RotatedRect can contain negative
indices when data is close to the containing Mat element boundary.

@param points Input vector of 2D points, stored in std::vector\<\> or Mat
 */
CV_EXPORTS_W RotatedRect minAreaRect( InputArray points );

/** @brief Finds the four vertices of a rotated rect. Useful to draw the rotated rectangle.

The function finds the four vertices of a rotated rectangle. The four vertices are returned
in clockwise order starting from the point with greatest \f$y\f$. If two points have the
same \f$y\f$ coordinate the rightmost is the starting point. This function is useful to draw the
rectangle. In C++, instead of using this function, you can directly use RotatedRect::points method. Please
visit the @ref tutorial_bounding_rotated_ellipses "tutorial on Creating Bounding rotated boxes and ellipses for contours" for more information.

@param box The input rotated rectangle. It may be the output of @ref minAreaRect.
@param points The output array of four vertices of rectangles.
 */
CV_EXPORTS_W void boxPoints(RotatedRect box, OutputArray points);

/** @brief Finds a circle of the minimum area enclosing a 2D point set.

The function finds the minimal enclosing circle of a 2D point set using an iterative algorithm.

@param points Input vector of 2D points, stored in std::vector\<\> or Mat
@param center Output center of the circle.
@param radius Output radius of the circle.
 */
CV_EXPORTS_W void minEnclosingCircle( InputArray points,
                                      CV_OUT Point2f& center, CV_OUT float& radius );


/** @brief Finds a triangle of minimum area enclosing a 2D point set and returns its area.

The function finds a triangle of minimum area enclosing the given set of 2D points and returns its
area. The output for a given 2D point set is shown in the image below. 2D points are depicted in
*red* and the enclosing triangle in *yellow*.

![Sample output of the minimum enclosing triangle function](pics/minenclosingtriangle.png)

The implementation of the algorithm is based on O'Rourke's @cite ORourke86 and Klee and Laskowski's
@cite KleeLaskowski85 papers. O'Rourke provides a \f$\theta(n)\f$ algorithm for finding the minimal
enclosing triangle of a 2D convex polygon with n vertices. Since the #minEnclosingTriangle function
takes a 2D point set as input an additional preprocessing step of computing the convex hull of the
2D point set is required. The complexity of the #convexHull function is \f$O(n log(n))\f$ which is higher
than \f$\theta(n)\f$. Thus the overall complexity of the function is \f$O(n log(n))\f$.

@param points Input vector of 2D points with depth CV_32S or CV_32F, stored in std::vector\<\> or Mat
@param triangle Output vector of three 2D points defining the vertices of the triangle. The depth
of the OutputArray must be CV_32F.
 */
CV_EXPORTS_W double minEnclosingTriangle( InputArray points, CV_OUT OutputArray triangle );

/** @brief Compares two shapes.

The function compares two shapes. All three implemented methods use the Hu invariants (see #HuMoments)

@param contour1 First contour or grayscale image.
@param contour2 Second contour or grayscale image.
@param method Comparison method, see #ShapeMatchModes
@param parameter Method-specific parameter (not supported now).
 */
CV_EXPORTS_W double matchShapes( InputArray contour1, InputArray contour2,
                                 int method, double parameter );

/** @example samples/cpp/geometry.cpp
An example program illustrates the use of cv::convexHull, cv::fitEllipse, cv::minEnclosingTriangle, cv::minEnclosingCircle and cv::minAreaRect.
*/

/** @brief Finds the convex hull of a point set.

The function cv::convexHull finds the convex hull of a 2D point set using the Sklansky's algorithm @cite Sklansky82
that has *O(N logN)* complexity in the current implementation.

@param points Input 2D point set, stored in std::vector or Mat.
@param hull Output convex hull. It is either an integer vector of indices or vector of points. In
the first case, the hull elements are 0-based indices of the convex hull points in the original
array (since the set of convex hull points is a subset of the original point set). In the second
case, hull elements are the convex hull points themselves.
@param clockwise Orientation flag. If it is true, the output convex hull is oriented clockwise.
Otherwise, it is oriented counter-clockwise. The assumed coordinate system has its X axis pointing
to the right, and its Y axis pointing upwards.
@param returnPoints Operation flag. In case of a matrix, when the flag is true, the function
returns convex hull points. Otherwise, it returns indices of the convex hull points. When the
output array is std::vector, the flag is ignored, and the output depends on the type of the
vector: std::vector\<int\> implies returnPoints=false, std::vector\<Point\> implies
returnPoints=true.

@note `points` and `hull` should be different arrays, inplace processing isn't supported.

Check @ref tutorial_hull "the corresponding tutorial" for more details.

useful links:

https://www.learnopencv.com/convex-hull-using-opencv-in-python-and-c/
 */
CV_EXPORTS_W void convexHull( InputArray points, OutputArray hull,
                              bool clockwise = false, bool returnPoints = true );

/** @brief Finds the convexity defects of a contour.

The figure below displays convexity defects of a hand contour:

![image](pics/defects.png)

@param contour Input contour.
@param convexhull Convex hull obtained using convexHull that should contain indices of the contour
points that make the hull.
@param convexityDefects The output vector of convexity defects. In C++ and the new Python/Java
interface each convexity defect is represented as 4-element integer vector (a.k.a. #Vec4i):
(start_index, end_index, farthest_pt_index, fixpt_depth), where indices are 0-based indices
in the original contour of the convexity defect beginning, end and the farthest point, and
fixpt_depth is fixed-point approximation (with 8 fractional bits) of the distance between the
farthest contour point and the hull. That is, to get the floating-point value of the depth will be
fixpt_depth/256.0.
 */
CV_EXPORTS_W void convexityDefects( InputArray contour, InputArray convexhull, OutputArray convexityDefects );

/** @brief Tests a contour convexity.

The function tests whether the input contour is convex or not. The contour must be simple, that is,
without self-intersections. Otherwise, the function output is undefined.

@param contour Input vector of 2D points, stored in std::vector\<\> or Mat
 */
CV_EXPORTS_W bool isContourConvex( InputArray contour );

/** @example samples/cpp/snippets/intersectExample.cpp
Examples of how intersectConvexConvex works
*/

/** @brief Finds intersection of two convex polygons

@param p1 First polygon
@param p2 Second polygon
@param p12 Output polygon describing the intersecting area
@param handleNested When true, an intersection is found if one of the polygons is fully enclosed in the other.
When false, no intersection is found. If the polygons share a side or the vertex of one polygon lies on an edge
of the other, they are not considered nested and an intersection will be found regardless of the value of handleNested.

@returns Area of intersecting polygon. May be negative, if algorithm has not converged, e.g. non-convex input.

@note intersectConvexConvex doesn't confirm that both polygons are convex and will return invalid results if they aren't.
 */
CV_EXPORTS_W float intersectConvexConvex( InputArray p1, InputArray p2,
                                          OutputArray p12, bool handleNested = true );


/** @brief Fits an ellipse around a set of 2D points.

The function calculates the ellipse that fits (in a least-squares sense) a set of 2D points best of
all. It returns the rotated rectangle in which the ellipse is inscribed. The first algorithm described by @cite Fitzgibbon95
is used. Developer should keep in mind that it is possible that the returned
ellipse/rotatedRect data contains negative indices, due to the data points being close to the
border of the containing Mat element.

@param points Input 2D point set, stored in std::vector\<\> or Mat

@note Input point types are @ref Point2i or @ref Point2f and at least 5 points are required.
@note @ref getClosestEllipsePoints function can be used to compute the ellipse fitting error.
 */
CV_EXPORTS_W RotatedRect fitEllipse( InputArray points );

/** @brief Fits an ellipse around a set of 2D points.

 The function calculates the ellipse that fits a set of 2D points.
 It returns the rotated rectangle in which the ellipse is inscribed.
 The Approximate Mean Square (AMS) proposed by @cite Taubin1991 is used.

 For an ellipse, this basis set is \f$ \chi= \left(x^2, x y, y^2, x, y, 1\right) \f$,
 which is a set of six free coefficients \f$ A^T=\left\{A_{\text{xx}},A_{\text{xy}},A_{\text{yy}},A_x,A_y,A_0\right\} \f$.
 However, to specify an ellipse, all that is needed is five numbers; the major and minor axes lengths \f$ (a,b) \f$,
 the position \f$ (x_0,y_0) \f$, and the orientation \f$ \theta \f$. This is because the basis set includes lines,
 quadratics, parabolic and hyperbolic functions as well as elliptical functions as possible fits.
 If the fit is found to be a parabolic or hyperbolic function then the standard #fitEllipse method is used.
 The AMS method restricts the fit to parabolic, hyperbolic and elliptical curves
 by imposing the condition that \f$ A^T ( D_x^T D_x  +   D_y^T D_y) A = 1 \f$ where
 the matrices \f$ Dx \f$ and \f$ Dy \f$ are the partial derivatives of the design matrix \f$ D \f$ with
 respect to x and y. The matrices are formed row by row applying the following to
 each of the points in the set:
 \f{align*}{
 D(i,:)&=\left\{x_i^2, x_i y_i, y_i^2, x_i, y_i, 1\right\} &
 D_x(i,:)&=\left\{2 x_i,y_i,0,1,0,0\right\} &
 D_y(i,:)&=\left\{0,x_i,2 y_i,0,1,0\right\}
 \f}
 The AMS method minimizes the cost function
 \f{equation*}{
 \epsilon ^2=\frac{ A^T D^T D A }{ A^T (D_x^T D_x +  D_y^T D_y) A^T }
 \f}

 The minimum cost is found by solving the generalized eigenvalue problem.

 \f{equation*}{
 D^T D A = \lambda  \left( D_x^T D_x +  D_y^T D_y\right) A
 \f}

 @param points Input 2D point set, stored in std::vector\<\> or Mat

 @note Input point types are @ref Point2i or @ref Point2f and at least 5 points are required.
 @note @ref getClosestEllipsePoints function can be used to compute the ellipse fitting error.
 */
CV_EXPORTS_W RotatedRect fitEllipseAMS( InputArray points );


/** @brief Fits an ellipse around a set of 2D points.

 The function calculates the ellipse that fits a set of 2D points.
 It returns the rotated rectangle in which the ellipse is inscribed.
 The Direct least square (Direct) method by @cite oy1998NumericallySD is used.

 For an ellipse, this basis set is \f$ \chi= \left(x^2, x y, y^2, x, y, 1\right) \f$,
 which is a set of six free coefficients \f$ A^T=\left\{A_{\text{xx}},A_{\text{xy}},A_{\text{yy}},A_x,A_y,A_0\right\} \f$.
 However, to specify an ellipse, all that is needed is five numbers; the major and minor axes lengths \f$ (a,b) \f$,
 the position \f$ (x_0,y_0) \f$, and the orientation \f$ \theta \f$. This is because the basis set includes lines,
 quadratics, parabolic and hyperbolic functions as well as elliptical functions as possible fits.
 The Direct method confines the fit to ellipses by ensuring that \f$ 4 A_{xx} A_{yy}- A_{xy}^2 > 0 \f$.
 The condition imposed is that \f$ 4 A_{xx} A_{yy}- A_{xy}^2=1 \f$ which satisfies the inequality
 and as the coefficients can be arbitrarily scaled is not overly restrictive.

 \f{equation*}{
 \epsilon ^2= A^T D^T D A \quad \text{with} \quad A^T C A =1 \quad \text{and} \quad C=\left(\begin{matrix}
 0 & 0  & 2  & 0  & 0  &  0  \\
 0 & -1  & 0  & 0  & 0  &  0 \\
 2 & 0  & 0  & 0  & 0  &  0 \\
 0 & 0  & 0  & 0  & 0  &  0 \\
 0 & 0  & 0  & 0  & 0  &  0 \\
 0 & 0  & 0  & 0  & 0  &  0
 \end{matrix} \right)
 \f}

 The minimum cost is found by solving the generalized eigenvalue problem.

 \f{equation*}{
 D^T D A = \lambda  \left( C\right) A
 \f}

 The system produces only one positive eigenvalue \f$ \lambda\f$ which is chosen as the solution
 with its eigenvector \f$\mathbf{u}\f$. These are used to find the coefficients

 \f{equation*}{
 A = \sqrt{\frac{1}{\mathbf{u}^T C \mathbf{u}}}  \mathbf{u}
 \f}
 The scaling factor guarantees that  \f$A^T C A =1\f$.

 @param points Input 2D point set, stored in std::vector\<\> or Mat

 @note Input point types are @ref Point2i or @ref Point2f and at least 5 points are required.
 @note @ref getClosestEllipsePoints function can be used to compute the ellipse fitting error.
 */
CV_EXPORTS_W RotatedRect fitEllipseDirect( InputArray points );

<<<<<<< HEAD
/** @example samples/python/snippets/fitline.py
An example for fitting line in python
*/
=======
/** @brief Compute for each 2d point the nearest 2d point located on a given ellipse.

 The function computes the nearest 2d location on a given ellipse for a vector of 2d points and is based on @cite Chatfield2017 code.
 This function can be used to compute for instance the ellipse fitting error.

 @param ellipse_params Ellipse parameters
 @param points Input 2d points
 @param closest_pts For each 2d point, their corresponding closest 2d point located on a given ellipse

 @note Input point types are @ref Point2i or @ref Point2f
 @see fitEllipse, fitEllipseAMS, fitEllipseDirect
 */
CV_EXPORTS_W void getClosestEllipsePoints( const RotatedRect& ellipse_params, InputArray points, OutputArray closest_pts );
>>>>>>> fcc76c12

/** @brief Fits a line to a 2D or 3D point set.

The function fitLine fits a line to a 2D or 3D point set by minimizing \f$\sum_i \rho(r_i)\f$ where
\f$r_i\f$ is a distance between the \f$i^{th}\f$ point, the line and \f$\rho(r)\f$ is a distance function, one
of the following:
-  DIST_L2
\f[\rho (r) = r^2/2  \quad \text{(the simplest and the fastest least-squares method)}\f]
- DIST_L1
\f[\rho (r) = r\f]
- DIST_L12
\f[\rho (r) = 2  \cdot ( \sqrt{1 + \frac{r^2}{2}} - 1)\f]
- DIST_FAIR
\f[\rho \left (r \right ) = C^2  \cdot \left (  \frac{r}{C} -  \log{\left(1 + \frac{r}{C}\right)} \right )  \quad \text{where} \quad C=1.3998\f]
- DIST_WELSCH
\f[\rho \left (r \right ) =  \frac{C^2}{2} \cdot \left ( 1 -  \exp{\left(-\left(\frac{r}{C}\right)^2\right)} \right )  \quad \text{where} \quad C=2.9846\f]
- DIST_HUBER
\f[\rho (r) =  \fork{r^2/2}{if \(r < C\)}{C \cdot (r-C/2)}{otherwise} \quad \text{where} \quad C=1.345\f]

The algorithm is based on the M-estimator ( <https://en.wikipedia.org/wiki/M-estimator> ) technique
that iteratively fits the line using the weighted least-squares algorithm. After each iteration the
weights \f$w_i\f$ are adjusted to be inversely proportional to \f$\rho(r_i)\f$ .

@param points Input vector of 2D or 3D points, stored in std::vector\<\> or Mat.
@param line Output line parameters. In case of 2D fitting, it should be a vector of 4 elements
(like Vec4f) - (vx, vy, x0, y0), where (vx, vy) is a normalized vector collinear to the line and
(x0, y0) is a point on the line. In case of 3D fitting, it should be a vector of 6 elements (like
Vec6f) - (vx, vy, vz, x0, y0, z0), where (vx, vy, vz) is a normalized vector collinear to the line
and (x0, y0, z0) is a point on the line.
@param distType Distance used by the M-estimator, see #DistanceTypes
@param param Numerical parameter ( C ) for some types of distances. If it is 0, an optimal value
is chosen.
@param reps Sufficient accuracy for the radius (distance between the coordinate origin and the line).
@param aeps Sufficient accuracy for the angle. 0.01 would be a good default value for reps and aeps.
 */
CV_EXPORTS_W void fitLine( InputArray points, OutputArray line, int distType,
                           double param, double reps, double aeps );

/** @brief Performs a point-in-contour test.

The function determines whether the point is inside a contour, outside, or lies on an edge (or
coincides with a vertex). It returns positive (inside), negative (outside), or zero (on an edge)
value, correspondingly. When measureDist=false , the return value is +1, -1, and 0, respectively.
Otherwise, the return value is a signed distance between the point and the nearest contour edge.

See below a sample output of the function where each image pixel is tested against the contour:

![sample output](pics/pointpolygon.png)

@param contour Input contour.
@param pt Point tested against the contour.
@param measureDist If true, the function estimates the signed distance from the point to the
nearest contour edge. Otherwise, the function only checks if the point is inside a contour or not.
 */
CV_EXPORTS_W double pointPolygonTest( InputArray contour, Point2f pt, bool measureDist );

/** @brief Finds out if there is any intersection between two rotated rectangles.

If there is then the vertices of the intersecting region are returned as well.

Below are some examples of intersection configurations. The hatched pattern indicates the
intersecting region and the red vertices are returned by the function.

![intersection examples](pics/intersection.png)

@param rect1 First rectangle
@param rect2 Second rectangle
@param intersectingRegion The output array of the vertices of the intersecting region. It returns
at most 8 vertices. Stored as std::vector\<cv::Point2f\> or cv::Mat as Mx1 of type CV_32FC2.
@returns One of #RectanglesIntersectTypes
 */
CV_EXPORTS_W int rotatedRectangleIntersection( const RotatedRect& rect1, const RotatedRect& rect2, OutputArray intersectingRegion  );

/** @brief Creates a smart pointer to a cv::GeneralizedHoughBallard class and initializes it.
*/
CV_EXPORTS_W Ptr<GeneralizedHoughBallard> createGeneralizedHoughBallard();

/** @brief Creates a smart pointer to a cv::GeneralizedHoughGuil class and initializes it.
*/
CV_EXPORTS_W Ptr<GeneralizedHoughGuil> createGeneralizedHoughGuil();

//! @} imgproc_shape

//! @addtogroup imgproc_colormap
//! @{

//! GNU Octave/MATLAB equivalent colormaps
enum ColormapTypes
{
    COLORMAP_AUTUMN = 0, //!< ![autumn](pics/colormaps/colorscale_autumn.jpg)
    COLORMAP_BONE = 1, //!< ![bone](pics/colormaps/colorscale_bone.jpg)
    COLORMAP_JET = 2, //!< ![jet](pics/colormaps/colorscale_jet.jpg)
    COLORMAP_WINTER = 3, //!< ![winter](pics/colormaps/colorscale_winter.jpg)
    COLORMAP_RAINBOW = 4, //!< ![rainbow](pics/colormaps/colorscale_rainbow.jpg)
    COLORMAP_OCEAN = 5, //!< ![ocean](pics/colormaps/colorscale_ocean.jpg)
    COLORMAP_SUMMER = 6, //!< ![summer](pics/colormaps/colorscale_summer.jpg)
    COLORMAP_SPRING = 7, //!< ![spring](pics/colormaps/colorscale_spring.jpg)
    COLORMAP_COOL = 8, //!< ![cool](pics/colormaps/colorscale_cool.jpg)
    COLORMAP_HSV = 9, //!< ![HSV](pics/colormaps/colorscale_hsv.jpg)
    COLORMAP_PINK = 10, //!< ![pink](pics/colormaps/colorscale_pink.jpg)
    COLORMAP_HOT = 11, //!< ![hot](pics/colormaps/colorscale_hot.jpg)
    COLORMAP_PARULA = 12, //!< ![parula](pics/colormaps/colorscale_parula.jpg)
    COLORMAP_MAGMA = 13, //!< ![magma](pics/colormaps/colorscale_magma.jpg)
    COLORMAP_INFERNO = 14, //!< ![inferno](pics/colormaps/colorscale_inferno.jpg)
    COLORMAP_PLASMA = 15, //!< ![plasma](pics/colormaps/colorscale_plasma.jpg)
    COLORMAP_VIRIDIS = 16, //!< ![viridis](pics/colormaps/colorscale_viridis.jpg)
    COLORMAP_CIVIDIS = 17, //!< ![cividis](pics/colormaps/colorscale_cividis.jpg)
    COLORMAP_TWILIGHT = 18, //!< ![twilight](pics/colormaps/colorscale_twilight.jpg)
    COLORMAP_TWILIGHT_SHIFTED = 19, //!< ![twilight shifted](pics/colormaps/colorscale_twilight_shifted.jpg)
    COLORMAP_TURBO = 20, //!< ![turbo](pics/colormaps/colorscale_turbo.jpg)
    COLORMAP_DEEPGREEN = 21  //!< ![deepgreen](pics/colormaps/colorscale_deepgreen.jpg)
};

/** @example samples/cpp/snippets/falsecolor.cpp
An example using applyColorMap function
*/

/** @brief Applies a GNU Octave/MATLAB equivalent colormap on a given image.

@param src The source image, grayscale or colored of type CV_8UC1 or CV_8UC3. If CV_8UC3, then the CV_8UC1 image is generated internally using cv::COLOR_BGR2GRAY.
@param dst The result is the colormapped source image. Note: Mat::create is called on dst.
@param colormap The colormap to apply, see #ColormapTypes
*/
CV_EXPORTS_W void applyColorMap(InputArray src, OutputArray dst, int colormap);

/** @brief Applies a user colormap on a given image.

@param src The source image, grayscale or colored of type CV_8UC1 or CV_8UC3. If CV_8UC3, then the CV_8UC1 image is generated internally using cv::COLOR_BGR2GRAY.
@param dst The result is the colormapped source image of the same number of channels as userColor. Note: Mat::create is called on dst.
@param userColor The colormap to apply of type CV_8UC1 or CV_8UC3 and size 256
*/
CV_EXPORTS_W void applyColorMap(InputArray src, OutputArray dst, InputArray userColor);

//! @} imgproc_colormap

//! @addtogroup imgproc_draw
//! @{


/** OpenCV color channel order is BGR[A] */
#define CV_RGB(r, g, b)  cv::Scalar((b), (g), (r), 0)

/** @brief Draws a line segment connecting two points.

The function line draws the line segment between pt1 and pt2 points in the image. The line is
clipped by the image boundaries. For non-antialiased lines with integer coordinates, the 8-connected
or 4-connected Bresenham algorithm is used. Thick lines are drawn with rounding endings. Antialiased
lines are drawn using Gaussian filtering.

@param img Image.
@param pt1 First point of the line segment.
@param pt2 Second point of the line segment.
@param color Line color.
@param thickness Line thickness.
@param lineType Type of the line. See #LineTypes.
@param shift Number of fractional bits in the point coordinates.
 */
CV_EXPORTS_W void line(InputOutputArray img, Point pt1, Point pt2, const Scalar& color,
                     int thickness = 1, int lineType = LINE_8, int shift = 0);

/** @brief Draws an arrow segment pointing from the first point to the second one.

The function cv::arrowedLine draws an arrow between pt1 and pt2 points in the image. See also #line.

@param img Image.
@param pt1 The point the arrow starts from.
@param pt2 The point the arrow points to.
@param color Line color.
@param thickness Line thickness.
@param line_type Type of the line. See #LineTypes
@param shift Number of fractional bits in the point coordinates.
@param tipLength The length of the arrow tip in relation to the arrow length
 */
CV_EXPORTS_W void arrowedLine(InputOutputArray img, Point pt1, Point pt2, const Scalar& color,
                     int thickness=1, int line_type=8, int shift=0, double tipLength=0.1);

/** @brief Draws a simple, thick, or filled up-right rectangle.

The function cv::rectangle draws a rectangle outline or a filled rectangle whose two opposite corners
are pt1 and pt2.

@param img Image.
@param pt1 Vertex of the rectangle.
@param pt2 Vertex of the rectangle opposite to pt1 .
@param color Rectangle color or brightness (grayscale image).
@param thickness Thickness of lines that make up the rectangle. Negative values, like #FILLED,
mean that the function has to draw a filled rectangle.
@param lineType Type of the line. See #LineTypes
@param shift Number of fractional bits in the point coordinates.
 */
CV_EXPORTS_W void rectangle(InputOutputArray img, Point pt1, Point pt2,
                          const Scalar& color, int thickness = 1,
                          int lineType = LINE_8, int shift = 0);

/** @overload

use `rec` parameter as alternative specification of the drawn rectangle: `r.tl() and
r.br()-Point(1,1)` are opposite corners
*/
CV_EXPORTS_W void rectangle(InputOutputArray img, Rect rec,
                          const Scalar& color, int thickness = 1,
                          int lineType = LINE_8, int shift = 0);

/** @example samples/cpp/tutorial_code/ImgProc/basic_drawing/Drawing_2.cpp
An example using drawing functions
*/

/** @brief Draws a circle.

The function cv::circle draws a simple or filled circle with a given center and radius.
@param img Image where the circle is drawn.
@param center Center of the circle.
@param radius Radius of the circle.
@param color Circle color.
@param thickness Thickness of the circle outline, if positive. Negative values, like #FILLED,
mean that a filled circle is to be drawn.
@param lineType Type of the circle boundary. See #LineTypes
@param shift Number of fractional bits in the coordinates of the center and in the radius value.
 */
CV_EXPORTS_W void circle(InputOutputArray img, Point center, int radius,
                       const Scalar& color, int thickness = 1,
                       int lineType = LINE_8, int shift = 0);

/** @brief Draws a simple or thick elliptic arc or fills an ellipse sector.

The function cv::ellipse with more parameters draws an ellipse outline, a filled ellipse, an elliptic
arc, or a filled ellipse sector. The drawing code uses general parametric form.
A piecewise-linear curve is used to approximate the elliptic arc
boundary. If you need more control of the ellipse rendering, you can retrieve the curve using
#ellipse2Poly and then render it with #polylines or fill it with #fillPoly. If you use the first
variant of the function and want to draw the whole ellipse, not an arc, pass `startAngle=0` and
`endAngle=360`. If `startAngle` is greater than `endAngle`, they are swapped. The figure below explains
the meaning of the parameters to draw the blue arc.

![Parameters of Elliptic Arc](pics/ellipse.svg)

@param img Image.
@param center Center of the ellipse.
@param axes Half of the size of the ellipse main axes.
@param angle Ellipse rotation angle in degrees.
@param startAngle Starting angle of the elliptic arc in degrees.
@param endAngle Ending angle of the elliptic arc in degrees.
@param color Ellipse color.
@param thickness Thickness of the ellipse arc outline, if positive. Otherwise, this indicates that
a filled ellipse sector is to be drawn.
@param lineType Type of the ellipse boundary. See #LineTypes
@param shift Number of fractional bits in the coordinates of the center and values of axes.
 */
CV_EXPORTS_W void ellipse(InputOutputArray img, Point center, Size axes,
                        double angle, double startAngle, double endAngle,
                        const Scalar& color, int thickness = 1,
                        int lineType = LINE_8, int shift = 0);

/** @overload
@param img Image.
@param box Alternative ellipse representation via RotatedRect. This means that the function draws
an ellipse inscribed in the rotated rectangle.
@param color Ellipse color.
@param thickness Thickness of the ellipse arc outline, if positive. Otherwise, this indicates that
a filled ellipse sector is to be drawn.
@param lineType Type of the ellipse boundary. See #LineTypes
*/
CV_EXPORTS_W void ellipse(InputOutputArray img, const RotatedRect& box, const Scalar& color,
                        int thickness = 1, int lineType = LINE_8);

/* ----------------------------------------------------------------------------------------- */
/* ADDING A SET OF PREDEFINED MARKERS WHICH COULD BE USED TO HIGHLIGHT POSITIONS IN AN IMAGE */
/* ----------------------------------------------------------------------------------------- */

/** @brief Draws a marker on a predefined position in an image.

The function cv::drawMarker draws a marker on a given position in the image. For the moment several
marker types are supported, see #MarkerTypes for more information.

@param img Image.
@param position The point where the crosshair is positioned.
@param color Line color.
@param markerType The specific type of marker you want to use, see #MarkerTypes
@param thickness Line thickness.
@param line_type Type of the line, See #LineTypes
@param markerSize The length of the marker axis [default = 20 pixels]
 */
CV_EXPORTS_W void drawMarker(InputOutputArray img, Point position, const Scalar& color,
                             int markerType = MARKER_CROSS, int markerSize=20, int thickness=1,
                             int line_type=8);

/* ----------------------------------------------------------------------------------------- */
/* END OF MARKER SECTION */
/* ----------------------------------------------------------------------------------------- */

/** @brief Fills a convex polygon.

The function cv::fillConvexPoly draws a filled convex polygon. This function is much faster than the
function #fillPoly . It can fill not only convex polygons but any monotonic polygon without
self-intersections, that is, a polygon whose contour intersects every horizontal line (scan line)
twice at the most (though, its top-most and/or the bottom edge could be horizontal).

@param img Image.
@param points Polygon vertices.
@param color Polygon color.
@param lineType Type of the polygon boundaries. See #LineTypes
@param shift Number of fractional bits in the vertex coordinates.
 */
CV_EXPORTS_W void fillConvexPoly(InputOutputArray img, InputArray points,
                                 const Scalar& color, int lineType = LINE_8,
                                 int shift = 0);

/** @overload */
CV_EXPORTS void fillConvexPoly(InputOutputArray img, const Point* pts, int npts,
                               const Scalar& color, int lineType = LINE_8,
                               int shift = 0);

/** @example samples/cpp/tutorial_code/ImgProc/basic_drawing/Drawing_1.cpp
An example using drawing functions
Check @ref tutorial_random_generator_and_text "the corresponding tutorial" for more details
*/

/** @brief Fills the area bounded by one or more polygons.

The function cv::fillPoly fills an area bounded by several polygonal contours. The function can fill
complex areas, for example, areas with holes, contours with self-intersections (some of their
parts), and so forth.

@param img Image.
@param pts Array of polygons where each polygon is represented as an array of points.
@param color Polygon color.
@param lineType Type of the polygon boundaries. See #LineTypes
@param shift Number of fractional bits in the vertex coordinates.
@param offset Optional offset of all points of the contours.
 */
CV_EXPORTS_W void fillPoly(InputOutputArray img, InputArrayOfArrays pts,
                           const Scalar& color, int lineType = LINE_8, int shift = 0,
                           Point offset = Point() );

/** @overload */
CV_EXPORTS void fillPoly(InputOutputArray img, const Point** pts,
                         const int* npts, int ncontours,
                         const Scalar& color, int lineType = LINE_8, int shift = 0,
                         Point offset = Point() );

/** @brief Draws several polygonal curves.

@param img Image.
@param pts Array of polygonal curves.
@param isClosed Flag indicating whether the drawn polylines are closed or not. If they are closed,
the function draws a line from the last vertex of each curve to its first vertex.
@param color Polyline color.
@param thickness Thickness of the polyline edges.
@param lineType Type of the line segments. See #LineTypes
@param shift Number of fractional bits in the vertex coordinates.

The function cv::polylines draws one or more polygonal curves.
 */
CV_EXPORTS_W void polylines(InputOutputArray img, InputArrayOfArrays pts,
                            bool isClosed, const Scalar& color,
                            int thickness = 1, int lineType = LINE_8, int shift = 0 );

/** @overload */
CV_EXPORTS void polylines(InputOutputArray img, const Point* const* pts, const int* npts,
                          int ncontours, bool isClosed, const Scalar& color,
                          int thickness = 1, int lineType = LINE_8, int shift = 0 );

/** @example samples/python/snippets/contours.py
An example program illustrates the use of findContours and drawContours in python
*/

/** @example samples/cpp/snippets/segment_objects.cpp
An example using drawContours to clean up a background segmentation result
*/

/** @brief Draws contours outlines or filled contours.

The function draws contour outlines in the image if \f$\texttt{thickness} \ge 0\f$ or fills the area
bounded by the contours if \f$\texttt{thickness}<0\f$ . The example below shows how to retrieve
connected components from the binary image and label them: :
@include snippets/imgproc_drawContours.cpp

@param image Destination image.
@param contours All the input contours. Each contour is stored as a point vector.
@param contourIdx Parameter indicating a contour to draw. If it is negative, all the contours are drawn.
@param color Color of the contours.
@param thickness Thickness of lines the contours are drawn with. If it is negative (for example,
thickness=#FILLED ), the contour interiors are drawn.
@param lineType Line connectivity. See #LineTypes
@param hierarchy Optional information about hierarchy. It is only needed if you want to draw only
some of the contours (see maxLevel ).
@param maxLevel Maximal level for drawn contours. If it is 0, only the specified contour is drawn.
If it is 1, the function draws the contour(s) and all the nested contours. If it is 2, the function
draws the contours, all the nested contours, all the nested-to-nested contours, and so on. This
parameter is only taken into account when there is hierarchy available.
@param offset Optional contour shift parameter. Shift all the drawn contours by the specified
\f$\texttt{offset}=(dx,dy)\f$ .
@note When thickness=#FILLED, the function is designed to handle connected components with holes correctly
even when no hierarchy data is provided. This is done by analyzing all the outlines together
using even-odd rule. This may give incorrect results if you have a joint collection of separately retrieved
contours. In order to solve this problem, you need to call #drawContours separately for each sub-group
of contours, or iterate over the collection using contourIdx parameter.
 */
CV_EXPORTS_W void drawContours( InputOutputArray image, InputArrayOfArrays contours,
                              int contourIdx, const Scalar& color,
                              int thickness = 1, int lineType = LINE_8,
                              InputArray hierarchy = noArray(),
                              int maxLevel = INT_MAX, Point offset = Point() );

/** @brief Clips the line against the image rectangle.

The function cv::clipLine calculates a part of the line segment that is entirely within the specified
rectangle. It returns false if the line segment is completely outside the rectangle. Otherwise,
it returns true .
@param imgSize Image size. The image rectangle is Rect(0, 0, imgSize.width, imgSize.height) .
@param pt1 First line point.
@param pt2 Second line point.
 */
CV_EXPORTS bool clipLine(Size imgSize, CV_IN_OUT Point& pt1, CV_IN_OUT Point& pt2);

/** @overload
@param imgSize Image size. The image rectangle is Rect(0, 0, imgSize.width, imgSize.height) .
@param pt1 First line point.
@param pt2 Second line point.
*/
CV_EXPORTS bool clipLine(Size2l imgSize, CV_IN_OUT Point2l& pt1, CV_IN_OUT Point2l& pt2);

/** @overload
@param imgRect Image rectangle.
@param pt1 First line point.
@param pt2 Second line point.
*/
CV_EXPORTS_W bool clipLine(Rect imgRect, CV_OUT CV_IN_OUT Point& pt1, CV_OUT CV_IN_OUT Point& pt2);

/** @brief Approximates an elliptic arc with a polyline.

The function ellipse2Poly computes the vertices of a polyline that approximates the specified
elliptic arc. It is used by #ellipse. If `arcStart` is greater than `arcEnd`, they are swapped.

@param center Center of the arc.
@param axes Half of the size of the ellipse main axes. See #ellipse for details.
@param angle Rotation angle of the ellipse in degrees. See #ellipse for details.
@param arcStart Starting angle of the elliptic arc in degrees.
@param arcEnd Ending angle of the elliptic arc in degrees.
@param delta Angle between the subsequent polyline vertices. It defines the approximation
accuracy.
@param pts Output vector of polyline vertices.
 */
CV_EXPORTS_W void ellipse2Poly( Point center, Size axes, int angle,
                                int arcStart, int arcEnd, int delta,
                                CV_OUT std::vector<Point>& pts );

/** @overload
@param center Center of the arc.
@param axes Half of the size of the ellipse main axes. See #ellipse for details.
@param angle Rotation angle of the ellipse in degrees. See #ellipse for details.
@param arcStart Starting angle of the elliptic arc in degrees.
@param arcEnd Ending angle of the elliptic arc in degrees.
@param delta Angle between the subsequent polyline vertices. It defines the approximation accuracy.
@param pts Output vector of polyline vertices.
*/
CV_EXPORTS void ellipse2Poly(Point2d center, Size2d axes, int angle,
                             int arcStart, int arcEnd, int delta,
                             CV_OUT std::vector<Point2d>& pts);

/** @brief Draws a text string.

The function cv::putText renders the specified text string in the image. Symbols that cannot be rendered
using the specified font are replaced by question marks. See #getTextSize for a text rendering code
example.

The `fontScale` parameter is a scale factor that is multiplied by the base font size:
- When scale > 1, the text is magnified.
- When 0 < scale < 1, the text is minimized.
- When scale < 0, the text is mirrored or reversed.

@param img Image.
@param text Text string to be drawn.
@param org Bottom-left corner of the text string in the image.
@param fontFace Font type, see #HersheyFonts.
@param fontScale Font scale factor that is multiplied by the font-specific base size.
@param color Text color.
@param thickness Thickness of the lines used to draw a text.
@param lineType Line type. See #LineTypes
@param bottomLeftOrigin When true, the image data origin is at the bottom-left corner. Otherwise,
it is at the top-left corner.
 */
CV_EXPORTS_W void putText( InputOutputArray img, const String& text, Point org,
                         int fontFace, double fontScale, Scalar color,
                         int thickness = 1, int lineType = LINE_8,
                         bool bottomLeftOrigin = false );

/** @brief Calculates the width and height of a text string.

The function cv::getTextSize calculates and returns the size of a box that contains the specified text.
That is, the following code renders some text, the tight box surrounding it, and the baseline: :
@code
    String text = "Funny text inside the box";
    int fontFace = FONT_HERSHEY_SCRIPT_SIMPLEX;
    double fontScale = 2;
    int thickness = 3;

    Mat img(600, 800, CV_8UC3, Scalar::all(0));

    int baseline=0;
    Size textSize = getTextSize(text, fontFace,
                                fontScale, thickness, &baseline);
    baseline += thickness;

    // center the text
    Point textOrg((img.cols - textSize.width)/2,
                  (img.rows + textSize.height)/2);

    // draw the box
    rectangle(img, textOrg + Point(0, baseline),
              textOrg + Point(textSize.width, -textSize.height),
              Scalar(0,0,255));
    // ... and the baseline first
    line(img, textOrg + Point(0, thickness),
         textOrg + Point(textSize.width, thickness),
         Scalar(0, 0, 255));

    // then put the text itself
    putText(img, text, textOrg, fontFace, fontScale,
            Scalar::all(255), thickness, 8);
@endcode

@param text Input text string.
@param fontFace Font to use, see #HersheyFonts.
@param fontScale Font scale factor that is multiplied by the font-specific base size.
@param thickness Thickness of lines used to render the text. See #putText for details.
@param[out] baseLine y-coordinate of the baseline relative to the bottom-most text
point.
@return The size of a box that contains the specified text.

@see putText
 */
CV_EXPORTS_W Size getTextSize(const String& text, int fontFace,
                            double fontScale, int thickness,
                            CV_OUT int* baseLine);


/** @brief Calculates the font-specific size to use to achieve a given height in pixels.

@param fontFace Font to use, see cv::HersheyFonts.
@param pixelHeight Pixel height to compute the fontScale for
@param thickness Thickness of lines used to render the text.See putText for details.
@return The fontSize to use for cv::putText

@see cv::putText
*/
CV_EXPORTS_W double getFontScaleFromHeight(const int fontFace,
                                           const int pixelHeight,
                                           const int thickness = 1);

/** @brief Wrapper on top of a truetype/opentype/etc font, i.e. Freetype's FT_Face.

The class is used to store the loaded fonts;
the font can then be passed to the functions
putText and getTextSize.
*/
class CV_EXPORTS_W_SIMPLE FontFace
{
public:
    /** @brief loads default font */
    CV_WRAP FontFace();
    /** @brief loads font at the specified path or with specified name.
       @param fontPathOrName either path to the custom font or the name of embedded font: "sans", "italic" or "uni".
          Empty fontPathOrName means the default embedded font.
    */
    CV_WRAP FontFace(const String& fontPathOrName);

    ~FontFace();

    /** @brief loads new font face */
    CV_WRAP bool set(const String& fontPathOrName);
    CV_WRAP String getName() const;

    /** @brief sets the current variable font instance.
        @param params The list of pairs key1, value1, key2, value2, ..., e.g.
             `myfont.setInstance({CV_FOURCC('w','g','h','t'), 400<<16, CV_FOURCC('s','l','n','t'), -(15<<16)});`
        Note that the parameter values are specified in 16.16 fixed-point format, that is, integer values
        need to be shifted by 16 (or multiplied by 65536).
    */
    CV_WRAP bool setInstance(const std::vector<int>& params);
    CV_WRAP bool getInstance(CV_OUT std::vector<int>& params) const;

    struct Impl;

    Impl* operator -> ();
    static bool getBuiltinFontData(const String& fontName, const uchar*& data, size_t& datasize);

protected:
    Ptr<Impl> impl;
};

/** @brief Defines various put text flags */
enum PutTextFlags
{
    PUT_TEXT_ALIGN_LEFT=0,  // put the text to the right from the origin
    PUT_TEXT_ALIGN_CENTER=1,// center the text at the origin; not implemented yet
    PUT_TEXT_ALIGN_RIGHT=2, // put the text to the left of the origin
    PUT_TEXT_ALIGN_MASK=3,  // alignment mask
    PUT_TEXT_ORIGIN_TL=0,
    PUT_TEXT_ORIGIN_BL=32,  // treat the target image as having bottom-left origin
    PUT_TEXT_WRAP=128       // wrap text to the next line if it does not fit
};

/** @brief Draws a text string using specified font.

The function cv::putText renders the specified text string in the image. Symbols that cannot be rendered
using the specified font are replaced by question marks. See #getTextSize for a text rendering code
example. The function returns the coordinates in pixels from where the text can be continued.

@param img Image.
@param text Text string to be drawn.
@param org Bottom-left corner of the first character of the printed text
           (see PUT_TEXT_ALIGN_... though)
@param color Text color.
@param fface The font to use for the text
@param size Font size in pixels (by default) or pts
@param weight Font weight, 100..1000,
       where 100 is "thin" font, 400 is "regular",
       600 is "semibold", 800 is "bold" and beyond that is "black".
       The parameter is ignored if the font is not a variable font or if it does not provide variation along 'wght' axis.
       If the weight is 0, then the weight, currently set via setInstance(), is used.
@param flags Various flags, see PUT_TEXT_...
@param wrap The optional text wrapping range:
       In the case of left-to-right (LTR) text if the printed character would cross wrap.end boundary,
       the "cursor" is set to wrap.start.
       In the case of right-to-left (RTL) text it's vice versa.
       If the parameters is not set,
       [org.x, img.cols] is used for LTR text and
       [0, org.x] is for RTL one.
*/
CV_EXPORTS_W Point putText( InputOutputArray img, const String& text, Point org,
                            Scalar color, FontFace& fface, int size, int weight=0,
                            PutTextFlags flags=PUT_TEXT_ALIGN_LEFT, Range wrap=Range() );

/** @brief Calculates the bounding rect for the text

The function cv::getTextSize calculates and returns the size of a box that contains the specified text.
That is, the following code renders some text, the tight box surrounding it, and the baseline: :

@param imgsize Size of the target image, can be empty
@param text Text string to be drawn.
@param org Bottom-left corner of the first character of the printed text
           (see PUT_TEXT_ALIGN_... though)
@param fface The font to use for the text
@param size Font size in pixels (by default) or pts
@param weight Font weight, 100..1000,
        where 100 is "thin" font, 400 is "regular",
        600 is "semibold", 800 is "bold" and beyond that is "black".
        The default weight means "400" for variable-weight fonts or
        whatever "default" weight the used font provides.
@param flags Various flags, see PUT_TEXT_...
@param wrap The optional text wrapping range; see #putText.
*/
CV_EXPORTS_W Rect getTextSize( Size imgsize, const String& text, Point org,
                               FontFace& fface, int size, int weight=0,
                               PutTextFlags flags=PUT_TEXT_ALIGN_LEFT, Range wrap=Range() );



/** @brief Class for iterating over all pixels on a raster line segment.

The class LineIterator is used to get each pixel of a raster line connecting
two specified points.
It can be treated as a versatile implementation of the Bresenham algorithm
where you can stop at each pixel and do some extra processing, for
example, grab pixel values along the line or draw a line with an effect
(for example, with XOR operation).

The number of pixels along the line is stored in LineIterator::count.
The method LineIterator::pos returns the current position in the image:

@code{.cpp}
// grabs pixels along the line (pt1, pt2)
// from 8-bit 3-channel image to the buffer
LineIterator it(img, pt1, pt2, 8);
LineIterator it2 = it;
vector<Vec3b> buf(it.count);

for(int i = 0; i < it.count; i++, ++it)
    buf[i] = *(const Vec3b*)*it;

// alternative way of iterating through the line
for(int i = 0; i < it2.count; i++, ++it2)
{
    Vec3b val = img.at<Vec3b>(it2.pos());
    CV_Assert(buf[i] == val);
}
@endcode
*/
class CV_EXPORTS LineIterator
{
public:
    /** @brief Initializes iterator object for the given line and image.

    The returned iterator can be used to traverse all pixels on a line that
    connects the given two points.
    The line will be clipped on the image boundaries.

    @param img Underlying image.
    @param pt1 First endpoint of the line.
    @param pt2 The other endpoint of the line.
    @param connectivity Pixel connectivity of the iterator. Valid values are 4 (iterator can move
    up, down, left and right) and 8 (iterator can also move diagonally).
    @param leftToRight If true, the line is traversed from the leftmost endpoint to the rightmost
    endpoint. Otherwise, the line is traversed from \p pt1 to \p pt2.
    */
    LineIterator( const Mat& img, Point pt1, Point pt2,
                  int connectivity = 8, bool leftToRight = false )
    {
        init(&img, Rect(0, 0, img.cols, img.rows), pt1, pt2, connectivity, leftToRight);
        ptmode = false;
    }
    LineIterator( Point pt1, Point pt2,
                  int connectivity = 8, bool leftToRight = false )
    {
        init(0, Rect(std::min(pt1.x, pt2.x),
                     std::min(pt1.y, pt2.y),
                     std::max(pt1.x, pt2.x) - std::min(pt1.x, pt2.x) + 1,
                     std::max(pt1.y, pt2.y) - std::min(pt1.y, pt2.y) + 1),
             pt1, pt2, connectivity, leftToRight);
        ptmode = true;
    }
    LineIterator( Size boundingAreaSize, Point pt1, Point pt2,
                  int connectivity = 8, bool leftToRight = false )
    {
        init(0, Rect(0, 0, boundingAreaSize.width, boundingAreaSize.height),
             pt1, pt2, connectivity, leftToRight);
        ptmode = true;
    }
    LineIterator( Rect boundingAreaRect, Point pt1, Point pt2,
                  int connectivity = 8, bool leftToRight = false )
    {
        init(0, boundingAreaRect, pt1, pt2, connectivity, leftToRight);
        ptmode = true;
    }
    void init(const Mat* img, Rect boundingAreaRect, Point pt1, Point pt2, int connectivity, bool leftToRight);

    /** @brief Returns pointer to the current pixel.
    */
    uchar* operator *();

    /** @brief Moves iterator to the next pixel on the line.

    This is the prefix version (++it).
    */
    LineIterator& operator ++();

    /** @brief Moves iterator to the next pixel on the line.

    This is the postfix version (it++).
    */
    LineIterator operator ++(int);

    /** @brief Returns coordinates of the current pixel.
    */
    Point pos() const;

    uchar* ptr;
    const uchar* ptr0;
    int step, elemSize;
    int err, count;
    int minusDelta, plusDelta;
    int minusStep, plusStep;
    int minusShift, plusShift;
    Point p;
    bool ptmode;
};

//! @cond IGNORED

// === LineIterator implementation ===

inline
uchar* LineIterator::operator *()
{
    return ptmode ? 0 : ptr;
}

inline
LineIterator& LineIterator::operator ++()
{
    int mask = err < 0 ? -1 : 0;
    err += minusDelta + (plusDelta & mask);
    if(!ptmode)
    {
        ptr += minusStep + (plusStep & mask);
    }
    else
    {
        p.x += minusShift + (plusShift & mask);
        p.y += minusStep + (plusStep & mask);
    }
    return *this;
}

inline
LineIterator LineIterator::operator ++(int)
{
    LineIterator it = *this;
    ++(*this);
    return it;
}

inline
Point LineIterator::pos() const
{
    if(!ptmode)
    {
        size_t offset = (size_t)(ptr - ptr0);
        int y = (int)(offset/step);
        int x = (int)((offset - (size_t)y*step)/elemSize);
        return Point(x, y);
    }
    return p;
}

//! @endcond

//! @} imgproc_draw

//! @} imgproc

} // cv


#include "./imgproc/segmentation.hpp"


#endif<|MERGE_RESOLUTION|>--- conflicted
+++ resolved
@@ -4380,11 +4380,10 @@
  */
 CV_EXPORTS_W RotatedRect fitEllipseDirect( InputArray points );
 
-<<<<<<< HEAD
 /** @example samples/python/snippets/fitline.py
 An example for fitting line in python
 */
-=======
+
 /** @brief Compute for each 2d point the nearest 2d point located on a given ellipse.
 
  The function computes the nearest 2d location on a given ellipse for a vector of 2d points and is based on @cite Chatfield2017 code.
@@ -4398,7 +4397,6 @@
  @see fitEllipse, fitEllipseAMS, fitEllipseDirect
  */
 CV_EXPORTS_W void getClosestEllipsePoints( const RotatedRect& ellipse_params, InputArray points, OutputArray closest_pts );
->>>>>>> fcc76c12
 
 /** @brief Fits a line to a 2D or 3D point set.
 
