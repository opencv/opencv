--- conflicted
+++ resolved
@@ -50,10 +50,6 @@
 using namespace perf;
 
 ///////////// Haar ////////////////////////
-<<<<<<< HEAD
-
-=======
->>>>>>> 7a07acd7
 PERF_TEST(HaarFixture, Haar)
 {
     vector<Rect> faces;
