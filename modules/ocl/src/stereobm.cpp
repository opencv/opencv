--- conflicted
+++ resolved
@@ -72,14 +72,7 @@
 ////////////////////////////////////////////////////////////////////////
 static void prefilter_xsobel(const oclMat &input, oclMat &output, int prefilterCap)
 {
-<<<<<<< HEAD
-    Context *clCxt = input.clCxt;
-
     String kernelName = "prefilter_xsobel";
-    cl_kernel kernel = openCLGetKernelFromSource(clCxt, &stereobm, kernelName);
-=======
-    string kernelName = "prefilter_xsobel";
->>>>>>> 389be676
 
     size_t blockSize = 1;
     size_t globalThreads[3] = { input.cols, input.rows, 1 };
@@ -113,14 +106,7 @@
 {
     int winsz2 = winSize >> 1;
 
-<<<<<<< HEAD
-    Context *clCxt = left.clCxt;
-
     String kernelName = "stereoKernel";
-    cl_kernel kernel = openCLGetKernelFromSource(clCxt, &stereobm, kernelName);
-=======
-    string kernelName = "stereoKernel";
->>>>>>> 389be676
 
     disp.setTo(Scalar_<unsigned char>::all(0));
     minSSD_buf.setTo(Scalar_<unsigned int>::all(0xFFFFFFFF));
@@ -159,14 +145,7 @@
 static void postfilter_textureness(oclMat &left, int winSize,
                             float avergeTexThreshold, oclMat &disparity)
 {
-<<<<<<< HEAD
-    Context *clCxt = left.clCxt;
-
     String kernelName = "textureness_kernel";
-    cl_kernel kernel = openCLGetKernelFromSource(clCxt, &stereobm, kernelName);
-=======
-    string kernelName = "textureness_kernel";
->>>>>>> 389be676
 
     size_t blockSize = 1;
     size_t localThreads[]  = { BLOCK_W, blockSize ,1};
