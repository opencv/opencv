--- conflicted
+++ resolved
@@ -424,7 +424,8 @@
     else
         kernel = _kernel;
 
-    Ptr<MorphologyFilterEngine_GPU> f = createMorphologyFilter_GPU(op, src.type(), kernel, anchor, iterations);
+    Ptr<MorphologyFilterEngine_GPU> f = createMorphologyFilter_GPU(op, src.type(), kernel, anchor, iterations)
+            .staticCast<MorphologyFilterEngine_GPU>();
 
     f->apply(src, dst);
 }
@@ -550,12 +551,8 @@
               (src.rows == dst.rows));
     CV_Assert(src.oclchannels() == dst.oclchannels());
 
-<<<<<<< HEAD
-    String kernelName = ksize_3x3 ? "filter2D_3x3" : "filter2D";
-=======
     CV_Assert(kernel.cols == ksize.width && kernel.rows == ksize.height);
     CV_Assert(kernel.channels() == 1);
->>>>>>> 6958d881
 
     CV_Assert(anchor.x >= 0 && anchor.x < kernel.cols);
     CV_Assert(anchor.y >= 0 && anchor.y < kernel.rows);
@@ -600,11 +597,11 @@
 
         bool isIsolatedBorder = (borderType & BORDER_ISOLATED) != 0;
 
-        vector<pair<size_t , const void *> > args;
-
-        args.push_back( make_pair( sizeof(cl_mem), (void *)&src.data));
+        std::vector<std::pair<size_t , const void *> > args;
+
+        args.push_back( std::make_pair( sizeof(cl_mem), (void *)&src.data));
         cl_uint stepBytes = src.step;
-        args.push_back( make_pair( sizeof(cl_uint), (void *)&stepBytes));
+        args.push_back( std::make_pair( sizeof(cl_uint), (void *)&stepBytes));
         int offsetXBytes = src.offset % src.step;
         int offsetX = offsetXBytes / src.elemSize();
         CV_Assert((int)(offsetX * src.elemSize()) == offsetXBytes);
@@ -617,11 +614,11 @@
             rect[2] = src.wholecols;
             rect[3] = src.wholerows;
         }
-        args.push_back( make_pair( sizeof(cl_int)*4, (void *)&rect[0]));
-
-        args.push_back( make_pair( sizeof(cl_mem), (void *)&dst.data));
+        args.push_back( std::make_pair( sizeof(cl_int)*4, (void *)&rect[0]));
+
+        args.push_back( std::make_pair( sizeof(cl_mem), (void *)&dst.data));
         cl_uint _stepBytes = dst.step;
-        args.push_back( make_pair( sizeof(cl_uint), (void *)&_stepBytes));
+        args.push_back( std::make_pair( sizeof(cl_uint), (void *)&_stepBytes));
         int _offsetXBytes = dst.offset % dst.step;
         int _offsetX = _offsetXBytes / dst.elemSize();
         CV_Assert((int)(_offsetX * dst.elemSize()) == _offsetXBytes);
@@ -629,19 +626,19 @@
         int _endX = (_offsetX + dst.cols);
         int _endY = (_offsetY + dst.rows);
         cl_int _rect[4] = {_offsetX, _offsetY, _endX, _endY};
-        args.push_back( make_pair( sizeof(cl_int)*4, (void *)&_rect[0]));
+        args.push_back( std::make_pair( sizeof(cl_int)*4, (void *)&_rect[0]));
 
         float borderValue[4] = {0, 0, 0, 0}; // DON'T move into 'if' body
         double borderValueDouble[4] = {0, 0, 0, 0}; // DON'T move into 'if' body
         if ((borderType & ~BORDER_ISOLATED) == BORDER_CONSTANT)
         {
             if (useDouble)
-                args.push_back( make_pair( sizeof(double) * src.oclchannels(), (void *)&borderValue[0]));
+                args.push_back( std::make_pair( sizeof(double) * src.oclchannels(), (void *)&borderValue[0]));
             else
-                args.push_back( make_pair( sizeof(float) * src.oclchannels(), (void *)&borderValueDouble[0]));
+                args.push_back( std::make_pair( sizeof(float) * src.oclchannels(), (void *)&borderValueDouble[0]));
         }
 
-        args.push_back( make_pair( sizeof(cl_mem), (void *)&oclKernelParameter.data));
+        args.push_back( std::make_pair( sizeof(cl_mem), (void *)&oclKernelParameter.data));
 
         const char* btype = NULL;
 
@@ -699,50 +696,8 @@
             continue;
         }
 
-<<<<<<< HEAD
-    std::vector< std::pair<size_t, const void *> > args;
-    args.push_back(std::make_pair(sizeof(cl_mem), (void *)&src.data));
-    args.push_back(std::make_pair(sizeof(cl_mem), (void *)&dst.data));
-    args.push_back(std::make_pair(sizeof(cl_int), (void *)&src_step));
-    args.push_back(std::make_pair(sizeof(cl_int), (void *)&dst_step));
-    args.push_back(std::make_pair(sizeof(cl_mem), (void *)&mat_kernel.data));
-    args.push_back(std::make_pair(localMemSize,   (void *)NULL));
-    args.push_back(std::make_pair(sizeof(cl_int), (void *)&src.wholerows));
-    args.push_back(std::make_pair(sizeof(cl_int), (void *)&src.wholecols));
-    args.push_back(std::make_pair(sizeof(cl_int), (void *)&src_offset_x));
-    args.push_back(std::make_pair(sizeof(cl_int), (void *)&src_offset_y));
-    args.push_back(std::make_pair(sizeof(cl_int), (void *)&dst_offset_x));
-    args.push_back(std::make_pair(sizeof(cl_int), (void *)&dst_offset_y));
-    args.push_back(std::make_pair(sizeof(cl_int), (void *)&src.cols));
-    args.push_back(std::make_pair(sizeof(cl_int), (void *)&src.rows));
-    args.push_back(std::make_pair(sizeof(cl_int), (void *)&cols));
-    char btype[30];
-    switch (borderType)
-    {
-    case 0:
-        sprintf(btype, "BORDER_CONSTANT");
-        break;
-    case 1:
-        sprintf(btype, "BORDER_REPLICATE");
-        break;
-    case 2:
-        sprintf(btype, "BORDER_REFLECT");
-        break;
-    case 3:
-        CV_Error(Error::StsUnsupportedFormat, "BORDER_WRAP is not supported!");
-        return;
-    case 4:
-        sprintf(btype, "BORDER_REFLECT_101");
-        break;
-    }
-    int type = src.depth();
-    char build_options[150];
-    sprintf(build_options, "-D %s -D IMG_C_%d_%d -D CN=%d -D FILTER_SIZE=%d", btype, cn, type, cn, ksize.width);
-    openCLExecuteKernel(clCxt, &filtering_laplacian, kernelName, globalThreads, localThreads, args, -1, -1, build_options);
-=======
         openCLExecuteKernel(src.clCxt, kernel, gt, lt, args); // kernel will be released here
     } while (false);
->>>>>>> 6958d881
 }
 
 Ptr<BaseFilter_GPU> cv::ocl::getLinearFilter_GPU(int /*srcType*/, int /*dstType*/, const Mat &kernel, const Size &ksize,
@@ -751,13 +706,8 @@
     Point norm_archor = anchor;
     normalizeAnchor(norm_archor, ksize);
 
-<<<<<<< HEAD
-    return makePtr<LinearFilter_GPU>(ksize, anchor, gpu_krnl, GPUFilter2D_callers[CV_MAT_CN(srcType)],
-        borderType);
-=======
     return Ptr<BaseFilter_GPU>(new LinearFilter_GPU(ksize, norm_archor, kernel, GPUFilter2D,
                                borderType));
->>>>>>> 6958d881
 }
 
 Ptr<FilterEngine_GPU> cv::ocl::createLinearFilter_GPU(int srcType, int dstType, const Mat &kernel, const Point &anchor,
@@ -840,221 +790,7 @@
     CV_Assert(src.clCxt == dst.clCxt);
     CV_Assert((src.cols == dst.cols) &&
               (src.rows == dst.rows));
-<<<<<<< HEAD
-    Context *clCxt = src.clCxt;
-
-    String kernelName = "boxFilter_C1_D0";
-
-    char btype[30];
-
-    switch (borderType)
-    {
-    case 0:
-        sprintf(btype, "BORDER_CONSTANT");
-        break;
-    case 1:
-        sprintf(btype, "BORDER_REPLICATE");
-        break;
-    case 2:
-        sprintf(btype, "BORDER_REFLECT");
-        break;
-    case 3:
-        CV_Error(Error::StsUnsupportedFormat, "BORDER_WRAP is not supported!");
-        return;
-    case 4:
-        sprintf(btype, "BORDER_REFLECT_101");
-        break;
-    }
-
-    char build_options[150];
-    sprintf(build_options, "-D anX=%d -D anY=%d -D ksX=%d -D ksY=%d -D %s", anchor.x, anchor.y, ksize.width, ksize.height, btype);
-
-    size_t blockSizeX = 256, blockSizeY = 1;
-    size_t gSize = blockSizeX - (ksize.width - 1);
-    size_t threads = (dst.offset % dst.step % 4 + dst.cols + 3) / 4;
-    size_t globalSizeX = threads % gSize == 0 ? threads / gSize * blockSizeX : (threads / gSize + 1) * blockSizeX;
-    size_t globalSizeY = ((dst.rows + 1) / 2) % blockSizeY == 0 ? ((dst.rows + 1) / 2) : (((dst.rows + 1) / 2) / blockSizeY + 1) * blockSizeY;
-
-    size_t globalThreads[3] = { globalSizeX, globalSizeY, 1 };
-    size_t localThreads[3]  = { blockSizeX, blockSizeY, 1 };
-
-    std::vector<std::pair<size_t , const void *> > args;
-    args.push_back(std::make_pair(sizeof(cl_mem), &src.data));
-    args.push_back(std::make_pair(sizeof(cl_mem), &dst.data));
-    args.push_back(std::make_pair(sizeof(cl_float), (void *)&alpha));
-    args.push_back(std::make_pair(sizeof(cl_int), (void *)&src.offset));
-    args.push_back(std::make_pair(sizeof(cl_int), (void *)&src.wholerows));
-    args.push_back(std::make_pair(sizeof(cl_int), (void *)&src.wholecols));
-    args.push_back(std::make_pair(sizeof(cl_int), (void *)&src.step));
-    args.push_back(std::make_pair(sizeof(cl_int), (void *)&dst.offset));
-    args.push_back(std::make_pair(sizeof(cl_int), (void *)&dst.rows));
-    args.push_back(std::make_pair(sizeof(cl_int), (void *)&dst.cols));
-    args.push_back(std::make_pair(sizeof(cl_int), (void *)&dst.step));
-
-    openCLExecuteKernel(clCxt, &filtering_boxFilter, kernelName, globalThreads, localThreads, args, -1, -1, build_options);
-}
-
-static void GPUFilterBox_8u_C4R(const oclMat &src, oclMat &dst,
-                         Size &ksize, const Point anchor, const int borderType)
-{
-    //Normalize the result by default
-    float alpha = ksize.height * ksize.width;
-
-    CV_Assert(src.clCxt == dst.clCxt);
-    CV_Assert((src.cols == dst.cols) &&
-              (src.rows == dst.rows));
-    Context *clCxt = src.clCxt;
-
-    String kernelName = "boxFilter_C4_D0";
-
-    char btype[30];
-
-    switch (borderType)
-    {
-    case 0:
-        sprintf(btype, "BORDER_CONSTANT");
-        break;
-    case 1:
-        sprintf(btype, "BORDER_REPLICATE");
-        break;
-    case 2:
-        sprintf(btype, "BORDER_REFLECT");
-        break;
-    case 3:
-        CV_Error(Error::StsUnsupportedFormat, "BORDER_WRAP is not supported!");
-        return;
-    case 4:
-        sprintf(btype, "BORDER_REFLECT_101");
-        break;
-    }
-
-    char build_options[150];
-    sprintf(build_options, "-D anX=%d -D anY=%d -D ksX=%d -D ksY=%d -D %s", anchor.x, anchor.y, ksize.width, ksize.height, btype);
-
-    size_t blockSizeX = 256, blockSizeY = 1;
-    size_t gSize = blockSizeX - ksize.width / 2 * 2;
-    size_t globalSizeX = (src.cols) % gSize == 0 ? src.cols / gSize * blockSizeX : (src.cols / gSize + 1) * blockSizeX;
-    size_t rows_per_thread = 2;
-    size_t globalSizeY = ((src.rows + rows_per_thread - 1) / rows_per_thread) % blockSizeY == 0 ? ((src.rows + rows_per_thread - 1) / rows_per_thread) : (((src.rows + rows_per_thread - 1) / rows_per_thread) / blockSizeY + 1) * blockSizeY;
-
-    size_t globalThreads[3] = { globalSizeX, globalSizeY, 1};
-    size_t localThreads[3]  = { blockSizeX, blockSizeY, 1};
-
-    std::vector<std::pair<size_t , const void *> > args;
-    args.push_back(std::make_pair(sizeof(cl_mem), &src.data));
-    args.push_back(std::make_pair(sizeof(cl_mem), &dst.data));
-    args.push_back(std::make_pair(sizeof(cl_float), (void *)&alpha));
-    args.push_back(std::make_pair(sizeof(cl_int), (void *)&src.offset));
-    args.push_back(std::make_pair(sizeof(cl_int), (void *)&src.wholerows));
-    args.push_back(std::make_pair(sizeof(cl_int), (void *)&src.wholecols));
-    args.push_back(std::make_pair(sizeof(cl_int), (void *)&src.step));
-    args.push_back(std::make_pair(sizeof(cl_int), (void *)&dst.offset));
-    args.push_back(std::make_pair(sizeof(cl_int), (void *)&dst.rows));
-    args.push_back(std::make_pair(sizeof(cl_int), (void *)&dst.cols));
-    args.push_back(std::make_pair(sizeof(cl_int), (void *)&dst.step));
-
-    openCLExecuteKernel(clCxt, &filtering_boxFilter, kernelName, globalThreads, localThreads, args, -1, -1, build_options);
-}
-
-static void GPUFilterBox_32F_C1R(const oclMat &src, oclMat &dst,
-                          Size &ksize, const Point anchor, const int borderType)
-{
-    //Normalize the result by default
-    float alpha = ksize.height * ksize.width;
-
-    CV_Assert(src.clCxt == dst.clCxt);
-    CV_Assert((src.cols == dst.cols) &&
-              (src.rows == dst.rows));
-    Context *clCxt = src.clCxt;
-
-    String kernelName = "boxFilter_C1_D5";
-
-    char btype[30];
-
-    switch (borderType)
-    {
-    case 0:
-        sprintf(btype, "BORDER_CONSTANT");
-        break;
-    case 1:
-        sprintf(btype, "BORDER_REPLICATE");
-        break;
-    case 2:
-        sprintf(btype, "BORDER_REFLECT");
-        break;
-    case 3:
-        CV_Error(Error::StsUnsupportedFormat, "BORDER_WRAP is not supported!");
-        return;
-    case 4:
-        sprintf(btype, "BORDER_REFLECT_101");
-        break;
-    }
-
-    char build_options[150];
-    sprintf(build_options, "-D anX=%d -D anY=%d -D ksX=%d -D ksY=%d -D %s", anchor.x, anchor.y, ksize.width, ksize.height, btype);
-
-    size_t blockSizeX = 256, blockSizeY = 1;
-    size_t gSize = blockSizeX - ksize.width / 2 * 2;
-    size_t globalSizeX = (src.cols) % gSize == 0 ? src.cols / gSize * blockSizeX : (src.cols / gSize + 1) * blockSizeX;
-    size_t rows_per_thread = 2;
-    size_t globalSizeY = ((src.rows + rows_per_thread - 1) / rows_per_thread) % blockSizeY == 0 ? ((src.rows + rows_per_thread - 1) / rows_per_thread) : (((src.rows + rows_per_thread - 1) / rows_per_thread) / blockSizeY + 1) * blockSizeY;
-
-
-    size_t globalThreads[3] = { globalSizeX, globalSizeY, 1};
-    size_t localThreads[3]  = { blockSizeX, blockSizeY, 1};
-
-    std::vector<std::pair<size_t , const void *> > args;
-    args.push_back(std::make_pair(sizeof(cl_mem), &src.data));
-    args.push_back(std::make_pair(sizeof(cl_mem), &dst.data));
-    args.push_back(std::make_pair(sizeof(cl_float), (void *)&alpha));
-    args.push_back(std::make_pair(sizeof(cl_int), (void *)&src.offset));
-    args.push_back(std::make_pair(sizeof(cl_int), (void *)&src.wholerows));
-    args.push_back(std::make_pair(sizeof(cl_int), (void *)&src.wholecols));
-    args.push_back(std::make_pair(sizeof(cl_int), (void *)&src.step));
-    args.push_back(std::make_pair(sizeof(cl_int), (void *)&dst.offset));
-    args.push_back(std::make_pair(sizeof(cl_int), (void *)&dst.rows));
-    args.push_back(std::make_pair(sizeof(cl_int), (void *)&dst.cols));
-    args.push_back(std::make_pair(sizeof(cl_int), (void *)&dst.step));
-
-    openCLExecuteKernel(clCxt, &filtering_boxFilter, kernelName, globalThreads, localThreads, args, -1, -1, build_options);
-}
-
-static void GPUFilterBox_32F_C4R(const oclMat &src, oclMat &dst,
-                          Size &ksize, const Point anchor, const int borderType)
-{
-    //Normalize the result by default
-    float alpha = ksize.height * ksize.width;
-
-    CV_Assert(src.clCxt == dst.clCxt);
-    CV_Assert((src.cols == dst.cols) &&
-              (src.rows == dst.rows));
-    Context *clCxt = src.clCxt;
-
-    String kernelName = "boxFilter_C4_D5";
-
-    char btype[30];
-
-    switch (borderType)
-    {
-    case 0:
-        sprintf(btype, "BORDER_CONSTANT");
-        break;
-    case 1:
-        sprintf(btype, "BORDER_REPLICATE");
-        break;
-    case 2:
-        sprintf(btype, "BORDER_REFLECT");
-        break;
-    case 3:
-        CV_Error(Error::StsUnsupportedFormat, "BORDER_WRAP is not supported!");
-        return;
-    case 4:
-        sprintf(btype, "BORDER_REFLECT_101");
-        break;
-    }
-=======
     CV_Assert(src.oclchannels() == dst.oclchannels());
->>>>>>> 6958d881
 
     size_t tryWorkItems = src.clCxt->getDeviceInfo().maxWorkItemSizes[0];
     do {
@@ -1069,11 +805,11 @@
 
         bool isIsolatedBorder = (borderType & BORDER_ISOLATED) != 0;
 
-        vector<pair<size_t , const void *> > args;
-
-        args.push_back( make_pair( sizeof(cl_mem), (void *)&src.data));
+        std::vector<std::pair<size_t , const void *> > args;
+
+        args.push_back( std::make_pair( sizeof(cl_mem), (void *)&src.data));
         cl_uint stepBytes = src.step;
-        args.push_back( make_pair( sizeof(cl_uint), (void *)&stepBytes));
+        args.push_back( std::make_pair( sizeof(cl_uint), (void *)&stepBytes));
         int offsetXBytes = src.offset % src.step;
         int offsetX = offsetXBytes / src.elemSize();
         CV_Assert((int)(offsetX * src.elemSize()) == offsetXBytes);
@@ -1086,11 +822,11 @@
             rect[2] = src.wholecols;
             rect[3] = src.wholerows;
         }
-        args.push_back( make_pair( sizeof(cl_int)*4, (void *)&rect[0]));
-
-        args.push_back( make_pair( sizeof(cl_mem), (void *)&dst.data));
+        args.push_back( std::make_pair( sizeof(cl_int)*4, (void *)&rect[0]));
+
+        args.push_back( std::make_pair( sizeof(cl_mem), (void *)&dst.data));
         cl_uint _stepBytes = dst.step;
-        args.push_back( make_pair( sizeof(cl_uint), (void *)&_stepBytes));
+        args.push_back( std::make_pair( sizeof(cl_uint), (void *)&_stepBytes));
         int _offsetXBytes = dst.offset % dst.step;
         int _offsetX = _offsetXBytes / dst.elemSize();
         CV_Assert((int)(_offsetX * dst.elemSize()) == _offsetXBytes);
@@ -1098,7 +834,7 @@
         int _endX = (_offsetX + dst.cols);
         int _endY = (_offsetY + dst.rows);
         cl_int _rect[4] = {_offsetX, _offsetY, _endX, _endY};
-        args.push_back( make_pair( sizeof(cl_int)*4, (void *)&_rect[0]));
+        args.push_back( std::make_pair( sizeof(cl_int)*4, (void *)&_rect[0]));
 
         bool useDouble = src.depth() == CV_64F;
 
@@ -1107,16 +843,16 @@
         if ((borderType & ~BORDER_ISOLATED) == BORDER_CONSTANT)
         {
             if (useDouble)
-                args.push_back( make_pair( sizeof(double) * src.oclchannels(), (void *)&borderValue[0]));
+                args.push_back( std::make_pair( sizeof(double) * src.oclchannels(), (void *)&borderValue[0]));
             else
-                args.push_back( make_pair( sizeof(float) * src.oclchannels(), (void *)&borderValueDouble[0]));
+                args.push_back( std::make_pair( sizeof(float) * src.oclchannels(), (void *)&borderValueDouble[0]));
         }
 
         double alphaDouble = alpha; // DON'T move into 'if' body
         if (useDouble)
-            args.push_back( make_pair( sizeof(double), (void *)&alphaDouble));
+            args.push_back( std::make_pair( sizeof(double), (void *)&alphaDouble));
         else
-            args.push_back( make_pair( sizeof(float), (void *)&alpha));
+            args.push_back( std::make_pair( sizeof(float), (void *)&alpha));
 
         const char* btype = NULL;
 
@@ -1139,20 +875,6 @@
             break;
         }
 
-<<<<<<< HEAD
-    std::vector<std::pair<size_t , const void *> > args;
-    args.push_back(std::make_pair(sizeof(cl_mem), &src.data));
-    args.push_back(std::make_pair(sizeof(cl_mem), &dst.data));
-    args.push_back(std::make_pair(sizeof(cl_float), (void *)&alpha));
-    args.push_back(std::make_pair(sizeof(cl_int), (void *)&src.offset));
-    args.push_back(std::make_pair(sizeof(cl_int), (void *)&src.wholerows));
-    args.push_back(std::make_pair(sizeof(cl_int), (void *)&src.wholecols));
-    args.push_back(std::make_pair(sizeof(cl_int), (void *)&src.step));
-    args.push_back(std::make_pair(sizeof(cl_int), (void *)&dst.offset));
-    args.push_back(std::make_pair(sizeof(cl_int), (void *)&dst.rows));
-    args.push_back(std::make_pair(sizeof(cl_int), (void *)&dst.cols));
-    args.push_back(std::make_pair(sizeof(cl_int), (void *)&dst.step));
-=======
         int requiredTop = anchor.y;
         int requiredLeft = BLOCK_SIZE; // not this: anchor.x;
         int requiredBottom = ksize.height - 1 - anchor.y;
@@ -1187,7 +909,6 @@
             tryWorkItems = kernelWorkGroupSize;
             continue;
         }
->>>>>>> 6958d881
 
         openCLExecuteKernel(src.clCxt, kernel, gt, lt, args); // kernel will be released here
     } while (false);
@@ -1198,13 +919,8 @@
 {
     normalizeAnchor(anchor, ksize);
 
-<<<<<<< HEAD
-    return makePtr<GPUBoxFilter>(ksize, anchor,
-        borderType, FilterBox_callers[(CV_MAT_DEPTH(srcType) == CV_32F)][CV_MAT_CN(srcType)]);
-=======
     return Ptr<BaseFilter_GPU>(new GPUBoxFilter(ksize, anchor,
                                borderType, GPUFilterBox));
->>>>>>> 6958d881
 }
 
 Ptr<FilterEngine_GPU> cv::ocl::createBoxFilter_GPU(int srcType, int dstType,
