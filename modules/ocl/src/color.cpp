/*M///////////////////////////////////////////////////////////////////////////////////////
//
//  IMPORTANT: READ BEFORE DOWNLOADING, COPYING, INSTALLING OR USING.
//
//  By downloading, copying, installing or using the software you agree to this license.
//  If you do not agree to this license, do not download, install,
//  copy or use the software.
//
//
//                           License Agreement
//                For Open Source Computer Vision Library
//
// Copyright (C) 2010-2012, Institute Of Software Chinese Academy Of Science, all rights reserved.
// Copyright (C) 2010-2012, Advanced Micro Devices, Inc., all rights reserved.
// Third party copyrights are property of their respective owners.
//
// @Authors
//    Wang Weiyan, wangweiyanster@gmail.com
//    Peng Xiao, pengxiao@multicorewareinc.com
//
// Redistribution and use in source and binary forms, with or without modification,
// are permitted provided that the following conditions are met:
//
//   * Redistribution's of source code must retain the above copyright notice,
//     this list of conditions and the following disclaimer.
//
//   * Redistribution's in binary form must reproduce the above copyright notice,
//     this list of conditions and the following disclaimer in the documentation
//     and/or other materials provided with the distribution.
//
//   * The name of the copyright holders may not be used to endorse or promote products
//     derived from this software without specific prior written permission.
//
// This software is provided by the copyright holders and contributors "as is" and
// any express or implied warranties, including, but not limited to, the implied
// warranties of merchantability and fitness for a particular purpose are disclaimed.
// In no event shall the Intel Corporation or contributors be liable for any direct,
// indirect, incidental, special, exemplary, or consequential damages
// (including, but not limited to, procurement of substitute goods or services;
// loss of use, data, or profits; or business interruption) however caused
// and on any theory of liability, whether in contract, strict liability,
// or tort (including negligence or otherwise) arising in any way out of
// the use of this software, even if advised of the possibility of such damage.
//
//M*/

#include "precomp.hpp"
#include "opencl_kernels.hpp"

using namespace cv;
using namespace cv::ocl;

static void fromRGB_caller(const oclMat &src, oclMat &dst, int bidx, const std::string & kernelName,
                           const std::string & additionalOptions = std::string(),
                           const oclMat & data1 = oclMat(), const oclMat & data2 = oclMat())
{
    int src_offset = src.offset / src.elemSize1(), src_step = src.step1();
    int dst_offset = dst.offset / dst.elemSize1(), dst_step = dst.step1();
    int pixels_per_work_item = 1;

<<<<<<< HEAD
    String build_options = format("-D DEPTH_%d", src.depth());
    if (!additionalOptions.empty())
        build_options = build_options + additionalOptions;

    std::vector<std::pair<size_t , const void *> > args;
    args.push_back( std::make_pair( sizeof(cl_int) , (void *)&dst.cols));
    args.push_back( std::make_pair( sizeof(cl_int) , (void *)&dst.rows));
    args.push_back( std::make_pair( sizeof(cl_int) , (void *)&src_step));
    args.push_back( std::make_pair( sizeof(cl_int) , (void *)&dst_step));
    args.push_back( std::make_pair( sizeof(cl_int) , (void *)&bidx));
    args.push_back( std::make_pair( sizeof(cl_mem) , (void *)&src.data));
    args.push_back( std::make_pair( sizeof(cl_mem) , (void *)&dst.data));
    args.push_back( std::make_pair( sizeof(cl_int) , (void *)&src_offset ));
    args.push_back( std::make_pair( sizeof(cl_int) , (void *)&dst_offset ));
=======
    if (Context::getContext()->supportsFeature(FEATURE_CL_INTEL_DEVICE))
    {
        if ((src.cols % 4 == 0) && (src.depth() == CV_8U))
            pixels_per_work_item =  4;
        else if (src.cols % 2 == 0)
            pixels_per_work_item =  2;
        else
            pixels_per_work_item =  1;
    }

    std::string build_options = format("-D DEPTH_%d -D scn=%d -D bidx=%d -D pixels_per_work_item=%d", src.depth(), src.oclchannels(), bidx, pixels_per_work_item);
    if (!additionalOptions.empty())
        build_options += additionalOptions;

    vector<pair<size_t , const void *> > args;
    args.push_back( make_pair( sizeof(cl_int) , (void *)&dst.cols));
    args.push_back( make_pair( sizeof(cl_int) , (void *)&dst.rows));
    args.push_back( make_pair( sizeof(cl_int) , (void *)&src_step));
    args.push_back( make_pair( sizeof(cl_int) , (void *)&dst_step));
    args.push_back( make_pair( sizeof(cl_mem) , (void *)&src.data));
    args.push_back( make_pair( sizeof(cl_mem) , (void *)&dst.data));
    args.push_back( make_pair( sizeof(cl_int) , (void *)&src_offset ));
    args.push_back( make_pair( sizeof(cl_int) , (void *)&dst_offset ));
>>>>>>> a3a1018f

    if (!data1.empty())
        args.push_back( std::make_pair( sizeof(cl_mem) , (void *)&data1.data ));
    if (!data2.empty())
        args.push_back( std::make_pair( sizeof(cl_mem) , (void *)&data2.data ));

    size_t gt[3] = { dst.cols/pixels_per_work_item, dst.rows, 1 };
#ifdef ANDROID
    size_t lt[3] = { 16, 10, 1 };
#else
    size_t lt[3] = { 16, 16, 1 };
#endif
    openCLExecuteKernel(src.clCxt, &cvt_color, kernelName.c_str(), gt, lt, args, -1, -1, build_options.c_str());
}

static void toHSV_caller(const oclMat &src, oclMat &dst, int bidx, const std::string & kernelName,
                           const std::string & additionalOptions = std::string(),
                           const oclMat & data1 = oclMat(), const oclMat & data2 = oclMat())
{
    int src_offset = src.offset / src.elemSize1(), src_step = src.step1();
    int dst_offset = dst.offset / dst.elemSize1(), dst_step = dst.step1();

    std::string build_options = format("-D DEPTH_%d -D scn=%d -D bidx=%d", src.depth(), src.oclchannels(), bidx);
    if (!additionalOptions.empty())
        build_options += additionalOptions;

    vector<pair<size_t , const void *> > args;
    args.push_back( make_pair( sizeof(cl_int) , (void *)&dst.cols));
    args.push_back( make_pair( sizeof(cl_int) , (void *)&dst.rows));
    args.push_back( make_pair( sizeof(cl_int) , (void *)&src_step));
    args.push_back( make_pair( sizeof(cl_int) , (void *)&dst_step));
    args.push_back( make_pair( sizeof(cl_mem) , (void *)&src.data));
    args.push_back( make_pair( sizeof(cl_mem) , (void *)&dst.data));
    args.push_back( make_pair( sizeof(cl_int) , (void *)&src_offset ));
    args.push_back( make_pair( sizeof(cl_int) , (void *)&dst_offset ));

    if (!data1.empty())
        args.push_back( make_pair( sizeof(cl_mem) , (void *)&data1.data ));
    if (!data2.empty())
        args.push_back( make_pair( sizeof(cl_mem) , (void *)&data2.data ));

   size_t gt[3] = { dst.cols, dst.rows, 1 };
#ifdef ANDROID
    size_t lt[3] = { 16, 10, 1 };
#else
    size_t lt[3] = { 16, 16, 1 };
#endif
    openCLExecuteKernel(src.clCxt, &cvt_color, kernelName.c_str(), gt, lt, args, -1, -1, build_options.c_str());
}

static void fromGray_caller(const oclMat &src, oclMat &dst, int bidx, const std::string & kernelName,
                         const std::string & additionalOptions = std::string(), const oclMat & data = oclMat())
{
    std::string build_options = format("-D DEPTH_%d -D dcn=%d -D bidx=%d", src.depth(), dst.channels(), bidx);
    if (!additionalOptions.empty())
        build_options += additionalOptions;

    int src_offset = src.offset / src.elemSize1(), src_step = src.step1();
    int dst_offset = dst.offset / dst.elemSize1(), dst_step = dst.step1();

    vector<pair<size_t , const void *> > args;
    args.push_back( make_pair( sizeof(cl_int) , (void *)&dst.cols));
    args.push_back( make_pair( sizeof(cl_int) , (void *)&dst.rows));
    args.push_back( make_pair( sizeof(cl_int) , (void *)&src_step));
    args.push_back( make_pair( sizeof(cl_int) , (void *)&dst_step));
    args.push_back( make_pair( sizeof(cl_mem) , (void *)&src.data));
    args.push_back( make_pair( sizeof(cl_mem) , (void *)&dst.data));
    args.push_back( make_pair( sizeof(cl_int) , (void *)&src_offset ));
    args.push_back( make_pair( sizeof(cl_int) , (void *)&dst_offset ));

    if (!data.empty())
        args.push_back( make_pair( sizeof(cl_mem) , (void *)&data.data ));

    size_t gt[3] = { dst.cols, dst.rows, 1 };
#ifdef ANDROID
    size_t lt[3] = { 16, 10, 1 };
#else
    size_t lt[3] = { 16, 16, 1 };
#endif
    openCLExecuteKernel(src.clCxt, &cvt_color, kernelName.c_str(), gt, lt, args, -1, -1, build_options.c_str());
}

static void toRGB_caller(const oclMat &src, oclMat &dst, int bidx, const std::string & kernelName,
                         const std::string & additionalOptions = std::string(), const oclMat & data = oclMat())
{
<<<<<<< HEAD
    String build_options = format("-D DEPTH_%d -D dcn=%d", src.depth(), dst.channels());
=======
    int src_offset = src.offset / src.elemSize1(), src_step = src.step1();
    int dst_offset = dst.offset / dst.elemSize1(), dst_step = dst.step1();
    int pixels_per_work_item = 1;

    if (Context::getContext()->supportsFeature(FEATURE_CL_INTEL_DEVICE))
    {
        if ((src.cols % 4 == 0) && (src.depth() == CV_8U))
            pixels_per_work_item =  4;
        else if (src.cols % 2 == 0)
            pixels_per_work_item =  2;
        else
            pixels_per_work_item =  1;
    }

    std::string build_options = format("-D DEPTH_%d -D dcn=%d -D bidx=%d -D pixels_per_work_item=%d", src.depth(), dst.channels(), bidx, pixels_per_work_item);
    if (!additionalOptions.empty())
        build_options += additionalOptions;

    vector<pair<size_t , const void *> > args;
    args.push_back( make_pair( sizeof(cl_int) , (void *)&dst.cols));
    args.push_back( make_pair( sizeof(cl_int) , (void *)&dst.rows));
    args.push_back( make_pair( sizeof(cl_int) , (void *)&src_step));
    args.push_back( make_pair( sizeof(cl_int) , (void *)&dst_step));
    args.push_back( make_pair( sizeof(cl_mem) , (void *)&src.data));
    args.push_back( make_pair( sizeof(cl_mem) , (void *)&dst.data));
    args.push_back( make_pair( sizeof(cl_int) , (void *)&src_offset ));
    args.push_back( make_pair( sizeof(cl_int) , (void *)&dst_offset ));

    if (!data.empty())
        args.push_back( make_pair( sizeof(cl_mem) , (void *)&data.data ));

    size_t gt[3] = { dst.cols/pixels_per_work_item, dst.rows, 1 };
#ifdef ANDROID
    size_t lt[3] = { 16, 10, 1 };
#else
    size_t lt[3] = { 16, 16, 1 };
#endif
    openCLExecuteKernel(src.clCxt, &cvt_color, kernelName.c_str(), gt, lt, args, -1, -1, build_options.c_str());
}

static void toRGB_NV12_caller(const oclMat &src, oclMat &dst, int bidx, const std::string & kernelName,
                         const std::string & additionalOptions = std::string(), const oclMat & data = oclMat())
{
    std::string build_options = format("-D DEPTH_%d -D dcn=%d -D bidx=%d", src.depth(), dst.channels(), bidx);
>>>>>>> a3a1018f
    if (!additionalOptions.empty())
        build_options = build_options + additionalOptions;

    int src_offset = src.offset / src.elemSize1(), src_step = src.step1();
    int dst_offset = dst.offset / dst.elemSize1(), dst_step = dst.step1();

<<<<<<< HEAD
    std::vector<std::pair<size_t , const void *> > args;
    args.push_back( std::make_pair( sizeof(cl_int) , (void *)&dst.cols));
    args.push_back( std::make_pair( sizeof(cl_int) , (void *)&dst.rows));
    args.push_back( std::make_pair( sizeof(cl_int) , (void *)&src_step));
    args.push_back( std::make_pair( sizeof(cl_int) , (void *)&dst_step));
    args.push_back( std::make_pair( sizeof(cl_int) , (void *)&bidx));
    args.push_back( std::make_pair( sizeof(cl_mem) , (void *)&src.data));
    args.push_back( std::make_pair( sizeof(cl_mem) , (void *)&dst.data));
    args.push_back( std::make_pair( sizeof(cl_int) , (void *)&src_offset ));
    args.push_back( std::make_pair( sizeof(cl_int) , (void *)&dst_offset ));
=======
    vector<pair<size_t , const void *> > args;
    args.push_back( make_pair( sizeof(cl_int) , (void *)&dst.cols));
    args.push_back( make_pair( sizeof(cl_int) , (void *)&dst.rows));
    args.push_back( make_pair( sizeof(cl_int) , (void *)&src_step));
    args.push_back( make_pair( sizeof(cl_int) , (void *)&dst_step));
    args.push_back( make_pair( sizeof(cl_mem) , (void *)&src.data));
    args.push_back( make_pair( sizeof(cl_mem) , (void *)&dst.data));
    args.push_back( make_pair( sizeof(cl_int) , (void *)&src_offset ));
    args.push_back( make_pair( sizeof(cl_int) , (void *)&dst_offset ));
>>>>>>> a3a1018f

    if (!data.empty())
        args.push_back( std::make_pair( sizeof(cl_mem) , (void *)&data.data ));

    size_t gt[3] = {src.cols, src.rows, 1};
#ifdef ANDROID
    size_t lt[3] = {16, 10, 1};
#else
    size_t lt[3] = {16, 16, 1};
#endif
    openCLExecuteKernel(src.clCxt, &cvt_color, kernelName.c_str(), gt, lt, args, -1, -1, build_options.c_str());
}

static void fromHSV_caller(const oclMat &src, oclMat &dst, int bidx, const std::string & kernelName,
                         const std::string & additionalOptions = std::string(), const oclMat & data = oclMat())
{
    std::string build_options = format("-D DEPTH_%d -D dcn=%d -D bidx=%d", src.depth(), dst.channels(), bidx);
    if (!additionalOptions.empty())
        build_options += additionalOptions;

    int src_offset = src.offset / src.elemSize1(), src_step = src.step1();
    int dst_offset = dst.offset / dst.elemSize1(), dst_step = dst.step1();

    vector<pair<size_t , const void *> > args;
    args.push_back( make_pair( sizeof(cl_int) , (void *)&dst.cols));
    args.push_back( make_pair( sizeof(cl_int) , (void *)&dst.rows));
    args.push_back( make_pair( sizeof(cl_int) , (void *)&src_step));
    args.push_back( make_pair( sizeof(cl_int) , (void *)&dst_step));
    args.push_back( make_pair( sizeof(cl_mem) , (void *)&src.data));
    args.push_back( make_pair( sizeof(cl_mem) , (void *)&dst.data));
    args.push_back( make_pair( sizeof(cl_int) , (void *)&src_offset ));
    args.push_back( make_pair( sizeof(cl_int) , (void *)&dst_offset ));

    if (!data.empty())
        args.push_back( make_pair( sizeof(cl_mem) , (void *)&data.data ));

    size_t gt[3] = { dst.cols, dst.rows, 1 };
#ifdef ANDROID
    size_t lt[3] = { 16, 10, 1 };
#else
    size_t lt[3] = { 16, 16, 1 };
#endif
    openCLExecuteKernel(src.clCxt, &cvt_color, kernelName.c_str(), gt, lt, args, -1, -1, build_options.c_str());
}

static void RGB_caller(const oclMat &src, oclMat &dst, bool reverse)
{
<<<<<<< HEAD
    String build_options = format("-D DEPTH_%d -D dcn=%d -D scn=%d -D %s", src.depth(),
                                  dst.channels(), src.channels(), reverse ? "REVERSE" : "ORDER");
    int src_offset = src.offset / src.elemSize1(), src_step = src.step1();
    int dst_offset = dst.offset / dst.elemSize1(), dst_step = dst.step1();

    std::vector<std::pair<size_t , const void *> > args;
    args.push_back( std::make_pair( sizeof(cl_int) , (void *)&dst.cols));
    args.push_back( std::make_pair( sizeof(cl_int) , (void *)&dst.rows));
    args.push_back( std::make_pair( sizeof(cl_int) , (void *)&src_step));
    args.push_back( std::make_pair( sizeof(cl_int) , (void *)&dst_step));
    args.push_back( std::make_pair( sizeof(cl_mem) , (void *)&src.data));
    args.push_back( std::make_pair( sizeof(cl_mem) , (void *)&dst.data));
    args.push_back( std::make_pair( sizeof(cl_int) , (void *)&src_offset ));
    args.push_back( std::make_pair( sizeof(cl_int) , (void *)&dst_offset ));
=======
    int src_offset = src.offset / src.elemSize1(), src_step = src.step1();
    int dst_offset = dst.offset / dst.elemSize1(), dst_step = dst.step1();

    std::string build_options = format("-D DEPTH_%d -D dcn=%d -D scn=%d -D %s",
                                        src.depth(), dst.channels(), src.channels(), reverse ? "REVERSE" : "ORDER");

    vector<pair<size_t , const void *> > args;
    args.push_back( make_pair( sizeof(cl_int) , (void *)&dst.cols));
    args.push_back( make_pair( sizeof(cl_int) , (void *)&dst.rows));
    args.push_back( make_pair( sizeof(cl_int) , (void *)&src_step));
    args.push_back( make_pair( sizeof(cl_int) , (void *)&dst_step));
    args.push_back( make_pair( sizeof(cl_mem) , (void *)&src.data));
    args.push_back( make_pair( sizeof(cl_mem) , (void *)&dst.data));
    args.push_back( make_pair( sizeof(cl_int) , (void *)&src_offset ));
    args.push_back( make_pair( sizeof(cl_int) , (void *)&dst_offset ));
>>>>>>> a3a1018f

    size_t gt[3] = { dst.cols, dst.rows, 1 };
#ifdef ANDROID
    size_t lt[3] = { 16, 10, 1 };
#else
    size_t lt[3] = { 16, 16, 1 };
#endif
    openCLExecuteKernel(src.clCxt, &cvt_color, "RGB", gt, lt, args, -1, -1, build_options.c_str());
}

static void fromRGB5x5_caller(const oclMat &src, oclMat &dst, int bidx, int greenbits, const std::string & kernelName)
{
<<<<<<< HEAD
    String build_options = format("-D DEPTH_%d -D greenbits=%d -D dcn=%d",
                                  src.depth(), greenbits, dst.channels());
    int src_offset = src.offset >> 1, src_step = src.step >> 1;
    int dst_offset = dst.offset / dst.elemSize1(), dst_step = dst.step / dst.elemSize1();

    std::vector<std::pair<size_t , const void *> > args;
    args.push_back( std::make_pair( sizeof(cl_int) , (void *)&dst.cols));
    args.push_back( std::make_pair( sizeof(cl_int) , (void *)&dst.rows));
    args.push_back( std::make_pair( sizeof(cl_int) , (void *)&src_step));
    args.push_back( std::make_pair( sizeof(cl_int) , (void *)&dst_step));
    args.push_back( std::make_pair( sizeof(cl_int) , (void *)&bidx));
    args.push_back( std::make_pair( sizeof(cl_mem) , (void *)&src.data));
    args.push_back( std::make_pair( sizeof(cl_mem) , (void *)&dst.data));
    args.push_back( std::make_pair( sizeof(cl_int) , (void *)&src_offset ));
    args.push_back( std::make_pair( sizeof(cl_int) , (void *)&dst_offset ));
=======
    std::string build_options = format("-D DEPTH_%d -D greenbits=%d -D dcn=%d -D bidx=%d",
                                       src.depth(), greenbits, dst.channels(), bidx);
    int src_offset = src.offset >> 1, src_step = src.step >> 1;
    int dst_offset = dst.offset / dst.elemSize1(), dst_step = dst.step / dst.elemSize1();

    vector<pair<size_t , const void *> > args;
    args.push_back( make_pair( sizeof(cl_int) , (void *)&dst.cols));
    args.push_back( make_pair( sizeof(cl_int) , (void *)&dst.rows));
    args.push_back( make_pair( sizeof(cl_int) , (void *)&src_step));
    args.push_back( make_pair( sizeof(cl_int) , (void *)&dst_step));
    args.push_back( make_pair( sizeof(cl_mem) , (void *)&src.data));
    args.push_back( make_pair( sizeof(cl_mem) , (void *)&dst.data));
    args.push_back( make_pair( sizeof(cl_int) , (void *)&src_offset ));
    args.push_back( make_pair( sizeof(cl_int) , (void *)&dst_offset ));
>>>>>>> a3a1018f

    size_t gt[3] = { dst.cols, dst.rows, 1 };
#ifdef ANDROID
    size_t lt[3] = { 16, 10, 1 };
#else
    size_t lt[3] = { 16, 16, 1 };
#endif
    openCLExecuteKernel(src.clCxt, &cvt_color, kernelName.c_str(), gt, lt, args, -1, -1, build_options.c_str());
}

static void toRGB5x5_caller(const oclMat &src, oclMat &dst, int bidx, int greenbits, const std::string & kernelName)
{
<<<<<<< HEAD
    String build_options = format("-D DEPTH_%d -D greenbits=%d -D scn=%d",
                                  src.depth(), greenbits, src.channels());
    int src_offset = (int)src.offset, src_step = (int)src.step;
    int dst_offset = dst.offset >> 1, dst_step = dst.step >> 1;

    std::vector<std::pair<size_t , const void *> > args;
    args.push_back( std::make_pair( sizeof(cl_int) , (void *)&dst.cols));
    args.push_back( std::make_pair( sizeof(cl_int) , (void *)&dst.rows));
    args.push_back( std::make_pair( sizeof(cl_int) , (void *)&src_step));
    args.push_back( std::make_pair( sizeof(cl_int) , (void *)&dst_step));
    args.push_back( std::make_pair( sizeof(cl_int) , (void *)&bidx));
    args.push_back( std::make_pair( sizeof(cl_mem) , (void *)&src.data));
    args.push_back( std::make_pair( sizeof(cl_mem) , (void *)&dst.data));
    args.push_back( std::make_pair( sizeof(cl_int) , (void *)&src_offset ));
    args.push_back( std::make_pair( sizeof(cl_int) , (void *)&dst_offset ));
=======
    std::string build_options = format("-D DEPTH_%d -D greenbits=%d -D scn=%d -D bidx=%d",
                                       src.depth(), greenbits, src.channels(), bidx);
    int src_offset = (int)src.offset, src_step = (int)src.step;
    int dst_offset = dst.offset >> 1, dst_step = dst.step >> 1;

    vector<pair<size_t , const void *> > args;
    args.push_back( make_pair( sizeof(cl_int) , (void *)&dst.cols));
    args.push_back( make_pair( sizeof(cl_int) , (void *)&dst.rows));
    args.push_back( make_pair( sizeof(cl_int) , (void *)&src_step));
    args.push_back( make_pair( sizeof(cl_int) , (void *)&dst_step));
    args.push_back( make_pair( sizeof(cl_mem) , (void *)&src.data));
    args.push_back( make_pair( sizeof(cl_mem) , (void *)&dst.data));
    args.push_back( make_pair( sizeof(cl_int) , (void *)&src_offset ));
    args.push_back( make_pair( sizeof(cl_int) , (void *)&dst_offset ));
>>>>>>> a3a1018f

    size_t gt[3] = { dst.cols, dst.rows, 1 };
#ifdef ANDROID
    size_t lt[3] = { 16, 10, 1 };
#else
    size_t lt[3] = { 16, 16, 1 };
#endif
    openCLExecuteKernel(src.clCxt, &cvt_color, kernelName.c_str(), gt, lt, args, -1, -1, build_options.c_str());
}

static void cvtColor_caller(const oclMat &src, oclMat &dst, int code, int dcn)
{
    Size sz = src.size();
    int scn = src.channels(), depth = src.depth(), bidx;

    CV_Assert(depth == CV_8U || depth == CV_16U || depth == CV_32F);

    switch (code)
    {
    case COLOR_BGR2BGRA: case COLOR_RGB2BGRA: case COLOR_BGRA2BGR:
    case COLOR_RGBA2BGR: case COLOR_RGB2BGR: case COLOR_BGRA2RGBA:
    {
        CV_Assert(scn == 3 || scn == 4);
        dcn = code == COLOR_BGR2BGRA || code == COLOR_RGB2BGRA || code == COLOR_BGRA2RGBA ? 4 : 3;
        bool reverse = !(code == COLOR_BGR2BGRA || code == COLOR_BGRA2BGR);
        dst.create(sz, CV_MAKE_TYPE(depth, dcn));
        RGB_caller(src, dst, reverse);
        break;
    }
    case COLOR_BGR2BGR565: case COLOR_BGR2BGR555: case COLOR_RGB2BGR565: case COLOR_RGB2BGR555:
    case COLOR_BGRA2BGR565: case COLOR_BGRA2BGR555: case COLOR_RGBA2BGR565: case COLOR_RGBA2BGR555:
    {
        CV_Assert((scn == 3 || scn == 4) && depth == CV_8U );
        bidx = code == COLOR_BGR2BGR565 || code == COLOR_BGR2BGR555 ||
            code == COLOR_BGRA2BGR565 || code == COLOR_BGRA2BGR555 ? 0 : 2;
        int greenbits = code == COLOR_BGR2BGR565 || code == COLOR_RGB2BGR565 ||
            code == COLOR_BGRA2BGR565 || code == COLOR_RGBA2BGR565 ? 6 : 5;
        dst.create(sz, CV_8UC2);
        toRGB5x5_caller(src, dst, bidx, greenbits, "RGB2RGB5x5");
        break;
    }
    case COLOR_BGR5652BGR: case COLOR_BGR5552BGR: case COLOR_BGR5652RGB: case COLOR_BGR5552RGB:
    case COLOR_BGR5652BGRA: case COLOR_BGR5552BGRA: case COLOR_BGR5652RGBA: case COLOR_BGR5552RGBA:
    {
        dcn = code == COLOR_BGR5652BGRA || code == COLOR_BGR5552BGRA || code == COLOR_BGR5652RGBA || code == COLOR_BGR5552RGBA ? 4 : 3;
        CV_Assert((dcn == 3 || dcn == 4) && scn == 2 && depth == CV_8U);
        bidx = code == COLOR_BGR5652BGR || code == COLOR_BGR5552BGR ||
            code == COLOR_BGR5652BGRA || code == COLOR_BGR5552BGRA ? 0 : 2;
        int greenbits = code == COLOR_BGR5652BGR || code == COLOR_BGR5652RGB ||
            code == COLOR_BGR5652BGRA || code == COLOR_BGR5652RGBA ? 6 : 5;
        dst.create(sz, CV_MAKETYPE(depth, dcn));
        fromRGB5x5_caller(src, dst, bidx, greenbits, "RGB5x52RGB");
        break;
    }
    case COLOR_BGR5652GRAY: case COLOR_BGR5552GRAY:
    {
        CV_Assert(scn == 2 && depth == CV_8U);
        dst.create(sz, CV_8UC1);
        int greenbits = code == COLOR_BGR5652GRAY ? 6 : 5;
        fromRGB5x5_caller(src, dst, -1, greenbits, "BGR5x52Gray");
        break;
    }
    case COLOR_GRAY2BGR565: case COLOR_GRAY2BGR555:
    {
        CV_Assert(scn == 1 && depth == CV_8U);
        dst.create(sz, CV_8UC2);
        int greenbits = code == COLOR_GRAY2BGR565 ? 6 : 5;
        toRGB5x5_caller(src, dst, -1, greenbits, "Gray2BGR5x5");
        break;
    }
    case COLOR_RGB2GRAY: case COLOR_BGR2GRAY: case COLOR_RGBA2GRAY: case COLOR_BGRA2GRAY:
    {
        CV_Assert(scn == 3 || scn == 4);
        bidx = code == COLOR_BGR2GRAY || code == COLOR_BGRA2GRAY ? 0 : 2;
        dst.create(sz, CV_MAKETYPE(depth, 1));
        fromRGB_caller(src, dst, bidx, "RGB2Gray");
        break;
    }
    case COLOR_GRAY2BGR: case COLOR_GRAY2BGRA:
    {
        CV_Assert(scn == 1);
        dcn  = code == COLOR_GRAY2BGRA ? 4 : 3;
        dst.create(sz, CV_MAKETYPE(depth, dcn));
        fromGray_caller(src, dst, 0, "Gray2RGB");
        break;
    }
    case COLOR_BGR2YUV: case COLOR_RGB2YUV:
    {
        CV_Assert(scn == 3 || scn == 4);
        bidx = code == COLOR_BGR2YUV ? 0 : 2;
        dst.create(sz, CV_MAKETYPE(depth, 3));
        fromRGB_caller(src, dst, bidx, "RGB2YUV");
        break;
    }
    case COLOR_YUV2BGR: case COLOR_YUV2RGB:
    {
        if( dcn <= 0 )
            dcn = 3;
        CV_Assert(scn == 3 && (dcn == 3 || dcn == 4));
        bidx = code == COLOR_YUV2BGR ? 0 : 2;
        dst.create(sz, CV_MAKETYPE(depth, dcn));
        toRGB_caller(src, dst, bidx, "YUV2RGB");
        break;
    }
    case COLOR_YUV2RGB_NV12: case COLOR_YUV2BGR_NV12:
    case COLOR_YUV2RGBA_NV12: case COLOR_YUV2BGRA_NV12:
    {
        CV_Assert(scn == 1);
        CV_Assert( sz.width % 2 == 0 && sz.height % 3 == 0 && depth == CV_8U );
        dcn = code == COLOR_YUV2BGRA_NV12 || code == COLOR_YUV2RGBA_NV12 ? 4 : 3;
        bidx = code == COLOR_YUV2BGRA_NV12 || code == COLOR_YUV2BGR_NV12 ? 0 : 2;

        Size dstSz(sz.width, sz.height * 2 / 3);
        dst.create(dstSz, CV_MAKETYPE(depth, dcn));
        toRGB_NV12_caller(src, dst, bidx, "YUV2RGBA_NV12");
        break;
    }
    case COLOR_BGR2YCrCb: case COLOR_RGB2YCrCb:
    {
        CV_Assert(scn == 3 || scn == 4);
        bidx = code == COLOR_BGR2YCrCb ? 0 : 2;
        dst.create(sz, CV_MAKETYPE(depth, 3));
        fromRGB_caller(src, dst, bidx, "RGB2YCrCb");
        break;
    }
    case COLOR_YCrCb2BGR: case COLOR_YCrCb2RGB:
    {
        if( dcn <= 0 )
            dcn = 3;
        CV_Assert(scn == 3 && (dcn == 3 || dcn == 4));
        bidx = code == COLOR_YCrCb2BGR ? 0 : 2;
        dst.create(sz, CV_MAKETYPE(depth, dcn));
        toRGB_caller(src, dst, bidx, "YCrCb2RGB");
        break;
    }
    case COLOR_BGR2XYZ: case COLOR_RGB2XYZ:
    {
        CV_Assert(scn == 3 || scn == 4);
        bidx = code == COLOR_BGR2XYZ ? 0 : 2;
        dst.create(sz, CV_MAKE_TYPE(depth, 3));

        Mat c;
        if (depth == CV_32F)
        {
            float coeffs[] =
            {
                0.412453f, 0.357580f, 0.180423f,
                0.212671f, 0.715160f, 0.072169f,
                0.019334f, 0.119193f, 0.950227f
            };
            if (bidx == 0)
            {
                std::swap(coeffs[0], coeffs[2]);
                std::swap(coeffs[3], coeffs[5]);
                std::swap(coeffs[6], coeffs[8]);
            }
            Mat(1, 9, CV_32FC1, &coeffs[0]).copyTo(c);
        }
        else
        {
            int coeffs[] =
            {
                1689,    1465,    739,
                871,     2929,    296,
                79,      488,     3892
            };
            if (bidx == 0)
            {
                std::swap(coeffs[0], coeffs[2]);
                std::swap(coeffs[3], coeffs[5]);
                std::swap(coeffs[6], coeffs[8]);
            }
            Mat(1, 9, CV_32SC1, &coeffs[0]).copyTo(c);
        }
        oclMat oclCoeffs(c);

        fromRGB_caller(src, dst, bidx, "RGB2XYZ", "", oclCoeffs);
        break;
    }
    case COLOR_XYZ2BGR: case COLOR_XYZ2RGB:
    {
        if (dcn <= 0)
            dcn = 3;
        CV_Assert(scn == 3 && (dcn == 3 || dcn == 4));
        bidx = code == COLOR_XYZ2BGR ? 0 : 2;
        dst.create(sz, CV_MAKE_TYPE(depth, dcn));

        Mat c;
        if (depth == CV_32F)
        {
            float coeffs[] =
            {
                3.240479f, -1.53715f, -0.498535f,
                -0.969256f, 1.875991f, 0.041556f,
                0.055648f, -0.204043f, 1.057311f
            };
            if (bidx == 0)
            {
                std::swap(coeffs[0], coeffs[6]);
                std::swap(coeffs[1], coeffs[7]);
                std::swap(coeffs[2], coeffs[8]);
            }
            Mat(1, 9, CV_32FC1, &coeffs[0]).copyTo(c);
        }
        else
        {
            int coeffs[] =
            {
                13273,  -6296,  -2042,
                -3970,   7684,    170,
                  228,   -836,   4331
            };
            if (bidx == 0)
            {
                std::swap(coeffs[0], coeffs[6]);
                std::swap(coeffs[1], coeffs[7]);
                std::swap(coeffs[2], coeffs[8]);
            }
            Mat(1, 9, CV_32SC1, &coeffs[0]).copyTo(c);
        }
        oclMat oclCoeffs(c);

        toRGB_caller(src, dst, bidx, "XYZ2RGB", "", oclCoeffs);
        break;
    }
    case COLOR_BGR2HSV: case COLOR_RGB2HSV: case COLOR_BGR2HSV_FULL: case COLOR_RGB2HSV_FULL:
    case COLOR_BGR2HLS: case COLOR_RGB2HLS: case COLOR_BGR2HLS_FULL: case COLOR_RGB2HLS_FULL:
    {
        CV_Assert((scn == 3 || scn == 4) && (depth == CV_8U || depth == CV_32F));
        bidx = code == COLOR_BGR2HSV || code == COLOR_BGR2HLS ||
            code == COLOR_BGR2HSV_FULL || code == COLOR_BGR2HLS_FULL ? 0 : 2;
        int hrange = depth == CV_32F ? 360 : code == COLOR_BGR2HSV || code == COLOR_RGB2HSV ||
            code == COLOR_BGR2HLS || code == COLOR_RGB2HLS ? 180 : 256;
        bool is_hsv = code == COLOR_BGR2HSV || code == COLOR_RGB2HSV || code == COLOR_BGR2HSV_FULL || code == COLOR_RGB2HSV_FULL;
        dst.create(sz, CV_MAKETYPE(depth, 3));
        std::string kernelName = std::string("RGB2") + (is_hsv ? "HSV" : "HLS");

        if (is_hsv && depth == CV_8U)
        {
            static oclMat sdiv_data;
            static oclMat hdiv_data180;
            static oclMat hdiv_data256;
            static int sdiv_table[256];
            static int hdiv_table180[256];
            static int hdiv_table256[256];
            static volatile bool initialized180 = false, initialized256 = false;
            volatile bool & initialized = hrange == 180 ? initialized180 : initialized256;

            if (!initialized)
            {
                int * const hdiv_table = hrange == 180 ? hdiv_table180 : hdiv_table256, hsv_shift = 12;
                oclMat & hdiv_data = hrange == 180 ? hdiv_data180 : hdiv_data256;

                sdiv_table[0] = hdiv_table180[0] = hdiv_table256[0] = 0;

                int v = 255 << hsv_shift;
                if (!initialized180 && !initialized256)
                {
                    for(int i = 1; i < 256; i++ )
                        sdiv_table[i] = saturate_cast<int>(v/(1.*i));
                    sdiv_data.upload(Mat(1, 256, CV_32SC1, sdiv_table));
                }

                v = hrange << hsv_shift;
                for (int i = 1; i < 256; i++ )
                    hdiv_table[i] = saturate_cast<int>(v/(6.*i));

                hdiv_data.upload(Mat(1, 256, CV_32SC1, hdiv_table));
                initialized = true;
            }

            toHSV_caller(src, dst, bidx, kernelName, format(" -D hrange=%d", hrange), sdiv_data, hrange == 256 ? hdiv_data256 : hdiv_data180);
            return;
        }

        toHSV_caller(src, dst, bidx, kernelName, format(" -D hscale=%f", hrange*(1.f/360.f)));
        break;
    }
    case COLOR_HSV2BGR: case COLOR_HSV2RGB: case COLOR_HSV2BGR_FULL: case COLOR_HSV2RGB_FULL:
    case COLOR_HLS2BGR: case COLOR_HLS2RGB: case COLOR_HLS2BGR_FULL: case COLOR_HLS2RGB_FULL:
    {
        if (dcn <= 0)
            dcn = 3;
        CV_Assert(scn == 3 && (dcn == 3 || dcn == 4) && (depth == CV_8U || depth == CV_32F));
        bidx = code == COLOR_HSV2BGR || code == COLOR_HLS2BGR ||
            code == COLOR_HSV2BGR_FULL || code == COLOR_HLS2BGR_FULL ? 0 : 2;
        int hrange = depth == CV_32F ? 360 : code == COLOR_HSV2BGR || code == COLOR_HSV2RGB ||
            code == COLOR_HLS2BGR || code == COLOR_HLS2RGB ? 180 : 255;
        bool is_hsv = code == COLOR_HSV2BGR || code == COLOR_HSV2RGB ||
                code == COLOR_HSV2BGR_FULL || code == COLOR_HSV2RGB_FULL;

        dst.create(sz, CV_MAKETYPE(depth, dcn));

        std::string kernelName = std::string(is_hsv ? "HSV" : "HLS") + "2RGB";
        fromHSV_caller(src, dst, bidx, kernelName, format(" -D hrange=%d -D hscale=%f", hrange, 6.f/hrange));
        break;
    }
    case COLOR_RGBA2mRGBA: case COLOR_mRGBA2RGBA:
        {
            CV_Assert(scn == 4 && depth == CV_8U);
            dst.create(sz, CV_MAKETYPE(depth, 4));
            std::string kernelName = code == COLOR_RGBA2mRGBA ? "RGBA2mRGBA" : "mRGBA2RGBA";

            fromRGB_caller(src, dst, 0, kernelName);
            break;
        }
    default:
        CV_Error(Error::StsBadFlag, "Unknown/unsupported color conversion code" );
    }
}

void cv::ocl::cvtColor(const oclMat &src, oclMat &dst, int code, int dcn)
{
    cvtColor_caller(src, dst, code, dcn);
}<|MERGE_RESOLUTION|>--- conflicted
+++ resolved
@@ -58,22 +58,6 @@
     int dst_offset = dst.offset / dst.elemSize1(), dst_step = dst.step1();
     int pixels_per_work_item = 1;
 
-<<<<<<< HEAD
-    String build_options = format("-D DEPTH_%d", src.depth());
-    if (!additionalOptions.empty())
-        build_options = build_options + additionalOptions;
-
-    std::vector<std::pair<size_t , const void *> > args;
-    args.push_back( std::make_pair( sizeof(cl_int) , (void *)&dst.cols));
-    args.push_back( std::make_pair( sizeof(cl_int) , (void *)&dst.rows));
-    args.push_back( std::make_pair( sizeof(cl_int) , (void *)&src_step));
-    args.push_back( std::make_pair( sizeof(cl_int) , (void *)&dst_step));
-    args.push_back( std::make_pair( sizeof(cl_int) , (void *)&bidx));
-    args.push_back( std::make_pair( sizeof(cl_mem) , (void *)&src.data));
-    args.push_back( std::make_pair( sizeof(cl_mem) , (void *)&dst.data));
-    args.push_back( std::make_pair( sizeof(cl_int) , (void *)&src_offset ));
-    args.push_back( std::make_pair( sizeof(cl_int) , (void *)&dst_offset ));
-=======
     if (Context::getContext()->supportsFeature(FEATURE_CL_INTEL_DEVICE))
     {
         if ((src.cols % 4 == 0) && (src.depth() == CV_8U))
@@ -84,20 +68,19 @@
             pixels_per_work_item =  1;
     }
 
-    std::string build_options = format("-D DEPTH_%d -D scn=%d -D bidx=%d -D pixels_per_work_item=%d", src.depth(), src.oclchannels(), bidx, pixels_per_work_item);
+    String build_options = format("-D DEPTH_%d -D scn=%d -D bidx=%d -D pixels_per_work_item=%d", src.depth(), src.oclchannels(), bidx, pixels_per_work_item);
     if (!additionalOptions.empty())
-        build_options += additionalOptions;
-
-    vector<pair<size_t , const void *> > args;
-    args.push_back( make_pair( sizeof(cl_int) , (void *)&dst.cols));
-    args.push_back( make_pair( sizeof(cl_int) , (void *)&dst.rows));
-    args.push_back( make_pair( sizeof(cl_int) , (void *)&src_step));
-    args.push_back( make_pair( sizeof(cl_int) , (void *)&dst_step));
-    args.push_back( make_pair( sizeof(cl_mem) , (void *)&src.data));
-    args.push_back( make_pair( sizeof(cl_mem) , (void *)&dst.data));
-    args.push_back( make_pair( sizeof(cl_int) , (void *)&src_offset ));
-    args.push_back( make_pair( sizeof(cl_int) , (void *)&dst_offset ));
->>>>>>> a3a1018f
+        build_options = build_options + additionalOptions;
+
+    std::vector<std::pair<size_t , const void *> > args;
+    args.push_back( std::make_pair( sizeof(cl_int) , (void *)&dst.cols));
+    args.push_back( std::make_pair( sizeof(cl_int) , (void *)&dst.rows));
+    args.push_back( std::make_pair( sizeof(cl_int) , (void *)&src_step));
+    args.push_back( std::make_pair( sizeof(cl_int) , (void *)&dst_step));
+    args.push_back( std::make_pair( sizeof(cl_mem) , (void *)&src.data));
+    args.push_back( std::make_pair( sizeof(cl_mem) , (void *)&dst.data));
+    args.push_back( std::make_pair( sizeof(cl_int) , (void *)&src_offset ));
+    args.push_back( std::make_pair( sizeof(cl_int) , (void *)&dst_offset ));
 
     if (!data1.empty())
         args.push_back( std::make_pair( sizeof(cl_mem) , (void *)&data1.data ));
@@ -124,20 +107,20 @@
     if (!additionalOptions.empty())
         build_options += additionalOptions;
 
-    vector<pair<size_t , const void *> > args;
-    args.push_back( make_pair( sizeof(cl_int) , (void *)&dst.cols));
-    args.push_back( make_pair( sizeof(cl_int) , (void *)&dst.rows));
-    args.push_back( make_pair( sizeof(cl_int) , (void *)&src_step));
-    args.push_back( make_pair( sizeof(cl_int) , (void *)&dst_step));
-    args.push_back( make_pair( sizeof(cl_mem) , (void *)&src.data));
-    args.push_back( make_pair( sizeof(cl_mem) , (void *)&dst.data));
-    args.push_back( make_pair( sizeof(cl_int) , (void *)&src_offset ));
-    args.push_back( make_pair( sizeof(cl_int) , (void *)&dst_offset ));
+    std::vector<std::pair<size_t , const void *> > args;
+    args.push_back( std::make_pair( sizeof(cl_int) , (void *)&dst.cols));
+    args.push_back( std::make_pair( sizeof(cl_int) , (void *)&dst.rows));
+    args.push_back( std::make_pair( sizeof(cl_int) , (void *)&src_step));
+    args.push_back( std::make_pair( sizeof(cl_int) , (void *)&dst_step));
+    args.push_back( std::make_pair( sizeof(cl_mem) , (void *)&src.data));
+    args.push_back( std::make_pair( sizeof(cl_mem) , (void *)&dst.data));
+    args.push_back( std::make_pair( sizeof(cl_int) , (void *)&src_offset ));
+    args.push_back( std::make_pair( sizeof(cl_int) , (void *)&dst_offset ));
 
     if (!data1.empty())
-        args.push_back( make_pair( sizeof(cl_mem) , (void *)&data1.data ));
+        args.push_back( std::make_pair( sizeof(cl_mem) , (void *)&data1.data ));
     if (!data2.empty())
-        args.push_back( make_pair( sizeof(cl_mem) , (void *)&data2.data ));
+        args.push_back( std::make_pair( sizeof(cl_mem) , (void *)&data2.data ));
 
    size_t gt[3] = { dst.cols, dst.rows, 1 };
 #ifdef ANDROID
@@ -158,18 +141,18 @@
     int src_offset = src.offset / src.elemSize1(), src_step = src.step1();
     int dst_offset = dst.offset / dst.elemSize1(), dst_step = dst.step1();
 
-    vector<pair<size_t , const void *> > args;
-    args.push_back( make_pair( sizeof(cl_int) , (void *)&dst.cols));
-    args.push_back( make_pair( sizeof(cl_int) , (void *)&dst.rows));
-    args.push_back( make_pair( sizeof(cl_int) , (void *)&src_step));
-    args.push_back( make_pair( sizeof(cl_int) , (void *)&dst_step));
-    args.push_back( make_pair( sizeof(cl_mem) , (void *)&src.data));
-    args.push_back( make_pair( sizeof(cl_mem) , (void *)&dst.data));
-    args.push_back( make_pair( sizeof(cl_int) , (void *)&src_offset ));
-    args.push_back( make_pair( sizeof(cl_int) , (void *)&dst_offset ));
+    std::vector<std::pair<size_t , const void *> > args;
+    args.push_back( std::make_pair( sizeof(cl_int) , (void *)&dst.cols));
+    args.push_back( std::make_pair( sizeof(cl_int) , (void *)&dst.rows));
+    args.push_back( std::make_pair( sizeof(cl_int) , (void *)&src_step));
+    args.push_back( std::make_pair( sizeof(cl_int) , (void *)&dst_step));
+    args.push_back( std::make_pair( sizeof(cl_mem) , (void *)&src.data));
+    args.push_back( std::make_pair( sizeof(cl_mem) , (void *)&dst.data));
+    args.push_back( std::make_pair( sizeof(cl_int) , (void *)&src_offset ));
+    args.push_back( std::make_pair( sizeof(cl_int) , (void *)&dst_offset ));
 
     if (!data.empty())
-        args.push_back( make_pair( sizeof(cl_mem) , (void *)&data.data ));
+        args.push_back( std::make_pair( sizeof(cl_mem) , (void *)&data.data ));
 
     size_t gt[3] = { dst.cols, dst.rows, 1 };
 #ifdef ANDROID
@@ -183,9 +166,6 @@
 static void toRGB_caller(const oclMat &src, oclMat &dst, int bidx, const std::string & kernelName,
                          const std::string & additionalOptions = std::string(), const oclMat & data = oclMat())
 {
-<<<<<<< HEAD
-    String build_options = format("-D DEPTH_%d -D dcn=%d", src.depth(), dst.channels());
-=======
     int src_offset = src.offset / src.elemSize1(), src_step = src.step1();
     int dst_offset = dst.offset / dst.elemSize1(), dst_step = dst.step1();
     int pixels_per_work_item = 1;
@@ -204,18 +184,18 @@
     if (!additionalOptions.empty())
         build_options += additionalOptions;
 
-    vector<pair<size_t , const void *> > args;
-    args.push_back( make_pair( sizeof(cl_int) , (void *)&dst.cols));
-    args.push_back( make_pair( sizeof(cl_int) , (void *)&dst.rows));
-    args.push_back( make_pair( sizeof(cl_int) , (void *)&src_step));
-    args.push_back( make_pair( sizeof(cl_int) , (void *)&dst_step));
-    args.push_back( make_pair( sizeof(cl_mem) , (void *)&src.data));
-    args.push_back( make_pair( sizeof(cl_mem) , (void *)&dst.data));
-    args.push_back( make_pair( sizeof(cl_int) , (void *)&src_offset ));
-    args.push_back( make_pair( sizeof(cl_int) , (void *)&dst_offset ));
+    std::vector<std::pair<size_t , const void *> > args;
+    args.push_back( std::make_pair( sizeof(cl_int) , (void *)&dst.cols));
+    args.push_back( std::make_pair( sizeof(cl_int) , (void *)&dst.rows));
+    args.push_back( std::make_pair( sizeof(cl_int) , (void *)&src_step));
+    args.push_back( std::make_pair( sizeof(cl_int) , (void *)&dst_step));
+    args.push_back( std::make_pair( sizeof(cl_mem) , (void *)&src.data));
+    args.push_back( std::make_pair( sizeof(cl_mem) , (void *)&dst.data));
+    args.push_back( std::make_pair( sizeof(cl_int) , (void *)&src_offset ));
+    args.push_back( std::make_pair( sizeof(cl_int) , (void *)&dst_offset ));
 
     if (!data.empty())
-        args.push_back( make_pair( sizeof(cl_mem) , (void *)&data.data ));
+        args.push_back( std::make_pair( sizeof(cl_mem) , (void *)&data.data ));
 
     size_t gt[3] = { dst.cols/pixels_per_work_item, dst.rows, 1 };
 #ifdef ANDROID
@@ -229,36 +209,22 @@
 static void toRGB_NV12_caller(const oclMat &src, oclMat &dst, int bidx, const std::string & kernelName,
                          const std::string & additionalOptions = std::string(), const oclMat & data = oclMat())
 {
-    std::string build_options = format("-D DEPTH_%d -D dcn=%d -D bidx=%d", src.depth(), dst.channels(), bidx);
->>>>>>> a3a1018f
+    String build_options = format("-D DEPTH_%d -D dcn=%d -D bidx=%d", src.depth(), dst.channels(), bidx);
     if (!additionalOptions.empty())
         build_options = build_options + additionalOptions;
 
     int src_offset = src.offset / src.elemSize1(), src_step = src.step1();
     int dst_offset = dst.offset / dst.elemSize1(), dst_step = dst.step1();
 
-<<<<<<< HEAD
-    std::vector<std::pair<size_t , const void *> > args;
-    args.push_back( std::make_pair( sizeof(cl_int) , (void *)&dst.cols));
-    args.push_back( std::make_pair( sizeof(cl_int) , (void *)&dst.rows));
-    args.push_back( std::make_pair( sizeof(cl_int) , (void *)&src_step));
-    args.push_back( std::make_pair( sizeof(cl_int) , (void *)&dst_step));
-    args.push_back( std::make_pair( sizeof(cl_int) , (void *)&bidx));
-    args.push_back( std::make_pair( sizeof(cl_mem) , (void *)&src.data));
-    args.push_back( std::make_pair( sizeof(cl_mem) , (void *)&dst.data));
-    args.push_back( std::make_pair( sizeof(cl_int) , (void *)&src_offset ));
-    args.push_back( std::make_pair( sizeof(cl_int) , (void *)&dst_offset ));
-=======
-    vector<pair<size_t , const void *> > args;
-    args.push_back( make_pair( sizeof(cl_int) , (void *)&dst.cols));
-    args.push_back( make_pair( sizeof(cl_int) , (void *)&dst.rows));
-    args.push_back( make_pair( sizeof(cl_int) , (void *)&src_step));
-    args.push_back( make_pair( sizeof(cl_int) , (void *)&dst_step));
-    args.push_back( make_pair( sizeof(cl_mem) , (void *)&src.data));
-    args.push_back( make_pair( sizeof(cl_mem) , (void *)&dst.data));
-    args.push_back( make_pair( sizeof(cl_int) , (void *)&src_offset ));
-    args.push_back( make_pair( sizeof(cl_int) , (void *)&dst_offset ));
->>>>>>> a3a1018f
+    std::vector<std::pair<size_t , const void *> > args;
+    args.push_back( std::make_pair( sizeof(cl_int) , (void *)&dst.cols));
+    args.push_back( std::make_pair( sizeof(cl_int) , (void *)&dst.rows));
+    args.push_back( std::make_pair( sizeof(cl_int) , (void *)&src_step));
+    args.push_back( std::make_pair( sizeof(cl_int) , (void *)&dst_step));
+    args.push_back( std::make_pair( sizeof(cl_mem) , (void *)&src.data));
+    args.push_back( std::make_pair( sizeof(cl_mem) , (void *)&dst.data));
+    args.push_back( std::make_pair( sizeof(cl_int) , (void *)&src_offset ));
+    args.push_back( std::make_pair( sizeof(cl_int) , (void *)&dst_offset ));
 
     if (!data.empty())
         args.push_back( std::make_pair( sizeof(cl_mem) , (void *)&data.data ));
@@ -282,18 +248,18 @@
     int src_offset = src.offset / src.elemSize1(), src_step = src.step1();
     int dst_offset = dst.offset / dst.elemSize1(), dst_step = dst.step1();
 
-    vector<pair<size_t , const void *> > args;
-    args.push_back( make_pair( sizeof(cl_int) , (void *)&dst.cols));
-    args.push_back( make_pair( sizeof(cl_int) , (void *)&dst.rows));
-    args.push_back( make_pair( sizeof(cl_int) , (void *)&src_step));
-    args.push_back( make_pair( sizeof(cl_int) , (void *)&dst_step));
-    args.push_back( make_pair( sizeof(cl_mem) , (void *)&src.data));
-    args.push_back( make_pair( sizeof(cl_mem) , (void *)&dst.data));
-    args.push_back( make_pair( sizeof(cl_int) , (void *)&src_offset ));
-    args.push_back( make_pair( sizeof(cl_int) , (void *)&dst_offset ));
+    std::vector<std::pair<size_t , const void *> > args;
+    args.push_back( std::make_pair( sizeof(cl_int) , (void *)&dst.cols));
+    args.push_back( std::make_pair( sizeof(cl_int) , (void *)&dst.rows));
+    args.push_back( std::make_pair( sizeof(cl_int) , (void *)&src_step));
+    args.push_back( std::make_pair( sizeof(cl_int) , (void *)&dst_step));
+    args.push_back( std::make_pair( sizeof(cl_mem) , (void *)&src.data));
+    args.push_back( std::make_pair( sizeof(cl_mem) , (void *)&dst.data));
+    args.push_back( std::make_pair( sizeof(cl_int) , (void *)&src_offset ));
+    args.push_back( std::make_pair( sizeof(cl_int) , (void *)&dst_offset ));
 
     if (!data.empty())
-        args.push_back( make_pair( sizeof(cl_mem) , (void *)&data.data ));
+        args.push_back( std::make_pair( sizeof(cl_mem) , (void *)&data.data ));
 
     size_t gt[3] = { dst.cols, dst.rows, 1 };
 #ifdef ANDROID
@@ -306,38 +272,21 @@
 
 static void RGB_caller(const oclMat &src, oclMat &dst, bool reverse)
 {
-<<<<<<< HEAD
-    String build_options = format("-D DEPTH_%d -D dcn=%d -D scn=%d -D %s", src.depth(),
-                                  dst.channels(), src.channels(), reverse ? "REVERSE" : "ORDER");
     int src_offset = src.offset / src.elemSize1(), src_step = src.step1();
     int dst_offset = dst.offset / dst.elemSize1(), dst_step = dst.step1();
 
-    std::vector<std::pair<size_t , const void *> > args;
-    args.push_back( std::make_pair( sizeof(cl_int) , (void *)&dst.cols));
-    args.push_back( std::make_pair( sizeof(cl_int) , (void *)&dst.rows));
-    args.push_back( std::make_pair( sizeof(cl_int) , (void *)&src_step));
-    args.push_back( std::make_pair( sizeof(cl_int) , (void *)&dst_step));
-    args.push_back( std::make_pair( sizeof(cl_mem) , (void *)&src.data));
-    args.push_back( std::make_pair( sizeof(cl_mem) , (void *)&dst.data));
-    args.push_back( std::make_pair( sizeof(cl_int) , (void *)&src_offset ));
-    args.push_back( std::make_pair( sizeof(cl_int) , (void *)&dst_offset ));
-=======
-    int src_offset = src.offset / src.elemSize1(), src_step = src.step1();
-    int dst_offset = dst.offset / dst.elemSize1(), dst_step = dst.step1();
-
-    std::string build_options = format("-D DEPTH_%d -D dcn=%d -D scn=%d -D %s",
-                                        src.depth(), dst.channels(), src.channels(), reverse ? "REVERSE" : "ORDER");
-
-    vector<pair<size_t , const void *> > args;
-    args.push_back( make_pair( sizeof(cl_int) , (void *)&dst.cols));
-    args.push_back( make_pair( sizeof(cl_int) , (void *)&dst.rows));
-    args.push_back( make_pair( sizeof(cl_int) , (void *)&src_step));
-    args.push_back( make_pair( sizeof(cl_int) , (void *)&dst_step));
-    args.push_back( make_pair( sizeof(cl_mem) , (void *)&src.data));
-    args.push_back( make_pair( sizeof(cl_mem) , (void *)&dst.data));
-    args.push_back( make_pair( sizeof(cl_int) , (void *)&src_offset ));
-    args.push_back( make_pair( sizeof(cl_int) , (void *)&dst_offset ));
->>>>>>> a3a1018f
+    String build_options = format("-D DEPTH_%d -D dcn=%d -D scn=%d -D %s",
+                                  src.depth(), dst.channels(), src.channels(), reverse ? "REVERSE" : "ORDER");
+
+    std::vector<std::pair<size_t , const void *> > args;
+    args.push_back( std::make_pair( sizeof(cl_int) , (void *)&dst.cols));
+    args.push_back( std::make_pair( sizeof(cl_int) , (void *)&dst.rows));
+    args.push_back( std::make_pair( sizeof(cl_int) , (void *)&src_step));
+    args.push_back( std::make_pair( sizeof(cl_int) , (void *)&dst_step));
+    args.push_back( std::make_pair( sizeof(cl_mem) , (void *)&src.data));
+    args.push_back( std::make_pair( sizeof(cl_mem) , (void *)&dst.data));
+    args.push_back( std::make_pair( sizeof(cl_int) , (void *)&src_offset ));
+    args.push_back( std::make_pair( sizeof(cl_int) , (void *)&dst_offset ));
 
     size_t gt[3] = { dst.cols, dst.rows, 1 };
 #ifdef ANDROID
@@ -350,9 +299,8 @@
 
 static void fromRGB5x5_caller(const oclMat &src, oclMat &dst, int bidx, int greenbits, const std::string & kernelName)
 {
-<<<<<<< HEAD
-    String build_options = format("-D DEPTH_%d -D greenbits=%d -D dcn=%d",
-                                  src.depth(), greenbits, dst.channels());
+    String build_options = format("-D DEPTH_%d -D greenbits=%d -D dcn=%d -D bidx=%d",
+                                  src.depth(), greenbits, dst.channels(), bidx);
     int src_offset = src.offset >> 1, src_step = src.step >> 1;
     int dst_offset = dst.offset / dst.elemSize1(), dst_step = dst.step / dst.elemSize1();
 
@@ -361,27 +309,10 @@
     args.push_back( std::make_pair( sizeof(cl_int) , (void *)&dst.rows));
     args.push_back( std::make_pair( sizeof(cl_int) , (void *)&src_step));
     args.push_back( std::make_pair( sizeof(cl_int) , (void *)&dst_step));
-    args.push_back( std::make_pair( sizeof(cl_int) , (void *)&bidx));
-    args.push_back( std::make_pair( sizeof(cl_mem) , (void *)&src.data));
-    args.push_back( std::make_pair( sizeof(cl_mem) , (void *)&dst.data));
-    args.push_back( std::make_pair( sizeof(cl_int) , (void *)&src_offset ));
-    args.push_back( std::make_pair( sizeof(cl_int) , (void *)&dst_offset ));
-=======
-    std::string build_options = format("-D DEPTH_%d -D greenbits=%d -D dcn=%d -D bidx=%d",
-                                       src.depth(), greenbits, dst.channels(), bidx);
-    int src_offset = src.offset >> 1, src_step = src.step >> 1;
-    int dst_offset = dst.offset / dst.elemSize1(), dst_step = dst.step / dst.elemSize1();
-
-    vector<pair<size_t , const void *> > args;
-    args.push_back( make_pair( sizeof(cl_int) , (void *)&dst.cols));
-    args.push_back( make_pair( sizeof(cl_int) , (void *)&dst.rows));
-    args.push_back( make_pair( sizeof(cl_int) , (void *)&src_step));
-    args.push_back( make_pair( sizeof(cl_int) , (void *)&dst_step));
-    args.push_back( make_pair( sizeof(cl_mem) , (void *)&src.data));
-    args.push_back( make_pair( sizeof(cl_mem) , (void *)&dst.data));
-    args.push_back( make_pair( sizeof(cl_int) , (void *)&src_offset ));
-    args.push_back( make_pair( sizeof(cl_int) , (void *)&dst_offset ));
->>>>>>> a3a1018f
+    args.push_back( std::make_pair( sizeof(cl_mem) , (void *)&src.data));
+    args.push_back( std::make_pair( sizeof(cl_mem) , (void *)&dst.data));
+    args.push_back( std::make_pair( sizeof(cl_int) , (void *)&src_offset ));
+    args.push_back( std::make_pair( sizeof(cl_int) , (void *)&dst_offset ));
 
     size_t gt[3] = { dst.cols, dst.rows, 1 };
 #ifdef ANDROID
@@ -394,9 +325,8 @@
 
 static void toRGB5x5_caller(const oclMat &src, oclMat &dst, int bidx, int greenbits, const std::string & kernelName)
 {
-<<<<<<< HEAD
-    String build_options = format("-D DEPTH_%d -D greenbits=%d -D scn=%d",
-                                  src.depth(), greenbits, src.channels());
+    String build_options = format("-D DEPTH_%d -D greenbits=%d -D scn=%d -D bidx=%d",
+                                  src.depth(), greenbits, src.channels(), bidx);
     int src_offset = (int)src.offset, src_step = (int)src.step;
     int dst_offset = dst.offset >> 1, dst_step = dst.step >> 1;
 
@@ -405,27 +335,10 @@
     args.push_back( std::make_pair( sizeof(cl_int) , (void *)&dst.rows));
     args.push_back( std::make_pair( sizeof(cl_int) , (void *)&src_step));
     args.push_back( std::make_pair( sizeof(cl_int) , (void *)&dst_step));
-    args.push_back( std::make_pair( sizeof(cl_int) , (void *)&bidx));
-    args.push_back( std::make_pair( sizeof(cl_mem) , (void *)&src.data));
-    args.push_back( std::make_pair( sizeof(cl_mem) , (void *)&dst.data));
-    args.push_back( std::make_pair( sizeof(cl_int) , (void *)&src_offset ));
-    args.push_back( std::make_pair( sizeof(cl_int) , (void *)&dst_offset ));
-=======
-    std::string build_options = format("-D DEPTH_%d -D greenbits=%d -D scn=%d -D bidx=%d",
-                                       src.depth(), greenbits, src.channels(), bidx);
-    int src_offset = (int)src.offset, src_step = (int)src.step;
-    int dst_offset = dst.offset >> 1, dst_step = dst.step >> 1;
-
-    vector<pair<size_t , const void *> > args;
-    args.push_back( make_pair( sizeof(cl_int) , (void *)&dst.cols));
-    args.push_back( make_pair( sizeof(cl_int) , (void *)&dst.rows));
-    args.push_back( make_pair( sizeof(cl_int) , (void *)&src_step));
-    args.push_back( make_pair( sizeof(cl_int) , (void *)&dst_step));
-    args.push_back( make_pair( sizeof(cl_mem) , (void *)&src.data));
-    args.push_back( make_pair( sizeof(cl_mem) , (void *)&dst.data));
-    args.push_back( make_pair( sizeof(cl_int) , (void *)&src_offset ));
-    args.push_back( make_pair( sizeof(cl_int) , (void *)&dst_offset ));
->>>>>>> a3a1018f
+    args.push_back( std::make_pair( sizeof(cl_mem) , (void *)&src.data));
+    args.push_back( std::make_pair( sizeof(cl_mem) , (void *)&dst.data));
+    args.push_back( std::make_pair( sizeof(cl_int) , (void *)&src_offset ));
+    args.push_back( std::make_pair( sizeof(cl_int) , (void *)&dst_offset ));
 
     size_t gt[3] = { dst.cols, dst.rows, 1 };
 #ifdef ANDROID
