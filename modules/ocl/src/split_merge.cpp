--- conflicted
+++ resolved
@@ -167,52 +167,33 @@
 
                 size_t VEC_SIZE = 4;
 
-<<<<<<< HEAD
-                int dst_step1 = mat_dst[0].cols * mat_dst[0].elemSize();
                 std::vector<std::pair<size_t , const void *> > args;
-                args.push_back( std::make_pair( sizeof(cl_mem), (void *)&mat_src.data));
-                args.push_back( std::make_pair( sizeof(cl_int), (void *)&mat_src.step));
-                args.push_back( std::make_pair( sizeof(cl_int), (void *)&mat_src.offset));
-                args.push_back( std::make_pair( sizeof(cl_mem), (void *)&mat_dst[0].data));
-                args.push_back( std::make_pair( sizeof(cl_int), (void *)&mat_dst[0].step));
-                args.push_back( std::make_pair( sizeof(cl_int), (void *)&mat_dst[0].offset));
-                args.push_back( std::make_pair( sizeof(cl_mem), (void *)&mat_dst[1].data));
-                args.push_back( std::make_pair( sizeof(cl_int), (void *)&mat_dst[1].step));
-                args.push_back( std::make_pair( sizeof(cl_int), (void *)&mat_dst[1].offset));
-                if(channels >= 3)
-                {
-
-                    args.push_back( std::make_pair( sizeof(cl_mem), (void *)&mat_dst[2].data));
-                    args.push_back( std::make_pair( sizeof(cl_int), (void *)&mat_dst[2].step));
-                    args.push_back( std::make_pair( sizeof(cl_int), (void *)&mat_dst[2].offset));
-=======
-                vector<pair<size_t , const void *> > args;
-                args.push_back( make_pair( sizeof(cl_mem), (void *)&src.data));
-                args.push_back( make_pair( sizeof(cl_int), (void *)&src.step));
+                args.push_back( std::make_pair( sizeof(cl_mem), (void *)&src.data));
+                args.push_back( std::make_pair( sizeof(cl_int), (void *)&src.step));
                 int srcOffsetXBytes = src.offset % src.step;
                 int srcOffsetY = src.offset / src.step;
                 cl_int2 srcOffset = {{srcOffsetXBytes, srcOffsetY}};
-                args.push_back( make_pair( sizeof(cl_int2), (void *)&srcOffset));
+                args.push_back( std::make_pair( sizeof(cl_int2), (void *)&srcOffset));
 
                 bool dst0Aligned = false, dst1Aligned = false, dst2Aligned = false, dst3Aligned = false;
                 int alignSize = dst[0].elemSize1() * VEC_SIZE;
                 int alignMask = alignSize - 1;
 
-                args.push_back( make_pair( sizeof(cl_mem), (void *)&dst[0].data));
-                args.push_back( make_pair( sizeof(cl_int), (void *)&dst[0].step));
+                args.push_back( std::make_pair( sizeof(cl_mem), (void *)&dst[0].data));
+                args.push_back( std::make_pair( sizeof(cl_int), (void *)&dst[0].step));
                 int dst0OffsetXBytes = dst[0].offset % dst[0].step;
                 int dst0OffsetY = dst[0].offset / dst[0].step;
                 cl_int2 dst0Offset = {{dst0OffsetXBytes, dst0OffsetY}};
-                args.push_back( make_pair( sizeof(cl_int2), (void *)&dst0Offset));
+                args.push_back( std::make_pair( sizeof(cl_int2), (void *)&dst0Offset));
                 if ((dst0OffsetXBytes & alignMask) == 0)
                     dst0Aligned = true;
 
-                args.push_back( make_pair( sizeof(cl_mem), (void *)&dst[1].data));
-                args.push_back( make_pair( sizeof(cl_int), (void *)&dst[1].step));
+                args.push_back( std::make_pair( sizeof(cl_mem), (void *)&dst[1].data));
+                args.push_back( std::make_pair( sizeof(cl_int), (void *)&dst[1].step));
                 int dst1OffsetXBytes = dst[1].offset % dst[1].step;
                 int dst1OffsetY = dst[1].offset / dst[1].step;
                 cl_int2 dst1Offset = {{dst1OffsetXBytes, dst1OffsetY}};
-                args.push_back( make_pair( sizeof(cl_int2), (void *)&dst1Offset));
+                args.push_back( std::make_pair( sizeof(cl_int2), (void *)&dst1Offset));
                 if ((dst1OffsetXBytes & alignMask) == 0)
                     dst1Aligned = true;
 
@@ -223,56 +204,43 @@
                 cl_int2 dst3Offset;
                 if (channels >= 3)
                 {
-                    args.push_back( make_pair( sizeof(cl_mem), (void *)&dst[2].data));
-                    args.push_back( make_pair( sizeof(cl_int), (void *)&dst[2].step));
+                    args.push_back( std::make_pair( sizeof(cl_mem), (void *)&dst[2].data));
+                    args.push_back( std::make_pair( sizeof(cl_int), (void *)&dst[2].step));
                     dst2OffsetXBytes = dst[2].offset % dst[2].step;
                     dst2OffsetY = dst[2].offset / dst[2].step;
                     dst2Offset.s[0] = dst2OffsetXBytes; dst2Offset.s[1] = dst2OffsetY;
-                    args.push_back( make_pair( sizeof(cl_int2), (void *)&dst2Offset));
+                    args.push_back( std::make_pair( sizeof(cl_int2), (void *)&dst2Offset));
                     if ((dst2OffsetXBytes & alignMask) == 0)
                         dst2Aligned = true;
->>>>>>> dd942df0
                 }
 
                 if (channels >= 4)
                 {
-<<<<<<< HEAD
-                    args.push_back( std::make_pair( sizeof(cl_mem), (void *)&mat_dst[3].data));
-                    args.push_back( std::make_pair( sizeof(cl_int), (void *)&mat_dst[3].step));
-                    args.push_back( std::make_pair( sizeof(cl_int), (void *)&mat_dst[3].offset));
-                }
-
-                args.push_back( std::make_pair( sizeof(cl_int), (void *)&mat_src.rows));
-                args.push_back( std::make_pair( sizeof(cl_int), (void *)&cols));
-                args.push_back( std::make_pair( sizeof(cl_int), (void *)&dst_step1));
-
-                openCLExecuteKernel(clCxt, &split_mat, kernelName, globalThreads, localThreads, args, channels, depth);
-=======
-                    args.push_back( make_pair( sizeof(cl_mem), (void *)&dst[3].data));
-                    args.push_back( make_pair( sizeof(cl_int), (void *)&dst[3].step));
+                    args.push_back( std::make_pair( sizeof(cl_mem), (void *)&dst[3].data));
+                    args.push_back( std::make_pair( sizeof(cl_int), (void *)&dst[3].step));
                     dst3OffsetXBytes = dst[3].offset % dst[3].step;
                     dst3OffsetY = dst[3].offset / dst[3].step;
                     dst3Offset.s[0] = dst3OffsetXBytes; dst3Offset.s[1] = dst3OffsetY;
-                    args.push_back( make_pair( sizeof(cl_int2), (void *)&dst3Offset));
+                    args.push_back( std::make_pair( sizeof(cl_int2), (void *)&dst3Offset));
                     if ((dst3OffsetXBytes & alignMask) == 0)
                         dst3Aligned = true;
                 }
 
                 cl_int2 size = {{ src.cols, src.rows }};
-                args.push_back( make_pair( sizeof(cl_int2), (void *)&size));
-
-                string build_options =
+                args.push_back( std::make_pair( sizeof(cl_int2), (void *)&size));
+
+                String build_options =
                         cv::format("-D VEC_SIZE=%d -D DATA_DEPTH=%d -D DATA_CHAN=%d",
                                    (int)VEC_SIZE, depth, channels);
 
                 if (dst0Aligned)
-                    build_options += " -D DST0_ALIGNED";
+                    build_options = build_options + " -D DST0_ALIGNED";
                 if (dst1Aligned)
-                    build_options += " -D DST1_ALIGNED";
+                    build_options = build_options + " -D DST1_ALIGNED";
                 if (dst2Aligned)
-                    build_options += " -D DST2_ALIGNED";
+                    build_options = build_options + " -D DST2_ALIGNED";
                 if (dst3Aligned)
-                    build_options += " -D DST3_ALIGNED";
+                    build_options = build_options + " -D DST3_ALIGNED";
 
                 const DeviceInfo& devInfo = clCtx->getDeviceInfo();
 
@@ -282,11 +250,10 @@
                         && devInfo.platform->platformVendor.find("Intel") != std::string::npos
                         && (devInfo.deviceVersion.find("Build 56860") != std::string::npos
                             || devInfo.deviceVersion.find("Build 76921") != std::string::npos))
-                    build_options += " -D BYPASS_VSTORE=true";
+                    build_options = build_options + " -D BYPASS_VSTORE=true";
 
                 size_t globalThreads[3] = { divUp(src.cols, VEC_SIZE), src.rows, 1 };
                 openCLExecuteKernel(clCtx, &split_mat, kernelName, globalThreads, NULL, args, -1, -1, build_options.c_str());
->>>>>>> dd942df0
             }
             static void split(const oclMat &mat_src, oclMat *mat_dst)
             {
