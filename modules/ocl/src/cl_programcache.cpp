/*M///////////////////////////////////////////////////////////////////////////////////////
//
//  IMPORTANT: READ BEFORE DOWNLOADING, COPYING, INSTALLING OR USING.
//
//  By downloading, copying, installing or using the software you agree to this license.
//  If you do not agree to this license, do not download, install,
//  copy or use the software.
//
//
//                           License Agreement
//                For Open Source Computer Vision Library
//
// Copyright (C) 2010-2012, Institute Of Software Chinese Academy Of Science, all rights reserved.
// Copyright (C) 2010-2012, Advanced Micro Devices, Inc., all rights reserved.
// Copyright (C) 2010-2012, Multicoreware, Inc., all rights reserved.
// Third party copyrights are property of their respective owners.
//
// @Authors
//    Guoping Long, longguoping@gmail.com
//    Niko Li, newlife20080214@gmail.com
//    Yao Wang, bitwangyaoyao@gmail.com
// Redistribution and use in source and binary forms, with or without modification,
// are permitted provided that the following conditions are met:
//
//   * Redistribution's of source code must retain the above copyright notice,
//     this list of conditions and the following disclaimer.
//
//   * Redistribution's in binary form must reproduce the above copyright notice,
//     this list of conditions and the following disclaimer in the documentation
//     and/or other oclMaterials provided with the distribution.
//
//   * The name of the copyright holders may not be used to endorse or promote products
//     derived from this software without specific prior written permission.
//
// This software is provided by the copyright holders and contributors "as is" and
// any express or implied warranties, including, but not limited to, the implied
// warranties of merchantability and fitness for a particular purpose are disclaimed.
// In no event shall the Intel Corporation or contributors be liable for any direct,
// indirect, incidental, special, exemplary, or consequential damages
// (including, but not limited to, procurement of substitute goods or services;
// loss of use, data, or profits; or business interruption) however caused
// and on any theory of liability, whether in contract, strict liability,
// or tort (including negligence or otherwise) arising in any way out of
// the use of this software, even if advised of the possibility of such damage.
//
//M*/

#include "precomp.hpp"
#include <iomanip>
#include <fstream>
#include "cl_programcache.hpp"

namespace cv { namespace ocl {

/*
 * The binary caching system to eliminate redundant program source compilation.
 * Strictly, this is not a cache because we do not implement evictions right now.
 * We shall add such features to trade-off memory consumption and performance when necessary.
 */

cv::Mutex ProgramCache::mutexFiles;
cv::Mutex ProgramCache::mutexCache;

std::auto_ptr<ProgramCache> _programCache;
ProgramCache* ProgramCache::getProgramCache()
{
    if (NULL == _programCache.get())
        _programCache.reset(new ProgramCache());
    return _programCache.get();
}

ProgramCache::ProgramCache()
{
    codeCache.clear();
    cacheSize = 0;
}

ProgramCache::~ProgramCache()
{
    releaseProgram();
}

cl_program ProgramCache::progLookup(const String& srcsign)
{
    std::map<String, cl_program>::iterator iter;
    iter = codeCache.find(srcsign);
    if(iter != codeCache.end())
        return iter->second;
    else
        return NULL;
}

void ProgramCache::addProgram(const String& srcsign, cl_program program)
{
    if (!progLookup(srcsign))
    {
        clRetainProgram(program);
        codeCache.insert(std::map<String, cl_program>::value_type(srcsign, program));
    }
}

void ProgramCache::releaseProgram()
{
    std::map<String, cl_program>::iterator iter;
    for(iter = codeCache.begin(); iter != codeCache.end(); iter++)
    {
        openCLSafeCall(clReleaseProgram(iter->second));
    }
    codeCache.clear();
    cacheSize = 0;
}

static bool enable_disk_cache = true;
static String binpath = "";

void setBinaryDiskCache(int mode, String path)
{
    enable_disk_cache = false;
    binpath = "";

    if(mode == CACHE_NONE)
    {
        return;
    }
    enable_disk_cache =
#if defined(_DEBUG) || defined(DEBUG)
        (mode & CACHE_DEBUG)   == CACHE_DEBUG;
#else
        (mode & CACHE_RELEASE) == CACHE_RELEASE;
#endif
    if(enable_disk_cache && !path.empty())
    {
        binpath = path;
    }
}

void setBinaryPath(const char *path)
{
    binpath = path;
}

static const int MAX_ENTRIES = 64;

struct ProgramFileCache
{
    struct CV_DECL_ALIGNED(1) ProgramFileHeader
    {
        int hashLength;
        //char hash[];
    };

    struct CV_DECL_ALIGNED(1) ProgramFileTable
    {
        int numberOfEntries;
        //int firstEntryOffset[];
    };

    struct CV_DECL_ALIGNED(1) ProgramFileConfigurationEntry
    {
        int nextEntry;
        int dataSize;
        int optionsLength;
        //char options[];
        // char data[];
    };

    String fileName_;
    const char* hash_;
    std::fstream f;

    ProgramFileCache(const String& fileName, const char* hash)
        : fileName_(fileName), hash_(hash)
    {
        if (hash_ != NULL)
        {
            f.open(fileName_.c_str(), std::ios::in|std::ios::out|std::ios::binary);
            if(f.is_open())
            {
                int hashLength = 0;
                f.read((char*)&hashLength, sizeof(int));
                std::vector<char> fhash(hashLength + 1);
                f.read(&fhash[0], hashLength);
                if (f.eof() || strncmp(hash_, &fhash[0], hashLength) != 0)
                {
                    f.close();
                    remove(fileName_.c_str());
                    return;
                }
            }
        }
    }

    int getHash(const String& options)
    {
        int hash = 0;
        for (size_t i = 0; i < options.length(); i++)
        {
            hash = (hash << 2) ^ (hash >> 17) ^ options[i];
        }
        return (hash + (hash >> 16)) & (MAX_ENTRIES - 1);
    }

    bool readConfigurationFromFile(const String& options, std::vector<char>& buf)
    {
        if (hash_ == NULL)
            return false;

        if (!f.is_open())
            return false;

        f.seekg(0, std::fstream::end);
        size_t fileSize = (size_t)f.tellg();
        if (fileSize == 0)
        {
            std::cerr << "Invalid file (empty): " << fileName_ << std::endl;
            f.close();
            remove(fileName_.c_str());
            return false;
        }
        f.seekg(0, std::fstream::beg);

        int hashLength = 0;
        f.read((char*)&hashLength, sizeof(int));
        CV_Assert(hashLength > 0);
        f.seekg(sizeof(hashLength) + hashLength, std::fstream::beg);

        int numberOfEntries = 0;
        f.read((char*)&numberOfEntries, sizeof(int));
        CV_Assert(numberOfEntries > 0);
        if (numberOfEntries != MAX_ENTRIES)
        {
            std::cerr << "Invalid file: " << fileName_ << std::endl;
            f.close();
            remove(fileName_.c_str());
            return false;
        }

        std::vector<int> firstEntryOffset(numberOfEntries);
        f.read((char*)&firstEntryOffset[0], sizeof(int)*numberOfEntries);

        int entryNum = getHash(options);

        int entryOffset = firstEntryOffset[entryNum];
        ProgramFileConfigurationEntry entry;
        while (entryOffset > 0)
        {
            f.seekg(entryOffset, std::fstream::beg);
            assert(sizeof(entry) == sizeof(int)*3);
            f.read((char*)&entry, sizeof(entry));
            std::vector<char> foptions(entry.optionsLength);
            if ((int)options.length() == entry.optionsLength)
            {
                if (entry.optionsLength > 0)
                    f.read(&foptions[0], entry.optionsLength);
                if (memcmp(&foptions[0], options.c_str(), entry.optionsLength) == 0)
                {
                    buf.resize(entry.dataSize);
                    f.read(&buf[0], entry.dataSize);
                    f.seekg(0, std::fstream::beg);
                    return true;
                }
            }
            if (entry.nextEntry <= 0)
                break;
            entryOffset = entry.nextEntry;
        }
        return false;
    }

    bool writeConfigurationToFile(const String& options, std::vector<char>& buf)
    {
        if (hash_ == NULL)
            return true; // don't save programs without hash

        if (!f.is_open())
        {
            f.open(fileName_.c_str(), std::ios::in|std::ios::out|std::ios::binary);
            if (!f.is_open())
            {
                f.open(fileName_.c_str(), std::ios::out|std::ios::binary);
                if (!f.is_open())
                    return false;
            }
        }

        f.seekg(0, std::fstream::end);
        size_t fileSize = (size_t)f.tellg();
        if (fileSize == 0)
        {
            f.seekp(0, std::fstream::beg);
            int hashLength = strlen(hash_);
            f.write((char*)&hashLength, sizeof(int));
            f.write(hash_, hashLength);

            int numberOfEntries = MAX_ENTRIES;
            f.write((char*)&numberOfEntries, sizeof(int));
            std::vector<int> firstEntryOffset(MAX_ENTRIES, 0);
            f.write((char*)&firstEntryOffset[0], sizeof(int)*numberOfEntries);
            f.close();
            f.open(fileName_.c_str(), std::ios::in|std::ios::out|std::ios::binary);
            CV_Assert(f.is_open());
            f.seekg(0, std::fstream::end);
            fileSize = (size_t)f.tellg();
        }
        f.seekg(0, std::fstream::beg);

        int hashLength = 0;
        f.read((char*)&hashLength, sizeof(int));
        CV_Assert(hashLength > 0);
        f.seekg(sizeof(hashLength) + hashLength, std::fstream::beg);

        int numberOfEntries = 0;
        f.read((char*)&numberOfEntries, sizeof(int));
        CV_Assert(numberOfEntries > 0);
        if (numberOfEntries != MAX_ENTRIES)
        {
            std::cerr << "Invalid file: " << fileName_ << std::endl;
            f.close();
            remove(fileName_.c_str());
            return false;
        }

        size_t tableEntriesOffset = (size_t)f.tellg();
        std::vector<int> firstEntryOffset(numberOfEntries);
        f.read((char*)&firstEntryOffset[0], sizeof(int)*numberOfEntries);

        int entryNum = getHash(options);

        int entryOffset = firstEntryOffset[entryNum];
        ProgramFileConfigurationEntry entry;
        while (entryOffset > 0)
        {
            f.seekg(entryOffset, std::fstream::beg);
            assert(sizeof(entry) == sizeof(int)*3);
            f.read((char*)&entry, sizeof(entry));
            std::vector<char> foptions(entry.optionsLength);
            if ((int)options.length() == entry.optionsLength)
            {
                if (entry.optionsLength > 0)
                    f.read(&foptions[0], entry.optionsLength);
                CV_Assert(memcmp(&foptions, options.c_str(), entry.optionsLength) != 0);
            }
            if (entry.nextEntry <= 0)
                break;
            entryOffset = entry.nextEntry;
        }
        if (entryOffset > 0)
        {
            f.seekp(entryOffset, std::fstream::beg);
            entry.nextEntry = fileSize;
            f.write((char*)&entry, sizeof(entry));
        }
        else
        {
            firstEntryOffset[entryNum] = fileSize;
            f.seekp(tableEntriesOffset, std::fstream::beg);
            f.write((char*)&firstEntryOffset[0], sizeof(int)*numberOfEntries);
        }
        f.seekp(fileSize, std::fstream::beg);
        entry.nextEntry = 0;
        entry.dataSize = buf.size();
        entry.optionsLength = options.length();
        f.write((char*)&entry, sizeof(entry));
        f.write(options.c_str(), entry.optionsLength);
        f.write(&buf[0], entry.dataSize);
        return true;
    }

    cl_program getOrBuildProgram(const Context* ctx, const cv::ocl::ProgramEntry* source, const String& options)
    {
        cl_int status = 0;
        cl_program program = NULL;
        std::vector<char> binary;
        if (!enable_disk_cache || !readConfigurationFromFile(options, binary))
        {
            program = clCreateProgramWithSource(getClContext(ctx), 1, (const char**)&source->programStr, NULL, &status);
            openCLVerifyCall(status);
            cl_device_id device = getClDeviceID(ctx);
            status = clBuildProgram(program, 1, &device, options.c_str(), NULL, NULL);
            if(status == CL_SUCCESS)
            {
                if (enable_disk_cache)
                {
                    size_t binarySize;
                    openCLSafeCall(clGetProgramInfo(program,
                                            CL_PROGRAM_BINARY_SIZES,
                                            sizeof(size_t),
                                            &binarySize, NULL));

                    std::vector<char> binary(binarySize);

                    char* ptr = &binary[0];
                    openCLSafeCall(clGetProgramInfo(program,
                                            CL_PROGRAM_BINARIES,
                                            sizeof(char*),
                                            &ptr,
                                            NULL));

                    if (!writeConfigurationToFile(options, binary))
                    {
                        std::cerr << "Can't write data to file: " << fileName_ << std::endl;
                    }
                }
            }
        }
        else
        {
            cl_device_id device = getClDeviceID(ctx);
            size_t size = binary.size();
            const char* ptr = &binary[0];
            program = clCreateProgramWithBinary(getClContext(ctx),
                    1, &device,
                    (const size_t *)&size, (const unsigned char **)&ptr,
                    NULL, &status);
            openCLVerifyCall(status);
            status = clBuildProgram(program, 1, &device, options.c_str(), NULL, NULL);
        }

        if(status != CL_SUCCESS)
        {
            if(status == CL_BUILD_PROGRAM_FAILURE)
            {
                cl_int logStatus;
                char *buildLog = NULL;
                size_t buildLogSize = 0;
                logStatus = clGetProgramBuildInfo(program,
                        getClDeviceID(ctx), CL_PROGRAM_BUILD_LOG, buildLogSize,
                        buildLog, &buildLogSize);
                if(logStatus != CL_SUCCESS)
                    std::cout << "Failed to build the program and get the build info." << std::endl;
                buildLog = new char[buildLogSize];
                CV_DbgAssert(!!buildLog);
                memset(buildLog, 0, buildLogSize);
                openCLSafeCall(clGetProgramBuildInfo(program, getClDeviceID(ctx),
                                                     CL_PROGRAM_BUILD_LOG, buildLogSize, buildLog, NULL));
                std::cout << "\nBUILD LOG: " << options << "\n";
                std::cout << buildLog << std::endl;
                delete [] buildLog;
            }
            openCLVerifyCall(status);
        }
        return program;
    }
};

cl_program ProgramCache::getProgram(const Context *ctx, const cv::ocl::ProgramEntry* source,
                                    const char *build_options)
{
    std::stringstream src_sign;

    if (source->name)
    {
        src_sign << source->name;
        src_sign << getClContext(ctx);
        if (NULL != build_options)
        {
            src_sign << "_" << build_options;
        }

        {
            cv::AutoLock lockCache(mutexCache);
            cl_program program = ProgramCache::getProgramCache()->progLookup(src_sign.str());
            if (!!program)
            {
                clRetainProgram(program);
                return program;
            }
        }
    }

    cv::AutoLock lockCache(mutexFiles);

    // second check
    if (source->name)
    {
        cv::AutoLock lockCache(mutexCache);
        cl_program program = ProgramCache::getProgramCache()->progLookup(src_sign.str());
        if (!!program)
        {
            clRetainProgram(program);
            return program;
        }
    }

    String all_build_options;
    if (!ctx->getDeviceInfo().compilationExtraOptions.empty())
        all_build_options = all_build_options + ctx->getDeviceInfo().compilationExtraOptions;
    if (build_options != NULL)
    {
        all_build_options = all_build_options + " ";
        all_build_options = all_build_options + build_options;
    }
    const DeviceInfo& devInfo = ctx->getDeviceInfo();
    String filename = binpath + (source->name ? source->name : "NULL") + "_" + devInfo.platform->platformName + "_" + devInfo.deviceName + ".clb";

    ProgramFileCache programFileCache(filename, source->programHash);
    cl_program program = programFileCache.getOrBuildProgram(ctx, source, all_build_options);

    //Cache the binary for future use if build_options is null
    if (source->name)
    {
        cv::AutoLock lockCache(mutexCache);
        this->addProgram(src_sign.str(), program);
    }
<<<<<<< HEAD
    else
    {
        std::cout << "Warning: code cache has been full.\n";
    }
=======
>>>>>>> 98d55f34
    return program;
}

} // namespace ocl
} // namespace cv<|MERGE_RESOLUTION|>--- conflicted
+++ resolved
@@ -502,13 +502,6 @@
         cv::AutoLock lockCache(mutexCache);
         this->addProgram(src_sign.str(), program);
     }
-<<<<<<< HEAD
-    else
-    {
-        std::cout << "Warning: code cache has been full.\n";
-    }
-=======
->>>>>>> 98d55f34
     return program;
 }
 
