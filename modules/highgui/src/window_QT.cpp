--- conflicted
+++ resolved
@@ -451,7 +451,6 @@
     }
 }
 
-
 /*
 static CvButtonbar* icvFindButtonBarByName(const char* button_name, QBoxLayout* layout)
 {
@@ -466,7 +465,6 @@
     if (!QApplication::instance())
     {
         new QApplication(*c, v);
-
         qDebug() << "new QApplication done";
 
 #ifdef HAVE_QT_OPENGL
@@ -689,7 +687,7 @@
 }
 
 
-CV_IMPL void cvDispInfoBox_QT( const char* WndName, char* caption, const char * csTxt )
+CV_IMPL void cvDispInfoBox_QT( const char* WndName, const char* caption, const char * csTxt )
 {
     if (!WndName)
             CV_Error( CV_StsNullPtr, "NULL name string" );
@@ -710,7 +708,7 @@
 // following interface functions added: 
 // CVAPI(int)  cvGetCommand(const const char* WndName, char* cmd );
 // CVAPI(int)  cvGetButtonBarContent(const char * WndName, int idx, char * txt );
-// CVAPI(int)  cvSetButtonBarContent(const char * WndName, int etype, int idx, char * txt );
+// CVAPI(int)  cvSetButtonBarContent(const char * WndName, int etype, int idx, const char * txt );
 //
 // 6.12.2012, Harald Schmidt
 //--------------------------------------------------------------------------------
@@ -783,7 +781,7 @@
     return 0;
 }
 
-CV_IMPL int cvSetButtonBarContent(const char * WndName, int etype, int idx, char * txt )
+CV_IMPL int cvSetButtonBarContent(const char * WndName, int etype, int idx, const char * txt )
 {
     if (!guiMainThread)
       CV_Error( CV_StsNullPtr, "NULL guiReceiver (please create a window)" );
@@ -799,7 +797,7 @@
 return 0;
 }
 
-CV_IMPL int cvSetMapContent(const char * WndName, const char * varname, char * txt )
+CV_IMPL int cvSetMapContent(const char * WndName, const char * varname, const char * txt )
 {
     // set a varname and it's content
     if (!guiMainThread)
@@ -1312,6 +1310,7 @@
         w->setOpenGlDrawCallback((CvOpenGlDrawCallback) callback, userdata);
 }
 
+
 void GuiReceiver::setOpenGlContext(QString name)
 {
     QPointer<CvWindow> w = icvFindWindowByName(name);
@@ -1699,29 +1698,90 @@
     type = type_CvWindow;
     moveToThread(qApp->instance()->thread());
 
-    param_flags = arg2 & 0x0000000F;
-    param_gui_mode = arg2 & 0x000000F0;
-    param_ratio_mode =  arg2 & 0x00000F00;
+    initWidth  = -1;
+    initHeight = -1;
+    initPosX   = -1;
+    initPosY   = -1;
+    WindowMode = -1;
     m_idxPropWnd = -1;
     m_verboseLevel = -1;
     m_StatusLine = "xy RGB Zoom"; // default elements for display in statusbar
+    m_WndName = name;
+
+    param_gui_mode = arg2 & 0x000000F0;
+    int useOpenGL = arg2 & CV_WINDOW_OPENGL;
+    int gui_mode_org = param_gui_mode;
+
+    QString exe_name = QFileInfo(QApplication::applicationFilePath()).fileName();
+
+    cv::CvConfigBase myCfg;
+
+    // read window position + size from *.cfg
+    cv::readConfig( qPrintable(exe_name), qPrintable(m_WndName), &myCfg );
+
+    WindowMode     = myCfg.WindowMode;
+    initPosX       = myCfg.initPosX;
+    initPosY       = myCfg.initPosY;
+    initWidth      = myCfg.initWidth;
+    initHeight     = myCfg.initHeight;
+    m_verboseLevel = myCfg.m_verboseLevel;
+    
+    if ( m_verboseLevel > 0 )
+    {
+      printf("\n[%s]  arg2=%d  param_gui_mode=%d  useOpenGL=%d", 
+	   qPrintable(name),  arg2,  param_gui_mode, useOpenGL );  
+      printf("\nmyCfg:   pos=%d,%d   size=%d*%d  [%s]", initPosX, initPosY, initWidth, initHeight, qPrintable(m_WndName) );
+    }
+    
+    // compare name with entries in *.cfg and fill vect_Adm[] with used controls     
+    readConfigControls_QT( myCfg.fs );
+
+    param_gui_mode = arg2 & 0x000000F0;
+    
+    if ( WindowMode >= 0 )
+    {
+      // changed WindowMode by entry in *.cfg
+      // by a line like:
+      //     "CV_WINDOW_NORMAL 520,5 1400*1000"
+      // or
+      //     "CV_WINDOW_AUTOSIZE 0,600"
+      // inside <Wnd></Wnd>
+     
+      int oldarg = arg2;      
+      arg2 &= 0xFFFFFFFE;
+       
+      if ( WindowMode == 1 )
+      {
+	arg2 |= CV_WINDOW_AUTOSIZE;
+      } else {
+        arg2 |= CV_WINDOW_NORMAL;	
+      }     
+      param_gui_mode = arg2 & 0x000000F0;
+   
+      if ( m_verboseLevel > 0 )
+      {
+	  printf("\n[%s]  %d,%d  (%d*%d Pix) from *.cfg   %d =>[HexArg: %x -> %x] gui_mode=%d<-%d\n", 
+	   qPrintable(name), initPosX, initPosY, initWidth, initHeight, WindowMode, oldarg, arg2, param_gui_mode, gui_mode_org );  
+      }  
+    }
+           
+    param_flags = arg2 & 0x0000000F;
+    param_ratio_mode =  arg2 & 0x00000F00;
 
     //setAttribute(Qt::WA_DeleteOnClose); //in other case, does not release memory
     setContentsMargins(0, 0, 0, 0);
     setWindowTitle(name);
     setObjectName(name);
-    m_WndName = name;
 
     setFocus( Qt::PopupFocusReason ); //#1695 arrow keys are not recieved without the explicit focus
 
-    resize(400, 300);
-
-    if ( param_flags == CV_WINDOW_NORMAL_Z ) 
-    {
-	printf(" CV_WINDOW_NORMAL_Z ");
-        resize(1024, 768);
-    } 
-
+    if ( initWidth > 0 && initHeight > 0 )
+    {
+        resize(initWidth,initHeight);
+    } else {
+        resize(400, 300);
+    }
+  
     setMinimumSize(1, 1);
 
     //1: create control panel
@@ -1733,33 +1793,41 @@
     createGlobalLayout();
 
     //3: my view
+    
+    
 #ifndef HAVE_QT_OPENGL
     if (arg2 & CV_WINDOW_OPENGL)
         CV_Error( CV_OpenGlNotSupported, "Library was built without OpenGL support" );
     mode_display = CV_MODE_NORMAL;
 #else
+
     mode_display = arg2 & CV_WINDOW_OPENGL ? CV_MODE_OPENGL : CV_MODE_NORMAL;
-    if (mode_display == CV_MODE_OPENGL)
-        param_gui_mode = CV_GUI_NORMAL;
+
+    //if (mode_display == CV_MODE_OPENGL)
+    //    param_gui_mode = CV_GUI_NORMAL;
+
 #endif
+
     createView();
 
     //4: shortcuts and actions
     //5: toolBar and statusbar
     if (param_gui_mode == CV_GUI_EXPANDED)
     {
-        createActions();   // add all user defined controls to buttonbar
-        createShortcuts();
-
-        createToolBar();
+          createActions();   // add all user defined controls to buttonbar
+      
+	  if ( useOpenGL == 0 )
+	    createShortcuts();
+          
+	  createToolBar();
+	
         createStatusBar();
-
         myView->setStatusLineComponents(m_StatusLine);
-
-    }
-
-    
-        
+    } else {
+        createStatusBar();
+        myView->setStatusLineComponents(m_StatusLine);
+    }
+
     //Now attach everything
     if (myToolBar)
         myGlobalLayout->addWidget(myToolBar, Qt::AlignCenter);
@@ -1773,6 +1841,12 @@
 
     setLayout(myGlobalLayout);
     show();
+    
+    if ( initPosX >= 0 && initPosY >= 0 )
+    {
+        cvMoveWindow( qPrintable(name), initPosX, initPosY );
+    }
+    
 }
 
 
@@ -2472,169 +2546,125 @@
 }
 
 
+void CvWindow::readConfigControls_QT( cv::FileStorage fs )
+{  
+
+  if (!fs.isOpened())
+  {
+      // cerr << "Failed to open " << filename << endl;
+      return;
+  }
+
+  vect_Adm.clear();
+  
+  cv::FileNode n = fs["LanguageTransTab"];
+  cv::FileNodeIterator it = n.begin(), it_end = n.end(); // Go through the node
+  for (; it != it_end; ++it) {
+      std::string src = (std::string)*it;
+      ++it;
+      std::string concat = src + " <-> " + (std::string)*it;
+      m_LanguageVec.push_back( concat.c_str()  );
+  }
+  
+  QString CfgWndName = "";
+  m_bApplyLanguage = false;
+  vecString.clear();
+
+  for ( int cnt=0; cnt <= 20 ; cnt++ )
+  {
+      std::string WndName = cv::format("Wnd%d",cnt);
+      n = fs[WndName];
+      if (  n.size() <= 0 ) continue;
+	  
+      int linecnt = -1;
+      it = n.begin(), it_end = n.end(); // Go through the node
+      for (; it != it_end; ++it) {
+	
+	cv::FileNode node = *it;
+	std::string content = "?";
+	if ( node.type() == CV_NODE_INTEGER )
+	{
+	    content = cv::format("%d (integer)", (int) *it);
+	}	
+	if ( node.type() == cv::FileNode::STRING )
+	{
+	    AdmElem CtrlElem;	      
+	    content = (std::string) *it;
+	    char csBuffer[512];
+	    strcpy(csBuffer, content.c_str() );
+	    if (csBuffer[0] == '#') content = "";
+	    if ( content.length() > 0 )
+	    {   
+		linecnt++;
+		if ( linecnt == 0 )
+		{	
+			CfgWndName = QString(csBuffer);
+			if ( CfgWndName != m_WndName ) {
+			  linecnt = -5000;
+			} 
+		}
+
+		if ( linecnt > 0 )
+		{
+		
+		  if ( m_verboseLevel > 1 )
+		  {
+		      printf("\n   [%s]", content.c_str() );
+		  }  
+	  
+		  // ----------- Standard Controls of Yannic Verdie with Icons
+		  if ( strstr(csBuffer,"$Panning") != NULL )
+		  {
+			  CtrlElem.elemtype = EMOD_Panning;
+			  vect_Adm.push_back(CtrlElem);
+		  }
+		  if ( strstr(csBuffer,"$Zoom") != NULL )
+		  {
+			  CtrlElem.elemtype = EMOD_Zoom;
+			  vect_Adm.push_back(CtrlElem);
+		  }
+		  if ( strstr(csBuffer,"$SaveImg") != NULL )
+		  {
+			  CtrlElem.elemtype = EMOD_SaveImg;
+			  vect_Adm.push_back(CtrlElem);
+		  }
+		  if ( strstr(csBuffer,"$PropWnd") != NULL )
+		  {
+			  CtrlElem.elemtype = EMOD_PropWnd;
+			  vect_Adm.push_back(CtrlElem);
+		  }
+
+		  // -------- commands or new controls without icons
+		  //          user defined controls from *.cfg
+		  if ( strstr(csBuffer,"$applyLanguage") != NULL )
+				  m_bApplyLanguage = true;
+
+		  char * posptr = strstr(csBuffer,"$StatusLine");
+		  if ( posptr != NULL )
+				  m_StatusLine = QString(posptr+12);
+				  
+		  		  
+		  prepareControls( csBuffer );   
+		}		
+	    }
+	}
+
+	
+      }
+  }
+
+
+}
+
 
 void CvWindow::createActions()
 {
-	// Read in dynamic controls comming from *.cfg 
+	// Assumption: vect_Adm[] was filled by data comming from *.cfg 
+	// this was done by  readCFG / readConfig / readConfigControls_QT
 	
-	QString CfgWndName = "";
-	m_bApplyLanguage = false;
-
-	vecString.clear();
-	QString exe_name = QFileInfo(QApplication::applicationFilePath()).fileName();
-	char csCfgFile[512];
-	strcpy( csCfgFile, qPrintable(exe_name));
-	char * p = strrchr( csCfgFile,'.');
-
-	if ( p != NULL )
-	{
-		*p = 0;
-		strcat( csCfgFile, ".cfg") ;
-	} else {
-		// linux
-		strcat( csCfgFile, ".cfg") ;
-	}
-
-       // std::string filename = string(csCfgFile);
-       // cout << endl << "Reading: " << filename.c_str() << endl;
-
-       cv::FileStorage fs;
-       fs.open(csCfgFile, cv::FileStorage::READ);
-
-       if (!fs.isOpened())
-       {
-           // cerr << "Failed to open " << filename << endl;
-           return;
-       }
-
-       vect_Adm.clear();
-       
-       cv::FileNode n = fs["verboseLevel"];
-       cv::FileNodeIterator it = n.begin(), it_end = n.end(); // Go through the node
-       for (; it != it_end; ++it) {
-	  cv::FileNode node = *it;
-          if ( node.type() == CV_NODE_INTEGER )
-	  {
-	    m_verboseLevel = (int) *it;    
-	  }
-       }        
-       
-       n = fs["LanguageTransTab"];
-       it = n.begin(), it_end = n.end(); // Go through the node
-       for (; it != it_end; ++it) {
-           std::string src = (std::string)*it;
-           ++it;
-           std::string concat = src + " <-> " + (std::string)*it;
-           m_LanguageVec.push_back( concat.c_str()  );
-       }
-       
-       
-       for ( int cnt=0; cnt <= 20 ; cnt++ )
-       {
-           std::string WndName = cv::format("Wnd%d",cnt);
-           n = fs[WndName];
-           if (  n.size() <= 0 ) continue;
-
-	   /*
-	   if ( bVerbose )
-	   {
-		  if ( n.isNamed() )
-		  {
-		      printf("\n[name=%s]  n.type=%d  n.size=%d", n.name().c_str(), n.type(), n.size() );
-		  } else {
-		      printf("\n[wndName=%s] size=%d",  WndName.c_str(), n.size() );
-		  }
-		  printf("\n");
-	   }
-	   */
-	   
-           int linecnt = -1;
-           it = n.begin(), it_end = n.end(); // Go through the node
-	   for (; it != it_end; ++it) {
-               
-                cv::FileNode node = *it;
-                std::string content = "?";
-                if ( node.type() == CV_NODE_INTEGER )
-                {
-                   content = cv::format("%d (integer)", (int) *it);
-                }
-               
-		if ( node.type() == cv::FileNode::STRING )
-		{
-		    AdmElem CtrlElem;	      
-		    content = (std::string) *it;
-		    char csBuffer[512];
-		    strcpy(csBuffer, content.c_str() );
-		    if (csBuffer[0] == '#') content = "";
-		    if ( content.length() > 0 )
-		    {   
-			linecnt++;
-			if ( linecnt == 0 )
-			{	
-				CfgWndName = QString(csBuffer);
-				if ( CfgWndName != m_WndName ) {
-				  linecnt = -1000;
-				} else {
-				    if ( m_verboseLevel > 0 )
-				    {
-					printf("\n-------- m_WndName=[%s]", qPrintable(m_WndName));
-				    }  
-				}
-			}
-
-			if ( linecnt > 0 )
-			{
-			
-			  if ( m_verboseLevel > 1 )
-			  {
-			      printf("\n   [%s]", content.c_str() );
-			  }  
-	      	  
-			  // ----------- Standard Controls of Yannic Verdie with Icons
-			  if ( strstr(csBuffer,"$Panning") != NULL )
-			  {
-				  CtrlElem.elemtype = EMOD_Panning;
-				  vect_Adm.push_back(CtrlElem);
-			  }
-			  if ( strstr(csBuffer,"$Zoom") != NULL )
-			  {
-				  CtrlElem.elemtype = EMOD_Zoom;
-				  vect_Adm.push_back(CtrlElem);
-			  }
-			  if ( strstr(csBuffer,"$SaveImg") != NULL )
-			  {
-				  CtrlElem.elemtype = EMOD_SaveImg;
-				  vect_Adm.push_back(CtrlElem);
-			  }
-			  if ( strstr(csBuffer,"$PropWnd") != NULL )
-			  {
-				  CtrlElem.elemtype = EMOD_PropWnd;
-				  vect_Adm.push_back(CtrlElem);
-			  }
-
-			  // -------- commands or new controls without icons
-			  //          user defined controls from *.cfg
-			  if ( strstr(csBuffer,"$applyLanguage") != NULL )
-					  m_bApplyLanguage = true;
-  
-			  char * posptr = strstr(csBuffer,"$StatusLine");
-			  if ( posptr != NULL )
-                                          m_StatusLine = QString(posptr+12);
-			                            
-			  prepareControls( csBuffer );   
-			}		
-		    }
-		}
-                // int tagNr =  it.container->tag;
-                // cout << "[" << tagNr << "] ["  << node.name() << "] " <<  content << endl;
-           }
-       }
-
-       printf("\n --->[m_StatusLine=%s] ", qPrintable(m_StatusLine) );
-
-
 	if ( vect_Adm.size() == 0 )
 	{
+                // no specification for layout of used windows available
 		createStandardActions();
 		return;
 	}
@@ -2871,7 +2901,7 @@
     if ( m_bApplyLanguage )
 		    applyTransTab();
     
-    InitExchange(-1);
+    InitExchange();
 }
 
 
@@ -3108,7 +3138,10 @@
 	    
 }
 
-void CvWindow::InitExchange(int idx, int iValue)
+
+// void CvWindow::InitExchange(int idx, int iValue)
+
+void CvWindow::InitExchange()
 {
 	// Some Qt-Controls in the Toolbar may be changed by user interaction
 	// fill up CvWindow::m_ContentVec[i] with the content of controls
@@ -3337,7 +3370,7 @@
 */
 
 
-void CvWindow::MsgBoxInfo(char * pCaption, std::string Info )
+void CvWindow::MsgBoxInfo(const char * pCaption, std::string Info )
 {
     QMessageBox::information( this, pCaption, Info.c_str() );
 }   
@@ -3370,58 +3403,58 @@
 void CvWindow::slotCall_0()
 {
 	m_CmdVec.push_back(vecString[0]);
-	InitExchange(0);
+	InitExchange();
 }
 void CvWindow::slotCall_1()
 {
 	m_CmdVec.push_back(vecString[1]);
-	InitExchange(1);
+	InitExchange();
 }
 void CvWindow::slotCall_2()
 {
 	m_CmdVec.push_back(vecString[2]);
-	InitExchange(2);
+	InitExchange();
 }
 void CvWindow::slotCall_3()
 {
 	m_CmdVec.push_back(vecString[3]);
-	InitExchange(3);
+	InitExchange();
 }
 void CvWindow::slotCall_4()
 {
 	m_CmdVec.push_back(vecString[4]);
-	InitExchange(4);
+	InitExchange();
 }
 void CvWindow::slotCall_5()
 {
 	m_CmdVec.push_back(vecString[5]);
-	InitExchange(5);
+	InitExchange();
 }
 void CvWindow::slotCall_6()
 {
 	m_CmdVec.push_back(vecString[6]);
-	InitExchange(6);
+	InitExchange();
 }
 void CvWindow::slotCall_7()
 {
 	m_CmdVec.push_back(vecString[7]);
-	InitExchange(7);
+	InitExchange();
 }
 void CvWindow::slotCall_8()
 {
 	m_CmdVec.push_back(vecString[8]);
-	InitExchange(8);
+	InitExchange();
 }
 void CvWindow::slotCall_9()
 {
 	m_CmdVec.push_back(vecString[9]);
-	InitExchange(9);
+	InitExchange();
 }
 
 void CvWindow::slotCallString( const QString & s)
 {
 	m_CmdVec.push_back(s);
-	InitExchange(0);	
+	InitExchange();	
 }
 
 void CvWindow::slotCallBox()
@@ -3434,7 +3467,7 @@
 	QVariant qVar = vect_MenuAct[0]->data();
 	QString stng = QString( qVar.toString()  );
 	m_CmdVec.push_back(stng);
-	InitExchange(0);
+	InitExchange();
 }
 
 void CvWindow::slotMenuAct1()
@@ -3442,21 +3475,21 @@
 	QVariant qVar = vect_MenuAct[1]->data();
 	QString stng = QString( qVar.toString()  );
 	m_CmdVec.push_back(stng);
-	InitExchange(1);
+	InitExchange();
 }
 void CvWindow::slotMenuAct2()
 {
 	QVariant qVar = vect_MenuAct[2]->data();
 	QString stng = QString( qVar.toString()  );
 	m_CmdVec.push_back(stng);
-	InitExchange(2);
+	InitExchange();
 }
 void CvWindow::slotMenuAct3()
 {
 	QVariant qVar = vect_MenuAct[3]->data();
 	QString stng = QString( qVar.toString()  );
 	m_CmdVec.push_back(stng);
-	InitExchange(3);
+	InitExchange();
 }
 	
 void CvWindow::slotMenuAct4()
@@ -3464,7 +3497,7 @@
 	QVariant qVar = vect_MenuAct[4]->data();
 	QString stng = QString( qVar.toString()  );
 	m_CmdVec.push_back(stng);
-	InitExchange(4);
+	InitExchange();
 }
 
 //-------------------------------------
@@ -3476,31 +3509,31 @@
 {
 	QWidget * pWid = (QWidget*) vect_QButton[0]; 
 	m_CmdVec.push_back( pWid->objectName() );
-	InitExchange(0);
+	InitExchange();
 }
 void CvWindow::slotCallPush_1()
 {
 	QWidget * pWid = (QWidget*) vect_QButton[1]; 
 	m_CmdVec.push_back( pWid->objectName() );
-	InitExchange(1);
+	InitExchange();
 }  
 void CvWindow::slotCallPush_2()
 {
 	QWidget * pWid = (QWidget*) vect_QButton[2]; 
 	m_CmdVec.push_back( pWid->objectName() );
-	InitExchange(2);
+	InitExchange();
 }  
 void CvWindow::slotCallPush_3()
 {
 	QWidget * pWid = (QWidget*) vect_QButton[3]; 
 	m_CmdVec.push_back( pWid->objectName() );
-	InitExchange(3);
+	InitExchange();
 }  
 void CvWindow::slotCallPush_4()
 {
 	QWidget * pWid = (QWidget*) vect_QButton[4]; 
 	m_CmdVec.push_back( pWid->objectName() );
-	InitExchange(4);
+	InitExchange();
 }  
 
 //-------------------------------------
@@ -3510,31 +3543,31 @@
 {
 	QWidget * pWid = (QWidget*) vect_QCheckBox[0]; 
 	m_CmdVec.push_back( pWid->objectName() );
-	InitExchange(0);
+	InitExchange();
 }  
 void CvWindow::slotCallCheck_1()
 {
 	QWidget * pWid = (QWidget*) vect_QCheckBox[1]; 
 	m_CmdVec.push_back( pWid->objectName() );
-	InitExchange(1);
+	InitExchange();
 }  
 void CvWindow::slotCallCheck_2()
 {
 	QWidget * pWid = (QWidget*) vect_QCheckBox[2]; 
 	m_CmdVec.push_back( pWid->objectName() );
-	InitExchange(2);
+	InitExchange();
 }  
 void CvWindow::slotCallCheck_3()
 {
 	QWidget * pWid = (QWidget*) vect_QCheckBox[2]; 
 	m_CmdVec.push_back( pWid->objectName() );
-	InitExchange(3);
+	InitExchange();
 }  
 void CvWindow::slotCallCheck_4()
 {
 	QWidget * pWid = (QWidget*) vect_QCheckBox[2]; 
 	m_CmdVec.push_back( pWid->objectName() );
-	InitExchange(4);
+	InitExchange();
 }  
 
 //-------------------------------------
@@ -3543,34 +3576,39 @@
 {
 	QWidget * pWid = (QWidget*) vect_QSpinBox[0]; 
 	m_CmdVec.push_back( pWid->objectName() );
-	InitExchange(0,iVal);
+	InitExchange();
+	(void) iVal;
 }  
 
 void CvWindow::slotCallSpin_1(int iVal)
 {
 	QWidget * pWid = (QWidget*) vect_QSpinBox[1]; 
 	m_CmdVec.push_back( pWid->objectName() );
-	InitExchange(1,iVal);
+	InitExchange();
+	(void) iVal;
 }  
 
 void CvWindow::slotCallSpin_2(int iVal)
 {
 	QWidget * pWid = (QWidget*) vect_QSpinBox[2]; 
 	m_CmdVec.push_back( pWid->objectName() );
-	InitExchange(2,iVal);
+	InitExchange();
+	(void) iVal;
 }  
 
 void CvWindow::slotCallSpin_3(int iVal)
 {
 	QWidget * pWid = (QWidget*) vect_QSpinBox[3]; 
 	m_CmdVec.push_back( pWid->objectName() );
-	InitExchange(3,iVal);
+	InitExchange();
+	(void) iVal;
 }  
 void CvWindow::slotCallSpin_4(int iVal)
 {
 	QWidget * pWid = (QWidget*) vect_QSpinBox[4]; 
 	m_CmdVec.push_back( pWid->objectName() );
-	InitExchange(4,iVal);
+	InitExchange();
+	(void) iVal;
 }  
 
 //-------------------------------------
@@ -4440,8 +4478,7 @@
 //  if (mouseCoordinate.x()>=0 && mouseCoordinate.y()>=0)
     {
         QRgb rgbValue = image2Draw_qt.pixel(mouseCoordinate);
-		
-	
+
         // "$StatusLine xy RGB WidthHeight Viewport Zoom"
         for ( int idx =0 ; idx < StatusLineList.size() ; idx++ )
         {
@@ -4460,9 +4497,9 @@
                 if ( StatusLineList[idx] == "RGB" )  {
 		    if (nbChannelOriginImage==CV_8UC3 )
 		    { 
-			AddInfo += tr("~ <font color='red'>R:%3 </font>").arg(qRed(rgbValue))+
-				    tr("<font color='green'>G:%4 </font>").arg(qGreen(rgbValue))+
-				    tr("<font color='blue'>B:%5</font> ~   ").arg(qBlue(rgbValue));
+                      AddInfo += tr("~ <font color='red'>R:%3 </font>").arg(qRed(rgbValue))+
+                                 tr("<font color='green'>G:%4 </font>").arg(qGreen(rgbValue))+
+                                 tr("<font color='blue'>B:%5</font> ~   ").arg(qBlue(rgbValue));
 		    }  
 		    if (nbChannelOriginImage==CV_8UC1)
 		    {
@@ -4649,6 +4686,7 @@
 }
 
 
+
 //////////////////////////////////////////////////////
 // OpenGlViewPort
 
@@ -4709,6 +4747,7 @@
     glDrawData = userdata;
 }
 
+
 void OpenGlViewPort::makeCurrentOpenGlContext()
 {
     makeCurrent();
@@ -4719,7 +4758,6 @@
     QGLWidget::updateGL();
 }
 
-<<<<<<< HEAD
 void OpenGlViewPort::setStatusLineComponents(QString components)
 {
   // set components of statusline
@@ -4727,232 +4765,6 @@
 }
 
 
-#ifndef APIENTRY
-    #define APIENTRY
-#endif
-
-#ifndef APIENTRYP
-    #define APIENTRYP APIENTRY *
-#endif
-
-#ifndef GL_VERSION_1_5
-    /* GL types for handling large vertex buffer objects */
-    typedef ptrdiff_t GLintptr;
-    typedef ptrdiff_t GLsizeiptr;
-#endif
-
-typedef void (APIENTRYP PFNGLGENBUFFERSPROC   ) (GLsizei n, GLuint *buffers);
-typedef void (APIENTRYP PFNGLDELETEBUFFERSPROC) (GLsizei n, const GLuint *buffers);
-
-typedef void (APIENTRYP PFNGLBUFFERDATAPROC   ) (GLenum target, GLsizeiptr size, const GLvoid *data, GLenum usage);
-typedef void (APIENTRYP PFNGLBUFFERSUBDATAPROC) (GLenum target, GLintptr offset, GLsizeiptr size, const GLvoid* data);
-
-typedef void (APIENTRYP PFNGLBINDBUFFERPROC   ) (GLenum target, GLuint buffer);
-
-typedef GLvoid* (APIENTRYP PFNGLMAPBUFFERPROC) (GLenum target, GLenum access);
-typedef GLboolean (APIENTRYP PFNGLUNMAPBUFFERPROC) (GLenum target);
-
-class GlFuncTab_QT : public CvOpenGlFuncTab
-{
-public:
-#ifdef Q_WS_WIN
-    GlFuncTab_QT(HDC hDC);
-#else
-    GlFuncTab_QT();
-#endif
-
-    void genBuffers(int n, unsigned int* buffers) const;
-    void deleteBuffers(int n, const unsigned int* buffers) const;
-
-    void bufferData(unsigned int target, ptrdiff_t size, const void* data, unsigned int usage) const;
-    void bufferSubData(unsigned int target, ptrdiff_t offset, ptrdiff_t size, const void* data) const;
-
-    void bindBuffer(unsigned int target, unsigned int buffer) const;
-
-    void* mapBuffer(unsigned int target, unsigned int access) const;
-    void unmapBuffer(unsigned int target) const;
-
-    void generateBitmapFont(const std::string& family, int height, int weight, bool italic, bool underline, int start, int count, int base) const;
-
-    bool isGlContextInitialized() const;
-
-    PFNGLGENBUFFERSPROC    glGenBuffersExt;
-    PFNGLDELETEBUFFERSPROC glDeleteBuffersExt;
-
-    PFNGLBUFFERDATAPROC    glBufferDataExt;
-    PFNGLBUFFERSUBDATAPROC glBufferSubDataExt;
-
-    PFNGLBINDBUFFERPROC    glBindBufferExt;
-
-    PFNGLMAPBUFFERPROC     glMapBufferExt;
-    PFNGLUNMAPBUFFERPROC   glUnmapBufferExt;
-
-    bool initialized;
-
-#ifdef Q_WS_WIN
-    HDC hDC;
-#endif
-};
-
-#ifdef Q_WS_WIN
-    GlFuncTab_QT::GlFuncTab_QT(HDC hDC_) : hDC(hDC_)
-#else
-    GlFuncTab_QT::GlFuncTab_QT()
-#endif
-{
-    glGenBuffersExt    = 0;
-    glDeleteBuffersExt = 0;
-
-    glBufferDataExt    = 0;
-    glBufferSubDataExt = 0;
-
-    glBindBufferExt    = 0;
-
-    glMapBufferExt     = 0;
-    glUnmapBufferExt   = 0;
-
-    initialized = false;
-}
-
-void GlFuncTab_QT::genBuffers(int n, unsigned int* buffers) const
-{
-    CV_FUNCNAME( "GlFuncTab_QT::genBuffers" );
-
-    __BEGIN__;
-
-    if (!glGenBuffersExt)
-        CV_ERROR(CV_OpenGlApiCallError, "Current OpenGL implementation doesn't support required extension");
-
-    glGenBuffersExt(n, buffers);
-    CV_CheckGlError();
-
-    __END__;
-}
-
-void GlFuncTab_QT::deleteBuffers(int n, const unsigned int* buffers) const
-{
-    CV_FUNCNAME( "GlFuncTab_QT::deleteBuffers" );
-
-    __BEGIN__;
-
-    if (!glDeleteBuffersExt)
-        CV_ERROR(CV_OpenGlApiCallError, "Current OpenGL implementation doesn't support required extension");
-
-    glDeleteBuffersExt(n, buffers);
-    CV_CheckGlError();
-
-    __END__;
-}
-
-void GlFuncTab_QT::bufferData(unsigned int target, ptrdiff_t size, const void* data, unsigned int usage) const
-{
-    CV_FUNCNAME( "GlFuncTab_QT::bufferData" );
-
-    __BEGIN__;
-
-    if (!glBufferDataExt)
-        CV_ERROR(CV_OpenGlApiCallError, "Current OpenGL implementation doesn't support required extension");
-
-    glBufferDataExt(target, size, data, usage);
-    CV_CheckGlError();
-
-    __END__;
-}
-
-void GlFuncTab_QT::bufferSubData(unsigned int target, ptrdiff_t offset, ptrdiff_t size, const void* data) const
-{
-    CV_FUNCNAME( "GlFuncTab_QT::bufferSubData" );
-
-    __BEGIN__;
-
-    if (!glBufferSubDataExt)
-        CV_ERROR(CV_OpenGlApiCallError, "Current OpenGL implementation doesn't support required extension");
-
-    glBufferSubDataExt(target, offset, size, data);
-    CV_CheckGlError();
-
-    __END__;
-}
-
-void GlFuncTab_QT::bindBuffer(unsigned int target, unsigned int buffer) const
-{
-    CV_FUNCNAME( "GlFuncTab_QT::bindBuffer" );
-
-    __BEGIN__;
-
-    if (!glBindBufferExt)
-        CV_ERROR(CV_OpenGlApiCallError, "Current OpenGL implementation doesn't support required extension");
-
-    glBindBufferExt(target, buffer);
-    CV_CheckGlError();
-
-    __END__;
-}
-
-void* GlFuncTab_QT::mapBuffer(unsigned int target, unsigned int access) const
-{
-    CV_FUNCNAME( "GlFuncTab_QT::mapBuffer" );
-
-    void* res = 0;
-
-    __BEGIN__;
-
-    if (!glMapBufferExt)
-        CV_ERROR(CV_OpenGlApiCallError, "Current OpenGL implementation doesn't support required extension");
-
-    res = glMapBufferExt(target, access);
-    CV_CheckGlError();
-
-    __END__;
-
-    return res;
-}
-
-void GlFuncTab_QT::unmapBuffer(unsigned int target) const
-{
-    CV_FUNCNAME( "GlFuncTab_QT::unmapBuffer" );
-
-    __BEGIN__;
-
-    if (!glUnmapBufferExt)
-        CV_ERROR(CV_OpenGlApiCallError, "Current OpenGL implementation doesn't support required extension");
-
-    glUnmapBufferExt(target);
-    CV_CheckGlError();
-
-    __END__;
-}
-
-void GlFuncTab_QT::generateBitmapFont(const std::string& family, int height, int weight, bool italic, bool /*underline*/, int start, int count, int base) const
-{
-#ifdef Q_WS_WIN
-    CV_FUNCNAME( "GlFuncTab_QT::generateBitmapFont" );
-#endif
-
-    QFont font(QString(family.c_str()), height, weight, italic);
-
-    __BEGIN__;
-
-#ifndef Q_WS_WIN
-    font.setStyleStrategy(QFont::OpenGLCompatible);
-    if (font.handle())
-        glXUseXFont(font.handle(), start, count, base);
-#else
-    SelectObject(hDC, font.handle());
-    if (!wglUseFontBitmaps(hDC, start, count, base))
-        CV_ERROR(CV_OpenGlApiCallError, "Can't create font");
-#endif
-
-    __END__;
-}
-
-bool GlFuncTab_QT::isGlContextInitialized() const
-{
-    return initialized;
-}
-
-=======
->>>>>>> 47963f00
 void OpenGlViewPort::initializeGL()
 {
     glHint(GL_PERSPECTIVE_CORRECTION_HINT, GL_NICEST);
