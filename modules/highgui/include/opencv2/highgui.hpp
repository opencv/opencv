--- conflicted
+++ resolved
@@ -203,396 +203,4 @@
                              bool initial_button_state = false);
 
 } // cv
-<<<<<<< HEAD
-
-
-
-//////////////////////////////// image codec ////////////////////////////////
-namespace cv
-{
-
-enum { IMREAD_UNCHANGED  = -1, // 8bit, color or not
-       IMREAD_GRAYSCALE  = 0,  // 8bit, gray
-       IMREAD_COLOR      = 1,  // ?, color
-       IMREAD_ANYDEPTH   = 2,  // any depth, ?
-       IMREAD_ANYCOLOR   = 4,  // ?, any color
-       IMREAD_LOAD_GDAL  = 8 // Use gdal driver
-     };
-
-enum { IMWRITE_JPEG_QUALITY     = 1,
-       IMWRITE_JPEG_PROGRESSIVE = 2,
-       IMWRITE_JPEG_OPTIMIZE    = 3,
-       IMWRITE_PNG_COMPRESSION  = 16,
-       IMWRITE_PNG_STRATEGY     = 17,
-       IMWRITE_PNG_BILEVEL      = 18,
-       IMWRITE_PXM_BINARY       = 32,
-       IMWRITE_WEBP_QUALITY     = 64
-     };
-
-enum { IMWRITE_PNG_STRATEGY_DEFAULT      = 0,
-       IMWRITE_PNG_STRATEGY_FILTERED     = 1,
-       IMWRITE_PNG_STRATEGY_HUFFMAN_ONLY = 2,
-       IMWRITE_PNG_STRATEGY_RLE          = 3,
-       IMWRITE_PNG_STRATEGY_FIXED        = 4
-     };
-
-CV_EXPORTS_W Mat imread( const String& filename, int flags = IMREAD_COLOR );
-
-CV_EXPORTS_W bool imwrite( const String& filename, InputArray img,
-              const std::vector<int>& params = std::vector<int>());
-
-CV_EXPORTS_W Mat imdecode( InputArray buf, int flags );
-
-CV_EXPORTS Mat imdecode( InputArray buf, int flags, Mat* dst);
-
-CV_EXPORTS_W bool imencode( const String& ext, InputArray img,
-                            CV_OUT std::vector<uchar>& buf,
-                            const std::vector<int>& params = std::vector<int>());
-
-} // cv
-
-
-
-////////////////////////////////// video io /////////////////////////////////
-
-typedef struct CvCapture CvCapture;
-typedef struct CvVideoWriter CvVideoWriter;
-
-namespace cv
-{
-
-// Camera API
-enum { CAP_ANY          = 0,     // autodetect
-       CAP_VFW          = 200,   // platform native
-       CAP_V4L          = 200,
-       CAP_V4L2         = CAP_V4L,
-       CAP_FIREWARE     = 300,   // IEEE 1394 drivers
-       CAP_FIREWIRE     = CAP_FIREWARE,
-       CAP_IEEE1394     = CAP_FIREWARE,
-       CAP_DC1394       = CAP_FIREWARE,
-       CAP_CMU1394      = CAP_FIREWARE,
-       CAP_QT           = 500,   // QuickTime
-       CAP_UNICAP       = 600,   // Unicap drivers
-       CAP_DSHOW        = 700,   // DirectShow (via videoInput)
-       CAP_PVAPI        = 800,   // PvAPI, Prosilica GigE SDK
-       CAP_OPENNI       = 900,   // OpenNI (for Kinect)
-       CAP_OPENNI_ASUS  = 910,   // OpenNI (for Asus Xtion)
-       CAP_ANDROID      = 1000,  // Android
-       CAP_XIAPI        = 1100,  // XIMEA Camera API
-       CAP_AVFOUNDATION = 1200,  // AVFoundation framework for iOS (OS X Lion will have the same API)
-       CAP_GIGANETIX    = 1300,  // Smartek Giganetix GigEVisionSDK
-       CAP_MSMF         = 1400,  // Microsoft Media Foundation (via videoInput)
-       CAP_INTELPERC    = 1500   // Intel Perceptual Computing SDK
-     };
-
-// generic properties (based on DC1394 properties)
-enum { CAP_PROP_POS_MSEC       =0,
-       CAP_PROP_POS_FRAMES     =1,
-       CAP_PROP_POS_AVI_RATIO  =2,
-       CAP_PROP_FRAME_WIDTH    =3,
-       CAP_PROP_FRAME_HEIGHT   =4,
-       CAP_PROP_FPS            =5,
-       CAP_PROP_FOURCC         =6,
-       CAP_PROP_FRAME_COUNT    =7,
-       CAP_PROP_FORMAT         =8,
-       CAP_PROP_MODE           =9,
-       CAP_PROP_BRIGHTNESS    =10,
-       CAP_PROP_CONTRAST      =11,
-       CAP_PROP_SATURATION    =12,
-       CAP_PROP_HUE           =13,
-       CAP_PROP_GAIN          =14,
-       CAP_PROP_EXPOSURE      =15,
-       CAP_PROP_CONVERT_RGB   =16,
-       CAP_PROP_WHITE_BALANCE_BLUE_U =17,
-       CAP_PROP_RECTIFICATION =18,
-       CAP_PROP_MONOCROME     =19,
-       CAP_PROP_SHARPNESS     =20,
-       CAP_PROP_AUTO_EXPOSURE =21, // DC1394: exposure control done by camera, user can adjust refernce level using this feature
-       CAP_PROP_GAMMA         =22,
-       CAP_PROP_TEMPERATURE   =23,
-       CAP_PROP_TRIGGER       =24,
-       CAP_PROP_TRIGGER_DELAY =25,
-       CAP_PROP_WHITE_BALANCE_RED_V =26,
-       CAP_PROP_ZOOM          =27,
-       CAP_PROP_FOCUS         =28,
-       CAP_PROP_GUID          =29,
-       CAP_PROP_ISO_SPEED     =30,
-       CAP_PROP_BACKLIGHT     =32,
-       CAP_PROP_PAN           =33,
-       CAP_PROP_TILT          =34,
-       CAP_PROP_ROLL          =35,
-       CAP_PROP_IRIS          =36,
-       CAP_PROP_SETTINGS      =37
-     };
-
-
-// DC1394 only
-// modes of the controlling registers (can be: auto, manual, auto single push, absolute Latter allowed with any other mode)
-// every feature can have only one mode turned on at a time
-enum { CAP_PROP_DC1394_OFF                = -4, //turn the feature off (not controlled manually nor automatically)
-       CAP_PROP_DC1394_MODE_MANUAL        = -3, //set automatically when a value of the feature is set by the user
-       CAP_PROP_DC1394_MODE_AUTO          = -2,
-       CAP_PROP_DC1394_MODE_ONE_PUSH_AUTO = -1,
-       CAP_PROP_DC1394_MAX                = 31
-     };
-
-
-// OpenNI map generators
-enum { CAP_OPENNI_DEPTH_GENERATOR = 1 << 31,
-       CAP_OPENNI_IMAGE_GENERATOR = 1 << 30,
-       CAP_OPENNI_GENERATORS_MASK = CAP_OPENNI_DEPTH_GENERATOR + CAP_OPENNI_IMAGE_GENERATOR
-     };
-
-// Properties of cameras available through OpenNI interfaces
-enum { CAP_PROP_OPENNI_OUTPUT_MODE       = 100,
-       CAP_PROP_OPENNI_FRAME_MAX_DEPTH   = 101, // in mm
-       CAP_PROP_OPENNI_BASELINE          = 102, // in mm
-       CAP_PROP_OPENNI_FOCAL_LENGTH      = 103, // in pixels
-       CAP_PROP_OPENNI_REGISTRATION      = 104, // flag that synchronizes the remapping depth map to image map
-                                                // by changing depth generator's view point (if the flag is "on") or
-                                                // sets this view point to its normal one (if the flag is "off").
-       CAP_PROP_OPENNI_REGISTRATION_ON   = CAP_PROP_OPENNI_REGISTRATION,
-       CAP_PROP_OPENNI_APPROX_FRAME_SYNC = 105,
-       CAP_PROP_OPENNI_MAX_BUFFER_SIZE   = 106,
-       CAP_PROP_OPENNI_CIRCLE_BUFFER     = 107,
-       CAP_PROP_OPENNI_MAX_TIME_DURATION = 108,
-       CAP_PROP_OPENNI_GENERATOR_PRESENT = 109
-     };
-
-// OpenNI shortcats
-enum { CAP_OPENNI_IMAGE_GENERATOR_PRESENT         = CAP_OPENNI_IMAGE_GENERATOR + CAP_PROP_OPENNI_GENERATOR_PRESENT,
-       CAP_OPENNI_IMAGE_GENERATOR_OUTPUT_MODE     = CAP_OPENNI_IMAGE_GENERATOR + CAP_PROP_OPENNI_OUTPUT_MODE,
-       CAP_OPENNI_DEPTH_GENERATOR_BASELINE        = CAP_OPENNI_DEPTH_GENERATOR + CAP_PROP_OPENNI_BASELINE,
-       CAP_OPENNI_DEPTH_GENERATOR_FOCAL_LENGTH    = CAP_OPENNI_DEPTH_GENERATOR + CAP_PROP_OPENNI_FOCAL_LENGTH,
-       CAP_OPENNI_DEPTH_GENERATOR_REGISTRATION    = CAP_OPENNI_DEPTH_GENERATOR + CAP_PROP_OPENNI_REGISTRATION,
-       CAP_OPENNI_DEPTH_GENERATOR_REGISTRATION_ON = CAP_OPENNI_DEPTH_GENERATOR_REGISTRATION
-     };
-
-// OpenNI data given from depth generator
-enum { CAP_OPENNI_DEPTH_MAP         = 0, // Depth values in mm (CV_16UC1)
-       CAP_OPENNI_POINT_CLOUD_MAP   = 1, // XYZ in meters (CV_32FC3)
-       CAP_OPENNI_DISPARITY_MAP     = 2, // Disparity in pixels (CV_8UC1)
-       CAP_OPENNI_DISPARITY_MAP_32F = 3, // Disparity in pixels (CV_32FC1)
-       CAP_OPENNI_VALID_DEPTH_MASK  = 4, // CV_8UC1
-
-       // Data given from RGB image generator
-       CAP_OPENNI_BGR_IMAGE         = 5,
-       CAP_OPENNI_GRAY_IMAGE        = 6
-     };
-
-// Supported output modes of OpenNI image generator
-enum { CAP_OPENNI_VGA_30HZ  = 0,
-       CAP_OPENNI_SXGA_15HZ = 1,
-       CAP_OPENNI_SXGA_30HZ = 2,
-       CAP_OPENNI_QVGA_30HZ = 3,
-       CAP_OPENNI_QVGA_60HZ = 4
-     };
-
-
-// GStreamer
-enum { CAP_PROP_GSTREAMER_QUEUE_LENGTH = 200 // default is 1
-     };
-
-
-// PVAPI
-enum { CAP_PROP_PVAPI_MULTICASTIP               = 300, // ip for anable multicast master mode. 0 for disable multicast
-       CAP_PROP_PVAPI_FRAMESTARTTRIGGERMODE     = 301  // FrameStartTriggerMode: Determines how a frame is initiated
-     };
-
-// PVAPI: FrameStartTriggerMode
-enum { CAP_PVAPI_FSTRIGMODE_FREERUN     = 0,    // Freerun
-       CAP_PVAPI_FSTRIGMODE_SYNCIN1     = 1,    // SyncIn1
-       CAP_PVAPI_FSTRIGMODE_SYNCIN2     = 2,    // SyncIn2
-       CAP_PVAPI_FSTRIGMODE_FIXEDRATE   = 3,    // FixedRate
-       CAP_PVAPI_FSTRIGMODE_SOFTWARE    = 4     // Software
-     };
-
-// Properties of cameras available through XIMEA SDK interface
-enum { CAP_PROP_XI_DOWNSAMPLING  = 400, // Change image resolution by binning or skipping.
-       CAP_PROP_XI_DATA_FORMAT   = 401, // Output data format.
-       CAP_PROP_XI_OFFSET_X      = 402, // Horizontal offset from the origin to the area of interest (in pixels).
-       CAP_PROP_XI_OFFSET_Y      = 403, // Vertical offset from the origin to the area of interest (in pixels).
-       CAP_PROP_XI_TRG_SOURCE    = 404, // Defines source of trigger.
-       CAP_PROP_XI_TRG_SOFTWARE  = 405, // Generates an internal trigger. PRM_TRG_SOURCE must be set to TRG_SOFTWARE.
-       CAP_PROP_XI_GPI_SELECTOR  = 406, // Selects general purpose input
-       CAP_PROP_XI_GPI_MODE      = 407, // Set general purpose input mode
-       CAP_PROP_XI_GPI_LEVEL     = 408, // Get general purpose level
-       CAP_PROP_XI_GPO_SELECTOR  = 409, // Selects general purpose output
-       CAP_PROP_XI_GPO_MODE      = 410, // Set general purpose output mode
-       CAP_PROP_XI_LED_SELECTOR  = 411, // Selects camera signalling LED
-       CAP_PROP_XI_LED_MODE      = 412, // Define camera signalling LED functionality
-       CAP_PROP_XI_MANUAL_WB     = 413, // Calculates White Balance(must be called during acquisition)
-       CAP_PROP_XI_AUTO_WB       = 414, // Automatic white balance
-       CAP_PROP_XI_AEAG          = 415, // Automatic exposure/gain
-       CAP_PROP_XI_EXP_PRIORITY  = 416, // Exposure priority (0.5 - exposure 50%, gain 50%).
-       CAP_PROP_XI_AE_MAX_LIMIT  = 417, // Maximum limit of exposure in AEAG procedure
-       CAP_PROP_XI_AG_MAX_LIMIT  = 418, // Maximum limit of gain in AEAG procedure
-       CAP_PROP_XI_AEAG_LEVEL    = 419, // Average intensity of output signal AEAG should achieve(in %)
-       CAP_PROP_XI_TIMEOUT       = 420  // Image capture timeout in milliseconds
-     };
-
-
-// Properties for Android cameras
-enum { CAP_PROP_ANDROID_AUTOGRAB               = 1024,
-       CAP_PROP_ANDROID_PREVIEW_SIZES_STRING   = 1025, // readonly, tricky property, returns const char* indeed
-       CAP_PROP_ANDROID_PREVIEW_FORMAT         = 1026, // readonly, tricky property, returns const char* indeed
-       CAP_PROP_ANDROID_FLASH_MODE             = 8001,
-       CAP_PROP_ANDROID_FOCUS_MODE             = 8002,
-       CAP_PROP_ANDROID_WHITE_BALANCE          = 8003,
-       CAP_PROP_ANDROID_ANTIBANDING            = 8004,
-       CAP_PROP_ANDROID_FOCAL_LENGTH           = 8005,
-       CAP_PROP_ANDROID_FOCUS_DISTANCE_NEAR    = 8006,
-       CAP_PROP_ANDROID_FOCUS_DISTANCE_OPTIMAL = 8007,
-       CAP_PROP_ANDROID_FOCUS_DISTANCE_FAR     = 8008
-     };
-
-
-// Android camera output formats
-enum { CAP_ANDROID_COLOR_FRAME_BGR  = 0, //BGR
-       CAP_ANDROID_COLOR_FRAME      = CAP_ANDROID_COLOR_FRAME_BGR,
-       CAP_ANDROID_GREY_FRAME       = 1,  //Y
-       CAP_ANDROID_COLOR_FRAME_RGB  = 2,
-       CAP_ANDROID_COLOR_FRAME_BGRA = 3,
-       CAP_ANDROID_COLOR_FRAME_RGBA = 4
-     };
-
-
-// Android camera flash modes
-enum { CAP_ANDROID_FLASH_MODE_AUTO     = 0,
-       CAP_ANDROID_FLASH_MODE_OFF      = 1,
-       CAP_ANDROID_FLASH_MODE_ON       = 2,
-       CAP_ANDROID_FLASH_MODE_RED_EYE  = 3,
-       CAP_ANDROID_FLASH_MODE_TORCH    = 4
-     };
-
-
-// Android camera focus modes
-enum { CAP_ANDROID_FOCUS_MODE_AUTO             = 0,
-       CAP_ANDROID_FOCUS_MODE_CONTINUOUS_VIDEO = 1,
-       CAP_ANDROID_FOCUS_MODE_EDOF             = 2,
-       CAP_ANDROID_FOCUS_MODE_FIXED            = 3,
-       CAP_ANDROID_FOCUS_MODE_INFINITY         = 4,
-       CAP_ANDROID_FOCUS_MODE_MACRO            = 5
-     };
-
-
-// Android camera white balance modes
-enum { CAP_ANDROID_WHITE_BALANCE_AUTO             = 0,
-       CAP_ANDROID_WHITE_BALANCE_CLOUDY_DAYLIGHT  = 1,
-       CAP_ANDROID_WHITE_BALANCE_DAYLIGHT         = 2,
-       CAP_ANDROID_WHITE_BALANCE_FLUORESCENT      = 3,
-       CAP_ANDROID_WHITE_BALANCE_INCANDESCENT     = 4,
-       CAP_ANDROID_WHITE_BALANCE_SHADE            = 5,
-       CAP_ANDROID_WHITE_BALANCE_TWILIGHT         = 6,
-       CAP_ANDROID_WHITE_BALANCE_WARM_FLUORESCENT = 7
-     };
-
-
-// Android camera antibanding modes
-enum { CAP_ANDROID_ANTIBANDING_50HZ = 0,
-       CAP_ANDROID_ANTIBANDING_60HZ = 1,
-       CAP_ANDROID_ANTIBANDING_AUTO = 2,
-       CAP_ANDROID_ANTIBANDING_OFF  = 3
-     };
-
-
-// Properties of cameras available through AVFOUNDATION interface
-enum { CAP_PROP_IOS_DEVICE_FOCUS        = 9001,
-       CAP_PROP_IOS_DEVICE_EXPOSURE     = 9002,
-       CAP_PROP_IOS_DEVICE_FLASH        = 9003,
-       CAP_PROP_IOS_DEVICE_WHITEBALANCE = 9004,
-       CAP_PROP_IOS_DEVICE_TORCH        = 9005
-     };
-
-
-// Properties of cameras available through Smartek Giganetix Ethernet Vision interface
-/* --- Vladimir Litvinenko (litvinenko.vladimir@gmail.com) --- */
-enum { CAP_PROP_GIGA_FRAME_OFFSET_X   = 10001,
-       CAP_PROP_GIGA_FRAME_OFFSET_Y   = 10002,
-       CAP_PROP_GIGA_FRAME_WIDTH_MAX  = 10003,
-       CAP_PROP_GIGA_FRAME_HEIGH_MAX  = 10004,
-       CAP_PROP_GIGA_FRAME_SENS_WIDTH = 10005,
-       CAP_PROP_GIGA_FRAME_SENS_HEIGH = 10006
-     };
-
-enum { CAP_PROP_INTELPERC_PROFILE_COUNT               = 11001,
-       CAP_PROP_INTELPERC_PROFILE_IDX                 = 11002,
-       CAP_PROP_INTELPERC_DEPTH_LOW_CONFIDENCE_VALUE  = 11003,
-       CAP_PROP_INTELPERC_DEPTH_SATURATION_VALUE      = 11004,
-       CAP_PROP_INTELPERC_DEPTH_CONFIDENCE_THRESHOLD  = 11005,
-       CAP_PROP_INTELPERC_DEPTH_FOCAL_LENGTH_HORZ     = 11006,
-       CAP_PROP_INTELPERC_DEPTH_FOCAL_LENGTH_VERT     = 11007
-     };
-
-// Intel PerC streams
-enum { CAP_INTELPERC_DEPTH_GENERATOR = 1 << 29,
-       CAP_INTELPERC_IMAGE_GENERATOR = 1 << 28,
-       CAP_INTELPERC_GENERATORS_MASK = CAP_INTELPERC_DEPTH_GENERATOR + CAP_INTELPERC_IMAGE_GENERATOR
-     };
-
-enum { CAP_INTELPERC_DEPTH_MAP              = 0, // Each pixel is a 16-bit integer. The value indicates the distance from an object to the camera's XY plane or the Cartesian depth.
-       CAP_INTELPERC_UVDEPTH_MAP            = 1, // Each pixel contains two 32-bit floating point values in the range of 0-1, representing the mapping of depth coordinates to the color coordinates.
-       CAP_INTELPERC_IR_MAP                 = 2, // Each pixel is a 16-bit integer. The value indicates the intensity of the reflected laser beam.
-       CAP_INTELPERC_IMAGE                  = 3
-     };
-
-
-class IVideoCapture;
-class CV_EXPORTS_W VideoCapture
-{
-public:
-    CV_WRAP VideoCapture();
-    CV_WRAP VideoCapture(const String& filename);
-    CV_WRAP VideoCapture(int device);
-
-    virtual ~VideoCapture();
-    CV_WRAP virtual bool open(const String& filename);
-    CV_WRAP virtual bool open(int device);
-    CV_WRAP virtual bool isOpened() const;
-    CV_WRAP virtual void release();
-
-    CV_WRAP virtual bool grab();
-    CV_WRAP virtual bool retrieve(OutputArray image, int flag = 0);
-    virtual VideoCapture& operator >> (CV_OUT Mat& image);
-    virtual VideoCapture& operator >> (CV_OUT UMat& image);
-    CV_WRAP virtual bool read(OutputArray image);
-
-    CV_WRAP virtual bool set(int propId, double value);
-    CV_WRAP virtual double get(int propId);
-
-protected:
-    Ptr<CvCapture> cap;
-    Ptr<IVideoCapture> icap;
-private:
-    static Ptr<IVideoCapture> createCameraCapture(int index);
-};
-
-class CV_EXPORTS_W VideoWriter
-{
-public:
-    CV_WRAP VideoWriter();
-    CV_WRAP VideoWriter(const String& filename, int fourcc, double fps,
-                Size frameSize, bool isColor = true);
-
-    virtual ~VideoWriter();
-    CV_WRAP virtual bool open(const String& filename, int fourcc, double fps,
-                      Size frameSize, bool isColor = true);
-    CV_WRAP virtual bool isOpened() const;
-    CV_WRAP virtual void release();
-    virtual VideoWriter& operator << (const Mat& image);
-    CV_WRAP virtual void write(const Mat& image);
-
-    CV_WRAP static int fourcc(char c1, char c2, char c3, char c4);
-
-protected:
-    Ptr<CvVideoWriter> writer;
-};
-
-template<> CV_EXPORTS void DefaultDeleter<CvCapture>::operator ()(CvCapture* obj) const;
-template<> CV_EXPORTS void DefaultDeleter<CvVideoWriter>::operator ()(CvVideoWriter* obj) const;
-
-} // cv
-
-=======
->>>>>>> 12c69ad4
 #endif