--- conflicted
+++ resolved
@@ -64,16 +64,6 @@
 #  endif
 #endif
 
-<<<<<<< HEAD
-#if defined __PPC64__ && defined __GNUC__ && defined _ARCH_PWR8 && !defined (__CUDACC__)
-#  include <altivec.h>
-#endif
-
-#if defined(CV_INLINE_ROUND_FLT)
-    // user-specified version
-    // CV_INLINE_ROUND_DBL should be defined too
-#elif defined __GNUC__ && defined __arm__ && (defined __ARM_PCS_VFP || defined __ARM_VFPV3__ || defined __ARM_NEON__) && !defined __SOFTFP__ && !defined(__CUDACC__)
-=======
 #if defined(__CUDACC__)
   // nothing, intrinsics/asm code is not supported
 #else
@@ -92,7 +82,6 @@
     // user-specified version
     // CV_INLINE_ROUND_DBL should be defined too
   #elif defined __GNUC__ && defined __arm__ && (defined __ARM_PCS_VFP || defined __ARM_VFPV3__ || defined __ARM_NEON__) && !defined __SOFTFP__
->>>>>>> ecd8c920
     // 1. general scheme
     #define ARM_ROUND(_value, _asm_string) \
         int res; \
@@ -222,15 +211,8 @@
         fistp t;
     }
     return t;
-<<<<<<< HEAD
-#elif defined CV_INLINE_ROUND_DBL
-    CV_INLINE_ROUND_DBL(value);
-#elif defined CV_ICC || defined __GNUC__
-    return (int)lrint(value);
-=======
 #elif defined CV_ICC || defined __GNUC__
     return (int)(lrint(value));
->>>>>>> ecd8c920
 #else
     /* it's ok if round does not comply with IEEE754 standard;
        the tests should allow +/-1 difference when the tested functions use round */
@@ -340,15 +322,8 @@
         fistp t;
     }
     return t;
-<<<<<<< HEAD
-#elif defined CV_INLINE_ROUND_FLT
-    CV_INLINE_ROUND_FLT(value);
-#elif defined CV_ICC || defined __GNUC__
-    return (int)lrintf(value);
-=======
 #elif defined CV_ICC || defined __GNUC__
     return (int)(lrintf(value));
->>>>>>> ecd8c920
 #else
     /* it's ok if round does not comply with IEEE754 standard;
      the tests should allow +/-1 difference when the tested functions use round */
