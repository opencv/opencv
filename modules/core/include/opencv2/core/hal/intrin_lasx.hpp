// This file is part of OpenCV project.
// It is subject to the license terms in the LICENSE file found in the top-level directory
// of this distribution and at http://opencv.org/license.html

#ifndef OPENCV_HAL_INTRIN_LASX_HPP
#define OPENCV_HAL_INTRIN_LASX_HPP

#include <lsxintrin.h>
#include <lasxintrin.h>

#define CV_SIMD256 1
#define CV_SIMD256_64F 1
#define CV_SIMD256_FP16 0

namespace cv
{

//! @cond IGNORED

CV_CPU_OPTIMIZATION_HAL_NAMESPACE_BEGIN

///////// Utils ////////////

inline __m256i _v256_setr_b(char v0, char v1, char v2, char v3, char v4, char v5, char v6, char v7, char v8,  char v9,
                    char v10, char v11, char v12, char v13, char v14, char v15, char v16, char v17, char v18, char v19,
                    char v20, char v21, char v22, char v23, char v24, char v25, char v26, char v27, char v28, char v29,
                    char v30, char v31)
{
    return (__m256i)v32i8{ v0, v1, v2, v3, v4, v5, v6, v7, v8, v9,
                           v10, v11, v12, v13, v14, v15, v16, v17, v18, v19,
                           v20, v21, v22, v23, v24, v25, v26, v27, v28, v29,
                           v30, v31 };
}

inline __m256i _v256_set_b(char v0, char v1, char v2, char v3, char v4, char v5, char v6, char v7, char v8,  char v9,
                   char v10, char v11, char v12, char v13, char v14, char v15, char v16, char v17, char v18, char v19,
                   char v20, char v21, char v22, char v23, char v24, char v25, char v26, char v27, char v28, char v29,
                   char v30, char v31)
{
    return (__m256i)v32i8{ v31, v30,
                           v29, v28, v27, v26, v25, v24, v23, v22, v21, v20,
                           v19, v18, v17, v16, v15, v14, v13, v12, v11, v10,
                           v9, v8, v7, v6, v5, v4, v3, v2, v1, v0 };
}

inline __m256i _v256_setr_h(short v0, short v1, short v2, short v3, short v4, short v5, short v6, short v7,
                            short v8,  short v9, short v10, short v11, short v12, short v13, short v14, short v15)
{
    return (__m256i)v16i16{ v0, v1, v2, v3, v4, v5, v6, v7, v8, v9, v10, v11, v12, v13, v14, v15 };
}

inline __m256i _v256_setr_w(int v0, int v1, int v2, int v3, int v4, int v5, int v6, int v7)
{
    return (__m256i)v8i32{ v0, v1, v2, v3, v4, v5, v6, v7 };
}

inline __m256i _v256_set_w(int v0, int v1, int v2, int v3, int v4, int v5, int v6, int v7)
{
    return (__m256i)v8i32{ v7, v6, v5, v4, v3, v2, v1, v0 };
}

inline __m256i _v256_setall_w(int v0)
{
    return (__m256i)v8i32{ v0, v0, v0, v0, v0, v0, v0, v0 };
}

inline __m256i _v256_setr_d(int64 v0, int64 v1, int64 v2, int64 v3)
{
    return (__m256i)v4i64{ v0, v1, v2, v3 };
}

inline __m256i _v256_set_d(int64 v0, int64 v1, int64 v2, int64 v3)
{
    return (__m256i)v4i64{ v3, v2, v1, v0 };
}

inline __m256 _v256_setr_ps(float v0, float v1, float v2, float v3, float v4, float v5, float v6, float v7)
{
    return (__m256)v8f32{ v0, v1, v2, v3, v4, v5, v6, v7 };
}

inline __m256 _v256_setall_ps(float f32)
{
    return (__m256)v8f32{ f32, f32, f32, f32, f32, f32, f32, f32 };
}

inline __m256d _v256_setr_pd(double v0, double v1, double v2, double v3)
{
    return (__m256d)v4f64{ v0, v1, v2, v3 };
}

inline __m256d _v256_setall_pd(double f64)
{
    return (__m256d)v4f64{ f64, f64, f64, f64 };
}

inline __m256i _lasx_packus_h(const __m256i& a, const __m256i& b)
{
    return __lasx_xvssrarni_bu_h(b, a, 0);
}

inline __m256i _lasx_packs_h(const __m256i& a, const __m256i& b)
{
    return __lasx_xvssrarni_b_h(b, a, 0);
}

inline __m256i _lasx_packus_w(const __m256i& a, const __m256i& b)
{
    return __lasx_xvssrarni_hu_w(b, a, 0);
}

inline __m256i _lasx_packs_w(const __m256i& a, const __m256i& b)
{
    return __lasx_xvssrarni_h_w(b, a, 0);
}

inline __m256i _v256_combine(const __m128i& lo, const __m128i& hi)
{ return __lasx_xvpermi_q(*((__m256i*)&lo), *((__m256i*)&hi), 0x02); }

inline __m256 _v256_combine(const __m128& lo, const __m128& hi)
{ return __m256(__lasx_xvpermi_q(*((__m256i*)&lo), *((__m256i*)&hi), 0x02)); }

inline __m256d _v256_combine(const __m128d& lo, const __m128d& hi)
{ return __m256d(__lasx_xvpermi_q(*((__m256i*)&lo), *((__m256i*)&hi), 0x02)); }

inline __m256i _v256_shuffle_odd_64(const __m256i& v)
{ return __lasx_xvpermi_d(v, 0xd8); }

inline __m256d _v256_shuffle_odd_64(const __m256d& v)
{ return __m256d(__lasx_xvpermi_d(*((__m256i*)&v), 0xd8)); }

//LASX: only use for permute WITHOUT zero clearing
template<int imm>
inline __m256i _v256_permute2x128(const __m256i& a, const __m256i& b)
{ return __lasx_xvpermi_q(a, b, imm); }

template<int imm>
inline __m256 _v256_permute2x128(const __m256& a, const __m256& b)
{ return __m256(__lasx_xvpermi_q(*((__m256i*)&a), *((__m256i*)&b), imm)); }

template<int imm>
inline __m256d _v256_permute2x128(const __m256d& a, const __m256d& b)
{ return __m256d(__lasx_xvpermi_q(*((__m256i*)&a), *((__m256i*)&b), imm)); }

template<int imm, typename _Tpvec>
inline _Tpvec v256_permute2x128(const _Tpvec& a, const _Tpvec& b)
{ return _Tpvec(_v256_permute2x128<imm>(a.val, b.val)); }

template<int imm>
inline __m256i _v256_permute4x64(const __m256i& a)
{ return __lasx_xvpermi_d(a, imm); }

template<int imm>
inline __m256d _v256_permute4x64(const __m256d& a)
{ return __m256d(__lasx_xvpermi_d(*((__m256i*)&a), imm)); }

template<int imm, typename _Tpvec>
inline _Tpvec v256_permute4x64(const _Tpvec& a)
{ return _Tpvec(_v256_permute4x64<imm>(a.val)); }

inline __m128i _v256_extract_high(const __m256i& v)
{ __m256i temp256i = __lasx_xvpermi_d(v, 0x4E);
  return *((__m128i*)&temp256i); }

inline __m128  _v256_extract_high(const __m256& v)
{ return __m128(_v256_extract_high(*((__m256i*)&v))); }

inline __m128d _v256_extract_high(const __m256d& v)
{ return __m128d(_v256_extract_high(*((__m256i*)&v))); }

inline __m128i _v256_extract_low(const __m256i& v)
{ return *((__m128i*)&v); }

inline __m128  _v256_extract_low(const __m256& v)
{ return __m128(_v256_extract_low(*((__m256i*)&v))); }

inline __m128d _v256_extract_low(const __m256d& v)
{ return __m128d(_v256_extract_low(*((__m256i*)&v))); }

inline __m256i _v256_packs_epu32(const __m256i& a, const __m256i& b)
{
    return __lasx_xvssrlrni_hu_w(b, a, 0);
}

template<int i>
inline int _v256_extract_b(const __m256i& a)
{
    int des[1] = {0};
    __lasx_xvstelm_b(a, des, 0, i);
    return des[0];
}

template<int i>
inline int _v256_extract_h(const __m256i& a)
{
    int des[1] = {0};
    __lasx_xvstelm_h(a, des, 0, i);
    return des[0];
}

template<int i>
inline int _v256_extract_w(const __m256i& a)
{
    return __lasx_xvpickve2gr_w(a, i);
}

template<int i>
inline int64 _v256_extract_d(const __m256i& a)
{
    return __lasx_xvpickve2gr_d(a, i);
}

///////// Types ////////////

struct v_uint8x32
{
    typedef uchar lane_type;
    enum { nlanes = 32 };
    __m256i val;

    explicit v_uint8x32(__m256i v) : val(v) {}
    v_uint8x32(uchar v0,  uchar v1,  uchar v2,  uchar v3,
               uchar v4,  uchar v5,  uchar v6,  uchar v7,
               uchar v8,  uchar v9,  uchar v10, uchar v11,
               uchar v12, uchar v13, uchar v14, uchar v15,
               uchar v16, uchar v17, uchar v18, uchar v19,
               uchar v20, uchar v21, uchar v22, uchar v23,
               uchar v24, uchar v25, uchar v26, uchar v27,
               uchar v28, uchar v29, uchar v30, uchar v31)
    {
        val = _v256_setr_b((char)v0, (char)v1, (char)v2, (char)v3,
            (char)v4,  (char)v5,  (char)v6 , (char)v7,  (char)v8,  (char)v9,
            (char)v10, (char)v11, (char)v12, (char)v13, (char)v14, (char)v15,
            (char)v16, (char)v17, (char)v18, (char)v19, (char)v20, (char)v21,
            (char)v22, (char)v23, (char)v24, (char)v25, (char)v26, (char)v27,
            (char)v28, (char)v29, (char)v30, (char)v31);
    }
    /* coverity[uninit_ctor]: suppress warning */
    v_uint8x32() {}

    uchar get0() const {
        uchar des[1] = {0};
        __lasx_xvstelm_b(val, des, 0, 0);
        return des[0];
    }
};

struct v_int8x32
{
    typedef schar lane_type;
    enum { nlanes = 32 };
    __m256i val;

    explicit v_int8x32(__m256i v) : val(v) {}
    v_int8x32(schar v0,  schar v1,  schar v2,  schar v3,
              schar v4,  schar v5,  schar v6,  schar v7,
              schar v8,  schar v9,  schar v10, schar v11,
              schar v12, schar v13, schar v14, schar v15,
              schar v16, schar v17, schar v18, schar v19,
              schar v20, schar v21, schar v22, schar v23,
              schar v24, schar v25, schar v26, schar v27,
              schar v28, schar v29, schar v30, schar v31)
    {
        val = _v256_setr_b(v0, v1, v2, v3, v4, v5, v6, v7, v8, v9,
            v10, v11, v12, v13, v14, v15, v16, v17, v18, v19, v20,
            v21, v22, v23, v24, v25, v26, v27, v28, v29, v30, v31);
    }
    /* coverity[uninit_ctor]: suppress warning */
    v_int8x32() {}

    schar get0() const {
        schar des[1] = {0};
        __lasx_xvstelm_b(val, des, 0, 0);
        return des[0];
    }
};

struct v_uint16x16
{
    typedef ushort lane_type;
    enum { nlanes = 16 };
    __m256i val;

    explicit v_uint16x16(__m256i v) : val(v) {}
    v_uint16x16(ushort v0,  ushort v1,  ushort v2,  ushort v3,
                ushort v4,  ushort v5,  ushort v6,  ushort v7,
                ushort v8,  ushort v9,  ushort v10, ushort v11,
                ushort v12, ushort v13, ushort v14, ushort v15)
    {
        val = _v256_setr_h((short)v0, (short)v1, (short)v2, (short)v3,
            (short)v4,  (short)v5,  (short)v6,  (short)v7,  (short)v8,  (short)v9,
            (short)v10, (short)v11, (short)v12, (short)v13, (short)v14, (short)v15);
    }
    /* coverity[uninit_ctor]: suppress warning */
    v_uint16x16() {}

    ushort get0() const {
        ushort des[1] = {0};
        __lasx_xvstelm_h(val, des, 0, 0);
        return des[0];
    }
};

struct v_int16x16
{
    typedef short lane_type;
    enum { nlanes = 16 };
    __m256i val;

    explicit v_int16x16(__m256i v) : val(v) {}
    v_int16x16(short v0,  short v1,  short v2,  short v3,
               short v4,  short v5,  short v6,  short v7,
               short v8,  short v9,  short v10, short v11,
               short v12, short v13, short v14, short v15)
    {
        val = _v256_setr_h(v0, v1, v2, v3, v4, v5, v6, v7,
            v8, v9, v10, v11, v12, v13, v14, v15);
    }
    /* coverity[uninit_ctor]: suppress warning */
    v_int16x16() {}

    short get0() const {
        short des[1] = {0};
        __lasx_xvstelm_h(val, des, 0, 0);
        return des[0];
    }
};

struct v_uint32x8
{
    typedef unsigned lane_type;
    enum { nlanes = 8 };
    __m256i val;

    explicit v_uint32x8(__m256i v) : val(v) {}
    v_uint32x8(unsigned v0, unsigned v1, unsigned v2, unsigned v3,
               unsigned v4, unsigned v5, unsigned v6, unsigned v7)
    {
        val = _v256_setr_w((unsigned)v0, (unsigned)v1, (unsigned)v2,
            (unsigned)v3, (unsigned)v4, (unsigned)v5, (unsigned)v6, (unsigned)v7);
    }
    /* coverity[uninit_ctor]: suppress warning */
    v_uint32x8() {}

    unsigned get0() const { return __lasx_xvpickve2gr_wu(val, 0); }
};

struct v_int32x8
{
    typedef int lane_type;
    enum { nlanes = 8 };
    __m256i val;

    explicit v_int32x8(__m256i v) : val(v) {}
    v_int32x8(int v0, int v1, int v2, int v3,
              int v4, int v5, int v6, int v7)
    {
        val = _v256_setr_w(v0, v1, v2, v3, v4, v5, v6, v7);
    }
    /* coverity[uninit_ctor]: suppress warning */
    v_int32x8() {}

    int get0() const { return __lasx_xvpickve2gr_w(val, 0); }
};

struct v_float32x8
{
    typedef float lane_type;
    enum { nlanes = 8 };
    __m256 val;

    explicit v_float32x8(__m256 v) : val(v) {}
    explicit v_float32x8(__m256i v) { val = *((__m256*)&v); }
    v_float32x8(float v0, float v1, float v2, float v3,
                float v4, float v5, float v6, float v7)
    {
        val = _v256_setr_ps(v0, v1, v2, v3, v4, v5, v6, v7);
    }
    /* coverity[uninit_ctor]: suppress warning */
    v_float32x8() {}

    float get0() const {
        float des[1] = {0};
        __lasx_xvstelm_w(*((__m256i*)&val), des, 0, 0);
        return des[0];
    }

    int get0toint() const {
        int des[1] = {0};
        __lasx_xvstelm_w(*((__m256i*)&val), des, 0, 0);
        return des[0];
    }
};

struct v_uint64x4
{
    typedef uint64 lane_type;
    enum { nlanes = 4 };
    __m256i val;

    explicit v_uint64x4(__m256i v) : val(v) {}
    v_uint64x4(uint64 v0, uint64 v1, uint64 v2, uint64 v3)
    { val = _v256_setr_d((int64)v0, (int64)v1, (int64)v2, (int64)v3); }
    /* coverity[uninit_ctor]: suppress warning */
    v_uint64x4() {}

    uint64 get0() const
    {
        return __lasx_xvpickve2gr_du(val, 0);
    }
};

struct v_int64x4
{
    typedef int64 lane_type;
    enum { nlanes = 4 };
    __m256i val;

    explicit v_int64x4(__m256i v) : val(v) {}
    v_int64x4(int64 v0, int64 v1, int64 v2, int64 v3)
    { val = _v256_setr_d(v0, v1, v2, v3); }
    /* coverity[uninit_ctor]: suppress warning */
    v_int64x4() {}

    int64 get0() const
    {
        return __lasx_xvpickve2gr_d(val, 0);
    }
};

struct v_float64x4
{
    typedef double lane_type;
    enum { nlanes = 4 };
    __m256d val;

    explicit v_float64x4(__m256d v) : val(v) {}
    explicit v_float64x4(__m256i v) { val = *((__m256d*)&v); }
    v_float64x4(double v0, double v1, double v2, double v3)
    { val = _v256_setr_pd(v0, v1, v2, v3); }
    /* coverity[uninit_ctor]: suppress warning */
    v_float64x4() {}

    double get0() const {
        double des[1] = {0};
        __lasx_xvstelm_d(*((__m256i*)&val), des, 0, 0);
        return des[0];
    }

    int64 get0toint64() const {
        int64 des[1] = {0};
        __lasx_xvstelm_d(*((__m256i*)&val), des, 0, 0);
        return des[0];
    }
};

//////////////// Load and store operations ///////////////

#define OPENCV_HAL_IMPL_LASX_LOADSTORE(_Tpvec, _Tp)                   \
    inline _Tpvec v256_load(const _Tp* ptr)                           \
    { return _Tpvec(__lasx_xvld(ptr, 0)); }                           \
    inline _Tpvec v256_load_aligned(const _Tp* ptr)                   \
    { return _Tpvec(__lasx_xvld(ptr, 0)); }                           \
    inline _Tpvec v256_load_low(const _Tp* ptr)                       \
    {                                                                 \
        __m128i v128 = __lsx_vld(ptr, 0);                             \
        return _Tpvec(*((__m256i*)&v128));                            \
    }                                                                 \
    inline _Tpvec v256_load_halves(const _Tp* ptr0, const _Tp* ptr1)  \
    {                                                                 \
        __m128i vlo = __lsx_vld(ptr0, 0);                             \
        __m128i vhi = __lsx_vld(ptr1, 0);                             \
        return _Tpvec(_v256_combine(vlo, vhi));                       \
    }                                                                 \
    inline void v_store(_Tp* ptr, const _Tpvec& a)                    \
    { __lasx_xvst(a.val, ptr, 0); }                                   \
    inline void v_store_aligned(_Tp* ptr, const _Tpvec& a)            \
    { __lasx_xvst(a.val, ptr, 0); }                                   \
    inline void v_store_aligned_nocache(_Tp* ptr, const _Tpvec& a)    \
    { __lasx_xvst(a.val, ptr, 0); }                                   \
    inline void v_store(_Tp* ptr, const _Tpvec& a, hal::StoreMode mode) \
    { \
        if( mode == hal::STORE_UNALIGNED ) \
            __lasx_xvst(a.val, ptr, 0); \
        else if( mode == hal::STORE_ALIGNED_NOCACHE )  \
            __lasx_xvst(a.val, ptr, 0); \
        else \
            __lasx_xvst(a.val, ptr, 0); \
    } \
    inline void v_store_low(_Tp* ptr, const _Tpvec& a)                \
    { __lsx_vst(_v256_extract_low(a.val), ptr, 0); }                  \
    inline void v_store_high(_Tp* ptr, const _Tpvec& a)               \
    { __lsx_vst(_v256_extract_high(a.val), ptr, 0); }

OPENCV_HAL_IMPL_LASX_LOADSTORE(v_uint8x32,  uchar)
OPENCV_HAL_IMPL_LASX_LOADSTORE(v_int8x32,   schar)
OPENCV_HAL_IMPL_LASX_LOADSTORE(v_uint16x16, ushort)
OPENCV_HAL_IMPL_LASX_LOADSTORE(v_int16x16,  short)
OPENCV_HAL_IMPL_LASX_LOADSTORE(v_uint32x8,  unsigned)
OPENCV_HAL_IMPL_LASX_LOADSTORE(v_int32x8,   int)
OPENCV_HAL_IMPL_LASX_LOADSTORE(v_uint64x4,  uint64)
OPENCV_HAL_IMPL_LASX_LOADSTORE(v_int64x4,   int64)


#define OPENCV_HAL_IMPL_LASX_LOADSTORE_FLT(_Tpvec, _Tp, halfreg)          \
    inline _Tpvec v256_load(const _Tp* ptr)                               \
    { return _Tpvec(__lasx_xvld(ptr, 0)); }                               \
    inline _Tpvec v256_load_aligned(const _Tp* ptr)                       \
    { return _Tpvec(__lasx_xvld(ptr, 0)); }                               \
    inline _Tpvec v256_load_low(const _Tp* ptr)                           \
    {                                                                     \
        __m128i v128 = __lsx_vld(ptr, 0);                                 \
        return _Tpvec(*((__m256i*)&v128));                                \
    }                                                                     \
    inline _Tpvec v256_load_halves(const _Tp* ptr0, const _Tp* ptr1)      \
    {                                                                     \
        halfreg vlo = __lsx_vld(ptr0, 0);                                 \
        halfreg vhi = __lsx_vld(ptr1, 0);                                 \
        return _Tpvec(_v256_combine(vlo, vhi));                           \
    }                                                                     \
    inline void v_store(_Tp* ptr, const _Tpvec& a)                        \
    { __lasx_xvst(a.val, ptr, 0); }                                       \
    inline void v_store_aligned(_Tp* ptr, const _Tpvec& a)                \
    { __lasx_xvst(a.val, ptr, 0); }                                       \
    inline void v_store_aligned_nocache(_Tp* ptr, const _Tpvec& a)        \
    { __lasx_xvst(a.val, ptr, 0); }                                       \
    inline void v_store(_Tp* ptr, const _Tpvec& a, hal::StoreMode mode) \
    { \
        if( mode == hal::STORE_UNALIGNED ) \
            __lasx_xvst(a.val, ptr, 0); \
        else if( mode == hal::STORE_ALIGNED_NOCACHE )  \
            __lasx_xvst(a.val, ptr, 0); \
        else \
            __lasx_xvst(a.val, ptr, 0); \
    } \
    inline void v_store_low(_Tp* ptr, const _Tpvec& a)                    \
    { __lsx_vst(_v256_extract_low(a.val), ptr, 0); }                      \
    inline void v_store_high(_Tp* ptr, const _Tpvec& a)                   \
    { __lsx_vst(_v256_extract_high(a.val), ptr, 0); }

OPENCV_HAL_IMPL_LASX_LOADSTORE_FLT(v_float32x8, float, __m128i)
OPENCV_HAL_IMPL_LASX_LOADSTORE_FLT(v_float64x4, double, __m128i)


inline __m256i _lasx_256_castps_si256(const __m256& v)
{ return __m256i(v); }

inline __m256i _lasx_256_castpd_si256(const __m256d& v)
{ return __m256i(v); }

#define OPENCV_HAL_IMPL_LASX_CAST(_Tpvec, _Tpvecf, suffix, cast) \
    inline _Tpvec v_reinterpret_as_##suffix(const _Tpvecf& a)   \
    { return _Tpvec(cast(a.val)); }

#define OPENCV_HAL_IMPL_LASX_INIT(_Tpvec, _Tp, suffix, ssuffix, ctype_s)          \
    inline _Tpvec v256_setzero_##suffix()                                         \
    { return _Tpvec(__lasx_xvreplgr2vr_d(0)); }                                   \
    inline _Tpvec v256_setall_##suffix(_Tp v)                                     \
    { return _Tpvec(__lasx_xvreplgr2vr_##ssuffix((ctype_s)v)); }                  \
    OPENCV_HAL_IMPL_LASX_CAST(_Tpvec, v_uint8x32,  suffix, OPENCV_HAL_NOP)        \
    OPENCV_HAL_IMPL_LASX_CAST(_Tpvec, v_int8x32,   suffix, OPENCV_HAL_NOP)        \
    OPENCV_HAL_IMPL_LASX_CAST(_Tpvec, v_uint16x16, suffix, OPENCV_HAL_NOP)        \
    OPENCV_HAL_IMPL_LASX_CAST(_Tpvec, v_int16x16,  suffix, OPENCV_HAL_NOP)        \
    OPENCV_HAL_IMPL_LASX_CAST(_Tpvec, v_uint32x8,  suffix, OPENCV_HAL_NOP)        \
    OPENCV_HAL_IMPL_LASX_CAST(_Tpvec, v_int32x8,   suffix, OPENCV_HAL_NOP)        \
    OPENCV_HAL_IMPL_LASX_CAST(_Tpvec, v_uint64x4,  suffix, OPENCV_HAL_NOP)        \
    OPENCV_HAL_IMPL_LASX_CAST(_Tpvec, v_int64x4,   suffix, OPENCV_HAL_NOP)        \
    OPENCV_HAL_IMPL_LASX_CAST(_Tpvec, v_float32x8, suffix, _lasx_256_castps_si256) \
    OPENCV_HAL_IMPL_LASX_CAST(_Tpvec, v_float64x4, suffix, _lasx_256_castpd_si256)

OPENCV_HAL_IMPL_LASX_INIT(v_uint8x32,  uchar,    u8,  b,   int)
OPENCV_HAL_IMPL_LASX_INIT(v_int8x32,   schar,    s8,  b,   int)
OPENCV_HAL_IMPL_LASX_INIT(v_uint16x16, ushort,   u16, h,  int)
OPENCV_HAL_IMPL_LASX_INIT(v_int16x16,  short,    s16, h,  int)
OPENCV_HAL_IMPL_LASX_INIT(v_uint32x8,  unsigned, u32, w,  int)
OPENCV_HAL_IMPL_LASX_INIT(v_int32x8,   int,      s32, w,  int)
OPENCV_HAL_IMPL_LASX_INIT(v_uint64x4,  uint64,   u64, d, long int)
OPENCV_HAL_IMPL_LASX_INIT(v_int64x4,   int64,    s64, d, long int)


inline __m256 _lasx_256_castsi256_ps(const __m256i &v)
{ return __m256(v); }

inline __m256d _lasx_256_castsi256_pd(const __m256i &v)
{ return __m256d(v); }

#define OPENCV_HAL_IMPL_LASX_INIT_FLT(_Tpvec, _Tp, suffix, zsuffix, cast) \
    inline _Tpvec v256_setzero_##suffix()                                 \
    { return _Tpvec(__lasx_xvreplgr2vr_d(0)); }                           \
    inline _Tpvec v256_setall_##suffix(_Tp v)                             \
    { return _Tpvec(_v256_setall_##zsuffix(v)); }                   \
    OPENCV_HAL_IMPL_LASX_CAST(_Tpvec, v_uint8x32,  suffix, cast)          \
    OPENCV_HAL_IMPL_LASX_CAST(_Tpvec, v_int8x32,   suffix, cast)          \
    OPENCV_HAL_IMPL_LASX_CAST(_Tpvec, v_uint16x16, suffix, cast)          \
    OPENCV_HAL_IMPL_LASX_CAST(_Tpvec, v_int16x16,  suffix, cast)          \
    OPENCV_HAL_IMPL_LASX_CAST(_Tpvec, v_uint32x8,  suffix, cast)          \
    OPENCV_HAL_IMPL_LASX_CAST(_Tpvec, v_int32x8,   suffix, cast)          \
    OPENCV_HAL_IMPL_LASX_CAST(_Tpvec, v_uint64x4,  suffix, cast)          \
    OPENCV_HAL_IMPL_LASX_CAST(_Tpvec, v_int64x4,   suffix, cast)

OPENCV_HAL_IMPL_LASX_INIT_FLT(v_float32x8, float,  f32, ps, _lasx_256_castsi256_ps)
OPENCV_HAL_IMPL_LASX_INIT_FLT(v_float64x4, double, f64, pd, _lasx_256_castsi256_pd)

inline v_float32x8 v_reinterpret_as_f32(const v_float32x8& a)
{ return a; }
inline v_float32x8 v_reinterpret_as_f32(const v_float64x4& a)
{ return v_float32x8(_lasx_256_castps_si256(__m256(a.val))); }

inline v_float64x4 v_reinterpret_as_f64(const v_float64x4& a)
{ return a; }
inline v_float64x4 v_reinterpret_as_f64(const v_float32x8& a)
{ return v_float64x4(_lasx_256_castpd_si256(__m256d(a.val))); }


//////////////// Variant Value reordering ///////////////

// unpacks
#define OPENCV_HAL_IMPL_LASX_UNPACK(_Tpvec, suffix)                 \
    inline _Tpvec v256_unpacklo(const _Tpvec& a, const _Tpvec& b)   \
    { return _Tpvec(__lasx_xvilvl_##suffix(__m256i(b.val), __m256i(a.val))); }        \
    inline _Tpvec v256_unpackhi(const _Tpvec& a, const _Tpvec& b)   \
    { return _Tpvec(__lasx_xvilvh_##suffix(__m256i(b.val), __m256i(a.val))); }

OPENCV_HAL_IMPL_LASX_UNPACK(v_uint8x32,  b)
OPENCV_HAL_IMPL_LASX_UNPACK(v_int8x32,   b)
OPENCV_HAL_IMPL_LASX_UNPACK(v_uint16x16, h)
OPENCV_HAL_IMPL_LASX_UNPACK(v_int16x16,  h)
OPENCV_HAL_IMPL_LASX_UNPACK(v_uint32x8,  w)
OPENCV_HAL_IMPL_LASX_UNPACK(v_int32x8,   w)
OPENCV_HAL_IMPL_LASX_UNPACK(v_uint64x4,  d)
OPENCV_HAL_IMPL_LASX_UNPACK(v_int64x4,   d)
OPENCV_HAL_IMPL_LASX_UNPACK(v_float32x8, w)
OPENCV_HAL_IMPL_LASX_UNPACK(v_float64x4, d)


// shuffle
// todo: emulate 64bit
#define OPENCV_HAL_IMPL_LASX_SHUFFLE(_Tpvec, intrin)  \
    template<int m>                                  \
    inline _Tpvec v256_shuffle(const _Tpvec& a)      \
    { return _Tpvec(__lasx_xvshuf4i_##intrin(a.val, m)); }

OPENCV_HAL_IMPL_LASX_SHUFFLE(v_uint32x8,  w)
OPENCV_HAL_IMPL_LASX_SHUFFLE(v_int32x8,   w)

template<int m>
inline v_float32x8 v256_shuffle(const v_float32x8 &a)
{ return v_float32x8(__lasx_xvshuf4i_w(*((__m256i*)&a.val), m)); }

template<int m>
inline v_float64x4 v256_shuffle(const v_float64x4 &a)
{
    int imm8 = m & 0b0001;  //0 or 1
    if (m & 0x0b0010) imm8 |= 0b0100;
    //else imm8 |= 0b0000;
    if (m & 0x0b0100) imm8 |= 0b110000;  //2 or 3
    else imm8 |= 0b100000;
    if (m & 0x0b1000) imm8 |= 0b11000000;
    else imm8 |= 0b10000000;

    return v_float64x4(__lasx_xvpermi_d(*((__m256i*)&a.val), imm8));
}
template<typename _Tpvec>
inline void v256_zip(const _Tpvec& a, const _Tpvec& b, _Tpvec& ab0, _Tpvec& ab1)
{
    ab0 = v256_unpacklo(a, b);
    ab1 = v256_unpackhi(a, b);
}

template<typename _Tpvec>
inline _Tpvec v256_combine_diagonal(const _Tpvec& a, const _Tpvec& b)
{ return _Tpvec(__lasx_xvpermi_q(a.val, b.val, 0x12)); }

inline v_float32x8 v256_combine_diagonal(const v_float32x8& a, const v_float32x8& b)
{ return v_float32x8(__lasx_xvpermi_q(a.val, b.val, 0x12)); }

inline v_float64x4 v256_combine_diagonal(const v_float64x4& a, const v_float64x4& b)
{ return v_float64x4(__lasx_xvpermi_q(a.val, b.val, 0x12)); }

template<typename _Tpvec>
inline _Tpvec v256_alignr_128(const _Tpvec& a, const _Tpvec& b)
{ return v256_permute2x128<0x03>(a, b); }

inline __m256i _v256_alignr_b(const __m256i &a, const __m256i &b, const int imm)
{
    if (imm == 8) {
        return __lasx_xvshuf4i_d(b, a, 0x9); // b.d1 a.d0 b.d3 a.d2
    } else {
        __m256i byteIndex = _v256_setr_b(0, 1, 2, 3, 4, 5, 6, 7, 8, 9, 10, 11, 12, 13, 14, 15,
                                         0, 1, 2, 3, 4, 5, 6, 7, 8, 9, 10, 11, 12, 13, 14, 15);
        return __lasx_xvshuf_b(a, b, __lasx_xvadd_b(__lasx_xvreplgr2vr_b(imm), byteIndex));
    }
}

template<typename _Tpvec>
inline _Tpvec v256_alignr_64(const _Tpvec& a, const _Tpvec& b)
{ return _Tpvec(_v256_alignr_b(a.val, b.val, 8)); }
inline v_float64x4 v256_alignr_64(const v_float64x4& a, const v_float64x4& b)
{ return v_float64x4(__lasx_xvshuf4i_d(b.val, a.val, 0x9)); } // b.d1 a.d0 b.d3 a.d2
// todo: emulate float32

template<typename _Tpvec>
inline _Tpvec v256_swap_halves(const _Tpvec& a)
{ return v256_permute2x128<1>(a, a); }

template<typename _Tpvec>
inline _Tpvec v256_reverse_64(const _Tpvec& a)
{ return v256_permute4x64<0x1b>(a); }


// ZIP
#define OPENCV_HAL_IMPL_LASX_ZIP(_Tpvec)                             \
    inline _Tpvec v_combine_low(const _Tpvec& a, const _Tpvec& b)    \
    { return v256_permute2x128<0x02>(a, b); }                        \
    inline _Tpvec v_combine_high(const _Tpvec& a, const _Tpvec& b)   \
    { return v256_permute2x128<0x13>(a, b); }                        \
    inline void v_recombine(const _Tpvec& a, const _Tpvec& b,        \
                             _Tpvec& c, _Tpvec& d)                   \
    {                                                                \
        _Tpvec a1b0 = v256_alignr_128(a, b);                         \
        c = v256_combine_diagonal(a, a1b0);                          \
        d = v256_combine_diagonal(a1b0, b);                          \
    }                                                                \
    inline void v_zip(const _Tpvec& a, const _Tpvec& b,              \
                      _Tpvec& ab0, _Tpvec& ab1)                      \
    {                                                                \
        _Tpvec ab0ab2, ab1ab3;                                       \
        v256_zip(a, b, ab0ab2, ab1ab3);                              \
        v_recombine(ab0ab2, ab1ab3, ab0, ab1);                       \
    }

OPENCV_HAL_IMPL_LASX_ZIP(v_uint8x32)
OPENCV_HAL_IMPL_LASX_ZIP(v_int8x32)
OPENCV_HAL_IMPL_LASX_ZIP(v_uint16x16)
OPENCV_HAL_IMPL_LASX_ZIP(v_int16x16)
OPENCV_HAL_IMPL_LASX_ZIP(v_uint32x8)
OPENCV_HAL_IMPL_LASX_ZIP(v_int32x8)
OPENCV_HAL_IMPL_LASX_ZIP(v_uint64x4)
OPENCV_HAL_IMPL_LASX_ZIP(v_int64x4)
OPENCV_HAL_IMPL_LASX_ZIP(v_float32x8)
OPENCV_HAL_IMPL_LASX_ZIP(v_float64x4)

////////// Arithmetic, bitwise and comparison operations /////////

/** Arithmetics **/
#define OPENCV_HAL_IMPL_LASX_BIN_OP(bin_op, _Tpvec, intrin)           \
    inline _Tpvec operator bin_op (const _Tpvec& a, const _Tpvec& b)  \
    { return _Tpvec(intrin(a.val, b.val)); }                          \
    inline _Tpvec& operator bin_op##= (_Tpvec& a, const _Tpvec& b)    \
    { a.val = intrin(a.val, b.val); return a; }

OPENCV_HAL_IMPL_LASX_BIN_OP(+, v_uint8x32,  __lasx_xvsadd_bu)
OPENCV_HAL_IMPL_LASX_BIN_OP(-, v_uint8x32,  __lasx_xvssub_bu)
OPENCV_HAL_IMPL_LASX_BIN_OP(+, v_int8x32,   __lasx_xvsadd_b)
OPENCV_HAL_IMPL_LASX_BIN_OP(-, v_int8x32,   __lasx_xvssub_b)
OPENCV_HAL_IMPL_LASX_BIN_OP(+, v_uint16x16, __lasx_xvsadd_hu)
OPENCV_HAL_IMPL_LASX_BIN_OP(-, v_uint16x16, __lasx_xvssub_hu)
OPENCV_HAL_IMPL_LASX_BIN_OP(+, v_int16x16,  __lasx_xvsadd_h)
OPENCV_HAL_IMPL_LASX_BIN_OP(-, v_int16x16,  __lasx_xvssub_h)
OPENCV_HAL_IMPL_LASX_BIN_OP(+, v_uint32x8,  __lasx_xvadd_w)
OPENCV_HAL_IMPL_LASX_BIN_OP(-, v_uint32x8,  __lasx_xvsub_w)
OPENCV_HAL_IMPL_LASX_BIN_OP(*, v_uint32x8,  __lasx_xvmul_w)
OPENCV_HAL_IMPL_LASX_BIN_OP(+, v_int32x8,   __lasx_xvadd_w)
OPENCV_HAL_IMPL_LASX_BIN_OP(-, v_int32x8,   __lasx_xvsub_w)
OPENCV_HAL_IMPL_LASX_BIN_OP(*, v_int32x8,   __lasx_xvmul_w)
OPENCV_HAL_IMPL_LASX_BIN_OP(+, v_uint64x4,  __lasx_xvadd_d)
OPENCV_HAL_IMPL_LASX_BIN_OP(-, v_uint64x4,  __lasx_xvsub_d)
OPENCV_HAL_IMPL_LASX_BIN_OP(+, v_int64x4,   __lasx_xvadd_d)
OPENCV_HAL_IMPL_LASX_BIN_OP(-, v_int64x4,   __lasx_xvsub_d)

OPENCV_HAL_IMPL_LASX_BIN_OP(+, v_float32x8, __lasx_xvfadd_s)
OPENCV_HAL_IMPL_LASX_BIN_OP(-, v_float32x8, __lasx_xvfsub_s)
OPENCV_HAL_IMPL_LASX_BIN_OP(*, v_float32x8, __lasx_xvfmul_s)
OPENCV_HAL_IMPL_LASX_BIN_OP(/, v_float32x8, __lasx_xvfdiv_s)
OPENCV_HAL_IMPL_LASX_BIN_OP(+, v_float64x4, __lasx_xvfadd_d)
OPENCV_HAL_IMPL_LASX_BIN_OP(-, v_float64x4, __lasx_xvfsub_d)
OPENCV_HAL_IMPL_LASX_BIN_OP(*, v_float64x4, __lasx_xvfmul_d)
OPENCV_HAL_IMPL_LASX_BIN_OP(/, v_float64x4, __lasx_xvfdiv_d)

// saturating multiply 8-bit, 16-bit
inline v_uint8x32 operator * (const v_uint8x32& a, const v_uint8x32& b)
{
    v_uint16x16 c, d;
    v_mul_expand(a, b, c, d);
    return v_pack(c, d);
}
inline v_int8x32 operator * (const v_int8x32& a, const v_int8x32& b)
{
    v_int16x16 c, d;
    v_mul_expand(a, b, c, d);
    return v_pack(c, d);
}
inline v_uint16x16 operator * (const v_uint16x16& a, const v_uint16x16& b)
{
    __m256i pl = __lasx_xvmul_h(a.val, b.val);
    __m256i ph = __lasx_xvmuh_hu(a.val, b.val);
    __m256i p0 = __lasx_xvilvl_h(ph, pl);
    __m256i p1 = __lasx_xvilvh_h(ph, pl);
    return v_uint16x16(_v256_packs_epu32(p0, p1));
}
inline v_int16x16 operator * (const v_int16x16& a, const v_int16x16& b)
{
    __m256i pl = __lasx_xvmul_h(a.val, b.val);
    __m256i ph = __lasx_xvmuh_h(a.val, b.val);
    __m256i p0 = __lasx_xvilvl_h(ph, pl);
    __m256i p1 = __lasx_xvilvh_h(ph, pl);
    return v_int16x16(_lasx_packs_w(p0, p1));
}
inline v_uint8x32& operator *= (v_uint8x32& a, const v_uint8x32& b)
{ a = a * b; return a; }
inline v_int8x32& operator *= (v_int8x32& a, const v_int8x32& b)
{ a = a * b; return a; }
inline v_uint16x16& operator *= (v_uint16x16& a, const v_uint16x16& b)
{ a = a * b; return a; }
inline v_int16x16& operator *= (v_int16x16& a, const v_int16x16& b)
{ a = a * b; return a; }

/** Non-saturating arithmetics **/

#define OPENCV_HAL_IMPL_LASX_BIN_FUNC(func, _Tpvec, intrin) \
    inline _Tpvec func(const _Tpvec& a, const _Tpvec& b)    \
    { return _Tpvec(intrin(a.val, b.val)); }

OPENCV_HAL_IMPL_LASX_BIN_FUNC(v_add_wrap, v_uint8x32,  __lasx_xvadd_b)
OPENCV_HAL_IMPL_LASX_BIN_FUNC(v_add_wrap, v_int8x32,   __lasx_xvadd_b)
OPENCV_HAL_IMPL_LASX_BIN_FUNC(v_add_wrap, v_uint16x16, __lasx_xvadd_h)
OPENCV_HAL_IMPL_LASX_BIN_FUNC(v_add_wrap, v_int16x16,  __lasx_xvadd_h)
OPENCV_HAL_IMPL_LASX_BIN_FUNC(v_sub_wrap, v_uint8x32,  __lasx_xvsub_b)
OPENCV_HAL_IMPL_LASX_BIN_FUNC(v_sub_wrap, v_int8x32,   __lasx_xvsub_b)
OPENCV_HAL_IMPL_LASX_BIN_FUNC(v_sub_wrap, v_uint16x16, __lasx_xvsub_h)
OPENCV_HAL_IMPL_LASX_BIN_FUNC(v_sub_wrap, v_int16x16,  __lasx_xvsub_h)
OPENCV_HAL_IMPL_LASX_BIN_FUNC(v_mul_wrap, v_uint16x16, __lasx_xvmul_h)
OPENCV_HAL_IMPL_LASX_BIN_FUNC(v_mul_wrap, v_int16x16,  __lasx_xvmul_h)

inline v_uint8x32 v_mul_wrap(const v_uint8x32& a, const v_uint8x32& b)
{
    __m256i p0 = __lasx_xvmulwev_h_bu(a.val, b.val);
    __m256i p1 = __lasx_xvmulwod_h_bu(a.val, b.val);
    return v_uint8x32(__lasx_xvpackev_b(p1, p0));
}

inline v_int8x32 v_mul_wrap(const v_int8x32& a, const v_int8x32& b)
{
    return v_reinterpret_as_s8(v_mul_wrap(v_reinterpret_as_u8(a), v_reinterpret_as_u8(b)));
}

//  Multiply and expand
inline void v_mul_expand(const v_uint8x32& a, const v_uint8x32& b,
                         v_uint16x16& c, v_uint16x16& d)
{
    v_uint16x16 a0, a1, b0, b1;
    v_expand(a, a0, a1);
    v_expand(b, b0, b1);
    c = v_mul_wrap(a0, b0);
    d = v_mul_wrap(a1, b1);
}

inline void v_mul_expand(const v_int8x32& a, const v_int8x32& b,
                         v_int16x16& c, v_int16x16& d)
{
    v_int16x16 a0, a1, b0, b1;
    v_expand(a, a0, a1);
    v_expand(b, b0, b1);
    c = v_mul_wrap(a0, b0);
    d = v_mul_wrap(a1, b1);
}

inline void v_mul_expand(const v_int16x16& a, const v_int16x16& b,
                         v_int32x8& c, v_int32x8& d)
{
    v_int16x16 vhi = v_int16x16(__lasx_xvmuh_h(a.val, b.val));

    v_int16x16 v0, v1;
    v_zip(v_mul_wrap(a, b), vhi, v0, v1);

    c = v_reinterpret_as_s32(v0);
    d = v_reinterpret_as_s32(v1);
}

inline void v_mul_expand(const v_uint16x16& a, const v_uint16x16& b,
                         v_uint32x8& c, v_uint32x8& d)
{
    v_uint16x16 vhi = v_uint16x16(__lasx_xvmuh_hu(a.val, b.val));

    v_uint16x16 v0, v1;
    v_zip(v_mul_wrap(a, b), vhi, v0, v1);

    c = v_reinterpret_as_u32(v0);
    d = v_reinterpret_as_u32(v1);
}

inline void v_mul_expand(const v_uint32x8& a, const v_uint32x8& b,
                         v_uint64x4& c, v_uint64x4& d)
{
    __m256i v0 = __lasx_xvmulwev_d_wu(a.val, b.val);
    __m256i v1 = __lasx_xvmulwod_d_wu(a.val, b.val);
    v_zip(v_uint64x4(v0), v_uint64x4(v1), c, d);
}

inline v_int16x16 v_mul_hi(const v_int16x16& a, const v_int16x16& b) { return v_int16x16(__lasx_xvmuh_h(a.val, b.val)); }
inline v_uint16x16 v_mul_hi(const v_uint16x16& a, const v_uint16x16& b) { return v_uint16x16(__lasx_xvmuh_hu(a.val, b.val)); }

/** Bitwise shifts **/
#define OPENCV_HAL_IMPL_LASX_SHIFT_OP(_Tpuvec, _Tpsvec, suffix, srai)                             \
    inline _Tpuvec operator << (const _Tpuvec& a, int imm)                                        \
    { return _Tpuvec(__lasx_xvsll_##suffix(a.val, __lasx_xvreplgr2vr_##suffix(imm))); }           \
    inline _Tpsvec operator << (const _Tpsvec& a, int imm)                                        \
    { return _Tpsvec(__lasx_xvsll_##suffix(a.val, __lasx_xvreplgr2vr_##suffix(imm))); }           \
    inline _Tpuvec operator >> (const _Tpuvec& a, int imm)                                        \
    { return _Tpuvec(__lasx_xvsrl_##suffix(a.val, __lasx_xvreplgr2vr_##suffix(imm))); }           \
    inline _Tpsvec operator >> (const _Tpsvec& a, int imm)                                        \
    { return _Tpsvec(srai(a.val, __lasx_xvreplgr2vr_##suffix(imm))); }                            \
    template<int imm>                                                                             \
    inline _Tpuvec v_shl(const _Tpuvec& a)                                                        \
    { return _Tpuvec(__lasx_xvsll_##suffix(a.val, __lasx_xvreplgr2vr_##suffix(imm))); }           \
    template<int imm>                                                                             \
    inline _Tpsvec v_shl(const _Tpsvec& a)                                                        \
    { return _Tpsvec(__lasx_xvsll_##suffix(a.val, __lasx_xvreplgr2vr_##suffix(imm))); }           \
    template<int imm>                                                                             \
    inline _Tpuvec v_shr(const _Tpuvec& a)                                                        \
    { return _Tpuvec(__lasx_xvsrl_##suffix(a.val, __lasx_xvreplgr2vr_##suffix(imm))); }           \
    template<int imm>                                                                             \
    inline _Tpsvec v_shr(const _Tpsvec& a)                                                        \
    { return _Tpsvec(srai(a.val, __lasx_xvreplgr2vr_##suffix(imm))); }

OPENCV_HAL_IMPL_LASX_SHIFT_OP(v_uint16x16, v_int16x16, h, __lasx_xvsra_h)
OPENCV_HAL_IMPL_LASX_SHIFT_OP(v_uint32x8,  v_int32x8,  w, __lasx_xvsra_w)
OPENCV_HAL_IMPL_LASX_SHIFT_OP(v_uint64x4,  v_int64x4,  d, __lasx_xvsra_d)


/** Bitwise logic **/
#define OPENCV_HAL_IMPL_LASX_LOGIC_OP(_Tpvec, suffix, not_const)    \
    OPENCV_HAL_IMPL_LASX_BIN_OP(&, _Tpvec, __lasx_xvand_##suffix)   \
    OPENCV_HAL_IMPL_LASX_BIN_OP(|, _Tpvec, __lasx_xvor_##suffix)    \
    OPENCV_HAL_IMPL_LASX_BIN_OP(^, _Tpvec, __lasx_xvxor_##suffix)   \
    inline _Tpvec operator ~ (const _Tpvec& a)                      \
    { return _Tpvec(__lasx_xvnori_b(a.val, 0)); }

OPENCV_HAL_IMPL_LASX_LOGIC_OP(v_uint8x32,   v, __lasx_xvreplgr2vr_w(-1))
OPENCV_HAL_IMPL_LASX_LOGIC_OP(v_int8x32,    v, __lasx_xvreplgr2vr_w(-1))
OPENCV_HAL_IMPL_LASX_LOGIC_OP(v_uint16x16,  v, __lasx_xvreplgr2vr_w(-1))
OPENCV_HAL_IMPL_LASX_LOGIC_OP(v_int16x16,   v, __lasx_xvreplgr2vr_w(-1))
OPENCV_HAL_IMPL_LASX_LOGIC_OP(v_uint32x8,   v, __lasx_xvreplgr2vr_w(-1))
OPENCV_HAL_IMPL_LASX_LOGIC_OP(v_int32x8,    v, __lasx_xvreplgr2vr_w(-1))
OPENCV_HAL_IMPL_LASX_LOGIC_OP(v_uint64x4,   v, __lasx_xvreplgr2vr_d(-1))
OPENCV_HAL_IMPL_LASX_LOGIC_OP(v_int64x4,    v, __lasx_xvreplgr2vr_d(-1))

#define OPENCV_HAL_IMPL_LASX_FLOAT_BIN_OP(bin_op, _Tpvec, intrin, cast)                         \
    inline _Tpvec operator bin_op (const _Tpvec& a, const _Tpvec& b)                            \
    { return _Tpvec(intrin(*((__m256i*)(&a.val)), *((__m256i*)(&b.val)))); }                    \
    inline _Tpvec& operator bin_op##= (_Tpvec& a, const _Tpvec& b)                              \
    { __m256i c = intrin(*((__m256i*)(&a.val)), *((__m256i*)(&b.val))); a.val = cast(c); return a; }

#define OPENCV_HAL_IMPL_LASX_FLOAT_LOGIC_OP(_Tpvec, suffix, not_const, cast)       \
    OPENCV_HAL_IMPL_LASX_FLOAT_BIN_OP(&, _Tpvec, __lasx_xvand_##suffix, cast)      \
    OPENCV_HAL_IMPL_LASX_FLOAT_BIN_OP(|, _Tpvec, __lasx_xvor_##suffix, cast)       \
    OPENCV_HAL_IMPL_LASX_FLOAT_BIN_OP(^, _Tpvec, __lasx_xvxor_##suffix, cast)      \
    inline _Tpvec operator ~ (const _Tpvec& a)                                     \
    { return _Tpvec(__lasx_xvxor_##suffix(*((__m256i*)(&a.val)), not_const)); }

OPENCV_HAL_IMPL_LASX_FLOAT_LOGIC_OP(v_float32x8,  v, __lasx_xvreplgr2vr_w(-1), _lasx_256_castsi256_ps)
OPENCV_HAL_IMPL_LASX_FLOAT_LOGIC_OP(v_float64x4,  v, __lasx_xvreplgr2vr_d(-1), _lasx_256_castsi256_pd)

/** Select **/
#define OPENCV_HAL_IMPL_LASX_SELECT(_Tpvec)                                      \
    inline _Tpvec v_select(const _Tpvec& mask, const _Tpvec& a, const _Tpvec& b) \
    { return _Tpvec(__lasx_xvbitsel_v(b.val, a.val, mask.val)); }

OPENCV_HAL_IMPL_LASX_SELECT(v_uint8x32)
OPENCV_HAL_IMPL_LASX_SELECT(v_int8x32)
OPENCV_HAL_IMPL_LASX_SELECT(v_uint16x16)
OPENCV_HAL_IMPL_LASX_SELECT(v_int16x16)
OPENCV_HAL_IMPL_LASX_SELECT(v_uint32x8)
OPENCV_HAL_IMPL_LASX_SELECT(v_int32x8)

inline v_float32x8 v_select(const v_float32x8 &mask, const v_float32x8 &a, const v_float32x8 &b)
{ return v_float32x8(__lasx_xvbitsel_v(*((__m256i*)&b.val), *((__m256i*)&a.val), *((__m256i*)&mask.val))); }

inline v_float64x4 v_select(const v_float64x4 &mask, const v_float64x4 &a, const v_float64x4 &b)
{ return v_float64x4(__lasx_xvbitsel_v(*((__m256i*)&b.val), *((__m256i*)&a.val), *((__m256i*)&mask.val))); }

/** Comparison **/
#define OPENCV_HAL_IMPL_LASX_CMP_OP_OV(_Tpvec)                     \
    inline _Tpvec operator != (const _Tpvec& a, const _Tpvec& b)   \
    { return ~(a == b); }                                          \
    inline _Tpvec operator <  (const _Tpvec& a, const _Tpvec& b)   \
    { return b > a; }                                              \
    inline _Tpvec operator >= (const _Tpvec& a, const _Tpvec& b)   \
    { return ~(a < b); }                                           \
    inline _Tpvec operator <= (const _Tpvec& a, const _Tpvec& b)   \
    { return b >= a; }

#define OPENCV_HAL_IMPL_LASX_CMP_OP_INT(_Tpuvec, _Tpsvec, suffix, usuffix)   \
    inline _Tpuvec operator == (const _Tpuvec& a, const _Tpuvec& b)          \
    { return _Tpuvec(__lasx_xvseq_##suffix(a.val, b.val)); }                 \
    inline _Tpuvec operator > (const _Tpuvec& a, const _Tpuvec& b)           \
    {                                                                        \
        return _Tpuvec(__lasx_xvslt_##usuffix(b.val, a.val));                \
    }                                                                        \
    inline _Tpsvec operator == (const _Tpsvec& a, const _Tpsvec& b)          \
    { return _Tpsvec(__lasx_xvseq_##suffix(a.val, b.val)); }                 \
    inline _Tpsvec operator > (const _Tpsvec& a, const _Tpsvec& b)           \
    { return _Tpsvec(__lasx_xvslt_##suffix(b.val, a.val)); }                 \
    OPENCV_HAL_IMPL_LASX_CMP_OP_OV(_Tpuvec)                                  \
    OPENCV_HAL_IMPL_LASX_CMP_OP_OV(_Tpsvec)

OPENCV_HAL_IMPL_LASX_CMP_OP_INT(v_uint8x32,  v_int8x32,  b, bu)
OPENCV_HAL_IMPL_LASX_CMP_OP_INT(v_uint16x16, v_int16x16, h, hu)
OPENCV_HAL_IMPL_LASX_CMP_OP_INT(v_uint32x8,  v_int32x8,  w, wu)

#define OPENCV_HAL_IMPL_LASX_CMP_OP_64BIT(_Tpvec, suffix)         \
    inline _Tpvec operator == (const _Tpvec& a, const _Tpvec& b)  \
    { return _Tpvec(__lasx_xvseq_##suffix(a.val, b.val)); }       \
    inline _Tpvec operator != (const _Tpvec& a, const _Tpvec& b)  \
    { return ~(a == b); }

OPENCV_HAL_IMPL_LASX_CMP_OP_64BIT(v_uint64x4, d)
OPENCV_HAL_IMPL_LASX_CMP_OP_64BIT(v_int64x4, d)

#define OPENCV_HAL_IMPL_LASX_CMP_FLT(bin_op, suffix, _Tpvec, ssuffix)    \
    inline _Tpvec operator bin_op (const _Tpvec& a, const _Tpvec& b)     \
    { return _Tpvec(__lasx_##suffix##_##ssuffix(a.val, b.val)); }

#define OPENCV_HAL_IMPL_LASX_CMP_OP_FLT(_Tpvec, ssuffix)              \
    OPENCV_HAL_IMPL_LASX_CMP_FLT(==, xvfcmp_ceq, _Tpvec, ssuffix)     \
    OPENCV_HAL_IMPL_LASX_CMP_FLT(!=, xvfcmp_cne, _Tpvec, ssuffix)     \
    OPENCV_HAL_IMPL_LASX_CMP_FLT(<,  xvfcmp_clt, _Tpvec, ssuffix)     \
    OPENCV_HAL_IMPL_LASX_CMP_FLT(<=, xvfcmp_cle, _Tpvec, ssuffix)

OPENCV_HAL_IMPL_LASX_CMP_OP_FLT(v_float32x8, s)
OPENCV_HAL_IMPL_LASX_CMP_OP_FLT(v_float64x4, d)

inline v_float32x8 operator > (const v_float32x8 &a, const v_float32x8 &b)
{ return v_float32x8(__lasx_xvfcmp_clt_s(b.val, a.val)); }

inline v_float32x8 operator >= (const v_float32x8 &a, const v_float32x8 &b)
{ return v_float32x8(__lasx_xvfcmp_cle_s(b.val, a.val)); }

inline v_float64x4 operator > (const v_float64x4 &a, const v_float64x4 &b)
{ return v_float64x4(__lasx_xvfcmp_clt_d(b.val, a.val)); }

inline v_float64x4 operator >= (const v_float64x4 &a, const v_float64x4 &b)
{ return v_float64x4(__lasx_xvfcmp_cle_d(b.val, a.val)); }

inline v_float32x8 v_not_nan(const v_float32x8& a)
{ return v_float32x8(__lasx_xvfcmp_cor_s(a.val, a.val)); }
inline v_float64x4 v_not_nan(const v_float64x4& a)
{ return v_float64x4(__lasx_xvfcmp_cor_d(a.val, a.val)); }

/** min/max **/
OPENCV_HAL_IMPL_LASX_BIN_FUNC(v_min, v_uint8x32,  __lasx_xvmin_bu)
OPENCV_HAL_IMPL_LASX_BIN_FUNC(v_max, v_uint8x32,  __lasx_xvmax_bu)
OPENCV_HAL_IMPL_LASX_BIN_FUNC(v_min, v_int8x32,   __lasx_xvmin_b)
OPENCV_HAL_IMPL_LASX_BIN_FUNC(v_max, v_int8x32,   __lasx_xvmax_b)
OPENCV_HAL_IMPL_LASX_BIN_FUNC(v_min, v_uint16x16, __lasx_xvmin_hu)
OPENCV_HAL_IMPL_LASX_BIN_FUNC(v_max, v_uint16x16, __lasx_xvmax_hu)
OPENCV_HAL_IMPL_LASX_BIN_FUNC(v_min, v_int16x16,  __lasx_xvmin_h)
OPENCV_HAL_IMPL_LASX_BIN_FUNC(v_max, v_int16x16,  __lasx_xvmax_h)
OPENCV_HAL_IMPL_LASX_BIN_FUNC(v_min, v_uint32x8,  __lasx_xvmin_wu)
OPENCV_HAL_IMPL_LASX_BIN_FUNC(v_max, v_uint32x8,  __lasx_xvmax_wu)
OPENCV_HAL_IMPL_LASX_BIN_FUNC(v_min, v_int32x8,   __lasx_xvmin_w)
OPENCV_HAL_IMPL_LASX_BIN_FUNC(v_max, v_int32x8,   __lasx_xvmax_w)
OPENCV_HAL_IMPL_LASX_BIN_FUNC(v_min, v_float32x8, __lasx_xvfmin_s)
OPENCV_HAL_IMPL_LASX_BIN_FUNC(v_max, v_float32x8, __lasx_xvfmax_s)
OPENCV_HAL_IMPL_LASX_BIN_FUNC(v_min, v_float64x4, __lasx_xvfmin_d)
OPENCV_HAL_IMPL_LASX_BIN_FUNC(v_max, v_float64x4, __lasx_xvfmax_d)

/** Rotate **/
template<int imm>
inline v_uint8x32 v_rotate_left(const v_uint8x32& a, const v_uint8x32& b)
{
    enum {IMM_R = (16 - imm) & 0xFF};
    enum {IMM_R2 = (32 - imm) & 0xFF};

    if (imm == 0)  return a;
    if (imm == 32) return b;
    if (imm > 32)  return v_uint8x32();

    __m256i swap = _v256_permute2x128<0x21>(a.val, b.val);
    if (imm == 16) return v_uint8x32(swap);
    if (imm < 16)  return v_uint8x32(_v256_alignr_b(a.val, swap, IMM_R));
    return v_uint8x32(_v256_alignr_b(swap, b.val, IMM_R2)); // imm < 32
}

template<int imm>
inline v_uint8x32 v_rotate_right(const v_uint8x32& a, const v_uint8x32& b)
{
    enum {IMM_L = (imm - 16) & 0xFF};

    if (imm == 0)  return a;
    if (imm == 32) return b;
    if (imm > 32)  return v_uint8x32();

    __m256i swap = _v256_permute2x128<0x03>(a.val, b.val);
    if (imm == 16) return v_uint8x32(swap);
    if (imm < 16)  return v_uint8x32(_v256_alignr_b(swap, a.val, imm));
    return v_uint8x32(_v256_alignr_b(b.val, swap, IMM_L));
}

template<int imm>
inline v_uint8x32 v_rotate_left(const v_uint8x32& a)
{
    enum {IMM_L = (imm - 16) & 0xFF};
    enum {IMM_R = (16 - imm) & 0xFF};

    if (imm == 0) return a;
    if (imm > 32) return v_uint8x32();

    // ESAC control[3] ? [127:0] = 0
    __m256i vzero = __lasx_xvreplgr2vr_w(0);
    __m256i swapz = __lasx_xvpermi_q(a.val, vzero, 0x20);;
    if (imm == 16) return v_uint8x32(swapz);
    if (imm < 16)  return v_uint8x32(_v256_alignr_b(a.val, swapz, IMM_R));
    return v_uint8x32(__lasx_xvbsll_v(swapz, IMM_L));
}

template<int imm>
inline v_uint8x32 v_rotate_right(const v_uint8x32& a)
{
    enum {IMM_L = (imm - 16) & 0xFF};

    if (imm == 0) return a;
    if (imm > 32) return v_uint8x32();

    // ESAC control[3] ? [127:0] = 0
    __m256i vzero = __lasx_xvreplgr2vr_w(0);
    __m256i swapz = __lasx_xvpermi_q(vzero, a.val, 0x21);;
    if (imm == 16) return v_uint8x32(swapz);
    if (imm < 16)  return v_uint8x32(_v256_alignr_b(swapz, a.val, imm));
    return v_uint8x32(__lasx_xvbsrl_v(swapz, IMM_L));
}

#define OPENCV_HAL_IMPL_LASX_ROTATE_CAST(intrin, _Tpvec, cast)    \
    template<int imm>                                             \
    inline _Tpvec intrin(const _Tpvec& a, const _Tpvec& b)        \
    {                                                             \
        enum {IMMxW = imm * sizeof(typename _Tpvec::lane_type)};  \
        v_uint8x32 ret = intrin<IMMxW>(v_reinterpret_as_u8(a),    \
                                       v_reinterpret_as_u8(b));   \
        return _Tpvec(cast(ret.val));                             \
    }                                                             \
    template<int imm>                                             \
    inline _Tpvec intrin(const _Tpvec& a)                         \
    {                                                             \
        enum {IMMxW = imm * sizeof(typename _Tpvec::lane_type)};  \
        v_uint8x32 ret = intrin<IMMxW>(v_reinterpret_as_u8(a));   \
        return _Tpvec(cast(ret.val));                             \
    }

#define OPENCV_HAL_IMPL_LASX_ROTATE(_Tpvec)                                  \
    OPENCV_HAL_IMPL_LASX_ROTATE_CAST(v_rotate_left,  _Tpvec, OPENCV_HAL_NOP) \
    OPENCV_HAL_IMPL_LASX_ROTATE_CAST(v_rotate_right, _Tpvec, OPENCV_HAL_NOP)

OPENCV_HAL_IMPL_LASX_ROTATE(v_int8x32)
OPENCV_HAL_IMPL_LASX_ROTATE(v_uint16x16)
OPENCV_HAL_IMPL_LASX_ROTATE(v_int16x16)
OPENCV_HAL_IMPL_LASX_ROTATE(v_uint32x8)
OPENCV_HAL_IMPL_LASX_ROTATE(v_int32x8)
OPENCV_HAL_IMPL_LASX_ROTATE(v_uint64x4)
OPENCV_HAL_IMPL_LASX_ROTATE(v_int64x4)

OPENCV_HAL_IMPL_LASX_ROTATE_CAST(v_rotate_left,  v_float32x8, _lasx_256_castsi256_ps)
OPENCV_HAL_IMPL_LASX_ROTATE_CAST(v_rotate_right, v_float32x8, _lasx_256_castsi256_ps)
OPENCV_HAL_IMPL_LASX_ROTATE_CAST(v_rotate_left,  v_float64x4, _lasx_256_castsi256_pd)
OPENCV_HAL_IMPL_LASX_ROTATE_CAST(v_rotate_right, v_float64x4, _lasx_256_castsi256_pd)

/** Reverse **/
inline v_uint8x32 v_reverse(const v_uint8x32 &a)
{
    static const __m256i perm = _v256_setr_b(
            15, 14, 13, 12, 11, 10, 9, 8, 7, 6, 5, 4, 3, 2, 1, 0,
            15, 14, 13, 12, 11, 10, 9, 8, 7, 6, 5, 4, 3, 2, 1, 0);
    __m256i vec = __lasx_xvshuf_b(a.val, a.val, perm);
    return v_uint8x32(__lasx_xvpermi_q(vec, vec, 1));
}

inline v_int8x32 v_reverse(const v_int8x32 &a)
{ return v_reinterpret_as_s8(v_reverse(v_reinterpret_as_u8(a))); }

inline v_uint16x16 v_reverse(const v_uint16x16 &a)
{
    __m256i vec = __lasx_xvshuf4i_h(a.val, 0x1B);
    vec = __lasx_xvshuf4i_w(vec, 0x4E);
    return v_uint16x16(__lasx_xvpermi_d(vec, 0x4E));
}

inline v_int16x16 v_reverse(const v_int16x16 &a)
{ return v_reinterpret_as_s16(v_reverse(v_reinterpret_as_u16(a))); }

inline v_uint32x8 v_reverse(const v_uint32x8 &a)
{
    __m256i vec = __lasx_xvshuf4i_w(a.val, 0x1B);
    return v_uint32x8(__lasx_xvpermi_d(vec, 0x4E));
}

inline v_int32x8 v_reverse(const v_int32x8 &a)
{ return v_reinterpret_as_s32(v_reverse(v_reinterpret_as_u32(a))); }

inline v_float32x8 v_reverse(const v_float32x8 &a)
{ return v_reinterpret_as_f32(v_reverse(v_reinterpret_as_u32(a))); }

inline v_uint64x4 v_reverse(const v_uint64x4 &a)
{
    return v_uint64x4(__lasx_xvpermi_d(a.val, 0x1b));
}

inline v_int64x4 v_reverse(const v_int64x4 &a)
{ return v_reinterpret_as_s64(v_reverse(v_reinterpret_as_u64(a))); }

inline v_float64x4 v_reverse(const v_float64x4 &a)
{ return v_reinterpret_as_f64(v_reverse(v_reinterpret_as_u64(a))); }

////////// Reduce and mask /////////

/** Reduce **/
// this function is return a[0]+a[1]+...+a[31]
inline unsigned v_reduce_sum(const v_uint8x32& a)
{
    __m256i t1 = __lasx_xvhaddw_hu_bu(a.val, a.val);
    __m256i t2 = __lasx_xvhaddw_wu_hu(t1, t1);
    __m256i t3 = __lasx_xvhaddw_du_wu(t2, t2);
    __m256i t4 = __lasx_xvhaddw_qu_du(t3, t3);
    return (unsigned)(((v8u32)t4)[0]+((v8u32)t4)[4]);
}

inline int v_reduce_sum(const v_int8x32& a)
{
    __m256i t1 = __lasx_xvhaddw_h_b(a.val, a.val);
    __m256i t2 = __lasx_xvhaddw_w_h(t1, t1);
    __m256i t3 = __lasx_xvhaddw_d_w(t2, t2);
    __m256i t4 = __lasx_xvhaddw_q_d(t3, t3);
    return (int)(((v8i32)t4)[0]+((v8i32)t4)[4]);
}

#define OPENCV_HAL_IMPL_LASX_REDUCE_32(_Tpvec, sctype, func, intrin) \
    inline sctype v_reduce_##func(const _Tpvec& a) \
    { \
        __m128i val = intrin(_v256_extract_low(a.val), _v256_extract_high(a.val)); \
        val = intrin(val, __lsx_vbsrl_v(val,8));    \
        val = intrin(val, __lsx_vbsrl_v(val,4));    \
        val = intrin(val, __lsx_vbsrl_v(val,2));    \
        val = intrin(val, __lsx_vbsrl_v(val,1));    \
        return (sctype)__lsx_vpickve2gr_w(val, 0);  \
    }

OPENCV_HAL_IMPL_LASX_REDUCE_32(v_uint8x32, uchar, min, __lsx_vmin_bu)
OPENCV_HAL_IMPL_LASX_REDUCE_32(v_int8x32,  schar, min, __lsx_vmin_b)
OPENCV_HAL_IMPL_LASX_REDUCE_32(v_uint8x32, uchar, max, __lsx_vmax_bu)
OPENCV_HAL_IMPL_LASX_REDUCE_32(v_int8x32,  schar, max, __lsx_vmax_b)

#define OPENCV_HAL_IMPL_LASX_REDUCE_16(_Tpvec, sctype, func, intrin) \
    inline sctype v_reduce_##func(const _Tpvec& a)                   \
    {                                                                \
        __m128i v0 = _v256_extract_low(a.val);                       \
        __m128i v1 = _v256_extract_high(a.val);                      \
        v0 = intrin(v0, v1);                                         \
        v0 = intrin(v0, __lsx_vbsrl_v(v0, 8));                       \
        v0 = intrin(v0, __lsx_vbsrl_v(v0, 4));                       \
        v0 = intrin(v0, __lsx_vbsrl_v(v0, 2));                       \
        return (sctype) __lsx_vpickve2gr_w(v0, 0);                   \
    }

OPENCV_HAL_IMPL_LASX_REDUCE_16(v_uint16x16, ushort, min, __lsx_vmin_hu)
OPENCV_HAL_IMPL_LASX_REDUCE_16(v_int16x16,  short,  min, __lsx_vmin_h)
OPENCV_HAL_IMPL_LASX_REDUCE_16(v_uint16x16, ushort, max, __lsx_vmax_hu)
OPENCV_HAL_IMPL_LASX_REDUCE_16(v_int16x16,  short,  max, __lsx_vmax_h)

#define OPENCV_HAL_IMPL_LASX_REDUCE_8(_Tpvec, sctype, func, intrin) \
    inline sctype v_reduce_##func(const _Tpvec& a)                  \
    {                                                               \
        __m128i v0 = _v256_extract_low(a.val);                      \
        __m128i v1 = _v256_extract_high(a.val);                     \
        v0 = intrin(v0, v1);                                        \
        v0 = intrin(v0, __lsx_vbsrl_v(v0, 8));                      \
        v0 = intrin(v0, __lsx_vbsrl_v(v0, 4));                      \
        return (sctype) __lsx_vpickve2gr_w(v0, 0);                  \
    }

OPENCV_HAL_IMPL_LASX_REDUCE_8(v_uint32x8, unsigned, min, __lsx_vmin_wu)
OPENCV_HAL_IMPL_LASX_REDUCE_8(v_int32x8,  int,      min, __lsx_vmin_w)
OPENCV_HAL_IMPL_LASX_REDUCE_8(v_uint32x8, unsigned, max, __lsx_vmax_wu)
OPENCV_HAL_IMPL_LASX_REDUCE_8(v_int32x8,  int,      max, __lsx_vmax_w)

#define OPENCV_HAL_IMPL_LASX_REDUCE_FLT(func, intrin)                 \
    inline float v_reduce_##func(const v_float32x8& a)                \
    {                                                                 \
        __m128 v0 = _v256_extract_low(a.val);                         \
        __m128 v1 = _v256_extract_high(a.val);                        \
        v0 = intrin(v0, v1);                                          \
        v0 = intrin(v0, __m128(__lsx_vpermi_w(*((__m128i*)&v0), *((__m128i*)&v0), 0x0e))); \
        v0 = intrin(v0, __m128(__lsx_vpermi_w(*((__m128i*)&v0), *((__m128i*)&v0), 0x01))); \
        float *fvalue = (float*)&v0;                                  \
        return fvalue[0];                                             \
    }

OPENCV_HAL_IMPL_LASX_REDUCE_FLT(min, __lsx_vfmin_s)
OPENCV_HAL_IMPL_LASX_REDUCE_FLT(max, __lsx_vfmax_s)

inline int v_reduce_sum(const v_int32x8& a)
{
    __m256i t1 = __lasx_xvhaddw_d_w(a.val, a.val);
    __m256i t2 = __lasx_xvhaddw_q_d(t1, t1);
    return (int)(((v8i32)t2)[0]+((v8i32)t2)[4]);
}

inline unsigned v_reduce_sum(const v_uint32x8& a)
{ return v_reduce_sum(v_reinterpret_as_s32(a)); }

inline int v_reduce_sum(const v_int16x16& a)
{ return v_reduce_sum(v_expand_low(a) + v_expand_high(a)); }
inline unsigned v_reduce_sum(const v_uint16x16& a)
{ return v_reduce_sum(v_expand_low(a) + v_expand_high(a)); }

inline float v_reduce_sum(const v_float32x8& a)
{
    float result = 0;
    float *pa = (float*)&a;
    for (int i = 0; i < 2; ++i) {
        result += pa[i*4] + pa[i*4+1] + pa[i*4+2] + pa[i*4+3];
    }
    return result;
}

inline uint64 v_reduce_sum(const v_uint64x4& a)
{
    __m256i t0 = __lasx_xvhaddw_qu_du(a.val, a.val);
    return (uint64)(((v4u64)t0)[0] + ((v4u64)t0)[2]);
}
inline int64 v_reduce_sum(const v_int64x4& a)
{
    __m256i t0 = __lasx_xvhaddw_q_d(a.val, a.val);
    return (int64)(((v4i64)t0)[0] + ((v4i64)t0)[2]);
}
inline double v_reduce_sum(const v_float64x4& a)
{
    double *pa = (double*)&a;
    return pa[0] + pa[1] + pa[2] + pa[3];
}

inline v_float32x8 v_reduce_sum4(const v_float32x8& a, const v_float32x8& b,
                                 const v_float32x8& c, const v_float32x8& d)
{
    float *pa = (float*)&a;
    float *pb = (float*)&b;
    float *pc = (float*)&c;
    float *pd = (float*)&d;

    float v0 = pa[0] + pa[1] + pa[2] + pa[3];
    float v1 = pb[0] + pb[1] + pb[2] + pb[3];
    float v2 = pc[0] + pc[1] + pc[2] + pc[3];
    float v3 = pd[0] + pd[1] + pd[2] + pd[3];
    float v4 = pa[4] + pa[5] + pa[6] + pa[7];
    float v5 = pb[4] + pb[5] + pb[6] + pb[7];
    float v6 = pc[4] + pc[5] + pc[6] + pc[7];
    float v7 = pd[4] + pd[5] + pd[6] + pd[7];
    return v_float32x8(v0, v1, v2, v3, v4, v5, v6, v7);
}

inline unsigned v_reduce_sad(const v_uint8x32& a, const v_uint8x32& b)
{
    __m256i t0 = __lasx_xvabsd_bu(a.val, b.val);
    __m256i t1 = __lasx_xvhaddw_hu_bu(t0, t0);
    __m256i t2 = __lasx_xvhaddw_wu_hu(t1, t1);
    __m256i t3 = __lasx_xvhaddw_du_wu(t2, t2);
    __m256i t4 = __lasx_xvhaddw_qu_du(t3, t3);
    return (unsigned)(((v8u32)t4)[0]+((v8u32)t4)[4]);
}
inline unsigned v_reduce_sad(const v_int8x32& a, const v_int8x32& b)
{
    __m256i t0 = __lasx_xvabsd_b(a.val, b.val);
    __m256i t1 = __lasx_xvhaddw_hu_bu(t0, t0);
    __m256i t2 = __lasx_xvhaddw_wu_hu(t1, t1);
    __m256i t3 = __lasx_xvhaddw_du_wu(t2, t2);
    __m256i t4 = __lasx_xvhaddw_qu_du(t3, t3);
    return (unsigned)(((v8u32)t4)[0]+((v8u32)t4)[4]);
}
inline unsigned v_reduce_sad(const v_uint16x16& a, const v_uint16x16& b)
{
    v_uint32x8 l, h;
    v_expand(v_add_wrap(a - b, b - a), l, h);
    return v_reduce_sum(l + h);
}
inline unsigned v_reduce_sad(const v_int16x16& a, const v_int16x16& b)
{
    v_uint32x8 l, h;
    v_expand(v_reinterpret_as_u16(v_sub_wrap(v_max(a, b), v_min(a, b))), l, h);
    return v_reduce_sum(l + h);
}
inline unsigned v_reduce_sad(const v_uint32x8& a, const v_uint32x8& b)
{
    return v_reduce_sum(v_max(a, b) - v_min(a, b));
}
inline unsigned v_reduce_sad(const v_int32x8& a, const v_int32x8& b)
{
    v_int32x8 m = a < b;
    return v_reduce_sum(v_reinterpret_as_u32(((a - b) ^ m) - m));
}
inline float v_reduce_sad(const v_float32x8& a, const v_float32x8& b)
{
    v_float32x8 a_b = a - b;
    return v_reduce_sum(v_float32x8(*((__m256i*)&a_b.val) & __lasx_xvreplgr2vr_w(0x7fffffff)));
}

/** Popcount **/
inline v_uint8x32 v_popcount(const v_uint8x32& a)
{ return v_uint8x32(__lasx_xvpcnt_b(a.val)); }
inline v_uint16x16 v_popcount(const v_uint16x16& a)
{ return v_uint16x16(__lasx_xvpcnt_h(a.val)); }
inline v_uint32x8 v_popcount(const v_uint32x8& a)
{ return v_uint32x8(__lasx_xvpcnt_w(a.val)); }
inline v_uint64x4 v_popcount(const v_uint64x4& a)
{ return v_uint64x4(__lasx_xvpcnt_d(a.val)); }
inline v_uint8x32 v_popcount(const v_int8x32& a)
{ return v_popcount(v_reinterpret_as_u8(a)); }
inline v_uint16x16 v_popcount(const v_int16x16& a)
{ return v_popcount(v_reinterpret_as_u16(a)); }
inline v_uint32x8 v_popcount(const v_int32x8& a)
{ return v_popcount(v_reinterpret_as_u32(a)); }
inline v_uint64x4 v_popcount(const v_int64x4& a)
{ return v_popcount(v_reinterpret_as_u64(a)); }

inline int v_signmask(const v_int8x32& a)
{
    __m256i result = __lasx_xvmskltz_b(a.val);
    int mask = __lasx_xvpickve2gr_w(result, 0);
    mask |= (__lasx_xvpickve2gr_w(result, 4) << 16);
    return mask;
}
inline int v_signmask(const v_uint8x32& a)
{ return v_signmask(v_reinterpret_as_s8(a)); }

inline int v_signmask(const v_int16x16& a)
{ return v_signmask(v_pack(a, a)) & 0xFFFF; }
inline int v_signmask(const v_uint16x16& a)
{ return v_signmask(v_reinterpret_as_s16(a)); }

inline int v_signmask(const v_int32x8& a)
{
    __m256i result = __lasx_xvmskltz_w(a.val);
    int mask = __lasx_xvpickve2gr_w(result, 0);
    mask |= (__lasx_xvpickve2gr_w(result, 4) << 4);
    return mask;
}
inline int v_signmask(const v_uint32x8& a)
{ return v_signmask(*(v_int32x8*)(&a)); }

inline int v_signmask(const v_int64x4& a)
{
    __m256i result = __lasx_xvmskltz_d(a.val);
    int mask = __lasx_xvpickve2gr_d(result, 0);
    mask |= (__lasx_xvpickve2gr_w(result, 4) << 2);
    return mask;
}
inline int v_signmask(const v_uint64x4& a)
{ return v_signmask(v_reinterpret_as_s64(a)); }

inline int v_signmask(const v_float32x8& a)
{ return v_signmask(*(v_int32x8*)(&a)); }

inline int v_signmask(const v_float64x4& a)
{ return v_signmask(*(v_int64x4*)(&a)); }

inline int v_scan_forward(const v_int8x32& a) { return trailingZeros32(v_signmask(v_reinterpret_as_s8(a))); }
inline int v_scan_forward(const v_uint8x32& a) { return trailingZeros32(v_signmask(v_reinterpret_as_s8(a))); }
inline int v_scan_forward(const v_int16x16& a) { return trailingZeros32(v_signmask(v_reinterpret_as_s8(a))) / 2; }
inline int v_scan_forward(const v_uint16x16& a) { return trailingZeros32(v_signmask(v_reinterpret_as_s8(a))) / 2; }
inline int v_scan_forward(const v_int32x8& a) { return trailingZeros32(v_signmask(v_reinterpret_as_s8(a))) / 4; }
inline int v_scan_forward(const v_uint32x8& a) { return trailingZeros32(v_signmask(v_reinterpret_as_s8(a))) / 4; }
inline int v_scan_forward(const v_float32x8& a) { return trailingZeros32(v_signmask(v_reinterpret_as_s8(a))) / 4; }
inline int v_scan_forward(const v_int64x4& a) { return trailingZeros32(v_signmask(v_reinterpret_as_s8(a))) / 8; }
inline int v_scan_forward(const v_uint64x4& a) { return trailingZeros32(v_signmask(v_reinterpret_as_s8(a))) / 8; }
inline int v_scan_forward(const v_float64x4& a) { return trailingZeros32(v_signmask(v_reinterpret_as_s8(a))) / 8; }

/** Checks **/
#define OPENCV_HAL_IMPL_LASX_CHECK(_Tpvec, allmask) \
    inline bool v_check_all(const _Tpvec& a) { return v_signmask(a) == allmask; } \
    inline bool v_check_any(const _Tpvec& a) { return v_signmask(a) != 0; }
OPENCV_HAL_IMPL_LASX_CHECK(v_uint8x32, -1)
OPENCV_HAL_IMPL_LASX_CHECK(v_int8x32, -1)
OPENCV_HAL_IMPL_LASX_CHECK(v_uint32x8, 255)
OPENCV_HAL_IMPL_LASX_CHECK(v_int32x8, 255)
OPENCV_HAL_IMPL_LASX_CHECK(v_uint64x4, 15)
OPENCV_HAL_IMPL_LASX_CHECK(v_int64x4, 15)
OPENCV_HAL_IMPL_LASX_CHECK(v_float32x8, 255)
OPENCV_HAL_IMPL_LASX_CHECK(v_float64x4, 15)

#define OPENCV_HAL_IMPL_LASX_CHECK_SHORT(_Tpvec)  \
    inline bool v_check_all(const _Tpvec& a) { return (v_signmask(v_reinterpret_as_s8(a)) & 0xaaaaaaaa) == 0xaaaaaaaa; } \
    inline bool v_check_any(const _Tpvec& a) { return (v_signmask(v_reinterpret_as_s8(a)) & 0xaaaaaaaa) != 0; }
OPENCV_HAL_IMPL_LASX_CHECK_SHORT(v_uint16x16)
OPENCV_HAL_IMPL_LASX_CHECK_SHORT(v_int16x16)

////////// Other math /////////

/** Some frequent operations **/
#define OPENCV_HAL_IMPL_LASX_MULADD(_Tpvec, suffix)                            \
    inline _Tpvec v_fma(const _Tpvec& a, const _Tpvec& b, const _Tpvec& c)     \
    { return _Tpvec(__lasx_xvfmadd_##suffix(a.val, b.val, c.val)); }           \
    inline _Tpvec v_muladd(const _Tpvec& a, const _Tpvec& b, const _Tpvec& c)  \
    { return _Tpvec(__lasx_xvfmadd_##suffix(a.val, b.val, c.val)); }           \
    inline _Tpvec v_sqrt(const _Tpvec& x)                                      \
    { return _Tpvec(__lasx_xvfsqrt_##suffix(x.val)); }                         \
    inline _Tpvec v_sqr_magnitude(const _Tpvec& a, const _Tpvec& b)            \
    { return v_fma(a, a, b * b); }                                             \
    inline _Tpvec v_magnitude(const _Tpvec& a, const _Tpvec& b)                \
    { return v_sqrt(v_fma(a, a, b*b)); }

OPENCV_HAL_IMPL_LASX_MULADD(v_float32x8, s)
OPENCV_HAL_IMPL_LASX_MULADD(v_float64x4, d)

inline v_int32x8 v_fma(const v_int32x8& a, const v_int32x8& b, const v_int32x8& c)
{
    return v_int32x8(__lasx_xvmadd_w(c.val, a.val, b.val));
}

inline v_int32x8 v_muladd(const v_int32x8& a, const v_int32x8& b, const v_int32x8& c)
{
    return v_fma(a, b, c);
}

inline v_float32x8 v_invsqrt(const v_float32x8& x)
{ return v_float32x8(__lasx_xvfrsqrt_s(x.val)); }

inline v_float64x4 v_invsqrt(const v_float64x4& x)
{ return v_float64x4(__lasx_xvfrsqrt_d(x.val)); }

/** Absolute values **/
#define OPENCV_HAL_IMPL_LASX_ABS(_Tpvec, suffix)         \
    inline v_u##_Tpvec v_abs(const v_##_Tpvec& x)        \
    { return v_u##_Tpvec(__lasx_xvabsd_##suffix(x.val, __lasx_xvreplgr2vr_w(0))); }

OPENCV_HAL_IMPL_LASX_ABS(int8x32,  b)
OPENCV_HAL_IMPL_LASX_ABS(int16x16, h)
OPENCV_HAL_IMPL_LASX_ABS(int32x8,  w)

inline v_float32x8 v_abs(const v_float32x8& x)
{ return v_float32x8(*((__m256i*)&x) & __lasx_xvreplgr2vr_w(0x7fffffff)); }
inline v_float64x4 v_abs(const v_float64x4& x)
{ return v_float64x4(*((__m256i*)&x) & __lasx_xvreplgr2vr_d(0x7fffffffffffffff)); }

/** Absolute difference **/
inline v_uint8x32 v_absdiff(const v_uint8x32& a, const v_uint8x32& b)
{ return (v_uint8x32)__lasx_xvabsd_bu(a.val, b.val); }
inline v_uint16x16 v_absdiff(const v_uint16x16& a, const v_uint16x16& b)
{ return (v_uint16x16)__lasx_xvabsd_hu(a.val, b.val); }
inline v_uint32x8 v_absdiff(const v_uint32x8& a, const v_uint32x8& b)
{ return (v_uint32x8)__lasx_xvabsd_wu(a.val, b.val); }

inline v_uint8x32 v_absdiff(const v_int8x32& a, const v_int8x32& b)
{ return (v_uint8x32)__lasx_xvabsd_b(a.val, b.val); }
inline v_uint16x16 v_absdiff(const v_int16x16& a, const v_int16x16& b)
{ return (v_uint16x16)__lasx_xvabsd_h(a.val, b.val); }
inline v_uint32x8 v_absdiff(const v_int32x8& a, const v_int32x8& b)
{ return (v_uint32x8)__lasx_xvabsd_w(a.val, b.val); }

inline v_float32x8 v_absdiff(const v_float32x8& a, const v_float32x8& b)
{ return v_abs(a - b); }

inline v_float64x4 v_absdiff(const v_float64x4& a, const v_float64x4& b)
{ return v_abs(a - b); }

/** Saturating absolute difference **/
inline v_int8x32 v_absdiffs(const v_int8x32& a, const v_int8x32& b)
{
    v_int8x32 d = a - b;
    v_int8x32 m = a < b;
    return (d ^ m) - m;
}
inline v_int16x16 v_absdiffs(const v_int16x16& a, const v_int16x16& b)
{ return v_max(a, b) - v_min(a, b); }

////////// Conversions /////////

/** Rounding **/
inline v_int32x8 v_round(const v_float32x8& a)
{ return v_int32x8(__lasx_xvftint_w_s(a.val)); }

inline v_int32x8 v_round(const v_float64x4& a)
{ __m256i t = __lasx_xvftint_w_d(a.val, a.val);
  return v_int32x8(__lasx_xvpermi_d(t, 0x88)); }

inline v_int32x8 v_round(const v_float64x4& a, const v_float64x4& b)
{
    __m256i abi = __lasx_xvftint_w_d(b.val, a.val);
    return v_int32x8(__lasx_xvpermi_d(abi, 0b11011000)); //3120
}

inline v_int32x8 v_trunc(const v_float32x8& a)
{ return v_int32x8(__lasx_xvftintrz_w_s(a.val)); }

inline v_int32x8 v_trunc(const v_float64x4& a)
{ __m256i t = __lasx_xvftintrz_w_d(a.val, a.val);
  return v_int32x8(__lasx_xvpermi_d(t, 0x88)); }

inline v_int32x8 v_floor(const v_float32x8& a)
{ return v_int32x8(__lasx_xvftintrz_w_s(__m256(__lasx_xvfrintrm_s(a.val)))); }

inline v_int32x8 v_floor(const v_float64x4& a)
{ return v_trunc(v_float64x4(__lasx_xvfrintrm_d(a.val))); }

inline v_int32x8 v_ceil(const v_float32x8& a)
{ return v_int32x8(__lasx_xvftintrz_w_s(__m256(__lasx_xvfrintrp_s(a.val)))); }

inline v_int32x8 v_ceil(const v_float64x4& a)
{ return v_trunc(v_float64x4(__lasx_xvfrintrp_d(a.val))); }

/** To float **/
inline v_float32x8 v_cvt_f32(const v_int32x8& a)
{ return v_float32x8(__lasx_xvffint_s_w(a.val)); }

inline v_float32x8 v_cvt_f32(const v_float64x4& a)
{ return v_float32x8(__lasx_xvpermi_d(__lasx_xvfcvt_s_d(a.val, a.val), 0x88)); }

inline v_float32x8 v_cvt_f32(const v_float64x4& a, const v_float64x4& b)
{
    __m256 abf = __lasx_xvfcvt_s_d(a.val, b.val);  //warnning: order of a,b is diff from instruction xvfcvt.s.d
    return v_float32x8(__lasx_xvpermi_d(abf, 0x8D));
}

inline v_float64x4 v_cvt_f64(const v_int32x8& a)
{
    __m256i alow = __lasx_xvpermi_d(a.val, 0x10);
    return v_float64x4(__lasx_xvffintl_d_w(alow));
}

inline v_float64x4 v_cvt_f64_high(const v_int32x8& a)
{
    __m256i ahigh = __lasx_xvpermi_d(a.val, 0x32);
    return v_float64x4(__lasx_xvffintl_d_w(ahigh));
}

inline v_float64x4 v_cvt_f64(const v_float32x8& a)
{
    __m256i alow = __lasx_xvpermi_d(a.val, 0x10);
    return v_float64x4(__lasx_xvfcvtl_d_s((__m256)alow));
}

inline v_float64x4 v_cvt_f64_high(const v_float32x8& a)
{
    __m256i ahigh = __lasx_xvpermi_d(a.val, 0x32);
    return v_float64x4(__lasx_xvfcvtl_d_s((__m256)ahigh));
}

inline v_float64x4 v_cvt_f64(const v_int64x4& v)
{ return v_float64x4(__lasx_xvffint_d_l(v.val)); }

////////////// Lookup table access ////////////////////

inline v_int8x32 v256_lut(const schar* tab, const int* idx)
{
    return v_int8x32(_v256_setr_b(tab[idx[ 0]], tab[idx[ 1]], tab[idx[ 2]], tab[idx[ 3]], tab[idx[ 4]], tab[idx[ 5]],
                                  tab[idx[ 6]], tab[idx[ 7]], tab[idx[ 8]], tab[idx[ 9]], tab[idx[10]], tab[idx[11]],
                                  tab[idx[12]], tab[idx[13]], tab[idx[14]], tab[idx[15]], tab[idx[16]], tab[idx[17]],
                                  tab[idx[18]], tab[idx[19]], tab[idx[20]], tab[idx[21]], tab[idx[22]], tab[idx[23]],
                                  tab[idx[24]], tab[idx[25]], tab[idx[26]], tab[idx[27]], tab[idx[28]], tab[idx[29]],
                                  tab[idx[30]], tab[idx[31]]));
}
inline v_int8x32 v256_lut_pairs(const schar* tab, const int* idx)
{
    return v_int8x32(_v256_setr_h(*(const short*)(tab + idx[ 0]), *(const short*)(tab + idx[ 1]), *(const short*)(tab + idx[ 2]),
                                  *(const short*)(tab + idx[ 3]), *(const short*)(tab + idx[ 4]), *(const short*)(tab + idx[ 5]),
                                  *(const short*)(tab + idx[ 6]), *(const short*)(tab + idx[ 7]), *(const short*)(tab + idx[ 8]),
                                  *(const short*)(tab + idx[ 9]), *(const short*)(tab + idx[10]), *(const short*)(tab + idx[11]),
                                  *(const short*)(tab + idx[12]), *(const short*)(tab + idx[13]), *(const short*)(tab + idx[14]),
                                  *(const short*)(tab + idx[15])));
}
inline v_int8x32 v256_lut_quads(const schar* tab, const int* idx)
{
    return v_int8x32(_v256_setr_w(*(const int*)(tab + idx[0]), *(const int*)(tab + idx[1]),
                                  *(const int*)(tab + idx[2]), *(const int*)(tab + idx[3]),
                                  *(const int*)(tab + idx[4]), *(const int*)(tab + idx[5]),
                                  *(const int*)(tab + idx[6]), *(const int*)(tab + idx[7])));
}
inline v_uint8x32 v256_lut(const uchar* tab, const int* idx) { return v_reinterpret_as_u8(v256_lut((const schar *)tab, idx)); }
inline v_uint8x32 v256_lut_pairs(const uchar* tab, const int* idx) { return v_reinterpret_as_u8(v256_lut_pairs((const schar *)tab, idx)); }
inline v_uint8x32 v256_lut_quads(const uchar* tab, const int* idx) { return v_reinterpret_as_u8(v256_lut_quads((const schar *)tab, idx)); }

inline v_int16x16 v256_lut(const short* tab, const int* idx)
{
    return v_int16x16(_v256_setr_h(tab[idx[ 0]], tab[idx[ 1]], tab[idx[ 2]], tab[idx[ 3]], tab[idx[ 4]],
                                   tab[idx[ 5]], tab[idx[ 6]], tab[idx[ 7]], tab[idx[ 8]], tab[idx[ 9]],
                                   tab[idx[10]], tab[idx[11]], tab[idx[12]], tab[idx[13]], tab[idx[14]],
                                   tab[idx[15]]));
}
inline v_int16x16 v256_lut_pairs(const short* tab, const int* idx)
{
    return v_int16x16(_v256_setr_w(*(const int*)(tab + idx[0]), *(const int*)(tab + idx[1]),
                                   *(const int*)(tab + idx[2]), *(const int*)(tab + idx[3]),
                                   *(const int*)(tab + idx[4]), *(const int*)(tab + idx[5]),
                                   *(const int*)(tab + idx[6]), *(const int*)(tab + idx[7]) ));
}
inline v_int16x16 v256_lut_quads(const short* tab, const int* idx)
{
    return v_int16x16(_v256_setr_d(*(const long long int*)(tab + idx[0]), *(const long long int*)(tab + idx[1]),
                                   *(const long long int*)(tab + idx[2]), *(const long long int*)(tab + idx[3]) ));

}
inline v_uint16x16 v256_lut(const ushort* tab, const int* idx) { return v_reinterpret_as_u16(v256_lut((const short *)tab, idx)); }
inline v_uint16x16 v256_lut_pairs(const ushort* tab, const int* idx) { return v_reinterpret_as_u16(v256_lut_pairs((const short *)tab, idx)); }
inline v_uint16x16 v256_lut_quads(const ushort* tab, const int* idx) { return v_reinterpret_as_u16(v256_lut_quads((const short *)tab, idx)); }

inline v_int32x8 v256_lut(const int* tab, const int* idx)
{
    return v_int32x8(_v256_setr_w(*(const int*)(tab + idx[0]), *(const int*)(tab + idx[1]),
                                  *(const int*)(tab + idx[2]), *(const int*)(tab + idx[3]),
                                  *(const int*)(tab + idx[4]), *(const int*)(tab + idx[5]),
                                  *(const int*)(tab + idx[6]), *(const int*)(tab + idx[7]) ));
}
inline v_int32x8 v256_lut_pairs(const int* tab, const int* idx)
{
    return v_int32x8(_v256_setr_d(*(const long long int*)(tab + idx[0]), *(const long long int*)(tab + idx[1]),
                                  *(const long long int*)(tab + idx[2]), *(const long long int*)(tab + idx[3]) ));
}
inline v_int32x8 v256_lut_quads(const int* tab, const int* idx)
{
    return v_int32x8(_v256_combine(__lsx_vld(tab + idx[0], 0), __lsx_vld(tab + idx[1], 0)));
}
inline v_uint32x8 v256_lut(const unsigned* tab, const int* idx) { return v_reinterpret_as_u32(v256_lut((const int *)tab, idx)); }
inline v_uint32x8 v256_lut_pairs(const unsigned* tab, const int* idx) { return v_reinterpret_as_u32(v256_lut_pairs((const int *)tab, idx)); }
inline v_uint32x8 v256_lut_quads(const unsigned* tab, const int* idx) { return v_reinterpret_as_u32(v256_lut_quads((const int *)tab, idx)); }

inline v_int64x4 v256_lut(const int64* tab, const int* idx)
{
    return v_int64x4(_v256_setr_d(*(const long long int*)(tab + idx[0]), *(const long long int*)(tab + idx[1]),
                                  *(const long long int*)(tab + idx[2]), *(const long long int*)(tab + idx[3]) ));
}
inline v_int64x4 v256_lut_pairs(const int64* tab, const int* idx)
{
    return v_int64x4(_v256_combine(__lsx_vld(tab + idx[0], 0), __lsx_vld(tab + idx[1], 0)));
}
inline v_uint64x4 v256_lut(const uint64* tab, const int* idx) { return v_reinterpret_as_u64(v256_lut((const int64 *)tab, idx)); }
inline v_uint64x4 v256_lut_pairs(const uint64* tab, const int* idx) { return v_reinterpret_as_u64(v256_lut_pairs((const int64 *)tab, idx)); }

inline v_float32x8 v256_lut(const float* tab, const int* idx)
{
    return v_float32x8(_v256_setr_ps(tab[idx[0]], tab[idx[1]], tab[idx[2]], tab[idx[3]],
                                     tab[idx[4]], tab[idx[5]], tab[idx[6]], tab[idx[7]]));
}
inline v_float32x8 v256_lut_pairs(const float* tab, const int* idx) { return v_reinterpret_as_f32(v256_lut_pairs((const int *)tab, idx)); }
inline v_float32x8 v256_lut_quads(const float* tab, const int* idx) { return v_reinterpret_as_f32(v256_lut_quads((const int *)tab, idx)); }

inline v_float64x4 v256_lut(const double* tab, const int* idx)
{
    return v_float64x4(_v256_setr_pd(tab[idx[0]], tab[idx[1]], tab[idx[2]], tab[idx[3]]));
}
inline v_float64x4 v256_lut_pairs(const double* tab, const int* idx)
{ return v_float64x4(_v256_combine(__lsx_vld(tab + idx[0], 0), __lsx_vld(tab + idx[1], 0))); }

inline v_int32x8 v_lut(const int* tab, const v_int32x8& idxvec)
{
    int *idx = (int*)&idxvec.val;
    return v256_lut(tab, idx);
}

inline v_uint32x8 v_lut(const unsigned* tab, const v_int32x8& idxvec)
{
    return v_reinterpret_as_u32(v_lut((const int *)tab, idxvec));
}

inline v_float32x8 v_lut(const float* tab, const v_int32x8& idxvec)
{
    const int *idx = (const int*)&idxvec.val;
    return v256_lut(tab, idx);
}

inline v_float64x4 v_lut(const double* tab, const v_int32x8& idxvec)
{
    const int *idx = (const int*)&idxvec.val;
    return v256_lut(tab, idx);
}

inline void v_lut_deinterleave(const float* tab, const v_int32x8& idxvec, v_float32x8& x, v_float32x8& y)
{
    const int *idx = (const int*)&idxvec.val;
    __m128i xy01, xy45, xy23, xy67;
    xy01 = __lsx_vld(tab + idx[0], 0);
    xy01 = __lsx_vextrins_d(xy01, __lsx_vld(tab + idx[1], 0), 0x10);
    xy45 = __lsx_vld(tab + idx[4], 0);
    xy45 = __lsx_vextrins_d(xy45, __lsx_vld(tab + idx[5], 0), 0x10);
    __m256i xy0145 = _v256_combine(xy01, xy45);
    xy23 = __lsx_vld(tab + idx[2], 0);
    xy23 = __lsx_vextrins_d(xy23, __lsx_vld(tab + idx[3], 0), 0x10);
    xy67 = __lsx_vld(tab + idx[6], 0);
    xy67 = __lsx_vextrins_d(xy67, __lsx_vld(tab + idx[7], 0), 0x10);
    __m256i xy2367 = _v256_combine(xy23, xy67);

    __m256i xxyy0145 = __lasx_xvilvl_w(xy2367, xy0145);
    __m256i xxyy2367 = __lasx_xvilvh_w(xy2367, xy0145);

    x = v_float32x8(__lasx_xvilvl_w(xxyy2367, xxyy0145));
    y = v_float32x8(__lasx_xvilvh_w(xxyy2367, xxyy0145));
}

inline void v_lut_deinterleave(const double* tab, const v_int32x8& idxvec, v_float64x4& x, v_float64x4& y)
{
    //int CV_DECL_ALIGNED(32) idx[4];
    const int *idx = (const int*)&idxvec.val;
    __m128i xy0 = __lsx_vld(tab + idx[0], 0);
    __m128i xy2 = __lsx_vld(tab + idx[2], 0);
    __m128i xy1 = __lsx_vld(tab + idx[1], 0);
    __m128i xy3 = __lsx_vld(tab + idx[3], 0);
    __m256i xy02 = _v256_combine(xy0, xy2);
    __m256i xy13 = _v256_combine(xy1, xy3);

    x = v_float64x4(__lasx_xvilvl_d(xy13, xy02));
    y = v_float64x4(__lasx_xvilvh_d(xy13, xy02));
}

inline v_int8x32 v_interleave_pairs(const v_int8x32& vec)
{
    return v_int8x32(__lasx_xvshuf_b(vec.val, vec.val,
                       _v256_set_d(0x0f0d0e0c0b090a08, 0x0705060403010200, 0x0f0d0e0c0b090a08, 0x0705060403010200)));
}
inline v_uint8x32 v_interleave_pairs(const v_uint8x32& vec)
{ return v_reinterpret_as_u8(v_interleave_pairs(v_reinterpret_as_s8(vec))); }
inline v_int8x32 v_interleave_quads(const v_int8x32& vec)
{
    return v_int8x32(__lasx_xvshuf_b(vec.val, vec.val,
                       _v256_set_d(0x0f0b0e0a0d090c08, 0x0703060205010400, 0x0f0b0e0a0d090c08, 0x0703060205010400)));
}
inline v_uint8x32 v_interleave_quads(const v_uint8x32& vec)
{ return v_reinterpret_as_u8(v_interleave_quads(v_reinterpret_as_s8(vec))); }

inline v_int16x16 v_interleave_pairs(const v_int16x16& vec)
{
    return v_int16x16(__lasx_xvshuf_b(vec.val, vec.val,
                        _v256_set_d(0x0f0e0b0a0d0c0908, 0x0706030205040100, 0x0f0e0b0a0d0c0908, 0x0706030205040100)));
}
inline v_uint16x16 v_interleave_pairs(const v_uint16x16& vec)
{ return v_reinterpret_as_u16(v_interleave_pairs(v_reinterpret_as_s16(vec))); }
inline v_int16x16 v_interleave_quads(const v_int16x16& vec)
{
    return v_int16x16(__lasx_xvshuf_b(vec.val, vec.val,
                        _v256_set_d(0x0f0e07060d0c0504, 0x0b0a030209080100, 0x0f0e07060d0c0504, 0x0b0a030209080100)));
}
inline v_uint16x16 v_interleave_quads(const v_uint16x16& vec)
{ return v_reinterpret_as_u16(v_interleave_quads(v_reinterpret_as_s16(vec))); }

inline v_int32x8 v_interleave_pairs(const v_int32x8& vec)
{
    return v_int32x8(__lasx_xvshuf4i_w(vec.val, 0xd8));
}
inline v_uint32x8 v_interleave_pairs(const v_uint32x8& vec)
{ return v_reinterpret_as_u32(v_interleave_pairs(v_reinterpret_as_s32(vec))); }
inline v_float32x8 v_interleave_pairs(const v_float32x8& vec)
{ return v_reinterpret_as_f32(v_interleave_pairs(v_reinterpret_as_s32(vec))); }

inline v_int8x32 v_pack_triplets(const v_int8x32& vec)
{
    __m256i vzero = __lasx_xvreplgr2vr_w(0);
    __m256i t1 = __lasx_xvshuf_b(vzero, vec.val,
                   _v256_set_d(0x1211100f0e0d0c0a, 0x0908060504020100, 0x1211100f0e0d0c0a, 0x0908060504020100));
    return v_int8x32(__lasx_xvperm_w(t1,
                       _v256_set_d(0x0000000700000007, 0x0000000600000005, 0x0000000400000002, 0x0000000100000000)));
}
inline v_uint8x32 v_pack_triplets(const v_uint8x32& vec)
{ return v_reinterpret_as_u8(v_pack_triplets(v_reinterpret_as_s8(vec))); }

inline v_int16x16 v_pack_triplets(const v_int16x16& vec)
{
    __m256i vzero = __lasx_xvreplgr2vr_w(0);
    __m256i t1 = __lasx_xvshuf_b(vzero, vec.val,
                   _v256_set_d(0x11100f0e0d0c0b0a, 0x0908050403020100, 0x11100f0e0d0c0b0a, 0x0908050403020100));
    return v_int16x16(__lasx_xvperm_w(t1,
                        _v256_set_d(0x0000000700000007, 0x0000000600000005, 0x0000000400000002, 0x0000000100000000)));
}
inline v_uint16x16 v_pack_triplets(const v_uint16x16& vec)
{ return v_reinterpret_as_u16(v_pack_triplets(v_reinterpret_as_s16(vec))); }

inline v_int32x8 v_pack_triplets(const v_int32x8& vec)
{
    return v_int32x8(__lasx_xvperm_w(vec.val,
                       _v256_set_d(0x0000000700000007, 0x0000000600000005, 0x0000000400000002, 0x0000000100000000)));
}
inline v_uint32x8 v_pack_triplets(const v_uint32x8& vec)
{ return v_reinterpret_as_u32(v_pack_triplets(v_reinterpret_as_s32(vec))); }
inline v_float32x8 v_pack_triplets(const v_float32x8& vec)
{
    return v_float32x8(__lasx_xvperm_w(*(__m256i*)(&vec.val),
                         _v256_set_d(0x0000000700000007, 0x0000000600000005, 0x0000000400000002, 0x0000000100000000)));
}

////////// Matrix operations /////////

//////// Dot Product ////////

// 16 >> 32
inline v_int32x8 v_dotprod(const v_int16x16& a, const v_int16x16& b)
{ return v_int32x8(__lasx_xvadd_w(__lasx_xvmulwev_w_h(a.val, b.val), __lasx_xvmulwod_w_h(a.val, b.val))); }

inline v_int32x8 v_dotprod(const v_int16x16& a, const v_int16x16& b, const v_int32x8& c)
{ return v_dotprod(a, b) + c; }

// 32 >> 64
inline v_int64x4 v_dotprod(const v_int32x8& a, const v_int32x8& b)
{
    __m256i even = __lasx_xvmulwev_d_w(a.val, b.val);
    return v_int64x4(__lasx_xvmaddwod_d_w(even, a.val, b.val));
}
inline v_int64x4 v_dotprod(const v_int32x8& a, const v_int32x8& b, const v_int64x4& c)
{
    __m256i even = __lasx_xvmaddwev_d_w(c.val, a.val, b.val);
    return v_int64x4(__lasx_xvmaddwod_d_w(even, a.val, b.val));
}

// 8 >> 32
inline v_uint32x8 v_dotprod_expand(const v_uint8x32& a, const v_uint8x32& b)
{
    __m256i even  = __lasx_xvmulwev_h_bu(a.val, b.val);
    __m256i odd   = __lasx_xvmulwod_h_bu(a.val, b.val);
    __m256i prod0 = __lasx_xvhaddw_wu_hu(even, even);
    __m256i prod1 = __lasx_xvhaddw_wu_hu(odd, odd);
    return v_uint32x8(__lasx_xvadd_w(prod0, prod1));
}
inline v_uint32x8 v_dotprod_expand(const v_uint8x32& a, const v_uint8x32& b, const v_uint32x8& c)
{ return v_dotprod_expand(a, b) + c; }

inline v_int32x8 v_dotprod_expand(const v_int8x32& a, const v_int8x32& b)
{
    __m256i even  = __lasx_xvmulwev_h_b(a.val, b.val);
    __m256i odd   = __lasx_xvmulwod_h_b(a.val, b.val);
    __m256i prod0 = __lasx_xvhaddw_w_h(even, even);
    __m256i prod1 = __lasx_xvhaddw_w_h(odd, odd);
    return v_int32x8(__lasx_xvadd_w(prod0, prod1));
}
inline v_int32x8 v_dotprod_expand(const v_int8x32& a, const v_int8x32& b, const v_int32x8& c)
{ return v_dotprod_expand(a, b) + c; }

// 16 >> 64
inline v_uint64x4 v_dotprod_expand(const v_uint16x16& a, const v_uint16x16& b)
{
    __m256i even  = __lasx_xvmulwev_w_hu(a.val, b.val);
    __m256i odd   = __lasx_xvmulwod_w_hu(a.val, b.val);
    __m256i prod0 = __lasx_xvhaddw_du_wu(even, even);
    __m256i prod1 = __lasx_xvhaddw_du_wu(odd, odd);
    return v_uint64x4(__lasx_xvadd_d(prod0, prod1));
}
inline v_uint64x4 v_dotprod_expand(const v_uint16x16& a, const v_uint16x16& b, const v_uint64x4& c)
{ return v_dotprod_expand(a, b) + c; }

inline v_int64x4 v_dotprod_expand(const v_int16x16& a, const v_int16x16& b)
{
    __m256i even  = __lasx_xvmulwev_w_h(a.val, b.val);
    __m256i odd   = __lasx_xvmulwod_w_h(a.val, b.val);
    __m256i prod0 = __lasx_xvhaddw_d_w(even, even);
    __m256i prod1 = __lasx_xvhaddw_d_w(odd, odd);
    return v_int64x4(__lasx_xvadd_d(prod0, prod1));
}

inline v_int64x4 v_dotprod_expand(const v_int16x16& a, const v_int16x16& b, const v_int64x4& c)
{ return v_dotprod_expand(a, b) + c; }

// 32 >> 64f
inline v_float64x4 v_dotprod_expand(const v_int32x8& a, const v_int32x8& b)
{ return v_cvt_f64(v_dotprod(a, b)); }
inline v_float64x4 v_dotprod_expand(const v_int32x8& a, const v_int32x8& b, const v_float64x4& c)
{ return v_dotprod_expand(a, b) + c; }

//////// Fast Dot Product ////////

// 16 >> 32
inline v_int32x8 v_dotprod_fast(const v_int16x16& a, const v_int16x16& b)
{ return v_dotprod(a, b); }
inline v_int32x8 v_dotprod_fast(const v_int16x16& a, const v_int16x16& b, const v_int32x8& c)
{ return v_dotprod(a, b, c); }

// 32 >> 64
inline v_int64x4 v_dotprod_fast(const v_int32x8& a, const v_int32x8& b)
{ return v_dotprod(a, b); }
inline v_int64x4 v_dotprod_fast(const v_int32x8& a, const v_int32x8& b, const v_int64x4& c)
{ return v_dotprod(a, b, c); }

// 8 >> 32
inline v_uint32x8 v_dotprod_expand_fast(const v_uint8x32& a, const v_uint8x32& b)
{ return v_dotprod_expand(a, b); }
inline v_uint32x8 v_dotprod_expand_fast(const v_uint8x32& a, const v_uint8x32& b, const v_uint32x8& c)
{ return v_dotprod_expand(a, b, c); }

inline v_int32x8 v_dotprod_expand_fast(const v_int8x32& a, const v_int8x32& b)
{ return v_dotprod_expand(a, b); }
inline v_int32x8 v_dotprod_expand_fast(const v_int8x32& a, const v_int8x32& b, const v_int32x8& c)
{ return v_dotprod_expand(a, b, c); }

// 16 >> 64
inline v_uint64x4 v_dotprod_expand_fast(const v_uint16x16& a, const v_uint16x16& b)
{
    __m256i even  = __lasx_xvmulwev_w_hu(a.val, b.val);
    __m256i odd   = __lasx_xvmulwod_w_hu(a.val, b.val);
    __m256i prod0 = __lasx_xvhaddw_du_wu(even, even);
    __m256i prod1 = __lasx_xvhaddw_du_wu(odd, odd);
    return v_uint64x4(__lasx_xvadd_d(__lasx_xvilvl_d(prod1, prod0), __lasx_xvilvh_d(prod1, prod0)));
}
inline v_uint64x4 v_dotprod_expand_fast(const v_uint16x16& a, const v_uint16x16& b, const v_uint64x4& c)
{ return v_dotprod_expand_fast(a, b) + c; }

inline v_int64x4 v_dotprod_expand_fast(const v_int16x16& a, const v_int16x16& b)
{
    __m256i prod = __lasx_xvadd_w(__lasx_xvmulwev_w_h(a.val, b.val), __lasx_xvmulwod_w_h(a.val, b.val));
    __m256i sign = __lasx_xvsrai_w(prod, 31);
    __m256i lo = __lasx_xvilvl_w(sign, prod);
    __m256i hi = __lasx_xvilvh_w(sign, prod);
    return v_int64x4(__lasx_xvadd_d(lo, hi));
}
inline v_int64x4 v_dotprod_expand_fast(const v_int16x16& a, const v_int16x16& b, const v_int64x4& c)
{ return v_dotprod_expand_fast(a, b) + c; }

// 32 >> 64f
inline v_float64x4 v_dotprod_expand_fast(const v_int32x8& a, const v_int32x8& b)
{ return v_dotprod_expand(a, b); }
inline v_float64x4 v_dotprod_expand_fast(const v_int32x8& a, const v_int32x8& b, const v_float64x4& c)
{ return v_dotprod_expand(a, b, c); }


#define OPENCV_HAL_LASX_SPLAT2_PS(a, im) \
    v_float32x8(__lasx_xvpermi_w(a.val, a.val, im))

inline v_float32x8 v_matmul(const v_float32x8& v, const v_float32x8& m0,
                            const v_float32x8& m1, const v_float32x8& m2,
                            const v_float32x8& m3)
{
    v_float32x8 v04 = OPENCV_HAL_LASX_SPLAT2_PS(v, 0);
    v_float32x8 v15 = OPENCV_HAL_LASX_SPLAT2_PS(v, 0x55);
    v_float32x8 v26 = OPENCV_HAL_LASX_SPLAT2_PS(v, 0xAA);
    v_float32x8 v37 = OPENCV_HAL_LASX_SPLAT2_PS(v, 0xFF);
    return v_fma(v04, m0, v_fma(v15, m1, v_fma(v26, m2, v37 * m3)));
}

inline v_float32x8 v_matmuladd(const v_float32x8& v, const v_float32x8& m0,
                               const v_float32x8& m1, const v_float32x8& m2,
                               const v_float32x8& a)
{
    v_float32x8 v04 = OPENCV_HAL_LASX_SPLAT2_PS(v, 0);
    v_float32x8 v15 = OPENCV_HAL_LASX_SPLAT2_PS(v, 0x55);
    v_float32x8 v26 = OPENCV_HAL_LASX_SPLAT2_PS(v, 0xAA);
    return v_fma(v04, m0, v_fma(v15, m1, v_fma(v26, m2, a)));
}


#define OPENCV_HAL_IMPL_LASX_TRANSPOSE4x4(_Tpvec, cast_from, cast_to)           \
    inline void v_transpose4x4(const _Tpvec& a0, const _Tpvec& a1,              \
                               const _Tpvec& a2, const _Tpvec& a3,              \
                               _Tpvec& b0, _Tpvec& b1, _Tpvec& b2, _Tpvec& b3)  \
    {                                                                           \
        __m256i t0 = cast_from(__lasx_xvilvl_w(a1.val, a0.val));                \
        __m256i t1 = cast_from(__lasx_xvilvl_w(a3.val, a2.val));                \
        __m256i t2 = cast_from(__lasx_xvilvh_w(a1.val, a0.val));                \
        __m256i t3 = cast_from(__lasx_xvilvh_w(a3.val, a2.val));                \
        b0.val = cast_to(__lasx_xvilvl_d(t1, t0));                              \
        b1.val = cast_to(__lasx_xvilvh_d(t1, t0));                              \
        b2.val = cast_to(__lasx_xvilvl_d(t3, t2));                              \
        b3.val = cast_to(__lasx_xvilvh_d(t3, t2));                              \
    }

OPENCV_HAL_IMPL_LASX_TRANSPOSE4x4(v_uint32x8, OPENCV_HAL_NOP, OPENCV_HAL_NOP)
OPENCV_HAL_IMPL_LASX_TRANSPOSE4x4(v_int32x8,  OPENCV_HAL_NOP, OPENCV_HAL_NOP)

inline void v_transpose4x4(const v_float32x8 &a0, const v_float32x8 &a1,
                           const v_float32x8 &a2, const v_float32x8 &a3,
                           v_float32x8 &b0, v_float32x8 &b1, v_float32x8 &b2, v_float32x8 &b3)
{
    __m256i t0 = __lasx_xvilvl_w(__m256i(a1.val), __m256i(a0.val));
    __m256i t1 = __lasx_xvilvl_w(__m256i(a3.val), __m256i(a2.val));
    __m256i t2 = __lasx_xvilvh_w(__m256i(a1.val), __m256i(a0.val));
    __m256i t3 = __lasx_xvilvh_w(__m256i(a3.val), __m256i(a2.val));
    b0.val = __m256(__lasx_xvilvl_d(t1, t0));
    b1.val = __m256(__lasx_xvilvh_d(t1, t0));
    b2.val = __m256(__lasx_xvilvl_d(t3, t2));
    b3.val = __m256(__lasx_xvilvh_d(t3, t2));
}

//////////////// Value reordering ///////////////

/* Expand */
#define OPENCV_HAL_IMPL_LASX_EXPAND(_Tpvec, _Tpwvec, _Tp, intrin)     \
    inline void v_expand(const _Tpvec& a, _Tpwvec& b0, _Tpwvec& b1)   \
    {                                                                 \
        b0.val = intrin(a.val);                                       \
        b1.val = intrin(__lasx_xvpermi_q(a.val, a.val, 0x11));        \
    }                                                                 \
    inline _Tpwvec v_expand_low(const _Tpvec& a)                      \
    { return _Tpwvec(intrin(a.val)); }                                \
    inline _Tpwvec v_expand_high(const _Tpvec& a)                     \
    { return _Tpwvec(intrin(__lasx_xvpermi_q(a.val, a.val, 0x11))); } \
    inline _Tpwvec v256_load_expand(const _Tp* ptr)                   \
    {                                                                 \
        __m128i a = __lsx_vld(ptr, 0);                                \
        return _Tpwvec(intrin(*((__m256i*)&a)));                      \
    }

OPENCV_HAL_IMPL_LASX_EXPAND(v_uint8x32,  v_uint16x16, uchar,    __lasx_vext2xv_hu_bu)
OPENCV_HAL_IMPL_LASX_EXPAND(v_int8x32,   v_int16x16,  schar,    __lasx_vext2xv_h_b)
OPENCV_HAL_IMPL_LASX_EXPAND(v_uint16x16, v_uint32x8,  ushort,   __lasx_vext2xv_wu_hu)
OPENCV_HAL_IMPL_LASX_EXPAND(v_int16x16,  v_int32x8,   short,    __lasx_vext2xv_w_h)
OPENCV_HAL_IMPL_LASX_EXPAND(v_uint32x8,  v_uint64x4,  unsigned, __lasx_vext2xv_du_wu)
OPENCV_HAL_IMPL_LASX_EXPAND(v_int32x8,   v_int64x4,   int,      __lasx_vext2xv_d_w)

#define OPENCV_HAL_IMPL_LASX_EXPAND_Q(_Tpvec, _Tp, intrin)   \
    inline _Tpvec v256_load_expand_q(const _Tp* ptr)         \
    {                                                        \
        __m128i a = __lsx_vld(ptr, 0);                       \
        return _Tpvec(intrin(*((__m256i*)&a)));              \
    }

OPENCV_HAL_IMPL_LASX_EXPAND_Q(v_uint32x8, uchar, __lasx_vext2xv_wu_bu)
OPENCV_HAL_IMPL_LASX_EXPAND_Q(v_int32x8,  schar, __lasx_vext2xv_w_b)

/* pack */
// 16
inline v_int8x32 v_pack(const v_int16x16& a, const v_int16x16& b)
{ return v_int8x32(_v256_shuffle_odd_64(_lasx_packs_h(a.val, b.val))); }

inline v_uint8x32 v_pack(const v_uint16x16& a, const v_uint16x16& b)
{ return v_uint8x32(_v256_shuffle_odd_64(__lasx_xvssrlrni_bu_h(b.val, a.val, 0))); }

inline v_uint8x32 v_pack_u(const v_int16x16& a, const v_int16x16& b)
{
    return v_uint8x32(_v256_shuffle_odd_64(_lasx_packus_h(a.val, b.val)));
}

inline void v_pack_store(schar* ptr, const v_int16x16& a)
{ v_store_low(ptr, v_pack(a, a)); }

inline void v_pack_store(uchar *ptr, const v_uint16x16& a)
{ v_store_low(ptr, v_pack(a, a)); }

inline void v_pack_u_store(uchar* ptr, const v_int16x16& a)
{ v_store_low(ptr, v_pack_u(a, a)); }

template<int n> inline
v_uint8x32 v_rshr_pack(const v_uint16x16& a, const v_uint16x16& b)
{
    __m256i res = __lasx_xvssrlrni_bu_h(b.val, a.val, n);
    return v_uint8x32(_v256_shuffle_odd_64(res));
}

template<int n> inline
void v_rshr_pack_store(uchar* ptr, const v_uint16x16& a)
{
    __m256i res = __lasx_xvssrlrni_bu_h(a.val, a.val, n);
<<<<<<< HEAD
    __lsx_vst(_v256_extract_low(_v256_shuffle_odd_64(res)), ptr, 0);
=======
    __lasx_xvstelm_d(res, ptr, 0, 0);
    __lasx_xvstelm_d(res, ptr, 8, 2);
>>>>>>> a8ec6586
}

template<int n> inline
v_uint8x32 v_rshr_pack_u(const v_int16x16& a, const v_int16x16& b)
{
    __m256i res = __lasx_xvssrarni_bu_h(b.val, a.val, n);
    return v_uint8x32(_v256_shuffle_odd_64(res));
}

template<int n> inline
void v_rshr_pack_u_store(uchar* ptr, const v_int16x16& a)
{
    __m256i res = __lasx_xvssrarni_bu_h(a.val, a.val, n);
<<<<<<< HEAD
    __lsx_vst(_v256_extract_low(_v256_shuffle_odd_64(res)), ptr, 0);
=======
    __lasx_xvstelm_d(res, ptr, 0, 0);
    __lasx_xvstelm_d(res, ptr, 8, 2);
>>>>>>> a8ec6586
}

template<int n> inline
v_int8x32 v_rshr_pack(const v_int16x16& a, const v_int16x16& b)
{
    __m256i res = __lasx_xvssrarni_b_h(b.val, a.val, n);
    return v_int8x32(_v256_shuffle_odd_64(res));
}

template<int n> inline
void v_rshr_pack_store(schar* ptr, const v_int16x16& a)
{
    __m256i res = __lasx_xvssrarni_b_h(a.val, a.val, n);
<<<<<<< HEAD
    __lsx_vst(_v256_extract_low(_v256_shuffle_odd_64(res)), ptr, 0);
=======
    __lasx_xvstelm_d(res, ptr, 0, 0);
    __lasx_xvstelm_d(res, ptr, 8, 2);
>>>>>>> a8ec6586
}

// 32
inline v_int16x16 v_pack(const v_int32x8& a, const v_int32x8& b)
{ return v_int16x16(_v256_shuffle_odd_64(_lasx_packs_w(a.val, b.val))); }

inline v_uint16x16 v_pack(const v_uint32x8& a, const v_uint32x8& b)
{ return v_uint16x16(_v256_shuffle_odd_64(_v256_packs_epu32(a.val, b.val))); }

inline v_uint16x16 v_pack_u(const v_int32x8& a, const v_int32x8& b)
{ return v_uint16x16(_v256_shuffle_odd_64(_lasx_packus_w(a.val, b.val))); }

inline void v_pack_store(short* ptr, const v_int32x8& a)
{ v_store_low(ptr, v_pack(a, a)); }

inline void v_pack_store(ushort* ptr, const v_uint32x8& a)
{
    __m256i res = __lasx_xvssrlrni_hu_w(a.val, a.val, 0);
<<<<<<< HEAD
    __lsx_vst(_v256_extract_low(_v256_shuffle_odd_64(res)), ptr, 0);
=======
    __lasx_xvstelm_d(res, ptr, 0, 0);
    __lasx_xvstelm_d(res, ptr, 8, 2);
>>>>>>> a8ec6586
}

inline void v_pack_u_store(ushort* ptr, const v_int32x8& a)
{ v_store_low(ptr, v_pack_u(a, a)); }

template<int n> inline
v_uint16x16 v_rshr_pack(const v_uint32x8& a, const v_uint32x8& b)
{ return v_uint16x16(_v256_shuffle_odd_64(__lasx_xvssrlrni_hu_w(b.val, a.val, n))); }

template<int n> inline
void v_rshr_pack_store(ushort* ptr, const v_uint32x8& a)
{
    __m256i res = __lasx_xvssrlrni_hu_w(a.val, a.val, n);
<<<<<<< HEAD
    __lsx_vst(_v256_extract_low(_v256_shuffle_odd_64(res)), ptr, 0);
=======
    __lasx_xvstelm_d(res, ptr, 0, 0);
    __lasx_xvstelm_d(res, ptr, 8, 2);
>>>>>>> a8ec6586
}

template<int n> inline
v_uint16x16 v_rshr_pack_u(const v_int32x8& a, const v_int32x8& b)
{ return v_uint16x16(_v256_shuffle_odd_64(__lasx_xvssrarni_hu_w(b.val, a.val, n))); }

template<int n> inline
void v_rshr_pack_u_store(ushort* ptr, const v_int32x8& a)
{
    __m256i res = __lasx_xvssrarni_hu_w(a.val, a.val, n);
<<<<<<< HEAD
    __lsx_vst(_v256_extract_low(_v256_shuffle_odd_64(res)), ptr, 0);
=======
    __lasx_xvstelm_d(res, ptr, 0, 0);
    __lasx_xvstelm_d(res, ptr, 8, 2);
>>>>>>> a8ec6586
}

template<int n> inline
v_int16x16 v_rshr_pack(const v_int32x8& a, const v_int32x8& b)
{ return v_int16x16(_v256_shuffle_odd_64(__lasx_xvssrarni_h_w(b.val, a.val, n))); }

template<int n> inline
void v_rshr_pack_store(short* ptr, const v_int32x8& a)
{
    __m256i res = __lasx_xvssrarni_h_w(a.val, a.val, n);
<<<<<<< HEAD
    __lsx_vst(_v256_extract_low(_v256_shuffle_odd_64(res)), ptr, 0);
=======
    __lasx_xvstelm_d(res, ptr, 0, 0);
    __lasx_xvstelm_d(res, ptr, 8, 2);
>>>>>>> a8ec6586
}

// 64
// Non-saturating pack
inline v_uint32x8 v_pack(const v_uint64x4& a, const v_uint64x4& b)
{
    __m256i ab = __lasx_xvpickev_w(b.val, a.val);
    return v_uint32x8(_v256_shuffle_odd_64(ab));
}

inline v_int32x8 v_pack(const v_int64x4& a, const v_int64x4& b)
{ return v_reinterpret_as_s32(v_pack(v_reinterpret_as_u64(a), v_reinterpret_as_u64(b))); }

inline void v_pack_store(unsigned* ptr, const v_uint64x4& a)
{
    __m256i a0 = __lasx_xvshuf4i_w(a.val, 0x08);
    v_store_low(ptr, v_uint32x8(_v256_shuffle_odd_64(a0)));
}

inline void v_pack_store(int* ptr, const v_int64x4& b)
{ v_pack_store((unsigned*)ptr, v_reinterpret_as_u64(b)); }

template<int n> inline
v_uint32x8 v_rshr_pack(const v_uint64x4& a, const v_uint64x4& b)
{ return v_uint32x8(_v256_shuffle_odd_64(__lasx_xvsrlrni_w_d(b.val, a.val, n))); }

template<int n> inline
void v_rshr_pack_store(unsigned* ptr, const v_uint64x4& a)
<<<<<<< HEAD
{ __lsx_vst(_v256_shuffle_odd_64(__lasx_xvsrlrni_w_d(a.val, a.val, n)), ptr, 0); }
=======
{
    __m256i res = __lasx_xvsrlrni_w_d(a.val, a.val, n);
    __lasx_xvstelm_d(res, ptr, 0, 0);
    __lasx_xvstelm_d(res, ptr, 8, 2);
}
>>>>>>> a8ec6586

template<int n> inline
v_int32x8 v_rshr_pack(const v_int64x4& a, const v_int64x4& b)
{ return v_int32x8(_v256_shuffle_odd_64(__lasx_xvsrarni_w_d(b.val, a.val, n))); }

template<int n> inline
void v_rshr_pack_store(int* ptr, const v_int64x4& a)
<<<<<<< HEAD
{ __lsx_vst(_v256_shuffle_odd_64(__lasx_xvsrarni_w_d(a.val, a.val, n)), ptr, 0); }
=======
{
    __m256i res = __lasx_xvsrarni_w_d(a.val, a.val, n);
    __lasx_xvstelm_d(res, ptr, 0, 0);
    __lasx_xvstelm_d(res, ptr, 8, 2);
}
>>>>>>> a8ec6586

// pack boolean
inline v_uint8x32 v_pack_b(const v_uint16x16& a, const v_uint16x16& b)
{
    __m256i ab = _lasx_packs_h(a.val, b.val);
    return v_uint8x32(_v256_shuffle_odd_64(ab));
}

inline v_uint8x32 v_pack_b(const v_uint32x8& a, const v_uint32x8& b,
                           const v_uint32x8& c, const v_uint32x8& d)
{
    __m256i ab = _lasx_packs_w(a.val, b.val);
    __m256i cd = _lasx_packs_w(c.val, d.val);

    __m256i abcd = _v256_shuffle_odd_64(_lasx_packs_h(ab, cd));
    return v_uint8x32(__lasx_xvshuf4i_w(abcd, 0xd8));
}

inline v_uint8x32 v_pack_b(const v_uint64x4& a, const v_uint64x4& b, const v_uint64x4& c,
                           const v_uint64x4& d, const v_uint64x4& e, const v_uint64x4& f,
                           const v_uint64x4& g, const v_uint64x4& h)
{
    __m256i ab = _lasx_packs_w(a.val, b.val);
    __m256i cd = _lasx_packs_w(c.val, d.val);
    __m256i ef = _lasx_packs_w(e.val, f.val);
    __m256i gh = _lasx_packs_w(g.val, h.val);

    __m256i abcd = _lasx_packs_w(ab, cd);
    __m256i efgh = _lasx_packs_w(ef, gh);
    __m256i pkall = _v256_shuffle_odd_64(_lasx_packs_h(abcd, efgh));

    __m256i rev = _v256_alignr_b(pkall, pkall, 8);
    return v_uint8x32(__lasx_xvilvl_h(rev, pkall));
}

/* Recombine */
// its up there with load and store operations

/* Extract */
#define OPENCV_HAL_IMPL_LASX_EXTRACT(_Tpvec)                    \
    template<int s>                                             \
    inline _Tpvec v_extract(const _Tpvec& a, const _Tpvec& b)   \
    { return v_rotate_right<s>(a, b); }

OPENCV_HAL_IMPL_LASX_EXTRACT(v_uint8x32)
OPENCV_HAL_IMPL_LASX_EXTRACT(v_int8x32)
OPENCV_HAL_IMPL_LASX_EXTRACT(v_uint16x16)
OPENCV_HAL_IMPL_LASX_EXTRACT(v_int16x16)
OPENCV_HAL_IMPL_LASX_EXTRACT(v_uint32x8)
OPENCV_HAL_IMPL_LASX_EXTRACT(v_int32x8)
OPENCV_HAL_IMPL_LASX_EXTRACT(v_uint64x4)
OPENCV_HAL_IMPL_LASX_EXTRACT(v_int64x4)
OPENCV_HAL_IMPL_LASX_EXTRACT(v_float32x8)
OPENCV_HAL_IMPL_LASX_EXTRACT(v_float64x4)

template<int i>
inline uchar v_extract_n(v_uint8x32 a)
{
    return (uchar)_v256_extract_b<i>(a.val);
}

template<int i>
inline schar v_extract_n(v_int8x32 a)
{
    return (schar)v_extract_n<i>(v_reinterpret_as_u8(a));
}

template<int i>
inline ushort v_extract_n(v_uint16x16 a)
{
    return (ushort)_v256_extract_h<i>(a.val);
}

template<int i>
inline short v_extract_n(v_int16x16 a)
{
    return (short)v_extract_n<i>(v_reinterpret_as_u16(a));
}

template<int i>
inline uint v_extract_n(v_uint32x8 a)
{
    return (uint)_v256_extract_w<i>(a.val);
}

template<int i>
inline int v_extract_n(v_int32x8 a)
{
    return (int)v_extract_n<i>(v_reinterpret_as_u32(a));
}

template<int i>
inline uint64 v_extract_n(v_uint64x4 a)
{
    return (uint64)_v256_extract_d<i>(a.val);
}

template<int i>
inline int64 v_extract_n(v_int64x4 v)
{
    return (int64)v_extract_n<i>(v_reinterpret_as_u64(v));
}

template<int i>
inline float v_extract_n(v_float32x8 v)
{
    union { uint iv; float fv; } d;
    d.iv = v_extract_n<i>(v_reinterpret_as_u32(v));
    return d.fv;
}

template<int i>
inline double v_extract_n(v_float64x4 v)
{
    union { uint64 iv; double dv; } d;
    d.iv = v_extract_n<i>(v_reinterpret_as_u64(v));
    return d.dv;
}

template<int i>
inline v_uint32x8 v_broadcast_element(v_uint32x8 a)
{
    static const __m256i perm = __lasx_xvreplgr2vr_w((char)i);
    return v_uint32x8(__lasx_xvperm_w(a.val, perm));
}

template<int i>
inline v_int32x8 v_broadcast_element(const v_int32x8 &a)
{ return v_reinterpret_as_s32(v_broadcast_element<i>(v_reinterpret_as_u32(a))); }

template<int i>
inline v_float32x8 v_broadcast_element(const v_float32x8 &a)
{ return v_reinterpret_as_f32(v_broadcast_element<i>(v_reinterpret_as_u32(a))); }

///////////////////// load deinterleave /////////////////////////////

inline void v_load_deinterleave(const uchar* ptr, v_uint8x32& a, v_uint8x32& b)
{
    __m256i t0 = __lasx_xvld(ptr, 0);
    __m256i t1 = __lasx_xvld(ptr, 32);

    __m256i p0 = __lasx_xvpickev_b(t1, t0);
    __m256i p1 = __lasx_xvpickod_b(t1, t0);

    a.val = __lasx_xvpermi_d(p0, 0xd8);
    b.val = __lasx_xvpermi_d(p1, 0xd8);
}

inline void v_load_deinterleave( const ushort* ptr, v_uint16x16& a, v_uint16x16& b )
{
    __m256i t0 = __lasx_xvld(ptr, 0);
    __m256i t1 = __lasx_xvld(ptr, 32);

    __m256i p0 = __lasx_xvpickev_h(t1, t0);
    __m256i p1 = __lasx_xvpickod_h(t1, t0);

    a.val = __lasx_xvpermi_d(p0, 0xd8);
    b.val = __lasx_xvpermi_d(p1, 0xd8);
}

inline void v_load_deinterleave( const unsigned* ptr, v_uint32x8& a, v_uint32x8& b )
{
    __m256i t0 = __lasx_xvld(ptr, 0);
    __m256i t1 = __lasx_xvld(ptr, 32);

    __m256i p0 = __lasx_xvpickev_w(t1, t0);
    __m256i p1 = __lasx_xvpickod_w(t1, t0);

    a.val = __lasx_xvpermi_d(p0, 0xd8);
    b.val = __lasx_xvpermi_d(p1, 0xd8);
}

inline void v_load_deinterleave( const uint64* ptr, v_uint64x4& a, v_uint64x4& b )
{
    __m256i ab0 = __lasx_xvld(ptr, 0);
    __m256i ab1 = __lasx_xvld(ptr, 32);

    __m256i pl = __lasx_xvpermi_q(ab0, ab1, 0x02);
    __m256i ph = __lasx_xvpermi_q(ab0, ab1, 0x13);
    __m256i a0 = __lasx_xvilvl_d(ph, pl);
    __m256i b0 = __lasx_xvilvh_d(ph, pl);
    a = v_uint64x4(a0);
    b = v_uint64x4(b0);
}

inline void v_load_deinterleave( const uchar* ptr, v_uint8x32& a, v_uint8x32& b, v_uint8x32& c )
{
    __m256i bgr0 = __lasx_xvld(ptr, 0);
    __m256i bgr1 = __lasx_xvld(ptr, 32);
    __m256i bgr2 = __lasx_xvld(ptr, 64);

    __m256i s02_low = __lasx_xvpermi_q(bgr0, bgr2, 0x02);
    __m256i s02_high = __lasx_xvpermi_q(bgr0, bgr2, 0x13);

    const __m256i m0 = _v256_setr_b(0, 0, -1, 0, 0, -1, 0, 0, -1, 0, 0, -1, 0, 0, -1, 0,
                                    0, -1, 0, 0, -1, 0, 0, -1, 0, 0, -1, 0, 0, -1, 0, 0);
    const __m256i m1 = _v256_setr_b(0, -1, 0, 0, -1, 0, 0, -1, 0, 0, -1, 0, 0, -1, 0, 0,
                                    -1, 0, 0, -1, 0, 0, -1, 0, 0, -1, 0, 0, -1, 0, 0, -1);

    __m256i b0 = __lasx_xvbitsel_v(__lasx_xvbitsel_v(s02_low, s02_high, m0), bgr1, m1);
    __m256i g0 = __lasx_xvbitsel_v(__lasx_xvbitsel_v(s02_high, s02_low, m1), bgr1, m0);
    __m256i r0 = __lasx_xvbitsel_v(__lasx_xvbitsel_v(bgr1, s02_low, m0), s02_high, m1);

    const __m256i
    sh_b = _v256_setr_b(0, 3, 6, 9, 12, 15, 2, 5, 8, 11, 14, 1, 4, 7, 10, 13,
                        0, 3, 6, 9, 12, 15, 2, 5, 8, 11, 14, 1, 4, 7, 10, 13),
    sh_g = _v256_setr_b(1, 4, 7, 10, 13, 0, 3, 6, 9, 12, 15, 2, 5, 8, 11, 14,
                        1, 4, 7, 10, 13, 0, 3, 6, 9, 12, 15, 2, 5, 8, 11, 14),
    sh_r = _v256_setr_b(2, 5, 8, 11, 14, 1, 4, 7, 10, 13, 0, 3, 6, 9, 12, 15,
                        2, 5, 8, 11, 14, 1, 4, 7, 10, 13, 0, 3, 6, 9, 12, 15);
    b0 = __lasx_xvshuf_b(b0, b0, sh_b);
    g0 = __lasx_xvshuf_b(g0, g0, sh_g);
    r0 = __lasx_xvshuf_b(r0, r0, sh_r);

    a = v_uint8x32(b0);
    b = v_uint8x32(g0);
    c = v_uint8x32(r0);
}

inline void v_load_deinterleave( const ushort* ptr, v_uint16x16& a, v_uint16x16& b, v_uint16x16& c )
{
    __m256i bgr0 = __lasx_xvld(ptr, 0);
    __m256i bgr1 = __lasx_xvld(ptr, 32);
    __m256i bgr2 = __lasx_xvld(ptr, 64);

    __m256i s02_low = __lasx_xvpermi_q(bgr0, bgr2, 0x02);
    __m256i s02_high = __lasx_xvpermi_q(bgr0, bgr2, 0x13);

    const __m256i m0 = _v256_setr_b(0, 0, -1, -1, 0, 0, 0, 0, -1, -1, 0, 0, 0, 0, -1, -1,
                                    0, 0, 0, 0, -1, -1, 0, 0, 0, 0, -1, -1, 0, 0, 0, 0);
    const __m256i m1 = _v256_setr_b(0, 0, 0, 0, -1, -1, 0, 0, 0, 0, -1, -1, 0, 0, 0, 0,
                                    -1, -1, 0, 0, 0, 0, -1, -1, 0, 0, 0, 0, -1, -1, 0, 0);
    __m256i b0 = __lasx_xvbitsel_v(__lasx_xvbitsel_v(s02_low, s02_high, m0), bgr1, m1);
    __m256i g0 = __lasx_xvbitsel_v(__lasx_xvbitsel_v(bgr1, s02_low, m0), s02_high, m1);
    __m256i r0 = __lasx_xvbitsel_v(__lasx_xvbitsel_v(s02_high, s02_low, m1), bgr1, m0);
    const __m256i sh_b = _v256_setr_b(0, 1, 6, 7, 12, 13, 2, 3, 8, 9, 14, 15, 4, 5, 10, 11,
                                      0, 1, 6, 7, 12, 13, 2, 3, 8, 9, 14, 15, 4, 5, 10, 11);
    const __m256i sh_g = _v256_setr_b(2, 3, 8, 9, 14, 15, 4, 5, 10, 11, 0, 1, 6, 7, 12, 13,
                                      2, 3, 8, 9, 14, 15, 4, 5, 10, 11, 0, 1, 6, 7, 12, 13);
    const __m256i sh_r = _v256_setr_b(4, 5, 10, 11, 0, 1, 6, 7, 12, 13, 2, 3, 8, 9, 14, 15,
                                      4, 5, 10, 11, 0, 1, 6, 7, 12, 13, 2, 3, 8, 9, 14, 15);
    b0 = __lasx_xvshuf_b(b0, b0, sh_b);
    g0 = __lasx_xvshuf_b(g0, g0, sh_g);
    r0 = __lasx_xvshuf_b(r0, r0, sh_r);

    a = v_uint16x16(b0);
    b = v_uint16x16(g0);
    c = v_uint16x16(r0);
}

inline void v_load_deinterleave( const unsigned* ptr, v_uint32x8& a, v_uint32x8& b, v_uint32x8& c )
{
    __m256i bgr0 = __lasx_xvld(ptr, 0);
    __m256i bgr1 = __lasx_xvld(ptr, 32);
    __m256i bgr2 = __lasx_xvld(ptr, 64);

    __m256i s02_low = __lasx_xvpermi_q(bgr0, bgr2, 0x02);
    __m256i s02_high = __lasx_xvpermi_q(bgr0, bgr2, 0x13);

    __m256i m24 = _v256_set_w(0, 0, -1, 0, 0, -1, 0, 0);
    __m256i m92 = _v256_set_w(-1, 0, 0, -1, 0, 0, -1, 0);
    __m256i b0 = __lasx_xvbitsel_v(__lasx_xvbitsel_v(s02_low, s02_high, m24), bgr1, m92);
    __m256i g0 = __lasx_xvbitsel_v(__lasx_xvbitsel_v(s02_high, s02_low, m92), bgr1, m24);
    __m256i r0 = __lasx_xvbitsel_v(__lasx_xvbitsel_v(bgr1, s02_low, m24), s02_high, m92);

    b0 = __lasx_xvshuf4i_w(b0, 0x6c);
    g0 = __lasx_xvshuf4i_w(g0, 0xb1);
    r0 = __lasx_xvshuf4i_w(r0, 0xc6);

    a = v_uint32x8(b0);
    b = v_uint32x8(g0);
    c = v_uint32x8(r0);
}

inline void v_load_deinterleave( const uint64* ptr, v_uint64x4& a, v_uint64x4& b, v_uint64x4& c )
{
    __m256i bgr0 = __lasx_xvld(ptr, 0);
    __m256i bgr1 = __lasx_xvld(ptr, 32);
    __m256i bgr2 = __lasx_xvld(ptr, 64);

    __m256i s01 = __lasx_xvpermi_q(bgr0, bgr1, 0x12); // get bgr0 low 128 and bgr1 high 128
    __m256i s12 = __lasx_xvpermi_q(bgr1, bgr2, 0x12);
    __m256i s20r = __lasx_xvpermi_d(__lasx_xvpermi_q(bgr2, bgr0, 0x12), 0x1b);
    __m256i b0 = __lasx_xvilvl_d(s20r, s01);
    __m256i g0 = _v256_alignr_b(s12, s01, 8);
    __m256i r0 = __lasx_xvilvh_d(s12, s20r);

    a = v_uint64x4(b0);
    b = v_uint64x4(g0);
    c = v_uint64x4(r0);
}

inline void v_load_deinterleave(const uchar* ptr, v_uint8x32& a, v_uint8x32& b, v_uint8x32& c, v_uint8x32& d)
{
    __m256i t0 = __lasx_xvld(ptr, 0);
    __m256i t1 = __lasx_xvld(ptr, 32);
    __m256i t2 = __lasx_xvld(ptr, 64);
    __m256i t3 = __lasx_xvld(ptr, 96);

    const __m256i sh = _v256_setr_w(0, 4, 1, 5, 2, 6, 3, 7);
    __m256i ac_lo = __lasx_xvpickev_b(t1, t0);
    __m256i bd_lo = __lasx_xvpickod_b(t1, t0);
    __m256i ac_hi = __lasx_xvpickev_b(t3, t2);
    __m256i bd_hi = __lasx_xvpickod_b(t3, t2);

    __m256i a_pre = __lasx_xvpickev_b(ac_hi, ac_lo);
    __m256i c_pre = __lasx_xvpickod_b(ac_hi, ac_lo);
    __m256i b_pre = __lasx_xvpickev_b(bd_hi, bd_lo);
    __m256i d_pre = __lasx_xvpickod_b(bd_hi, bd_lo);

    a.val = __lasx_xvperm_w(a_pre, sh);
    b.val = __lasx_xvperm_w(b_pre, sh);
    c.val = __lasx_xvperm_w(c_pre, sh);
    d.val = __lasx_xvperm_w(d_pre, sh);
}

inline void v_load_deinterleave(const ushort* ptr, v_uint16x16& a, v_uint16x16& b, v_uint16x16& c, v_uint16x16& d)
{
    __m256i t0 = __lasx_xvld(ptr, 0);
    __m256i t1 = __lasx_xvld(ptr, 32);
    __m256i t2 = __lasx_xvld(ptr, 64);
    __m256i t3 = __lasx_xvld(ptr, 96);
<<<<<<< HEAD

    const __m256i sh = _v256_setr_w(0, 4, 1, 5, 2, 6, 3, 7);
    __m256i ac_lo = __lasx_xvpickev_h(t1, t0);
    __m256i bd_lo = __lasx_xvpickod_h(t1, t0);
    __m256i ac_hi = __lasx_xvpickev_h(t3, t2);
    __m256i bd_hi = __lasx_xvpickod_h(t3, t2);

    __m256i a_pre = __lasx_xvpickev_h(ac_hi, ac_lo);
    __m256i c_pre = __lasx_xvpickod_h(ac_hi, ac_lo);
    __m256i b_pre = __lasx_xvpickev_h(bd_hi, bd_lo);
    __m256i d_pre = __lasx_xvpickod_h(bd_hi, bd_lo);

=======

    const __m256i sh = _v256_setr_w(0, 4, 1, 5, 2, 6, 3, 7);
    __m256i ac_lo = __lasx_xvpickev_h(t1, t0);
    __m256i bd_lo = __lasx_xvpickod_h(t1, t0);
    __m256i ac_hi = __lasx_xvpickev_h(t3, t2);
    __m256i bd_hi = __lasx_xvpickod_h(t3, t2);

    __m256i a_pre = __lasx_xvpickev_h(ac_hi, ac_lo);
    __m256i c_pre = __lasx_xvpickod_h(ac_hi, ac_lo);
    __m256i b_pre = __lasx_xvpickev_h(bd_hi, bd_lo);
    __m256i d_pre = __lasx_xvpickod_h(bd_hi, bd_lo);

>>>>>>> a8ec6586
    a.val = __lasx_xvperm_w(a_pre, sh);
    b.val = __lasx_xvperm_w(b_pre, sh);
    c.val = __lasx_xvperm_w(c_pre, sh);
    d.val = __lasx_xvperm_w(d_pre, sh);
}

inline void v_load_deinterleave( const unsigned* ptr, v_uint32x8& a, v_uint32x8& b, v_uint32x8& c, v_uint32x8& d )
{
    __m256i p0 = __lasx_xvld(ptr, 0);
    __m256i p1 = __lasx_xvld(ptr, 32);
    __m256i p2 = __lasx_xvld(ptr, 64);
    __m256i p3 = __lasx_xvld(ptr, 96);

    __m256i p01l = __lasx_xvilvl_w(p1, p0);
    __m256i p01h = __lasx_xvilvh_w(p1, p0);
    __m256i p23l = __lasx_xvilvl_w(p3, p2);
    __m256i p23h = __lasx_xvilvh_w(p3, p2);

    __m256i pll = __lasx_xvpermi_q(p01l, p23l, 0x02);
    __m256i plh = __lasx_xvpermi_q(p01l, p23l, 0x13);
    __m256i phl = __lasx_xvpermi_q(p01h, p23h, 0x02);
    __m256i phh = __lasx_xvpermi_q(p01h, p23h, 0x13);

    __m256i b0 = __lasx_xvilvl_w(plh, pll);
    __m256i g0 = __lasx_xvilvh_w(plh, pll);
    __m256i r0 = __lasx_xvilvl_w(phh, phl);
    __m256i a0 = __lasx_xvilvh_w(phh, phl);

    a = v_uint32x8(b0);
    b = v_uint32x8(g0);
    c = v_uint32x8(r0);
    d = v_uint32x8(a0);
}

inline void v_load_deinterleave( const uint64* ptr, v_uint64x4& a, v_uint64x4& b, v_uint64x4& c, v_uint64x4& d )
{
    __m256i bgra0 = __lasx_xvld(ptr, 0);
    __m256i bgra1 = __lasx_xvld(ptr, 32);
    __m256i bgra2 = __lasx_xvld(ptr, 64);
    __m256i bgra3 = __lasx_xvld(ptr, 96);

    __m256i l02 = __lasx_xvpermi_q(bgra0, bgra2, 0x02);
    __m256i h02 = __lasx_xvpermi_q(bgra0, bgra2, 0x13);
    __m256i l13 = __lasx_xvpermi_q(bgra1, bgra3, 0x02);
    __m256i h13 = __lasx_xvpermi_q(bgra1, bgra3, 0x13);

    __m256i b0 = __lasx_xvilvl_d(l13, l02);
    __m256i g0 = __lasx_xvilvh_d(l13, l02);
    __m256i r0 = __lasx_xvilvl_d(h13, h02);
    __m256i a0 = __lasx_xvilvh_d(h13, h02);

    a = v_uint64x4(b0);
    b = v_uint64x4(g0);
    c = v_uint64x4(r0);
    d = v_uint64x4(a0);
}

///////////////////////////// store interleave /////////////////////////////////////

inline void v_store_interleave( uchar* ptr, const v_uint8x32& x, const v_uint8x32& y,
                                hal::StoreMode /*mode*/=hal::STORE_UNALIGNED )
{
    __m256i xy_l = __lasx_xvilvl_b(y.val, x.val);
    __m256i xy_h = __lasx_xvilvh_b(y.val, x.val);

    __m256i xy0 = __lasx_xvpermi_q(xy_h, xy_l, 0 + 2*16);
    __m256i xy1 = __lasx_xvpermi_q(xy_h, xy_l, 1 + 3*16);

    __lasx_xvst(xy0, (__m256i*)ptr, 0);
    __lasx_xvst(xy1, (__m256i*)ptr, 32*1);
}

inline void v_store_interleave( ushort* ptr, const v_uint16x16& x, const v_uint16x16& y,
                                hal::StoreMode /*mode*/=hal::STORE_UNALIGNED )
{
    __m256i xy_l = __lasx_xvilvl_h(y.val, x.val);
    __m256i xy_h = __lasx_xvilvh_h(y.val, x.val);

    __m256i xy0 = __lasx_xvpermi_q(xy_h, xy_l, 0 + 2*16);
    __m256i xy1 = __lasx_xvpermi_q(xy_h, xy_l, 1 + 3*16);

    __lasx_xvst(xy0, (__m256i*)ptr, 0);
    __lasx_xvst(xy1, (__m256i*)ptr, 16*2);
}

inline void v_store_interleave( unsigned* ptr, const v_uint32x8& x, const v_uint32x8& y,
                                hal::StoreMode /*mode*/=hal::STORE_UNALIGNED )
{
    __m256i xy_l = __lasx_xvilvl_w(y.val, x.val);
    __m256i xy_h = __lasx_xvilvh_w(y.val, x.val);

    __m256i xy0 = __lasx_xvpermi_q(xy_h, xy_l, 0 + 2*16);
    __m256i xy1 = __lasx_xvpermi_q(xy_h, xy_l, 1 + 3*16);

    __lasx_xvst(xy0, (__m256i*)ptr, 0);
    __lasx_xvst(xy1, (__m256i*)ptr, 8*4);
}

inline void v_store_interleave( uint64* ptr, const v_uint64x4& x, const v_uint64x4& y,
                                hal::StoreMode /*mode*/=hal::STORE_UNALIGNED )
{
    __m256i xy_l = __lasx_xvilvl_d(y.val, x.val);
    __m256i xy_h = __lasx_xvilvh_d(y.val, x.val);

    __m256i xy0 = __lasx_xvpermi_q(xy_h, xy_l, 0 + 2*16);
    __m256i xy1 = __lasx_xvpermi_q(xy_h, xy_l, 1 + 3*16);

    __lasx_xvst(xy0, (__m256i*)ptr, 0);
    __lasx_xvst(xy1, (__m256i*)ptr, 4*8);
}

inline void v_store_interleave( uchar* ptr, const v_uint8x32& a, const v_uint8x32& b, const v_uint8x32& c,
                                hal::StoreMode /*mode*/=hal::STORE_UNALIGNED )
{
    const __m256i sh_b = _v256_setr_b(
            0, 11, 6, 1, 12, 7, 2, 13, 8, 3, 14, 9, 4, 15, 10, 5,
            0, 11, 6, 1, 12, 7, 2, 13, 8, 3, 14, 9, 4, 15, 10, 5);
    const __m256i sh_g = _v256_setr_b(
            5, 0, 11, 6, 1, 12, 7, 2, 13, 8, 3, 14, 9, 4, 15, 10,
            5, 0, 11, 6, 1, 12, 7, 2, 13, 8, 3, 14, 9, 4, 15, 10);
    const __m256i sh_r = _v256_setr_b(
            10, 5, 0, 11, 6, 1, 12, 7, 2, 13, 8, 3, 14, 9, 4, 15,
            10, 5, 0, 11, 6, 1, 12, 7, 2, 13, 8, 3, 14, 9, 4, 15);

    __m256i b0 = __lasx_xvshuf_b(a.val, a.val, sh_b);
    __m256i g0 = __lasx_xvshuf_b(b.val, b.val, sh_g);
    __m256i r0 = __lasx_xvshuf_b(c.val, c.val, sh_r);

    const __m256i m0 = _v256_setr_b(0, -1, 0, 0, -1, 0, 0, -1, 0, 0, -1, 0, 0, -1, 0, 0,
                                    0, -1, 0, 0, -1, 0, 0, -1, 0, 0, -1, 0, 0, -1, 0, 0);
    const __m256i m1 = _v256_setr_b(0, 0, -1, 0, 0, -1, 0, 0, -1, 0, 0, -1, 0, 0, -1, 0,
                                    0, 0, -1, 0, 0, -1, 0, 0, -1, 0, 0, -1, 0, 0, -1, 0);

    __m256i p0 = __lasx_xvbitsel_v(__lasx_xvbitsel_v(b0, g0, m0), r0, m1);
    __m256i p1 = __lasx_xvbitsel_v(__lasx_xvbitsel_v(g0, r0, m0), b0, m1);
    __m256i p2 = __lasx_xvbitsel_v(__lasx_xvbitsel_v(r0, b0, m0), g0, m1);

    __m256i bgr0 = __lasx_xvpermi_q(p1, p0, 0 + 2*16);
    __m256i bgr1 = __lasx_xvpermi_q(p0, p2, 0 + 3*16);
    __m256i bgr2 = __lasx_xvpermi_q(p2, p1, 1 + 3*16);

    __lasx_xvst(bgr0, (__m256i*)ptr, 0);
    __lasx_xvst(bgr1, (__m256i*)ptr, 32);
    __lasx_xvst(bgr2, (__m256i*)ptr, 64);
}

inline void v_store_interleave( ushort* ptr, const v_uint16x16& a, const v_uint16x16& b, const v_uint16x16& c,
                                hal::StoreMode /*mode*/=hal::STORE_UNALIGNED )
{
    const __m256i sh_b = _v256_setr_b(
         0, 1, 6, 7, 12, 13, 2, 3, 8, 9, 14, 15, 4, 5, 10, 11,
         0, 1, 6, 7, 12, 13, 2, 3, 8, 9, 14, 15, 4, 5, 10, 11);
    const __m256i sh_g = _v256_setr_b(
         10, 11, 0, 1, 6, 7, 12, 13, 2, 3, 8, 9, 14, 15, 4, 5,
         10, 11, 0, 1, 6, 7, 12, 13, 2, 3, 8, 9, 14, 15, 4, 5);
    const __m256i sh_r = _v256_setr_b(
         4, 5, 10, 11, 0, 1, 6, 7, 12, 13, 2, 3, 8, 9, 14, 15,
         4, 5, 10, 11, 0, 1, 6, 7, 12, 13, 2, 3, 8, 9, 14, 15);

    __m256i b0 = __lasx_xvshuf_b(a.val, a.val, sh_b);
    __m256i g0 = __lasx_xvshuf_b(b.val, b.val, sh_g);
    __m256i r0 = __lasx_xvshuf_b(c.val, c.val, sh_r);

    const __m256i m0 = _v256_setr_b(0, 0, -1, -1, 0, 0, 0, 0, -1, -1, 0, 0, 0, 0, -1, -1,
                                    0, 0, 0, 0, -1, -1, 0, 0, 0, 0, -1, -1, 0, 0, 0, 0);
    const __m256i m1 = _v256_setr_b(0, 0, 0, 0, -1, -1, 0, 0, 0, 0, -1, -1, 0, 0, 0, 0,
                                    -1, -1, 0, 0, 0, 0, -1, -1, 0, 0, 0, 0, -1, -1, 0, 0);

    __m256i p0 = __lasx_xvbitsel_v(__lasx_xvbitsel_v(b0, g0, m0), r0, m1);
    __m256i p1 = __lasx_xvbitsel_v(__lasx_xvbitsel_v(g0, r0, m0), b0, m1);
    __m256i p2 = __lasx_xvbitsel_v(__lasx_xvbitsel_v(r0, b0, m0), g0, m1);

    __m256i bgr0 = __lasx_xvpermi_q(p2, p0, 0 + 2*16);
    __m256i bgr2 = __lasx_xvpermi_q(p2, p0, 1 + 3*16);

    __lasx_xvst(bgr0, (__m256i*)ptr, 0);
    __lasx_xvst(p1,   (__m256i*)ptr, 16*2);
    __lasx_xvst(bgr2, (__m256i*)ptr, 32*2);
}

inline void v_store_interleave( unsigned* ptr, const v_uint32x8& a, const v_uint32x8& b, const v_uint32x8& c,
                                hal::StoreMode /*mode*/=hal::STORE_UNALIGNED )
{
    __m256i b0 = __lasx_xvshuf4i_w(a.val, 0x6c);
    __m256i g0 = __lasx_xvshuf4i_w(b.val, 0xb1);
    __m256i r0 = __lasx_xvshuf4i_w(c.val, 0xc6);

    __m256i bitmask_1 = _v256_set_w(-1, 0, 0, -1, 0, 0, -1, 0);
    __m256i bitmask_2 = _v256_set_w(0, 0, -1, 0, 0, -1, 0, 0);

    __m256i p0 = __lasx_xvbitsel_v(__lasx_xvbitsel_v(b0, g0, bitmask_1), r0, bitmask_2);
    __m256i p1 = __lasx_xvbitsel_v(__lasx_xvbitsel_v(g0, r0, bitmask_1), b0, bitmask_2);
    __m256i p2 = __lasx_xvbitsel_v(__lasx_xvbitsel_v(r0, b0, bitmask_1), g0, bitmask_2);

    __m256i bgr0 = __lasx_xvpermi_q(p1, p0, 0 + 2*16);
    __m256i bgr2 = __lasx_xvpermi_q(p1, p0, 1 + 3*16);

    __lasx_xvst(bgr0, (__m256i*)ptr, 0);
    __lasx_xvst(p2,   (__m256i*)ptr, 8*4);
    __lasx_xvst(bgr2, (__m256i*)ptr, 16*4);
}

inline void v_store_interleave( uint64* ptr, const v_uint64x4& a, const v_uint64x4& b, const v_uint64x4& c,
                                hal::StoreMode /*mode*/=hal::STORE_UNALIGNED )
{
    __m256i s01 = __lasx_xvilvl_d(b.val, a.val);
    __m256i s12 = __lasx_xvilvh_d(c.val, b.val);
    __m256i s20 = __lasx_xvpermi_w(a.val, c.val, 0xe4);

    __m256i bgr0 = __lasx_xvpermi_q(s20, s01, 0 + 2*16);
    __m256i bgr1 = __lasx_xvpermi_q(s01, s12, 0x30);
    __m256i bgr2 = __lasx_xvpermi_q(s12, s20, 1 + 3*16);

    __lasx_xvst(bgr0, (__m256i*)ptr, 0);
    __lasx_xvst(bgr1, (__m256i*)ptr, 4*8);
    __lasx_xvst(bgr2, (__m256i*)ptr, 8*8);
}

inline void v_store_interleave( uchar* ptr, const v_uint8x32& a, const v_uint8x32& b,
                                const v_uint8x32& c, const v_uint8x32& d,
                                hal::StoreMode /*mode*/=hal::STORE_UNALIGNED )
{
    __m256i bg0 = __lasx_xvilvl_b(b.val, a.val);
    __m256i bg1 = __lasx_xvilvh_b(b.val, a.val);
    __m256i ra0 = __lasx_xvilvl_b(d.val, c.val);
    __m256i ra1 = __lasx_xvilvh_b(d.val, c.val);

    __m256i bgra0_ = __lasx_xvilvl_h(ra0, bg0);
    __m256i bgra1_ = __lasx_xvilvh_h(ra0, bg0);
    __m256i bgra2_ = __lasx_xvilvl_h(ra1, bg1);
    __m256i bgra3_ = __lasx_xvilvh_h(ra1, bg1);

    __m256i bgra0 = __lasx_xvpermi_q(bgra1_, bgra0_, 0 + 2*16);
    __m256i bgra2 = __lasx_xvpermi_q(bgra1_, bgra0_, 1 + 3*16);
    __m256i bgra1 = __lasx_xvpermi_q(bgra3_, bgra2_, 0 + 2*16);
    __m256i bgra3 = __lasx_xvpermi_q(bgra3_, bgra2_, 1 + 3*16);

    __lasx_xvst(bgra0, (__m256i*)ptr, 0);
    __lasx_xvst(bgra1, (__m256i*)ptr, 32);
    __lasx_xvst(bgra2, (__m256i*)ptr, 64);
    __lasx_xvst(bgra3, (__m256i*)ptr, 96);
}

inline void v_store_interleave( ushort* ptr, const v_uint16x16& a, const v_uint16x16& b,
                                const v_uint16x16& c, const v_uint16x16& d,
                                hal::StoreMode /*mode*/=hal::STORE_UNALIGNED )
{
    __m256i bg0 = __lasx_xvilvl_h(b.val, a.val);
    __m256i bg1 = __lasx_xvilvh_h(b.val, a.val);
    __m256i ra0 = __lasx_xvilvl_h(d.val, c.val);
    __m256i ra1 = __lasx_xvilvh_h(d.val, c.val);

    __m256i bgra0_ = __lasx_xvilvl_w(ra0, bg0);
    __m256i bgra1_ = __lasx_xvilvh_w(ra0, bg0);
    __m256i bgra2_ = __lasx_xvilvl_w(ra1, bg1);
    __m256i bgra3_ = __lasx_xvilvh_w(ra1, bg1);

    __m256i bgra0 = __lasx_xvpermi_q(bgra1_, bgra0_, 0 + 2*16);
    __m256i bgra2 = __lasx_xvpermi_q(bgra1_, bgra0_, 1 + 3*16);
    __m256i bgra1 = __lasx_xvpermi_q(bgra3_, bgra2_, 0 + 2*16);
    __m256i bgra3 = __lasx_xvpermi_q(bgra3_, bgra2_, 1 + 3*16);

    __lasx_xvst(bgra0, (__m256i*)ptr, 0);
    __lasx_xvst(bgra1, (__m256i*)ptr, 16*2);
    __lasx_xvst(bgra2, (__m256i*)ptr, 32*2);
    __lasx_xvst(bgra3, (__m256i*)ptr, 48*2);
}

inline void v_store_interleave( unsigned* ptr, const v_uint32x8& a, const v_uint32x8& b,
                                const v_uint32x8& c, const v_uint32x8& d,
                                hal::StoreMode /*mode*/=hal::STORE_UNALIGNED )
{
    __m256i bg0 = __lasx_xvilvl_w(b.val, a.val);
    __m256i bg1 = __lasx_xvilvh_w(b.val, a.val);
    __m256i ra0 = __lasx_xvilvl_w(d.val, c.val);
    __m256i ra1 = __lasx_xvilvh_w(d.val, c.val);

    __m256i bgra0_ = __lasx_xvilvl_d(ra0, bg0);
    __m256i bgra1_ = __lasx_xvilvh_d(ra0, bg0);
    __m256i bgra2_ = __lasx_xvilvl_d(ra1, bg1);
    __m256i bgra3_ = __lasx_xvilvh_d(ra1, bg1);

    __m256i bgra0 = __lasx_xvpermi_q(bgra1_, bgra0_, 0 + 2*16);
    __m256i bgra2 = __lasx_xvpermi_q(bgra1_, bgra0_, 1 + 3*16);
    __m256i bgra1 = __lasx_xvpermi_q(bgra3_, bgra2_, 0 + 2*16);
    __m256i bgra3 = __lasx_xvpermi_q(bgra3_, bgra2_, 1 + 3*16);

    __lasx_xvst(bgra0, (__m256i*)ptr, 0);
    __lasx_xvst(bgra1, (__m256i*)ptr, 8*4);
    __lasx_xvst(bgra2, (__m256i*)ptr, 16*4);
    __lasx_xvst(bgra3, (__m256i*)ptr, 24*4);
}

inline void v_store_interleave( uint64* ptr, const v_uint64x4& a, const v_uint64x4& b,
                                const v_uint64x4& c, const v_uint64x4& d,
                                hal::StoreMode /*mode*/=hal::STORE_UNALIGNED )
{
    __m256i bg0 = __lasx_xvilvl_d(b.val, a.val);
    __m256i bg1 = __lasx_xvilvh_d(b.val, a.val);
    __m256i ra0 = __lasx_xvilvl_d(d.val, c.val);
    __m256i ra1 = __lasx_xvilvh_d(d.val, c.val);

    __m256i bgra0 = __lasx_xvpermi_q(ra0, bg0, 0 + 2*16);
    __m256i bgra1 = __lasx_xvpermi_q(ra1, bg1, 0 + 2*16);
    __m256i bgra2 = __lasx_xvpermi_q(ra0, bg0, 1 + 3*16);
    __m256i bgra3 = __lasx_xvpermi_q(ra1, bg1, 1 + 3*16);

    __lasx_xvst(bgra0, (__m256i*)ptr, 0);
    __lasx_xvst(bgra1, (__m256i*)(ptr), 4*8);
    __lasx_xvst(bgra2, (__m256i*)(ptr), 8*8);
    __lasx_xvst(bgra3, (__m256i*)(ptr), 12*8);
}


#define OPENCV_HAL_IMPL_LASX_LOADSTORE_INTERLEAVE(_Tpvec0, _Tp0, suffix0, _Tpvec1, _Tp1, suffix1) \
inline void v_load_deinterleave( const _Tp0* ptr, _Tpvec0& a0, _Tpvec0& b0 ) \
{ \
    _Tpvec1 a1, b1; \
    v_load_deinterleave((const _Tp1*)ptr, a1, b1); \
    a0 = v_reinterpret_as_##suffix0(a1); \
    b0 = v_reinterpret_as_##suffix0(b1); \
} \
inline void v_load_deinterleave( const _Tp0* ptr, _Tpvec0& a0, _Tpvec0& b0, _Tpvec0& c0 ) \
{ \
    _Tpvec1 a1, b1, c1; \
    v_load_deinterleave((const _Tp1*)ptr, a1, b1, c1); \
    a0 = v_reinterpret_as_##suffix0(a1); \
    b0 = v_reinterpret_as_##suffix0(b1); \
    c0 = v_reinterpret_as_##suffix0(c1); \
} \
inline void v_load_deinterleave( const _Tp0* ptr, _Tpvec0& a0, _Tpvec0& b0, _Tpvec0& c0, _Tpvec0& d0 ) \
{ \
    _Tpvec1 a1, b1, c1, d1; \
    v_load_deinterleave((const _Tp1*)ptr, a1, b1, c1, d1); \
    a0 = v_reinterpret_as_##suffix0(a1); \
    b0 = v_reinterpret_as_##suffix0(b1); \
    c0 = v_reinterpret_as_##suffix0(c1); \
    d0 = v_reinterpret_as_##suffix0(d1); \
} \
inline void v_store_interleave( _Tp0* ptr, const _Tpvec0& a0, const _Tpvec0& b0, \
                                hal::StoreMode /*mode*/=hal::STORE_UNALIGNED ) \
{ \
    _Tpvec1 a1 = v_reinterpret_as_##suffix1(a0); \
    _Tpvec1 b1 = v_reinterpret_as_##suffix1(b0); \
    v_store_interleave((_Tp1*)ptr, a1, b1/*, mode*/);      \
} \
inline void v_store_interleave( _Tp0* ptr, const _Tpvec0& a0, const _Tpvec0& b0, const _Tpvec0& c0, \
                                hal::StoreMode /*mode*/=hal::STORE_UNALIGNED ) \
{ \
    _Tpvec1 a1 = v_reinterpret_as_##suffix1(a0); \
    _Tpvec1 b1 = v_reinterpret_as_##suffix1(b0); \
    _Tpvec1 c1 = v_reinterpret_as_##suffix1(c0); \
    v_store_interleave((_Tp1*)ptr, a1, b1, c1/*, mode*/);  \
} \
inline void v_store_interleave( _Tp0* ptr, const _Tpvec0& a0, const _Tpvec0& b0, \
                                const _Tpvec0& c0, const _Tpvec0& d0, \
                                hal::StoreMode /*mode*/=hal::STORE_UNALIGNED ) \
{ \
    _Tpvec1 a1 = v_reinterpret_as_##suffix1(a0); \
    _Tpvec1 b1 = v_reinterpret_as_##suffix1(b0); \
    _Tpvec1 c1 = v_reinterpret_as_##suffix1(c0); \
    _Tpvec1 d1 = v_reinterpret_as_##suffix1(d0); \
    v_store_interleave((_Tp1*)ptr, a1, b1, c1, d1/*, mode*/); \
}

OPENCV_HAL_IMPL_LASX_LOADSTORE_INTERLEAVE(v_int8x32, schar, s8, v_uint8x32, uchar, u8)
OPENCV_HAL_IMPL_LASX_LOADSTORE_INTERLEAVE(v_int16x16, short, s16, v_uint16x16, ushort, u16)
OPENCV_HAL_IMPL_LASX_LOADSTORE_INTERLEAVE(v_int32x8, int, s32, v_uint32x8, unsigned, u32)
OPENCV_HAL_IMPL_LASX_LOADSTORE_INTERLEAVE(v_float32x8, float, f32, v_uint32x8, unsigned, u32)
OPENCV_HAL_IMPL_LASX_LOADSTORE_INTERLEAVE(v_int64x4, int64, s64, v_uint64x4, uint64, u64)
OPENCV_HAL_IMPL_LASX_LOADSTORE_INTERLEAVE(v_float64x4, double, f64, v_uint64x4, uint64, u64)

//
// FP16
//

inline v_float32x8 v256_load_expand(const float16_t* ptr)
{
#if CV_FP16
    //1-load128, 2-permi, 3-cvt
   return v_float32x8(__lasx_xvfcvtl_s_h(__lasx_xvpermi_d(__lsx_vld((const __m128i*)ptr, 0), 0x10)));
#else
    float CV_DECL_ALIGNED(32) buf[8];
    for (int i = 0; i < 8; i++)
        buf[i] = (float)ptr[i];
    return v256_load_aligned(buf);
#endif
}

inline void v_pack_store(float16_t* ptr, const v_float32x8& a)
{
#if CV_FP16
    __m256i ah = __lasx_xvfcvt_h_s(a.val, a.val);
    __lsx_vst((_m128i)ah, ptr, 0);
#else
    float CV_DECL_ALIGNED(32) buf[8];
    v_store_aligned(buf, a);
    for (int i = 0; i < 8; i++)
        ptr[i] = float16_t(buf[i]);
#endif
}

//
// end of FP16
//

inline void v256_cleanup() {}

CV_CPU_OPTIMIZATION_HAL_NAMESPACE_END

//! @endcond

} // cv::

#endif // OPENCV_HAL_INTRIN_LASX_HPP<|MERGE_RESOLUTION|>--- conflicted
+++ resolved
@@ -2137,12 +2137,8 @@
 void v_rshr_pack_store(uchar* ptr, const v_uint16x16& a)
 {
     __m256i res = __lasx_xvssrlrni_bu_h(a.val, a.val, n);
-<<<<<<< HEAD
-    __lsx_vst(_v256_extract_low(_v256_shuffle_odd_64(res)), ptr, 0);
-=======
     __lasx_xvstelm_d(res, ptr, 0, 0);
     __lasx_xvstelm_d(res, ptr, 8, 2);
->>>>>>> a8ec6586
 }
 
 template<int n> inline
@@ -2156,12 +2152,8 @@
 void v_rshr_pack_u_store(uchar* ptr, const v_int16x16& a)
 {
     __m256i res = __lasx_xvssrarni_bu_h(a.val, a.val, n);
-<<<<<<< HEAD
-    __lsx_vst(_v256_extract_low(_v256_shuffle_odd_64(res)), ptr, 0);
-=======
     __lasx_xvstelm_d(res, ptr, 0, 0);
     __lasx_xvstelm_d(res, ptr, 8, 2);
->>>>>>> a8ec6586
 }
 
 template<int n> inline
@@ -2175,12 +2167,8 @@
 void v_rshr_pack_store(schar* ptr, const v_int16x16& a)
 {
     __m256i res = __lasx_xvssrarni_b_h(a.val, a.val, n);
-<<<<<<< HEAD
-    __lsx_vst(_v256_extract_low(_v256_shuffle_odd_64(res)), ptr, 0);
-=======
     __lasx_xvstelm_d(res, ptr, 0, 0);
     __lasx_xvstelm_d(res, ptr, 8, 2);
->>>>>>> a8ec6586
 }
 
 // 32
@@ -2199,12 +2187,8 @@
 inline void v_pack_store(ushort* ptr, const v_uint32x8& a)
 {
     __m256i res = __lasx_xvssrlrni_hu_w(a.val, a.val, 0);
-<<<<<<< HEAD
-    __lsx_vst(_v256_extract_low(_v256_shuffle_odd_64(res)), ptr, 0);
-=======
     __lasx_xvstelm_d(res, ptr, 0, 0);
     __lasx_xvstelm_d(res, ptr, 8, 2);
->>>>>>> a8ec6586
 }
 
 inline void v_pack_u_store(ushort* ptr, const v_int32x8& a)
@@ -2218,12 +2202,8 @@
 void v_rshr_pack_store(ushort* ptr, const v_uint32x8& a)
 {
     __m256i res = __lasx_xvssrlrni_hu_w(a.val, a.val, n);
-<<<<<<< HEAD
-    __lsx_vst(_v256_extract_low(_v256_shuffle_odd_64(res)), ptr, 0);
-=======
     __lasx_xvstelm_d(res, ptr, 0, 0);
     __lasx_xvstelm_d(res, ptr, 8, 2);
->>>>>>> a8ec6586
 }
 
 template<int n> inline
@@ -2234,12 +2214,8 @@
 void v_rshr_pack_u_store(ushort* ptr, const v_int32x8& a)
 {
     __m256i res = __lasx_xvssrarni_hu_w(a.val, a.val, n);
-<<<<<<< HEAD
-    __lsx_vst(_v256_extract_low(_v256_shuffle_odd_64(res)), ptr, 0);
-=======
     __lasx_xvstelm_d(res, ptr, 0, 0);
     __lasx_xvstelm_d(res, ptr, 8, 2);
->>>>>>> a8ec6586
 }
 
 template<int n> inline
@@ -2250,12 +2226,8 @@
 void v_rshr_pack_store(short* ptr, const v_int32x8& a)
 {
     __m256i res = __lasx_xvssrarni_h_w(a.val, a.val, n);
-<<<<<<< HEAD
-    __lsx_vst(_v256_extract_low(_v256_shuffle_odd_64(res)), ptr, 0);
-=======
     __lasx_xvstelm_d(res, ptr, 0, 0);
     __lasx_xvstelm_d(res, ptr, 8, 2);
->>>>>>> a8ec6586
 }
 
 // 64
@@ -2284,15 +2256,11 @@
 
 template<int n> inline
 void v_rshr_pack_store(unsigned* ptr, const v_uint64x4& a)
-<<<<<<< HEAD
-{ __lsx_vst(_v256_shuffle_odd_64(__lasx_xvsrlrni_w_d(a.val, a.val, n)), ptr, 0); }
-=======
 {
     __m256i res = __lasx_xvsrlrni_w_d(a.val, a.val, n);
     __lasx_xvstelm_d(res, ptr, 0, 0);
     __lasx_xvstelm_d(res, ptr, 8, 2);
 }
->>>>>>> a8ec6586
 
 template<int n> inline
 v_int32x8 v_rshr_pack(const v_int64x4& a, const v_int64x4& b)
@@ -2300,15 +2268,11 @@
 
 template<int n> inline
 void v_rshr_pack_store(int* ptr, const v_int64x4& a)
-<<<<<<< HEAD
-{ __lsx_vst(_v256_shuffle_odd_64(__lasx_xvsrarni_w_d(a.val, a.val, n)), ptr, 0); }
-=======
 {
     __m256i res = __lasx_xvsrarni_w_d(a.val, a.val, n);
     __lasx_xvstelm_d(res, ptr, 0, 0);
     __lasx_xvstelm_d(res, ptr, 8, 2);
 }
->>>>>>> a8ec6586
 
 // pack boolean
 inline v_uint8x32 v_pack_b(const v_uint16x16& a, const v_uint16x16& b)
@@ -2631,7 +2595,6 @@
     __m256i t1 = __lasx_xvld(ptr, 32);
     __m256i t2 = __lasx_xvld(ptr, 64);
     __m256i t3 = __lasx_xvld(ptr, 96);
-<<<<<<< HEAD
 
     const __m256i sh = _v256_setr_w(0, 4, 1, 5, 2, 6, 3, 7);
     __m256i ac_lo = __lasx_xvpickev_h(t1, t0);
@@ -2644,20 +2607,6 @@
     __m256i b_pre = __lasx_xvpickev_h(bd_hi, bd_lo);
     __m256i d_pre = __lasx_xvpickod_h(bd_hi, bd_lo);
 
-=======
-
-    const __m256i sh = _v256_setr_w(0, 4, 1, 5, 2, 6, 3, 7);
-    __m256i ac_lo = __lasx_xvpickev_h(t1, t0);
-    __m256i bd_lo = __lasx_xvpickod_h(t1, t0);
-    __m256i ac_hi = __lasx_xvpickev_h(t3, t2);
-    __m256i bd_hi = __lasx_xvpickod_h(t3, t2);
-
-    __m256i a_pre = __lasx_xvpickev_h(ac_hi, ac_lo);
-    __m256i c_pre = __lasx_xvpickod_h(ac_hi, ac_lo);
-    __m256i b_pre = __lasx_xvpickev_h(bd_hi, bd_lo);
-    __m256i d_pre = __lasx_xvpickod_h(bd_hi, bd_lo);
-
->>>>>>> a8ec6586
     a.val = __lasx_xvperm_w(a_pre, sh);
     b.val = __lasx_xvperm_w(b_pre, sh);
     c.val = __lasx_xvperm_w(c_pre, sh);
