--- conflicted
+++ resolved
@@ -245,15 +245,6 @@
 #elif CV_LSX && !defined(CV_FORCE_SIMD128_CPP)
 
 #include "opencv2/core/hal/intrin_lsx.hpp"
-<<<<<<< HEAD
-
-#elif CV_LASX
-    #if !defined(CV_FORCE_SIMD128_CPP)
-    #define CV_FORCE_SIMD128_CPP 1
-    #endif
-#include "opencv2/core/hal/intrin_cpp.hpp"
-=======
->>>>>>> a8ec6586
 
 #else
 
