// This file is part of OpenCV project.
// It is subject to the license terms in the LICENSE file found in the top-level directory
// of this distribution and at http://opencv.org/license.html.

#ifndef OPENCV_VERSION_HPP
#define OPENCV_VERSION_HPP

#define CV_VERSION_MAJOR    4
#define CV_VERSION_MINOR    10
#define CV_VERSION_REVISION 0
<<<<<<< HEAD
#define CV_VERSION_STATUS   ""
=======
#define CV_VERSION_STATUS   "-dev"
>>>>>>> 95d21c78

#define CVAUX_STR_EXP(__A)  #__A
#define CVAUX_STR(__A)      CVAUX_STR_EXP(__A)

#define CVAUX_STRW_EXP(__A)  L ## #__A
#define CVAUX_STRW(__A)      CVAUX_STRW_EXP(__A)

#define CV_VERSION          CVAUX_STR(CV_VERSION_MAJOR) "." CVAUX_STR(CV_VERSION_MINOR) "." CVAUX_STR(CV_VERSION_REVISION) CV_VERSION_STATUS

/* old  style version constants*/
#define CV_MAJOR_VERSION    CV_VERSION_MAJOR
#define CV_MINOR_VERSION    CV_VERSION_MINOR
#define CV_SUBMINOR_VERSION CV_VERSION_REVISION

#endif // OPENCV_VERSION_HPP<|MERGE_RESOLUTION|>--- conflicted
+++ resolved
@@ -8,11 +8,7 @@
 #define CV_VERSION_MAJOR    4
 #define CV_VERSION_MINOR    10
 #define CV_VERSION_REVISION 0
-<<<<<<< HEAD
-#define CV_VERSION_STATUS   ""
-=======
 #define CV_VERSION_STATUS   "-dev"
->>>>>>> 95d21c78
 
 #define CVAUX_STR_EXP(__A)  #__A
 #define CVAUX_STR(__A)      CVAUX_STR_EXP(__A)
