--- conflicted
+++ resolved
@@ -7,13 +7,8 @@
 
 #define CV_VERSION_MAJOR    4
 #define CV_VERSION_MINOR    5
-<<<<<<< HEAD
-#define CV_VERSION_REVISION 3
-#define CV_VERSION_STATUS   ""
-=======
 #define CV_VERSION_REVISION 4
 #define CV_VERSION_STATUS   "-pre"
->>>>>>> 4dd3ab8f
 
 #define CVAUX_STR_EXP(__A)  #__A
 #define CVAUX_STR(__A)      CVAUX_STR_EXP(__A)
