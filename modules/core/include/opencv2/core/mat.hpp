--- conflicted
+++ resolved
@@ -493,11 +493,8 @@
     void release() const;
     void clear() const;
     void setTo(const _InputArray& value, const _InputArray & mask = _InputArray()) const;
-<<<<<<< HEAD
     void setZero() const;
-=======
     Mat reinterpret( int type ) const;
->>>>>>> 4ad4bd5d
 
     void assign(const UMat& u) const;
     void assign(const Mat& m) const;
@@ -1532,7 +1529,6 @@
      */
     Mat reshape(int cn, const std::vector<int>& newshape) const;
 
-<<<<<<< HEAD
     /** @overload
      * @param cn New number of channels. If the parameter is 0, the number of channels remains the same.
      * @param newshape New shape in the form of MatShape.
@@ -1544,7 +1540,7 @@
      * @param newshape New shape in the form of initializer list.
      */
     Mat reshape(int cn, std::initializer_list<int> newshape) const;
-=======
+
     /** @brief Reset the type of matrix.
 
     The methods reset the data type of matrix. If the new type and the old type of the matrix
@@ -1553,7 +1549,6 @@
     @param type New data type.
      */
     Mat reinterpret( int type ) const;
->>>>>>> 4ad4bd5d
 
     /** @brief Transposes a matrix.
 
