--- conflicted
+++ resolved
@@ -162,53 +162,9 @@
 
 
 /** @overload */
-<<<<<<< HEAD
-template<typename _Tp> static inline _Tp saturate_cast(float16_t v) { return saturate_cast<_Tp>((float)v); }
+template<typename _Tp> static inline _Tp saturate_cast(hfloat v) { return saturate_cast<_Tp>((float)v); }
 template<typename _Tp> static inline _Tp saturate_cast(bfloat v) { return saturate_cast<_Tp>((float)v); }
 template<typename _Tp> static inline _Tp saturate_cast(bool v) { return saturate_cast<_Tp>(v ? 1 : 0); }
-
-// in theory, we could use a LUT for 8u/8s->16f conversion,
-// but with hardware support for FP32->FP16 conversion the current approach is preferable
-template<> inline float16_t saturate_cast<float16_t>(uchar v)   { return float16_t((float)v); }
-template<> inline float16_t saturate_cast<float16_t>(schar v)   { return float16_t((float)v); }
-template<> inline float16_t saturate_cast<float16_t>(ushort v)  { return float16_t((float)v); }
-template<> inline float16_t saturate_cast<float16_t>(short v)   { return float16_t((float)v); }
-template<> inline float16_t saturate_cast<float16_t>(unsigned v){ return float16_t((float)v); }
-template<> inline float16_t saturate_cast<float16_t>(int v)     { return float16_t((float)v); }
-template<> inline float16_t saturate_cast<float16_t>(uint64 v)  { return float16_t((float)v); }
-template<> inline float16_t saturate_cast<float16_t>(int64 v)   { return float16_t((float)v); }
-template<> inline float16_t saturate_cast<float16_t>(float v)   { return float16_t(v); }
-template<> inline float16_t saturate_cast<float16_t>(double v)  { return float16_t((float)v); }
-template<> inline float16_t saturate_cast<float16_t>(float16_t v)  { return v; }
-template<> inline float16_t saturate_cast<float16_t>(bfloat v)  { return float16_t((float)v); }
-
-template<> inline bfloat saturate_cast<bfloat>(uchar v)   { return bfloat((float)v); }
-template<> inline bfloat saturate_cast<bfloat>(schar v)   { return bfloat((float)v); }
-template<> inline bfloat saturate_cast<bfloat>(ushort v)  { return bfloat((float)v); }
-template<> inline bfloat saturate_cast<bfloat>(short v)   { return bfloat((float)v); }
-template<> inline bfloat saturate_cast<bfloat>(unsigned v){ return bfloat((float)v); }
-template<> inline bfloat saturate_cast<bfloat>(int v)     { return bfloat((float)v); }
-template<> inline bfloat saturate_cast<bfloat>(uint64 v)  { return bfloat((float)v); }
-template<> inline bfloat saturate_cast<bfloat>(int64 v)   { return bfloat((float)v); }
-template<> inline bfloat saturate_cast<bfloat>(float v)   { return bfloat(v); }
-template<> inline bfloat saturate_cast<bfloat>(double v)  { return bfloat((float)v); }
-template<> inline bfloat saturate_cast<bfloat>(float16_t v) { return bfloat((float)v); }
-template<> inline bfloat saturate_cast<bfloat>(bfloat v) { return v; }
-
-template<> inline bool saturate_cast<bool>(uchar v) { return v != 0; }
-template<> inline bool saturate_cast<bool>(schar v) { return v != 0; }
-template<> inline bool saturate_cast<bool>(ushort v) { return v != 0; }
-template<> inline bool saturate_cast<bool>(short v) { return v != 0; }
-template<> inline bool saturate_cast<bool>(unsigned v){ return v != 0; }
-template<> inline bool saturate_cast<bool>(int v){ return v != 0; }
-template<> inline bool saturate_cast<bool>(float v){ return v != 0; }
-template<> inline bool saturate_cast<bool>(double v){ return v != 0; }
-template<> inline bool saturate_cast<bool>(uint64_t v){ return v != 0; }
-template<> inline bool saturate_cast<bool>(int64_t v){ return v != 0; }
-template<> inline bool saturate_cast<bool>(float16_t v){ return (float)v != 0; }
-template<> inline bool saturate_cast<bool>(bfloat v){ return (float)v != 0; }
-=======
-template<typename _Tp> static inline _Tp saturate_cast(hfloat v) { return saturate_cast<_Tp>((float)v); }
 
 // in theory, we could use a LUT for 8u/8s->16f conversion,
 // but with hardware support for FP32->FP16 conversion the current approach is preferable
@@ -222,7 +178,34 @@
 template<> inline hfloat saturate_cast<hfloat>(int64 v)   { return hfloat((float)v); }
 template<> inline hfloat saturate_cast<hfloat>(float v)   { return hfloat(v); }
 template<> inline hfloat saturate_cast<hfloat>(double v)  { return hfloat((float)v); }
->>>>>>> 2eedec74
+template<> inline hfloat saturate_cast<hfloat>(hfloat v)  { return v; }
+template<> inline hfloat saturate_cast<hfloat>(bfloat v)  { return hfloat((float)v); }
+
+template<> inline bfloat saturate_cast<bfloat>(uchar v)   { return bfloat((float)v); }
+template<> inline bfloat saturate_cast<bfloat>(schar v)   { return bfloat((float)v); }
+template<> inline bfloat saturate_cast<bfloat>(ushort v)  { return bfloat((float)v); }
+template<> inline bfloat saturate_cast<bfloat>(short v)   { return bfloat((float)v); }
+template<> inline bfloat saturate_cast<bfloat>(unsigned v){ return bfloat((float)v); }
+template<> inline bfloat saturate_cast<bfloat>(int v)     { return bfloat((float)v); }
+template<> inline bfloat saturate_cast<bfloat>(uint64 v)  { return bfloat((float)v); }
+template<> inline bfloat saturate_cast<bfloat>(int64 v)   { return bfloat((float)v); }
+template<> inline bfloat saturate_cast<bfloat>(float v)   { return bfloat(v); }
+template<> inline bfloat saturate_cast<bfloat>(double v)  { return bfloat((float)v); }
+template<> inline bfloat saturate_cast<bfloat>(hfloat v) { return bfloat((float)v); }
+template<> inline bfloat saturate_cast<bfloat>(bfloat v) { return v; }
+
+template<> inline bool saturate_cast<bool>(uchar v) { return v != 0; }
+template<> inline bool saturate_cast<bool>(schar v) { return v != 0; }
+template<> inline bool saturate_cast<bool>(ushort v) { return v != 0; }
+template<> inline bool saturate_cast<bool>(short v) { return v != 0; }
+template<> inline bool saturate_cast<bool>(unsigned v){ return v != 0; }
+template<> inline bool saturate_cast<bool>(int v){ return v != 0; }
+template<> inline bool saturate_cast<bool>(float v){ return v != 0; }
+template<> inline bool saturate_cast<bool>(double v){ return v != 0; }
+template<> inline bool saturate_cast<bool>(uint64_t v){ return v != 0; }
+template<> inline bool saturate_cast<bool>(int64_t v){ return v != 0; }
+template<> inline bool saturate_cast<bool>(hfloat v){ return (float)v != 0; }
+template<> inline bool saturate_cast<bool>(bfloat v){ return (float)v != 0; }
 
 //! @}
 
