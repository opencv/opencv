/*M///////////////////////////////////////////////////////////////////////////////////////
//
//  IMPORTANT: READ BEFORE DOWNLOADING, COPYING, INSTALLING OR USING.
//
//  By downloading, copying, installing or using the software you agree to this license.
//  If you do not agree to this license, do not download, install,
//  copy or use the software.
//
//
//                          License Agreement
//                For Open Source Computer Vision Library
//
// Copyright (C) 2000-2008, Intel Corporation, all rights reserved.
// Copyright (C) 2009, Willow Garage Inc., all rights reserved.
// Copyright (C) 2013, OpenCV Foundation, all rights reserved.
// Copyright (C) 2015, Itseez Inc., all rights reserved.
// Third party copyrights are property of their respective owners.
//
// Redistribution and use in source and binary forms, with or without modification,
// are permitted provided that the following conditions are met:
//
//   * Redistribution's of source code must retain the above copyright notice,
//     this list of conditions and the following disclaimer.
//
//   * Redistribution's in binary form must reproduce the above copyright notice,
//     this list of conditions and the following disclaimer in the documentation
//     and/or other materials provided with the distribution.
//
//   * The name of the copyright holders may not be used to endorse or promote products
//     derived from this software without specific prior written permission.
//
// This software is provided by the copyright holders and contributors "as is" and
// any express or implied warranties, including, but not limited to, the implied
// warranties of merchantability and fitness for a particular purpose are disclaimed.
// In no event shall the Intel Corporation or contributors be liable for any direct,
// indirect, incidental, special, exemplary, or consequential damages
// (including, but not limited to, procurement of substitute goods or services;
// loss of use, data, or profits; or business interruption) however caused
// and on any theory of liability, whether in contract, strict liability,
// or tort (including negligence or otherwise) arising in any way out of
// the use of this software, even if advised of the possibility of such damage.
//
//M*/

#ifndef OPENCV_CORE_MATRIX_OPERATIONS_HPP
#define OPENCV_CORE_MATRIX_OPERATIONS_HPP

#ifndef __cplusplus
#  error mat.inl.hpp header must be compiled as C++
#endif

#ifdef _MSC_VER
#pragma warning( push )
#pragma warning( disable: 4127 5054 )
#endif

#if defined(CV_SKIP_DISABLE_CLANG_ENUM_WARNINGS)
  // nothing
#elif defined(CV_FORCE_DISABLE_CLANG_ENUM_WARNINGS)
  #define CV_DISABLE_CLANG_ENUM_WARNINGS
#elif defined(__clang__) && defined(__has_warning)
  #if __has_warning("-Wdeprecated-enum-enum-conversion") && __has_warning("-Wdeprecated-anon-enum-enum-conversion")
    #define CV_DISABLE_CLANG_ENUM_WARNINGS
  #endif
#endif
#ifdef CV_DISABLE_CLANG_ENUM_WARNINGS
#pragma clang diagnostic push
#pragma clang diagnostic ignored "-Wdeprecated-enum-enum-conversion"
#pragma clang diagnostic ignored "-Wdeprecated-anon-enum-enum-conversion"
#endif

namespace cv
{
//! @cond IGNORED

////////////////////////// Custom (raw) type wrapper //////////////////////////

template<typename _Tp> static inline
int rawType()
{
    CV_StaticAssert(sizeof(_Tp) <= CV_CN_MAX, "sizeof(_Tp) is too large");
    const int elemSize = sizeof(_Tp);
    return (int)CV_MAKETYPE(CV_8U, elemSize);
}

/////////////////////////// MatShape ////////////////////////////////

inline size_t MatShape::size() const { return dims >= 0 ? dims : 0; }
inline bool MatShape::empty() const { return total() == 0; }
inline bool MatShape::isScalar() const { return dims == 0; }

inline int* MatShape::data() { return p; }
inline const int* MatShape::data() const { return p; }

inline int& MatShape::operator [](size_t idx)
{
    CV_Assert(idx < (size_t)(dims >= 0 ? dims : 1));
    return p[idx];
}

inline const int& MatShape::operator [](size_t idx) const
{
    CV_Assert(idx < (size_t)(dims >= 0 ? dims : 1));
    return p[idx];
}

template<typename _It> inline MatShape::MatShape(_It begin, _It end)
{
    int buf[MAX_DIMS];
    int count = 0;
    for (_It it = begin; it != end; ++it, ++count) {
        CV_Assert(count < MAX_DIMS);
        buf[count] = (int)*it;
    }
    clear();
    assign_(buf, buf + count);
}

template<typename _It> inline void MatShape::assign(_It begin, _It end)
{
    int buf[MAX_DIMS];
    int count = 0;
    for (_It it = begin; it != end; ++it, ++count) {
        CV_Assert(count < MAX_DIMS);
        buf[count] = (int)*it;
    }
    assign_(buf, buf + count);
}

template<class _It> inline void MatShape::insert(int* where, _It begin, _It end)
{
    int buf[MAX_DIMS];
    int count = 0;
    for (_It it = begin; it != end; ++it, ++count) {
        CV_Assert(count < MAX_DIMS);
        buf[count] = (int)*it;
    }
    insert_(where, buf, buf + count);
}

CV__DEBUG_NS_BEGIN


//////////////////////// Input/Output Arrays ////////////////////////

inline void _InputArray::init(int _flags, const void* _obj)
{ flags = _flags; obj = (void*)_obj; }

inline void _InputArray::init(int _flags, const void* _obj, Size _sz)
{ flags = _flags; obj = (void*)_obj; sz = _sz; }

inline void* _InputArray::getObj() const { return obj; }
inline int _InputArray::getFlags() const { return flags; }
inline Size _InputArray::getSz() const { return sz; }

inline _InputArray::_InputArray() { init(0 + NONE, 0); }
inline _InputArray::_InputArray(int _flags, void* _obj) { init(_flags, _obj); }
inline _InputArray::_InputArray(const Mat& m) { init(+MAT+ACCESS_READ, &m); }
inline _InputArray::_InputArray(const std::vector<Mat>& vec) { init(+STD_VECTOR_MAT+ACCESS_READ, &vec); }
inline _InputArray::_InputArray(const UMat& m) { init(+UMAT+ACCESS_READ, &m); }
inline _InputArray::_InputArray(const std::vector<UMat>& vec) { init(+STD_VECTOR_UMAT+ACCESS_READ, &vec); }

template<typename _Tp> inline
_InputArray::_InputArray(const std::vector<_Tp>& vec)
{ init(FIXED_TYPE + STD_VECTOR + traits::Type<_Tp>::value + ACCESS_READ, &vec); }

template<typename _Tp, std::size_t _Nm> inline
_InputArray::_InputArray(const std::array<_Tp, _Nm>& arr)
{ init(FIXED_TYPE + FIXED_SIZE + MATX + traits::Type<_Tp>::value + ACCESS_READ, arr.data(), Size(1, _Nm)); }

template<std::size_t _Nm> inline
_InputArray::_InputArray(const std::array<Mat, _Nm>& arr)
{ init(+STD_ARRAY_MAT + ACCESS_READ, arr.data(), Size(1, _Nm)); }

inline
_InputArray::_InputArray(const std::vector<bool>& vec)
{ init(FIXED_TYPE + STD_BOOL_VECTOR + traits::Type<bool>::value + ACCESS_READ, &vec); }

template<typename _Tp> inline
_InputArray::_InputArray(const std::vector<std::vector<_Tp> >& vec)
{ init(FIXED_TYPE + STD_VECTOR_VECTOR + traits::Type<_Tp>::value + ACCESS_READ, &vec); }

template<typename _Tp> inline
_InputArray::_InputArray(const std::vector<Mat_<_Tp> >& vec)
{ init(FIXED_TYPE + STD_VECTOR_MAT + traits::Type<_Tp>::value + ACCESS_READ, &vec); }

template<typename _Tp, int m, int n> inline
_InputArray::_InputArray(const Matx<_Tp, m, n>& mtx)
{ init(FIXED_TYPE + FIXED_SIZE + MATX + traits::Type<_Tp>::value + ACCESS_READ, &mtx, Size(n, m)); }

template<typename _Tp> inline
_InputArray::_InputArray(const _Tp* vec, int n)
{ init(FIXED_TYPE + FIXED_SIZE + MATX + traits::Type<_Tp>::value + ACCESS_READ, vec, Size(n, 1)); }

template<typename _Tp> inline
_InputArray::_InputArray(const Mat_<_Tp>& m)
{ init(FIXED_TYPE + MAT + traits::Type<_Tp>::value + ACCESS_READ, &m); }

inline _InputArray::_InputArray(const double& val)
{ init(FIXED_TYPE + FIXED_SIZE + MATX + CV_64F + ACCESS_READ, &val, Size(1,1)); }

inline _InputArray::_InputArray(const cuda::GpuMat& d_mat)
{ init(+CUDA_GPU_MAT + ACCESS_READ, &d_mat); }

inline _InputArray::_InputArray(const std::vector<cuda::GpuMat>& d_mat)
{	init(+STD_VECTOR_CUDA_GPU_MAT + ACCESS_READ, &d_mat);}

inline _InputArray::_InputArray(const ogl::Buffer& buf)
{ init(+OPENGL_BUFFER + ACCESS_READ, &buf); }

inline _InputArray::_InputArray(const cuda::HostMem& cuda_mem)
{ init(+CUDA_HOST_MEM + ACCESS_READ, &cuda_mem); }

template<typename _Tp> inline
_InputArray _InputArray::rawIn(const std::vector<_Tp>& vec)
{
    _InputArray v;
    v.flags = _InputArray::FIXED_TYPE + _InputArray::STD_VECTOR + rawType<_Tp>() + ACCESS_READ;
    v.obj = (void*)&vec;
    return v;
}

template<typename _Tp, std::size_t _Nm> inline
_InputArray _InputArray::rawIn(const std::array<_Tp, _Nm>& arr)
{
    _InputArray v;
    v.flags = FIXED_TYPE + FIXED_SIZE + MATX + traits::Type<_Tp>::value + ACCESS_READ;
    v.obj = (void*)arr.data();
    v.sz = Size(1, _Nm);
    return v;
}

inline _InputArray::~_InputArray() {}

inline Mat _InputArray::getMat(int i) const
{
    if( kind() == MAT && i < 0 )
        return *(const Mat*)obj;
    return getMat_(i);
}

inline bool _InputArray::isMat() const { return kind() == _InputArray::MAT; }
inline bool _InputArray::isUMat() const  { return kind() == _InputArray::UMAT; }
inline bool _InputArray::isMatVector() const { return kind() == _InputArray::STD_VECTOR_MAT; }
inline bool _InputArray::isUMatVector() const  { return kind() == _InputArray::STD_VECTOR_UMAT; }
inline bool _InputArray::isVecVector() const  { return kind() == _InputArray::STD_VECTOR_VECTOR; }
inline bool _InputArray::isMatx() const { return kind() == _InputArray::MATX; }
inline bool _InputArray::isVector() const { return kind() == _InputArray::STD_VECTOR ||
                                                   kind() == _InputArray::STD_BOOL_VECTOR ||
                                                   (kind() == _InputArray::MATX && (sz.width <= 1 || sz.height <= 1)); }
inline bool _InputArray::isGpuMat() const { return kind() == _InputArray::CUDA_GPU_MAT; }
inline bool _InputArray::isGpuMatVector() const { return kind() == _InputArray::STD_VECTOR_CUDA_GPU_MAT; }

////////////////////////////////////////////////////////////////////////////////////////

inline _OutputArray::_OutputArray() { init(+NONE + ACCESS_WRITE, 0); }
inline _OutputArray::_OutputArray(int _flags, void* _obj) { init(_flags + ACCESS_WRITE, _obj); }
inline _OutputArray::_OutputArray(Mat& m) { init(+MAT+ACCESS_WRITE, &m); }
inline _OutputArray::_OutputArray(std::vector<Mat>& vec) { init(+STD_VECTOR_MAT + ACCESS_WRITE, &vec); }
inline _OutputArray::_OutputArray(UMat& m) { init(+UMAT + ACCESS_WRITE, &m); }
inline _OutputArray::_OutputArray(std::vector<UMat>& vec) { init(+STD_VECTOR_UMAT + ACCESS_WRITE, &vec); }

template<typename _Tp> inline
_OutputArray::_OutputArray(std::vector<_Tp>& vec)
{ init(FIXED_TYPE + STD_VECTOR + traits::Type<_Tp>::value + ACCESS_WRITE, &vec); }

template<typename _Tp, std::size_t _Nm> inline
_OutputArray::_OutputArray(std::array<_Tp, _Nm>& arr)
{ init(FIXED_TYPE + FIXED_SIZE + MATX + traits::Type<_Tp>::value + ACCESS_WRITE, arr.data(), Size(1, _Nm)); }

template<std::size_t _Nm> inline
_OutputArray::_OutputArray(std::array<Mat, _Nm>& arr)
{ init(+STD_ARRAY_MAT + ACCESS_WRITE, arr.data(), Size(1, _Nm)); }

template<typename _Tp> inline
_OutputArray::_OutputArray(std::vector<std::vector<_Tp> >& vec)
{ init(FIXED_TYPE + STD_VECTOR_VECTOR + traits::Type<_Tp>::value + ACCESS_WRITE, &vec); }

template<typename _Tp> inline
_OutputArray::_OutputArray(std::vector<Mat_<_Tp> >& vec)
{ init(FIXED_TYPE + STD_VECTOR_MAT + traits::Type<_Tp>::value + ACCESS_WRITE, &vec); }

template<typename _Tp> inline
_OutputArray::_OutputArray(Mat_<_Tp>& m)
{ init(FIXED_TYPE + MAT + traits::Type<_Tp>::value + ACCESS_WRITE, &m); }

template<typename _Tp, int m, int n> inline
_OutputArray::_OutputArray(Matx<_Tp, m, n>& mtx)
{ init(FIXED_TYPE + FIXED_SIZE + MATX + traits::Type<_Tp>::value + ACCESS_WRITE, &mtx, Size(n, m)); }

template<typename _Tp> inline
_OutputArray::_OutputArray(_Tp* vec, int n)
{ init(FIXED_TYPE + FIXED_SIZE + MATX + traits::Type<_Tp>::value + ACCESS_WRITE, vec, Size(n, 1)); }

template<typename _Tp> inline
_OutputArray::_OutputArray(const std::vector<_Tp>& vec)
{ init(FIXED_TYPE + FIXED_SIZE + STD_VECTOR + traits::Type<_Tp>::value + ACCESS_WRITE, &vec); }

template<typename _Tp, std::size_t _Nm> inline
_OutputArray::_OutputArray(const std::array<_Tp, _Nm>& arr)
{ init(FIXED_TYPE + FIXED_SIZE + MATX + traits::Type<_Tp>::value + ACCESS_WRITE, arr.data(), Size(1, _Nm)); }

template<std::size_t _Nm> inline
_OutputArray::_OutputArray(const std::array<Mat, _Nm>& arr)
{ init(FIXED_SIZE + STD_ARRAY_MAT + ACCESS_WRITE, arr.data(), Size(1, _Nm)); }

template<typename _Tp> inline
_OutputArray::_OutputArray(const std::vector<std::vector<_Tp> >& vec)
{ init(FIXED_TYPE + FIXED_SIZE + STD_VECTOR_VECTOR + traits::Type<_Tp>::value + ACCESS_WRITE, &vec); }

template<typename _Tp> inline
_OutputArray::_OutputArray(const std::vector<Mat_<_Tp> >& vec)
{ init(FIXED_TYPE + FIXED_SIZE + STD_VECTOR_MAT + traits::Type<_Tp>::value + ACCESS_WRITE, &vec); }

template<typename _Tp> inline
_OutputArray::_OutputArray(const Mat_<_Tp>& m)
{ init(FIXED_TYPE + FIXED_SIZE + MAT + traits::Type<_Tp>::value + ACCESS_WRITE, &m); }

template<typename _Tp, int m, int n> inline
_OutputArray::_OutputArray(const Matx<_Tp, m, n>& mtx)
{ init(FIXED_TYPE + FIXED_SIZE + MATX + traits::Type<_Tp>::value + ACCESS_WRITE, &mtx, Size(n, m)); }

template<typename _Tp> inline
_OutputArray::_OutputArray(const _Tp* vec, int n)
{ init(FIXED_TYPE + FIXED_SIZE + MATX + traits::Type<_Tp>::value + ACCESS_WRITE, vec, Size(n, 1)); }

inline _OutputArray::_OutputArray(cuda::GpuMat& d_mat)
{ init(+CUDA_GPU_MAT + ACCESS_WRITE, &d_mat); }

inline _OutputArray::_OutputArray(std::vector<cuda::GpuMat>& d_mat)
{	init(+STD_VECTOR_CUDA_GPU_MAT + ACCESS_WRITE, &d_mat);}

inline _OutputArray::_OutputArray(ogl::Buffer& buf)
{ init(+OPENGL_BUFFER + ACCESS_WRITE, &buf); }

inline _OutputArray::_OutputArray(cuda::HostMem& cuda_mem)
{ init(+CUDA_HOST_MEM + ACCESS_WRITE, &cuda_mem); }

inline _OutputArray::_OutputArray(const Mat& m)
{ init(FIXED_TYPE + FIXED_SIZE + MAT + ACCESS_WRITE, &m); }

inline _OutputArray::_OutputArray(const std::vector<Mat>& vec)
{ init(FIXED_SIZE + STD_VECTOR_MAT + ACCESS_WRITE, &vec); }

inline _OutputArray::_OutputArray(const UMat& m)
{ init(FIXED_TYPE + FIXED_SIZE + UMAT + ACCESS_WRITE, &m); }

inline _OutputArray::_OutputArray(const std::vector<UMat>& vec)
{ init(FIXED_SIZE + STD_VECTOR_UMAT + ACCESS_WRITE, &vec); }

inline _OutputArray::_OutputArray(const cuda::GpuMat& d_mat)
{ init(FIXED_TYPE + FIXED_SIZE + CUDA_GPU_MAT + ACCESS_WRITE, &d_mat); }


inline _OutputArray::_OutputArray(const ogl::Buffer& buf)
{ init(FIXED_TYPE + FIXED_SIZE + OPENGL_BUFFER + ACCESS_WRITE, &buf); }

inline _OutputArray::_OutputArray(const cuda::HostMem& cuda_mem)
{ init(FIXED_TYPE + FIXED_SIZE + CUDA_HOST_MEM + ACCESS_WRITE, &cuda_mem); }

template<typename _Tp> inline
_OutputArray _OutputArray::rawOut(std::vector<_Tp>& vec)
{
    _OutputArray v;
    v.flags = _InputArray::FIXED_TYPE + _InputArray::STD_VECTOR + rawType<_Tp>() + ACCESS_WRITE;
    v.obj = (void*)&vec;
    return v;
}

template<typename _Tp, std::size_t _Nm> inline
_OutputArray _OutputArray::rawOut(std::array<_Tp, _Nm>& arr)
{
    _OutputArray v;
    v.flags = FIXED_TYPE + FIXED_SIZE + MATX + traits::Type<_Tp>::value + ACCESS_WRITE;
    v.obj = (void*)arr.data();
    v.sz = Size(1, _Nm);
    return v;
}

inline
std::vector<Mat>& _OutputArray::getMatVecRef() const
{
    CV_Assert(kind() == _InputArray::STD_VECTOR_MAT);
    return *(std::vector<Mat>*)obj;
}

inline
std::vector<UMat>& _OutputArray::getUMatVecRef() const
{
    CV_Assert(kind() == _InputArray::STD_VECTOR_UMAT);
    return *(std::vector<UMat>*)obj;
}

template<typename _Tp> inline
std::vector<std::vector<_Tp> >& _OutputArray::getVecVecRef() const
{
    CV_Assert(kind() == _InputArray::STD_VECTOR_VECTOR);
    CV_Assert(type() == traits::Type<_Tp>::value);
    return *(std::vector<std::vector<_Tp> >*)obj;
}

///////////////////////////////////////////////////////////////////////////////////////////

inline _InputOutputArray::_InputOutputArray() { init(0+ACCESS_RW, 0); }
inline _InputOutputArray::_InputOutputArray(int _flags, void* _obj) { init(_flags+ACCESS_RW, _obj); }
inline _InputOutputArray::_InputOutputArray(Mat& m) { init(+MAT+ACCESS_RW, &m); }
inline _InputOutputArray::_InputOutputArray(std::vector<Mat>& vec) { init(+STD_VECTOR_MAT+ACCESS_RW, &vec); }
inline _InputOutputArray::_InputOutputArray(UMat& m) { init(+UMAT+ACCESS_RW, &m); }
inline _InputOutputArray::_InputOutputArray(std::vector<UMat>& vec) { init(+STD_VECTOR_UMAT+ACCESS_RW, &vec); }

template<typename _Tp> inline
_InputOutputArray::_InputOutputArray(std::vector<_Tp>& vec)
{ init(FIXED_TYPE + STD_VECTOR + traits::Type<_Tp>::value + ACCESS_RW, &vec); }

template<typename _Tp, std::size_t _Nm> inline
_InputOutputArray::_InputOutputArray(std::array<_Tp, _Nm>& arr)
{ init(FIXED_TYPE + FIXED_SIZE + MATX + traits::Type<_Tp>::value + ACCESS_RW, arr.data(), Size(1, _Nm)); }

template<std::size_t _Nm> inline
_InputOutputArray::_InputOutputArray(std::array<Mat, _Nm>& arr)
{ init(+STD_ARRAY_MAT + ACCESS_RW, arr.data(), Size(1, _Nm)); }

template<typename _Tp> inline
_InputOutputArray::_InputOutputArray(std::vector<std::vector<_Tp> >& vec)
{ init(FIXED_TYPE + STD_VECTOR_VECTOR + traits::Type<_Tp>::value + ACCESS_RW, &vec); }

template<typename _Tp> inline
_InputOutputArray::_InputOutputArray(std::vector<Mat_<_Tp> >& vec)
{ init(FIXED_TYPE + STD_VECTOR_MAT + traits::Type<_Tp>::value + ACCESS_RW, &vec); }

template<typename _Tp> inline
_InputOutputArray::_InputOutputArray(Mat_<_Tp>& m)
{ init(FIXED_TYPE + MAT + traits::Type<_Tp>::value + ACCESS_RW, &m); }

template<typename _Tp, int m, int n> inline
_InputOutputArray::_InputOutputArray(Matx<_Tp, m, n>& mtx)
{ init(FIXED_TYPE + FIXED_SIZE + MATX + traits::Type<_Tp>::value + ACCESS_RW, &mtx, Size(n, m)); }

template<typename _Tp> inline
_InputOutputArray::_InputOutputArray(_Tp* vec, int n)
{ init(FIXED_TYPE + FIXED_SIZE + MATX + traits::Type<_Tp>::value + ACCESS_RW, vec, Size(n, 1)); }

template<typename _Tp> inline
_InputOutputArray::_InputOutputArray(const std::vector<_Tp>& vec)
{ init(FIXED_TYPE + FIXED_SIZE + STD_VECTOR + traits::Type<_Tp>::value + ACCESS_RW, &vec); }

template<typename _Tp, std::size_t _Nm> inline
_InputOutputArray::_InputOutputArray(const std::array<_Tp, _Nm>& arr)
{ init(FIXED_TYPE + FIXED_SIZE + MATX + traits::Type<_Tp>::value + ACCESS_RW, arr.data(), Size(1, _Nm)); }

template<std::size_t _Nm> inline
_InputOutputArray::_InputOutputArray(const std::array<Mat, _Nm>& arr)
{ init(FIXED_SIZE + STD_ARRAY_MAT + ACCESS_RW, arr.data(), Size(1, _Nm)); }

template<typename _Tp> inline
_InputOutputArray::_InputOutputArray(const std::vector<std::vector<_Tp> >& vec)
{ init(FIXED_TYPE + FIXED_SIZE + STD_VECTOR_VECTOR + traits::Type<_Tp>::value + ACCESS_RW, &vec); }

template<typename _Tp> inline
_InputOutputArray::_InputOutputArray(const std::vector<Mat_<_Tp> >& vec)
{ init(FIXED_TYPE + FIXED_SIZE + STD_VECTOR_MAT + traits::Type<_Tp>::value + ACCESS_RW, &vec); }

template<typename _Tp> inline
_InputOutputArray::_InputOutputArray(const Mat_<_Tp>& m)
{ init(FIXED_TYPE + FIXED_SIZE + MAT + traits::Type<_Tp>::value + ACCESS_RW, &m); }

template<typename _Tp, int m, int n> inline
_InputOutputArray::_InputOutputArray(const Matx<_Tp, m, n>& mtx)
{ init(FIXED_TYPE + FIXED_SIZE + MATX + traits::Type<_Tp>::value + ACCESS_RW, &mtx, Size(n, m)); }

template<typename _Tp> inline
_InputOutputArray::_InputOutputArray(const _Tp* vec, int n)
{ init(FIXED_TYPE + FIXED_SIZE + MATX + traits::Type<_Tp>::value + ACCESS_RW, vec, Size(n, 1)); }

inline _InputOutputArray::_InputOutputArray(cuda::GpuMat& d_mat)
{ init(+CUDA_GPU_MAT + ACCESS_RW, &d_mat); }

inline _InputOutputArray::_InputOutputArray(ogl::Buffer& buf)
{ init(+OPENGL_BUFFER + ACCESS_RW, &buf); }

inline _InputOutputArray::_InputOutputArray(cuda::HostMem& cuda_mem)
{ init(+CUDA_HOST_MEM + ACCESS_RW, &cuda_mem); }

inline _InputOutputArray::_InputOutputArray(const Mat& m)
{ init(FIXED_TYPE + FIXED_SIZE + MAT + ACCESS_RW, &m); }

inline _InputOutputArray::_InputOutputArray(const std::vector<Mat>& vec)
{ init(FIXED_SIZE + STD_VECTOR_MAT + ACCESS_RW, &vec); }

inline _InputOutputArray::_InputOutputArray(const UMat& m)
{ init(FIXED_TYPE + FIXED_SIZE + UMAT + ACCESS_RW, &m); }

inline _InputOutputArray::_InputOutputArray(const std::vector<UMat>& vec)
{ init(FIXED_SIZE + STD_VECTOR_UMAT + ACCESS_RW, &vec); }

inline _InputOutputArray::_InputOutputArray(const cuda::GpuMat& d_mat)
{ init(FIXED_TYPE + FIXED_SIZE + CUDA_GPU_MAT + ACCESS_RW, &d_mat); }

inline _InputOutputArray::_InputOutputArray(const std::vector<cuda::GpuMat>& d_mat)
{ init(FIXED_TYPE + FIXED_SIZE + STD_VECTOR_CUDA_GPU_MAT + ACCESS_RW, &d_mat);}

template<> inline _InputOutputArray::_InputOutputArray(std::vector<cuda::GpuMat>& d_mat)
{ init(FIXED_TYPE + FIXED_SIZE + STD_VECTOR_CUDA_GPU_MAT + ACCESS_RW, &d_mat);}

inline _InputOutputArray::_InputOutputArray(const ogl::Buffer& buf)
{ init(FIXED_TYPE + FIXED_SIZE + OPENGL_BUFFER + ACCESS_RW, &buf); }

inline _InputOutputArray::_InputOutputArray(const cuda::HostMem& cuda_mem)
{ init(FIXED_TYPE + FIXED_SIZE + CUDA_HOST_MEM + ACCESS_RW, &cuda_mem); }

template<typename _Tp> inline
_InputOutputArray _InputOutputArray::rawInOut(std::vector<_Tp>& vec)
{
    _InputOutputArray v;
    v.flags = _InputArray::FIXED_TYPE + _InputArray::STD_VECTOR + rawType<_Tp>() + ACCESS_RW;
    v.obj = (void*)&vec;
    return v;
}

template<typename _Tp, std::size_t _Nm> inline
_InputOutputArray _InputOutputArray::rawInOut(std::array<_Tp, _Nm>& arr)
{
    _InputOutputArray v;
    v.flags = FIXED_TYPE + FIXED_SIZE + MATX + traits::Type<_Tp>::value + ACCESS_RW;
    v.obj = (void*)arr.data();
    v.sz = Size(1, _Nm);
    return v;
}


template<typename _Tp> static inline _InputArray rawIn(_Tp& v) { return _InputArray::rawIn(v); }
template<typename _Tp> static inline _OutputArray rawOut(_Tp& v) { return _OutputArray::rawOut(v); }
template<typename _Tp> static inline _InputOutputArray rawInOut(_Tp& v) { return _InputOutputArray::rawInOut(v); }

CV__DEBUG_NS_END

//////////////////////////////////////////// Mat //////////////////////////////////////////

template<typename _Tp> inline
Mat::Mat(const std::vector<_Tp>& vec, bool copyData)
<<<<<<< HEAD
    : flags(MAGIC_VAL + traits::Type<_Tp>::value + CV_MAT_CONT_FLAG), dims(1), rows(1),
      cols((int)vec.size()), data(0), datastart(0), dataend(0), datalimit(0),
      allocator(0), u(0), size(&cols)
=======
    : flags(+MAGIC_VAL + traits::Type<_Tp>::value + CV_MAT_CONT_FLAG), dims(2), rows((int)vec.size()),
      cols(1), data(0), datastart(0), dataend(0), datalimit(0), allocator(0), u(0), size(&rows), step(0)
>>>>>>> 342ced1e
{
    step.buf[1] = sizeof(_Tp);
    step.buf[0] = cols*step.buf[1];
    step.p = &step.buf[1];

    if(vec.empty())
        return;
    if( !copyData )
    {
        datastart = data = (uchar*)&vec[0];
        datalimit = dataend = datastart + cols * step[0];
    }
    else
    {
        int nelems = (int)vec.size();
        Mat(1, &nelems, traits::Type<_Tp>::value, (uchar*)&vec[0]).copyTo(*this);
    }
}

template<typename _Tp, typename> inline
Mat::Mat(const std::initializer_list<_Tp> list)
    : Mat()
{
    int nelems = (int)list.size();
    CV_Assert(nelems != 0);
    Mat(1, &nelems, traits::Type<_Tp>::value, (uchar*)list.begin()).copyTo(*this);
}

template<typename _Tp> inline
Mat::Mat(const std::initializer_list<int> sizes, const std::initializer_list<_Tp> list)
    : Mat()
{
    size_t size_total = 1;
    for(auto s : sizes)
        size_total *= s;
    CV_Assert(list.size() != 0);
    CV_Assert(size_total == list.size());
    Mat((int)sizes.size(), (int*)sizes.begin(), traits::Type<_Tp>::value, (uchar*)list.begin()).copyTo(*this);
}

template<typename _Tp, std::size_t _Nm> inline
Mat::Mat(const std::array<_Tp, _Nm>& arr, bool copyData)
<<<<<<< HEAD
    : flags(MAGIC_VAL + traits::Type<_Tp>::value + CV_MAT_CONT_FLAG), dims(1), rows(1),
      cols((int)arr.size()), data(0), datastart(0), dataend(0), datalimit(0),
      allocator(0), u(0), size(&cols), step(0)
=======
    : flags(+MAGIC_VAL + traits::Type<_Tp>::value + CV_MAT_CONT_FLAG), dims(2), rows((int)arr.size()),
      cols(1), data(0), datastart(0), dataend(0), datalimit(0), allocator(0), u(0), size(&rows), step(0)
>>>>>>> 342ced1e
{
    step.buf[1] = sizeof(_Tp);
    step.buf[0] = cols*step.buf[1];
    step.p = &step.buf[1];

    if(arr.empty())
        return;
    if( !copyData )
    {
        datastart = data = (uchar*)arr.data();
        datalimit = dataend = datastart + cols * step[0];
    }
    else
        Mat((int)arr.size(), 1, traits::Type<_Tp>::value, (uchar*)arr.data()).copyTo(*this);
}

template<typename _Tp, int n> inline
Mat::Mat(const Vec<_Tp, n>& vec, bool copyData)
<<<<<<< HEAD
    : flags(MAGIC_VAL + traits::Type<_Tp>::value + CV_MAT_CONT_FLAG), dims(1), rows(1), cols(n), data(0),
      datastart(0), dataend(0), datalimit(0), allocator(0), u(0), size(&cols), step(0)
=======
    : flags(+MAGIC_VAL + traits::Type<_Tp>::value + CV_MAT_CONT_FLAG), dims(2), rows(n), cols(1), data(0),
      datastart(0), dataend(0), datalimit(0), allocator(0), u(0), size(&rows), step(0)
>>>>>>> 342ced1e
{
    if( !copyData )
    {
        step.p = &step.buf[1];
        step.buf[1] = sizeof(_Tp);
        step.buf[0] = cols*step.buf[1];
        datastart = data = (uchar*)vec.val;
        datalimit = dataend = datastart + cols * step[0];
    }
    else
        Mat(n, 1, traits::Type<_Tp>::value, (void*)vec.val).copyTo(*this);
}


template<typename _Tp, int m, int n> inline
Mat::Mat(const Matx<_Tp,m,n>& M, bool copyData)
    : flags(+MAGIC_VAL + traits::Type<_Tp>::value + CV_MAT_CONT_FLAG), dims(2), rows(m), cols(n), data(0),
      datastart(0), dataend(0), datalimit(0), allocator(0), u(0), size(&rows), step(0)
{
    if( !copyData )
    {
        step.p = &step.buf[0];
        step.buf[1] = sizeof(_Tp);
        step.buf[0] = n*sizeof(_Tp);
        datastart = data = (uchar*)M.val;
        datalimit = dataend = datastart + rows * step[0];
    }
    else
        Mat(m, n, traits::Type<_Tp>::value, (uchar*)M.val).copyTo(*this);
}

template<typename _Tp> inline
Mat::Mat(const Point_<_Tp>& pt, bool copyData)
<<<<<<< HEAD
    : flags(MAGIC_VAL + traits::Type<_Tp>::value + CV_MAT_CONT_FLAG), dims(1), rows(1), cols(2), data(0),
      datastart(0), dataend(0), datalimit(0), allocator(0), u(0), size(&cols), step(0)
=======
    : flags(+MAGIC_VAL + traits::Type<_Tp>::value + CV_MAT_CONT_FLAG), dims(2), rows(2), cols(1), data(0),
      datastart(0), dataend(0), datalimit(0), allocator(0), u(0), size(&rows), step(0)
>>>>>>> 342ced1e
{
    if( !copyData )
    {
        step.p = &step.buf[1];
        step.buf[1] = sizeof(_Tp);
        step.buf[0] = cols*step.buf[1];
        datastart = data = (uchar*)&pt.x;
        datalimit = dataend = datastart + cols * step[0];
    }
    else
    {
        int sz = 2;
        create(1, &sz, traits::Type<_Tp>::value);
        ((_Tp*)data)[0] = pt.x;
        ((_Tp*)data)[1] = pt.y;
    }
}

template<typename _Tp> inline
Mat::Mat(const Point3_<_Tp>& pt, bool copyData)
<<<<<<< HEAD
    : flags(MAGIC_VAL + traits::Type<_Tp>::value + CV_MAT_CONT_FLAG), dims(1), rows(1), cols(3), data(0),
      datastart(0), dataend(0), datalimit(0), allocator(0), u(0), size(&cols), step(0)
=======
    : flags(+MAGIC_VAL + traits::Type<_Tp>::value + CV_MAT_CONT_FLAG), dims(2), rows(3), cols(1), data(0),
      datastart(0), dataend(0), datalimit(0), allocator(0), u(0), size(&rows), step(0)
>>>>>>> 342ced1e
{
    if( !copyData )
    {
        step.p = &step.buf[1];
        step.buf[1] = sizeof(_Tp);
        step.buf[0] = cols*step.buf[1];
        datastart = data = (uchar*)&pt.x;
        datalimit = dataend = datastart + cols * step[0];
    }
    else
    {
        create(3, 1, traits::Type<_Tp>::value);
        ((_Tp*)data)[0] = pt.x;
        ((_Tp*)data)[1] = pt.y;
        ((_Tp*)data)[2] = pt.z;
    }
}

template<typename _Tp> inline
Mat::Mat(const MatCommaInitializer_<_Tp>& commaInitializer)
    : flags(+MAGIC_VAL + traits::Type<_Tp>::value + CV_MAT_CONT_FLAG), dims(0), rows(0), cols(0), data(0),
      datastart(0), dataend(0), allocator(0), u(0), size(&rows)
{
    *this = commaInitializer.operator Mat_<_Tp>();
}

inline
Mat Mat::row(int y) const
{
    return Mat(*this, Range(y, y + 1), Range::all());
}

inline
Mat Mat::col(int x) const
{
    return Mat(*this, Range::all(), Range(x, x + 1));
}

inline
Mat Mat::rowRange(int startrow, int endrow) const
{
    return Mat(*this, Range(startrow, endrow), Range::all());
}

inline
Mat Mat::rowRange(const Range& r) const
{
    return Mat(*this, r, Range::all());
}

inline
Mat Mat::colRange(int startcol, int endcol) const
{
    return Mat(*this, Range::all(), Range(startcol, endcol));
}

inline
Mat Mat::colRange(const Range& r) const
{
    return Mat(*this, Range::all(), r);
}

inline
Mat Mat::operator()( Range _rowRange, Range _colRange ) const
{
    return Mat(*this, _rowRange, _colRange);
}

inline
Mat Mat::operator()( const Rect& roi ) const
{
    return Mat(*this, roi);
}

inline
Mat Mat::operator()(const Range* ranges) const
{
    return Mat(*this, ranges);
}

inline
Mat Mat::operator()(const std::vector<Range>& ranges) const
{
    return Mat(*this, ranges);
}

inline
bool Mat::isContinuous() const
{
    return (flags & CONTINUOUS_FLAG) != 0;
}

inline
bool Mat::isSubmatrix() const
{
    return (flags & SUBMATRIX_FLAG) != 0;
}

inline
size_t Mat::elemSize() const
{
    return CV_ELEM_SIZE(flags);
}

inline
size_t Mat::elemSize1() const
{
    return CV_ELEM_SIZE1(flags);
}

inline
int Mat::type() const
{
    return CV_MAT_TYPE(flags);
}

inline
int Mat::depth() const
{
    return CV_MAT_DEPTH(flags);
}

inline
int Mat::channels() const
{
    return CV_MAT_CN(flags);
}

inline
uchar* Mat::ptr(int y)
{
    CV_DbgAssert( y == 0 || (data && dims >= 1 && (unsigned)y < (unsigned)size.p[0]) );
    return data + step.p[0] * y;
}

inline
const uchar* Mat::ptr(int y) const
{
    CV_DbgAssert( y == 0 || (data && dims >= 1 && (unsigned)y < (unsigned)size.p[0]) );
    return data + step.p[0] * y;
}

template<typename _Tp> inline
_Tp* Mat::ptr(int y)
{
    CV_DbgAssert( y == 0 || (data && dims >= 1 && (unsigned)y < (unsigned)size.p[0]) );
    return (_Tp*)(data + step.p[0] * y);
}

template<typename _Tp> inline
const _Tp* Mat::ptr(int y) const
{
    CV_DbgAssert( y == 0 || (data && dims >= 1 && (unsigned)y < (unsigned)size.p[0]) );
    return (const _Tp*)(data + step.p[0] * y);
}

inline
uchar* Mat::ptr(int i0, int i1)
{
    if (dims <= 1) {
        CV_DbgAssert(i0 == 0);
        return ptr(i1);
    }
    CV_DbgAssert(data);
    CV_DbgAssert((unsigned)i0 < (unsigned)size.p[0]);
    CV_DbgAssert((unsigned)i1 < (unsigned)size.p[1]);
    return data + i0 * step.p[0] + i1 * step.p[1];
}

inline
const uchar* Mat::ptr(int i0, int i1) const
{
    if (dims <= 1) {
        CV_DbgAssert(i0 == 0);
        return ptr(i1);
    }
    CV_DbgAssert(data);
    CV_DbgAssert((unsigned)i0 < (unsigned)size.p[0]);
    CV_DbgAssert((unsigned)i1 < (unsigned)size.p[1]);
    return data + i0 * step.p[0] + i1 * step.p[1];
}

template<typename _Tp> inline
_Tp* Mat::ptr(int i0, int i1)
{
    if (dims <= 1) {
        CV_DbgAssert(i0 == 0);
        return ptr<_Tp>(i1);
    }
    CV_DbgAssert(data);
    CV_DbgAssert((unsigned)i0 < (unsigned)size.p[0]);
    CV_DbgAssert((unsigned)i1 < (unsigned)size.p[1]);
    return (_Tp*)(data + i0 * step.p[0] + i1 * step.p[1]);
}

template<typename _Tp> inline
const _Tp* Mat::ptr(int i0, int i1) const
{
    if (dims <= 1) {
        CV_DbgAssert(i0 == 0);
        return ptr<_Tp>(i1);
    }
    CV_DbgAssert(data);
    CV_DbgAssert((unsigned)i0 < (unsigned)size.p[0]);
    CV_DbgAssert((unsigned)i1 < (unsigned)size.p[1]);
    return (const _Tp*)(data + i0 * step.p[0] + i1 * step.p[1]);
}

inline
uchar* Mat::ptr(int i0, int i1, int i2)
{
    CV_DbgAssert(dims >= 3);
    CV_DbgAssert(data);
    CV_DbgAssert((unsigned)i0 < (unsigned)size.p[0]);
    CV_DbgAssert((unsigned)i1 < (unsigned)size.p[1]);
    CV_DbgAssert((unsigned)i2 < (unsigned)size.p[2]);
    return data + i0 * step.p[0] + i1 * step.p[1] + i2 * step.p[2];
}

inline
const uchar* Mat::ptr(int i0, int i1, int i2) const
{
    CV_DbgAssert(dims >= 3);
    CV_DbgAssert(data);
    CV_DbgAssert((unsigned)i0 < (unsigned)size.p[0]);
    CV_DbgAssert((unsigned)i1 < (unsigned)size.p[1]);
    CV_DbgAssert((unsigned)i2 < (unsigned)size.p[2]);
    return data + i0 * step.p[0] + i1 * step.p[1] + i2 * step.p[2];
}

template<typename _Tp> inline
_Tp* Mat::ptr(int i0, int i1, int i2)
{
    CV_DbgAssert(dims >= 3);
    CV_DbgAssert(data);
    CV_DbgAssert((unsigned)i0 < (unsigned)size.p[0]);
    CV_DbgAssert((unsigned)i1 < (unsigned)size.p[1]);
    CV_DbgAssert((unsigned)i2 < (unsigned)size.p[2]);
    return (_Tp*)(data + i0 * step.p[0] + i1 * step.p[1] + i2 * step.p[2]);
}

template<typename _Tp> inline
const _Tp* Mat::ptr(int i0, int i1, int i2) const
{
    CV_DbgAssert(dims >= 3);
    CV_DbgAssert(data);
    CV_DbgAssert((unsigned)i0 < (unsigned)size.p[0]);
    CV_DbgAssert((unsigned)i1 < (unsigned)size.p[1]);
    CV_DbgAssert((unsigned)i2 < (unsigned)size.p[2]);
    return (const _Tp*)(data + i0 * step.p[0] + i1 * step.p[1] + i2 * step.p[2]);
}

inline
uchar* Mat::ptr(const int* idx)
{
    int i, d = dims;
    uchar* p = data;
    CV_DbgAssert( d >= 1 && p );
    for( i = 0; i < d; i++ )
    {
        CV_DbgAssert( (unsigned)idx[i] < (unsigned)size.p[i] );
        p += idx[i] * step.p[i];
    }
    return p;
}

inline
const uchar* Mat::ptr(const int* idx) const
{
    int i, d = dims;
    uchar* p = data;
    CV_DbgAssert( d >= 1 && p );
    for( i = 0; i < d; i++ )
    {
        CV_DbgAssert( (unsigned)idx[i] < (unsigned)size.p[i] );
        p += idx[i] * step.p[i];
    }
    return p;
}

template<typename _Tp> inline
_Tp* Mat::ptr(const int* idx)
{
    int i, d = dims;
    uchar* p = data;
    CV_DbgAssert( d >= 1 && p );
    for( i = 0; i < d; i++ )
    {
        CV_DbgAssert( (unsigned)idx[i] < (unsigned)size.p[i] );
        p += idx[i] * step.p[i];
    }
    return (_Tp*)p;
}

template<typename _Tp> inline
const _Tp* Mat::ptr(const int* idx) const
{
    int i, d = dims;
    uchar* p = data;
    CV_DbgAssert( d >= 1 && p );
    for( i = 0; i < d; i++ )
    {
        CV_DbgAssert( (unsigned)idx[i] < (unsigned)size.p[i] );
        p += idx[i] * step.p[i];
    }
    return (const _Tp*)p;
}

template<int n> inline
uchar* Mat::ptr(const Vec<int, n>& idx)
{
    CV_DbgAssert(dims == n);
    return Mat::ptr(idx.val);
}

template<int n> inline
const uchar* Mat::ptr(const Vec<int, n>& idx) const
{
    CV_DbgAssert(dims == n);
    return Mat::ptr(idx.val);
}

template<typename _Tp, int n> inline
_Tp* Mat::ptr(const Vec<int, n>& idx)
{
    CV_DbgAssert( dims == n && elemSize() == sizeof(_Tp) );
    return Mat::ptr<_Tp>(idx.val);
}

template<typename _Tp, int n> inline
const _Tp* Mat::ptr(const Vec<int, n>& idx) const
{
    CV_DbgAssert( dims == n && elemSize() == sizeof(_Tp) );
    return Mat::ptr<_Tp>(idx.val);
}


template<typename _Tp> inline
_Tp& Mat::at(int i0, int i1)
{
    if (dims < 2) {
        CV_DbgAssert(i0 == 0);
        return at<_Tp>(i1);
    }
    CV_DbgAssert(dims == 2);
    CV_DbgAssert(data);
    CV_DbgAssert((unsigned)i0 < (unsigned)size.p[0]);
    CV_DbgAssert((unsigned)(i1 * DataType<_Tp>::channels) < (unsigned)(size.p[1] * channels()));
    CV_DbgAssert(CV_ELEM_SIZE1(traits::Depth<_Tp>::value) == elemSize1());
    return ((_Tp*)(data + step.p[0] * i0))[i1];
}

template<typename _Tp> inline
const _Tp& Mat::at(int i0, int i1) const
{
    if (dims < 2) {
        CV_DbgAssert(i0 == 0);
        return at<_Tp>(i1);
    }
    CV_DbgAssert(dims == 2);
    CV_DbgAssert(data);
    CV_DbgAssert((unsigned)i0 < (unsigned)size.p[0]);
    CV_DbgAssert((unsigned)(i1 * DataType<_Tp>::channels) < (unsigned)(size.p[1] * channels()));
    CV_DbgAssert(CV_ELEM_SIZE1(traits::Depth<_Tp>::value) == elemSize1());
    return ((const _Tp*)(data + step.p[0] * i0))[i1];
}

template<typename _Tp> inline
_Tp& Mat::at(Point pt)
{
    if (dims < 2) {
        CV_DbgAssert(pt.y == 0);
        return at<_Tp>(pt.x);
    }
    CV_DbgAssert(dims == 2);
    CV_DbgAssert(data);
    CV_DbgAssert((unsigned)pt.y < (unsigned)size.p[0]);
    CV_DbgAssert((unsigned)(pt.x * DataType<_Tp>::channels) < (unsigned)(size.p[1] * channels()));
    CV_DbgAssert(CV_ELEM_SIZE1(traits::Depth<_Tp>::value) == elemSize1());
    return ((_Tp*)(data + step.p[0] * pt.y))[pt.x];
}

template<typename _Tp> inline
const _Tp& Mat::at(Point pt) const
{
    if (dims < 2) {
        CV_DbgAssert(pt.y == 0);
        return at<_Tp>(pt.x);
    }
    CV_DbgAssert(dims == 2);
    CV_DbgAssert(data);
    CV_DbgAssert((unsigned)pt.y < (unsigned)size.p[0]);
    CV_DbgAssert((unsigned)(pt.x * DataType<_Tp>::channels) < (unsigned)(size.p[1] * channels()));
    CV_DbgAssert(CV_ELEM_SIZE1(traits::Depth<_Tp>::value) == elemSize1());
    return ((const _Tp*)(data + step.p[0] * pt.y))[pt.x];
}

template<typename _Tp> inline
_Tp& Mat::at(int i0)
{
    CV_DbgAssert(data);
    CV_DbgAssert(elemSize() == sizeof(_Tp));
    if (dims <= 1) {
        CV_DbgAssert((unsigned)i0 < (unsigned)cols);
        return ((_Tp*)data)[i0];
    }
    CV_DbgAssert(dims == 2);
    CV_DbgAssert((unsigned)i0 < (unsigned)(size.p[0] * size.p[1]));
    if( isContinuous() || size.p[0] == 1 )
        return ((_Tp*)data)[i0];
    if( size.p[1] == 1 )
        return *(_Tp*)(data + step.p[0] * i0);
    int i = i0 / cols, j = i0 - i * cols;
    return ((_Tp*)(data + step.p[0] * i))[j];
}

template<typename _Tp> inline
const _Tp& Mat::at(int i0) const
{
    CV_DbgAssert(data);
    CV_DbgAssert(elemSize() == sizeof(_Tp));
    if (dims <= 1) {
        CV_DbgAssert((unsigned)i0 < (unsigned)cols);
        return ((const _Tp*)data)[i0];
    }
    CV_DbgAssert(dims == 2);
    CV_DbgAssert((unsigned)i0 < (unsigned)(rows*cols));
    if( isContinuous() || rows == 1 )
        return ((const _Tp*)data)[i0];
    if( cols == 1 )
        return *(const _Tp*)(data + step.buf[0] * i0);
    int i = i0 / cols, j = i0 - i * cols;
    return ((const _Tp*)(data + step.buf[0] * i))[j];
}

template<typename _Tp> inline
_Tp& Mat::at(int i0, int i1, int i2)
{
    CV_DbgAssert( elemSize() == sizeof(_Tp) );
    return *(_Tp*)ptr(i0, i1, i2);
}

template<typename _Tp> inline
const _Tp& Mat::at(int i0, int i1, int i2) const
{
    CV_DbgAssert( elemSize() == sizeof(_Tp) );
    return *(const _Tp*)ptr(i0, i1, i2);
}

template<typename _Tp> inline
_Tp& Mat::at(const int* idx)
{
    CV_DbgAssert( elemSize() == sizeof(_Tp) );
    return *(_Tp*)ptr(idx);
}

template<typename _Tp> inline
const _Tp& Mat::at(const int* idx) const
{
    CV_DbgAssert( elemSize() == sizeof(_Tp) );
    return *(const _Tp*)ptr(idx);
}

template<typename _Tp, int n> inline
_Tp& Mat::at(const Vec<int, n>& idx)
{
    CV_DbgAssert( elemSize() == sizeof(_Tp) );
    return *(_Tp*)ptr(idx.val);
}

template<typename _Tp, int n> inline
const _Tp& Mat::at(const Vec<int, n>& idx) const
{
    CV_DbgAssert( elemSize() == sizeof(_Tp) );
    return *(const _Tp*)ptr(idx.val);
}

template<typename _Tp> inline
MatConstIterator_<_Tp> Mat::begin() const
{
    if (empty())
        return MatConstIterator_<_Tp>();
    CV_DbgAssert( elemSize() == sizeof(_Tp) );
    return MatConstIterator_<_Tp>((const Mat_<_Tp>*)this);
}

template<typename _Tp> inline
std::reverse_iterator<MatConstIterator_<_Tp>> Mat::rbegin() const
{
    if (empty())
        return std::reverse_iterator<MatConstIterator_<_Tp>>();
    CV_DbgAssert( elemSize() == sizeof(_Tp) );
    MatConstIterator_<_Tp> it((const Mat_<_Tp>*)this);
    it += total();
    return std::reverse_iterator<MatConstIterator_<_Tp>> (it);
}

template<typename _Tp> inline
MatConstIterator_<_Tp> Mat::end() const
{
    if (empty())
        return MatConstIterator_<_Tp>();
    CV_DbgAssert( elemSize() == sizeof(_Tp) );
    MatConstIterator_<_Tp> it((const Mat_<_Tp>*)this);
    it += total();
    return it;
}

template<typename _Tp> inline
std::reverse_iterator<MatConstIterator_<_Tp>> Mat::rend() const
{
    if (empty())
        return std::reverse_iterator<MatConstIterator_<_Tp>>();
    CV_DbgAssert( elemSize() == sizeof(_Tp) );
    return std::reverse_iterator<MatConstIterator_<_Tp>>((const Mat_<_Tp>*)this);
}

template<typename _Tp> inline
MatIterator_<_Tp> Mat::begin()
{
    if (empty())
        return MatIterator_<_Tp>();
    CV_DbgAssert( elemSize() == sizeof(_Tp) );
    return MatIterator_<_Tp>((Mat_<_Tp>*)this);
}

template<typename _Tp> inline
std::reverse_iterator<MatIterator_<_Tp>> Mat::rbegin()
{
    if (empty())
        return std::reverse_iterator<MatIterator_<_Tp>>();
    CV_DbgAssert( elemSize() == sizeof(_Tp) );
    MatIterator_<_Tp> it((Mat_<_Tp>*)this);
    it += total();
    return std::reverse_iterator<MatIterator_<_Tp>>(it);
}

template<typename _Tp> inline
MatIterator_<_Tp> Mat::end()
{
    if (empty())
        return MatIterator_<_Tp>();
    CV_DbgAssert( elemSize() == sizeof(_Tp) );
    MatIterator_<_Tp> it((Mat_<_Tp>*)this);
    it += total();
    return it;
}

template<typename _Tp> inline
std::reverse_iterator<MatIterator_<_Tp>> Mat::rend()
{
    if (empty())
        return std::reverse_iterator<MatIterator_<_Tp>>();
    CV_DbgAssert( elemSize() == sizeof(_Tp) );
    return std::reverse_iterator<MatIterator_<_Tp>>(MatIterator_<_Tp>((Mat_<_Tp>*)this));
}

template<typename _Tp, typename Functor> inline
void Mat::forEach(const Functor& operation) {
    this->forEach_impl<_Tp>(operation);
}

template<typename _Tp, typename Functor> inline
void Mat::forEach(const Functor& operation) const {
    // call as not const
    (const_cast<Mat*>(this))->forEach<_Tp>(operation);
}

template<typename _Tp> inline
Mat::operator std::vector<_Tp>() const
{
    std::vector<_Tp> v;
    copyTo(v);
    return v;
}

template<typename _Tp, std::size_t _Nm> inline
Mat::operator std::array<_Tp, _Nm>() const
{
    std::array<_Tp, _Nm> v;
    copyTo(v);
    return v;
}

template<typename _Tp, int n> inline
Mat::operator Vec<_Tp, n>() const
{
    CV_Assert( data && dims <= 2 && (rows == 1 || cols == 1) &&
               rows + cols - 1 == n && channels() == 1 );

    if( isContinuous() && type() == traits::Type<_Tp>::value )
        return Vec<_Tp, n>((_Tp*)data);
    Vec<_Tp, n> v;
    Mat tmp(rows, cols, traits::Type<_Tp>::value, v.val);
    convertTo(tmp, tmp.type());
    return v;
}

template<typename _Tp, int m, int n> inline
Mat::operator Matx<_Tp, m, n>() const
{
    CV_Assert( data && dims <= 2 && rows == m && cols == n && channels() == 1 );

    if( isContinuous() && type() == traits::Type<_Tp>::value )
        return Matx<_Tp, m, n>((_Tp*)data);
    Matx<_Tp, m, n> mtx;
    Mat tmp(rows, cols, traits::Type<_Tp>::value, mtx.val);
    convertTo(tmp, tmp.type());
    return mtx;
}

template<typename _Tp> inline
void Mat::push_back(const _Tp& elem)
{
    if( !data )
    {
        *this = Mat(1, 1, traits::Type<_Tp>::value, (void*)&elem).clone();
        return;
    }
    CV_Assert(traits::Type<_Tp>::value == type() && cols == 1);
    const uchar* tmp = dataend + step[0];
    if( !isSubmatrix() && isContinuous() && tmp <= datalimit )
    {
        *(_Tp*)(data + (size.p[0]++) * step.p[0]) = elem;
        dataend = tmp;
    }
    else
        push_back_(&elem);
}

template<typename _Tp> inline
void Mat::push_back(const Mat_<_Tp>& m)
{
    push_back((const Mat&)m);
}

template<> inline
void Mat::push_back(const MatExpr& expr)
{
    push_back(static_cast<Mat>(expr));
}


template<typename _Tp> inline
void Mat::push_back(const std::vector<_Tp>& v)
{
    push_back(Mat(v));
}


///////////////////////////// MatSize ////////////////////////////

inline
MatSize::MatSize(int* _p) CV_NOEXCEPT
    : p(_p) {}

inline
int MatSize::dims() const CV_NOEXCEPT
{
    return (p - 1)[0];
}

inline
Size MatSize::operator()() const
{
    int d = dims();
    CV_DbgAssert(d <= 2);
    return d == 2 ? Size(p[1], p[0]) : d == 1 ? Size(p[0], 1) : Size(0, 0);
}

inline
const int& MatSize::operator[](int i) const
{
    CV_DbgAssert(i < dims());
#ifdef __OPENCV_BUILD
    CV_DbgAssert(i >= 0);
#endif
    return p[i];
}

inline
int& MatSize::operator[](int i)
{
    CV_DbgAssert(i < dims());
#ifdef __OPENCV_BUILD
    CV_DbgAssert(i >= 0);
#endif
    return p[i];
}

inline
MatSize::operator const int*() const CV_NOEXCEPT
{
    return p;
}

inline
bool MatSize::operator != (const MatSize& sz) const CV_NOEXCEPT
{
    return !(*this == sz);
}



///////////////////////////// MatStep ////////////////////////////

inline
MatStep::MatStep() CV_NOEXCEPT
{
    p = buf; p[0] = p[1] = 0; p[2] = 153;
}

inline
MatStep::MatStep(size_t s) CV_NOEXCEPT
{
    p = buf; p[0] = s; p[1] = 0; p[2] = 153;
}

inline
const size_t& MatStep::operator[](int i) const CV_NOEXCEPT
{
    return p[i];
}

inline
size_t& MatStep::operator[](int i) CV_NOEXCEPT
{
    return p[i];
}

inline MatStep::operator size_t() const
{
    CV_DbgAssert( p == buf || p == buf+1 );
    return *p;
}

inline MatStep& MatStep::operator = (size_t s)
{
    CV_DbgAssert( p == buf || p == buf+1 );
    *p = s;
    return *this;
}



////////////////////////////// Mat_<_Tp> ////////////////////////////

template<typename _Tp> inline
Mat_<_Tp>::Mat_() CV_NOEXCEPT
    : Mat()
{
    flags = (flags & ~CV_MAT_TYPE_MASK) + traits::Type<_Tp>::value;
}

template<typename _Tp> inline
Mat_<_Tp>::Mat_(int _rows, int _cols)
    : Mat(_rows, _cols, traits::Type<_Tp>::value)
{
}

template<typename _Tp> inline
Mat_<_Tp>::Mat_(int _rows, int _cols, const _Tp& value)
    : Mat(_rows, _cols, traits::Type<_Tp>::value)
{
    *this = value;
}

template<typename _Tp> inline
Mat_<_Tp>::Mat_(Size _sz)
    : Mat(_sz.height, _sz.width, traits::Type<_Tp>::value)
{}

template<typename _Tp> inline
Mat_<_Tp>::Mat_(Size _sz, const _Tp& value)
    : Mat(_sz.height, _sz.width, traits::Type<_Tp>::value)
{
    *this = value;
}

template<typename _Tp> inline
Mat_<_Tp>::Mat_(int _dims, const int* _sz)
    : Mat(_dims, _sz, traits::Type<_Tp>::value)
{}

template<typename _Tp> inline
Mat_<_Tp>::Mat_(int _dims, const int* _sz, const _Tp& _s)
    : Mat(_dims, _sz, traits::Type<_Tp>::value, Scalar(_s))
{}

template<typename _Tp> inline
Mat_<_Tp>::Mat_(int _dims, const int* _sz, _Tp* _data, const size_t* _steps)
    : Mat(_dims, _sz, traits::Type<_Tp>::value, _data, _steps)
{}

template<typename _Tp> inline
Mat_<_Tp>::Mat_(const Mat_<_Tp>& m, const Range* ranges)
    : Mat(m, ranges)
{}

template<typename _Tp> inline
Mat_<_Tp>::Mat_(const Mat_<_Tp>& m, const std::vector<Range>& ranges)
    : Mat(m, ranges)
{}

template<typename _Tp> inline
Mat_<_Tp>::Mat_(const Mat& m)
    : Mat()
{
    flags = (flags & ~CV_MAT_TYPE_MASK) + traits::Type<_Tp>::value;
    *this = m;
}

template<typename _Tp> inline
Mat_<_Tp>::Mat_(const Mat_& m)
    : Mat(m)
{}

template<typename _Tp> inline
Mat_<_Tp>::Mat_(int _rows, int _cols, _Tp* _data, size_t steps)
    : Mat(_rows, _cols, traits::Type<_Tp>::value, _data, steps)
{}

template<typename _Tp> inline
Mat_<_Tp>::Mat_(const Mat_& m, const Range& _rowRange, const Range& _colRange)
    : Mat(m, _rowRange, _colRange)
{}

template<typename _Tp> inline
Mat_<_Tp>::Mat_(const Mat_& m, const Rect& roi)
    : Mat(m, roi)
{}

template<typename _Tp> template<int n> inline
Mat_<_Tp>::Mat_(const Vec<typename DataType<_Tp>::channel_type, n>& vec, bool copyData)
    : Mat(n / DataType<_Tp>::channels, 1, traits::Type<_Tp>::value, (void*)&vec)
{
    CV_Assert(n%DataType<_Tp>::channels == 0);
    if( copyData )
        *this = clone();
}

template<typename _Tp> template<int m, int n> inline
Mat_<_Tp>::Mat_(const Matx<typename DataType<_Tp>::channel_type, m, n>& M, bool copyData)
    : Mat(m, n / DataType<_Tp>::channels, traits::Type<_Tp>::value, (void*)&M)
{
    CV_Assert(n % DataType<_Tp>::channels == 0);
    if( copyData )
        *this = clone();
}

template<typename _Tp> inline
Mat_<_Tp>::Mat_(const Point_<typename DataType<_Tp>::channel_type>& pt, bool copyData)
    : Mat(2 / DataType<_Tp>::channels, 1, traits::Type<_Tp>::value, (void*)&pt)
{
    CV_Assert(2 % DataType<_Tp>::channels == 0);
    if( copyData )
        *this = clone();
}

template<typename _Tp> inline
Mat_<_Tp>::Mat_(const Point3_<typename DataType<_Tp>::channel_type>& pt, bool copyData)
    : Mat(3 / DataType<_Tp>::channels, 1, traits::Type<_Tp>::value, (void*)&pt)
{
    CV_Assert(3 % DataType<_Tp>::channels == 0);
    if( copyData )
        *this = clone();
}

template<typename _Tp> inline
Mat_<_Tp>::Mat_(const MatCommaInitializer_<_Tp>& commaInitializer)
    : Mat(commaInitializer)
{}

template<typename _Tp> inline
Mat_<_Tp>::Mat_(const std::vector<_Tp>& vec, bool copyData)
    : Mat(vec, copyData)
{}

template<typename _Tp> inline
Mat_<_Tp>::Mat_(std::initializer_list<_Tp> list)
    : Mat(list)
{}

template<typename _Tp> inline
Mat_<_Tp>::Mat_(const std::initializer_list<int> sizes, std::initializer_list<_Tp> list)
    : Mat(sizes, list)
{}

template<typename _Tp> template<std::size_t _Nm> inline
Mat_<_Tp>::Mat_(const std::array<_Tp, _Nm>& arr, bool copyData)
    : Mat(arr, copyData)
{}

template<typename _Tp> inline
Mat_<_Tp>& Mat_<_Tp>::operator = (const Mat& m)
{
    if (m.empty())
    {
        release();
        return *this;
    }
    if( traits::Type<_Tp>::value == m.type() )
    {
        Mat::operator = (m);
        return *this;
    }
    if( traits::Depth<_Tp>::value == m.depth() )
    {
        return (*this = m.reshape(DataType<_Tp>::channels, m.dims, 0));
    }
    CV_Assert(DataType<_Tp>::channels == m.channels() || m.empty());
    m.convertTo(*this, type());
    return *this;
}

template<typename _Tp> inline
Mat_<_Tp>& Mat_<_Tp>::operator = (const Mat_& m)
{
    Mat::operator=(m);
    return *this;
}

template<typename _Tp> inline
Mat_<_Tp>& Mat_<_Tp>::operator = (const _Tp& s)
{
    typedef typename DataType<_Tp>::vec_type VT;
    Mat::operator=(Scalar((const VT&)s));
    return *this;
}

template<typename _Tp> inline
void Mat_<_Tp>::create(int _rows, int _cols)
{
    Mat::create(_rows, _cols, traits::Type<_Tp>::value);
}

template<typename _Tp> inline
void Mat_<_Tp>::create(Size _sz)
{
    Mat::create(_sz, traits::Type<_Tp>::value);
}

template<typename _Tp> inline
void Mat_<_Tp>::create(int _dims, const int* _sz)
{
    Mat::create(_dims, _sz, traits::Type<_Tp>::value);
}

template<typename _Tp> inline
void Mat_<_Tp>::createSameSize(InputArray m)
{
    _OutputArray(*this).createSameSize(m, traits::Type<_Tp>::value);
}

template<typename _Tp> inline
void Mat_<_Tp>::release()
{
    Mat::release();
    flags = (flags & ~CV_MAT_TYPE_MASK) + traits::Type<_Tp>::value;
}

template<typename _Tp> inline
Mat_<_Tp> Mat_<_Tp>::cross(const Mat_& m) const
{
    return Mat_<_Tp>(Mat::cross(m));
}

template<typename _Tp> template<typename T2> inline
Mat_<_Tp>::operator Mat_<T2>() const
{
    return Mat_<T2>(static_cast<const Mat&>(*this));
}

template<typename _Tp> inline
Mat_<_Tp> Mat_<_Tp>::row(int y) const
{
    return Mat_(*this, Range(y, y+1), Range::all());
}

template<typename _Tp> inline
Mat_<_Tp> Mat_<_Tp>::col(int x) const
{
    return Mat_(*this, Range::all(), Range(x, x+1));
}

template<typename _Tp> inline
Mat_<_Tp> Mat_<_Tp>::diag(int d) const
{
    return Mat_(Mat::diag(d));
}

template<typename _Tp> inline
Mat_<_Tp> Mat_<_Tp>::clone() const
{
    return Mat_(Mat::clone());
}

template<typename _Tp> inline
size_t Mat_<_Tp>::elemSize() const
{
    CV_DbgAssert( Mat::elemSize() == sizeof(_Tp) );
    return sizeof(_Tp);
}

template<typename _Tp> inline
size_t Mat_<_Tp>::elemSize1() const
{
    CV_DbgAssert( Mat::elemSize1() == sizeof(_Tp) / DataType<_Tp>::channels );
    return sizeof(_Tp) / DataType<_Tp>::channels;
}

template<typename _Tp> inline
int Mat_<_Tp>::type() const
{
    CV_DbgAssert( Mat::type() == traits::Type<_Tp>::value );
    return traits::Type<_Tp>::value;
}

template<typename _Tp> inline
int Mat_<_Tp>::depth() const
{
    CV_DbgAssert( Mat::depth() == traits::Depth<_Tp>::value );
    return traits::Depth<_Tp>::value;
}

template<typename _Tp> inline
int Mat_<_Tp>::channels() const
{
    CV_DbgAssert( Mat::channels() == DataType<_Tp>::channels );
    return DataType<_Tp>::channels;
}

template<typename _Tp> inline
size_t Mat_<_Tp>::stepT(int i) const
{
    return step.p[i] / elemSize();
}

template<typename _Tp> inline
size_t Mat_<_Tp>::step1(int i) const
{
    return step.p[i] / elemSize1();
}

template<typename _Tp> inline
Mat_<_Tp>& Mat_<_Tp>::adjustROI( int dtop, int dbottom, int dleft, int dright )
{
    return (Mat_<_Tp>&)(Mat::adjustROI(dtop, dbottom, dleft, dright));
}

template<typename _Tp> inline
Mat_<_Tp> Mat_<_Tp>::operator()( const Range& _rowRange, const Range& _colRange ) const
{
    return Mat_<_Tp>(*this, _rowRange, _colRange);
}

template<typename _Tp> inline
Mat_<_Tp> Mat_<_Tp>::operator()( const Rect& roi ) const
{
    return Mat_<_Tp>(*this, roi);
}

template<typename _Tp> inline
Mat_<_Tp> Mat_<_Tp>::operator()( const Range* ranges ) const
{
    return Mat_<_Tp>(*this, ranges);
}

template<typename _Tp> inline
Mat_<_Tp> Mat_<_Tp>::operator()(const std::vector<Range>& ranges) const
{
    return Mat_<_Tp>(*this, ranges);
}

template<typename _Tp> inline
_Tp* Mat_<_Tp>::operator [](int y)
{
    CV_DbgAssert( 0 <= y && y < size.p[0] );
    return (_Tp*)(data + y*step.p[0]);
}

template<typename _Tp> inline
const _Tp* Mat_<_Tp>::operator [](int y) const
{
    CV_DbgAssert( 0 <= y && y < size.p[0] );
    return (const _Tp*)(data + y*step.p[0]);
}

template<typename _Tp> inline
_Tp& Mat_<_Tp>::operator ()(int i0, int i1)
{
    if (dims <= 1) {
        CV_DbgAssert(i0 == 0);
        CV_DbgAssert(0 <= i1 && i1 < size.p[0]);
        return ((_Tp*)data)[i1];
    }
    CV_DbgAssert(data);
    CV_DbgAssert(dims == 2);
    CV_DbgAssert((unsigned)i0 < (unsigned)size.p[0]);
    CV_DbgAssert((unsigned)i1 < (unsigned)size.p[1]);
    CV_DbgAssert(type() == traits::Type<_Tp>::value);
    return ((_Tp*)(data + step.p[0] * i0))[i1];
}

template<typename _Tp> inline
const _Tp& Mat_<_Tp>::operator ()(int i0, int i1) const
{
    if (dims <= 1) {
        CV_DbgAssert(i0 == 0);
        CV_DbgAssert(0 <= i1 && i1 < size.p[0]);
        return ((const _Tp*)data)[i1];
    }
    CV_DbgAssert(data);
    CV_DbgAssert(dims == 2);
    CV_DbgAssert((unsigned)i0 < (unsigned)size.p[0]);
    CV_DbgAssert((unsigned)i1 < (unsigned)size.p[1]);
    CV_DbgAssert(type() == traits::Type<_Tp>::value);
    return ((const _Tp*)(data + step.p[0] * i0))[i1];
}

template<typename _Tp> inline
_Tp& Mat_<_Tp>::operator ()(Point pt)
{
    if (dims <= 1) {
        CV_DbgAssert(pt.y == 0);
        CV_DbgAssert(0 <= pt.x && pt.x < size.p[0]);
        return ((_Tp*)data)[pt.x];
    }
    CV_DbgAssert(data);
    CV_DbgAssert(dims == 2);
    CV_DbgAssert((unsigned)pt.y < (unsigned)size.p[0]);
    CV_DbgAssert((unsigned)pt.x < (unsigned)size.p[1]);
    CV_DbgAssert(type() == traits::Type<_Tp>::value);
    return ((_Tp*)(data + step.p[0] * pt.y))[pt.x];
}

template<typename _Tp> inline
const _Tp& Mat_<_Tp>::operator ()(Point pt) const
{
    if (dims <= 1) {
        CV_DbgAssert(pt.y == 0);
        CV_DbgAssert(0 <= pt.x && pt.x < size.p[0]);
        return ((const _Tp*)data)[pt.x];
    }
    CV_DbgAssert(data);
    CV_DbgAssert(dims == 2);
    CV_DbgAssert((unsigned)pt.y < (unsigned)size.p[0]);
    CV_DbgAssert((unsigned)pt.x < (unsigned)size.p[1]);
    CV_DbgAssert(type() == traits::Type<_Tp>::value);
    return ((const _Tp*)(data + step.p[0] * pt.y))[pt.x];
}

template<typename _Tp> inline
_Tp& Mat_<_Tp>::operator ()(const int* idx)
{
    return Mat::at<_Tp>(idx);
}

template<typename _Tp> inline
const _Tp& Mat_<_Tp>::operator ()(const int* idx) const
{
    return Mat::at<_Tp>(idx);
}

template<typename _Tp> template<int n> inline
_Tp& Mat_<_Tp>::operator ()(const Vec<int, n>& idx)
{
    return Mat::at<_Tp>(idx);
}

template<typename _Tp> template<int n> inline
const _Tp& Mat_<_Tp>::operator ()(const Vec<int, n>& idx) const
{
    return Mat::at<_Tp>(idx);
}

template<typename _Tp> inline
_Tp& Mat_<_Tp>::operator ()(int i0)
{
    return this->at<_Tp>(i0);
}

template<typename _Tp> inline
const _Tp& Mat_<_Tp>::operator ()(int i0) const
{
    return this->at<_Tp>(i0);
}

template<typename _Tp> inline
_Tp& Mat_<_Tp>::operator ()(int i0, int i1, int i2)
{
    return this->at<_Tp>(i0, i1, i2);
}

template<typename _Tp> inline
const _Tp& Mat_<_Tp>::operator ()(int i0, int i1, int i2) const
{
    return this->at<_Tp>(i0, i1, i2);
}

template<typename _Tp> inline
Mat_<_Tp>::operator std::vector<_Tp>() const
{
    std::vector<_Tp> v;
    copyTo(v);
    return v;
}

template<typename _Tp> template<std::size_t _Nm> inline
Mat_<_Tp>::operator std::array<_Tp, _Nm>() const
{
    std::array<_Tp, _Nm> a;
    copyTo(a);
    return a;
}

template<typename _Tp> template<int n> inline
Mat_<_Tp>::operator Vec<typename DataType<_Tp>::channel_type, n>() const
{
    CV_Assert(n % DataType<_Tp>::channels == 0);

#if defined _MSC_VER
    const Mat* pMat = (const Mat*)this; // workaround for MSVS <= 2012 compiler bugs (but GCC 4.6 dislikes this workaround)
    return pMat->operator Vec<typename DataType<_Tp>::channel_type, n>();
#else
    return this->Mat::operator Vec<typename DataType<_Tp>::channel_type, n>();
#endif
}

template<typename _Tp> template<int m, int n> inline
Mat_<_Tp>::operator Matx<typename DataType<_Tp>::channel_type, m, n>() const
{
    CV_Assert(n % DataType<_Tp>::channels == 0);

#if defined _MSC_VER
    const Mat* pMat = (const Mat*)this; // workaround for MSVS <= 2012 compiler bugs (but GCC 4.6 dislikes this workaround)
    Matx<typename DataType<_Tp>::channel_type, m, n> res = pMat->operator Matx<typename DataType<_Tp>::channel_type, m, n>();
    return res;
#else
    Matx<typename DataType<_Tp>::channel_type, m, n> res = this->Mat::operator Matx<typename DataType<_Tp>::channel_type, m, n>();
    return res;
#endif
}

template<typename _Tp> inline
MatConstIterator_<_Tp> Mat_<_Tp>::begin() const
{
    return Mat::begin<_Tp>();
}

template<typename _Tp> inline
std::reverse_iterator<MatConstIterator_<_Tp>> Mat_<_Tp>::rbegin() const
{
    return Mat::rbegin<_Tp>();
}

template<typename _Tp> inline
MatConstIterator_<_Tp> Mat_<_Tp>::end() const
{
    return Mat::end<_Tp>();
}

template<typename _Tp> inline
std::reverse_iterator<MatConstIterator_<_Tp>> Mat_<_Tp>::rend() const
{
    return Mat::rend<_Tp>();
}

template<typename _Tp> inline
MatIterator_<_Tp> Mat_<_Tp>::begin()
{
    return Mat::begin<_Tp>();
}

template<typename _Tp> inline
std::reverse_iterator<MatIterator_<_Tp>> Mat_<_Tp>::rbegin()
{
    return Mat::rbegin<_Tp>();
}

template<typename _Tp> inline
MatIterator_<_Tp> Mat_<_Tp>::end()
{
    return Mat::end<_Tp>();
}

template<typename _Tp> inline
std::reverse_iterator<MatIterator_<_Tp>> Mat_<_Tp>::rend()
{
    return Mat::rend<_Tp>();
}

template<typename _Tp> template<typename Functor> inline
void Mat_<_Tp>::forEach(const Functor& operation) {
    Mat::forEach<_Tp, Functor>(operation);
}

template<typename _Tp> template<typename Functor> inline
void Mat_<_Tp>::forEach(const Functor& operation) const {
    Mat::forEach<_Tp, Functor>(operation);
}

template<typename _Tp> inline
Mat_<_Tp>::Mat_(Mat_&& m)
    : Mat(std::move(m))
{
}

template<typename _Tp> inline
Mat_<_Tp>& Mat_<_Tp>::operator = (Mat_&& m)
{
    Mat::operator = (std::move(m));
    return *this;
}

template<typename _Tp> inline
Mat_<_Tp>::Mat_(Mat&& m)
    : Mat()
{
    flags = (flags & ~CV_MAT_TYPE_MASK) + traits::Type<_Tp>::value;
    *this = std::move(m);
}

template<typename _Tp> inline
Mat_<_Tp>& Mat_<_Tp>::operator = (Mat&& m)
{
    if (m.empty())
    {
        release();
        return *this;
    }
    if( traits::Type<_Tp>::value == m.type() )
    {
        Mat::operator = ((Mat&&)m);
        return *this;
    }
    if( traits::Depth<_Tp>::value == m.depth() )
    {
        Mat::operator = ((Mat&&)m.reshape(DataType<_Tp>::channels, m.dims, 0));
        return *this;
    }
    CV_DbgAssert(DataType<_Tp>::channels == m.channels());
    m.convertTo(*this, type());
    return *this;
}

template<typename _Tp> inline
Mat_<_Tp>::Mat_(MatExpr&& e)
    : Mat()
{
    flags = (flags & ~CV_MAT_TYPE_MASK) + traits::Type<_Tp>::value;
    *this = Mat(e);
}


///////////////////////////// SparseMat /////////////////////////////

inline
SparseMat SparseMat::clone() const
{
    SparseMat temp;
    this->copyTo(temp);
    return temp;
}

inline
size_t SparseMat::elemSize() const
{
    return CV_ELEM_SIZE(flags);
}

inline
size_t SparseMat::elemSize1() const
{
    return CV_ELEM_SIZE1(flags);
}

inline
int SparseMat::type() const
{
    return CV_MAT_TYPE(flags);
}

inline
int SparseMat::depth() const
{
    return CV_MAT_DEPTH(flags);
}

inline
int SparseMat::channels() const
{
    return CV_MAT_CN(flags);
}

inline
const int* SparseMat::size() const
{
    return hdr ? hdr->size : 0;
}

inline
int SparseMat::size(int i) const
{
    if( hdr )
    {
        CV_DbgAssert((unsigned)i < (unsigned)hdr->dims);
        return hdr->size[i];
    }
    return 0;
}

inline
int SparseMat::dims() const
{
    return hdr ? hdr->dims : 0;
}

inline
size_t SparseMat::nzcount() const
{
    return hdr ? hdr->nodeCount : 0;
}

template<typename _Tp> inline
_Tp& SparseMat::ref(int i0, size_t* hashval)
{
    return *(_Tp*)((SparseMat*)this)->ptr(i0, true, hashval);
}

template<typename _Tp> inline
_Tp& SparseMat::ref(int i0, int i1, size_t* hashval)
{
    return *(_Tp*)((SparseMat*)this)->ptr(i0, i1, true, hashval);
}

template<typename _Tp> inline
_Tp& SparseMat::ref(int i0, int i1, int i2, size_t* hashval)
{
    return *(_Tp*)((SparseMat*)this)->ptr(i0, i1, i2, true, hashval);
}

template<typename _Tp> inline
_Tp& SparseMat::ref(const int* idx, size_t* hashval)
{
    return *(_Tp*)((SparseMat*)this)->ptr(idx, true, hashval);
}

template<typename _Tp> inline
_Tp SparseMat::value(int i0, size_t* hashval) const
{
    const _Tp* p = (const _Tp*)((SparseMat*)this)->ptr(i0, false, hashval);
    return p ? *p : _Tp();
}

template<typename _Tp> inline
_Tp SparseMat::value(int i0, int i1, size_t* hashval) const
{
    const _Tp* p = (const _Tp*)((SparseMat*)this)->ptr(i0, i1, false, hashval);
    return p ? *p : _Tp();
}

template<typename _Tp> inline
_Tp SparseMat::value(int i0, int i1, int i2, size_t* hashval) const
{
    const _Tp* p = (const _Tp*)((SparseMat*)this)->ptr(i0, i1, i2, false, hashval);
    return p ? *p : _Tp();
}

template<typename _Tp> inline
_Tp SparseMat::value(const int* idx, size_t* hashval) const
{
    const _Tp* p = (const _Tp*)((SparseMat*)this)->ptr(idx, false, hashval);
    return p ? *p : _Tp();
}

template<typename _Tp> inline
const _Tp* SparseMat::find(int i0, size_t* hashval) const
{
    return (const _Tp*)((SparseMat*)this)->ptr(i0, false, hashval);
}

template<typename _Tp> inline
const _Tp* SparseMat::find(int i0, int i1, size_t* hashval) const
{
    return (const _Tp*)((SparseMat*)this)->ptr(i0, i1, false, hashval);
}

template<typename _Tp> inline
const _Tp* SparseMat::find(int i0, int i1, int i2, size_t* hashval) const
{
    return (const _Tp*)((SparseMat*)this)->ptr(i0, i1, i2, false, hashval);
}

template<typename _Tp> inline
const _Tp* SparseMat::find(const int* idx, size_t* hashval) const
{
    return (const _Tp*)((SparseMat*)this)->ptr(idx, false, hashval);
}

template<typename _Tp> inline
_Tp& SparseMat::value(Node* n)
{
    return *(_Tp*)((uchar*)n + hdr->valueOffset);
}

template<typename _Tp> inline
const _Tp& SparseMat::value(const Node* n) const
{
    return *(const _Tp*)((const uchar*)n + hdr->valueOffset);
}

inline
SparseMat::Node* SparseMat::node(size_t nidx)
{
    return (Node*)(void*)&hdr->pool[nidx];
}

inline
const SparseMat::Node* SparseMat::node(size_t nidx) const
{
    return (const Node*)(const void*)&hdr->pool[nidx];
}

inline
SparseMatIterator SparseMat::begin()
{
    return SparseMatIterator(this);
}

inline
SparseMatConstIterator SparseMat::begin() const
{
    return SparseMatConstIterator(this);
}

inline
SparseMatIterator SparseMat::end()
{
    SparseMatIterator it(this);
    it.seekEnd();
    return it;
}

inline
SparseMatConstIterator SparseMat::end() const
{
    SparseMatConstIterator it(this);
    it.seekEnd();
    return it;
}

template<typename _Tp> inline
SparseMatIterator_<_Tp> SparseMat::begin()
{
    return SparseMatIterator_<_Tp>(this);
}

template<typename _Tp> inline
SparseMatConstIterator_<_Tp> SparseMat::begin() const
{
    return SparseMatConstIterator_<_Tp>(this);
}

template<typename _Tp> inline
SparseMatIterator_<_Tp> SparseMat::end()
{
    SparseMatIterator_<_Tp> it(this);
    it.seekEnd();
    return it;
}

template<typename _Tp> inline
SparseMatConstIterator_<_Tp> SparseMat::end() const
{
    SparseMatConstIterator_<_Tp> it(this);
    it.seekEnd();
    return it;
}



///////////////////////////// SparseMat_ ////////////////////////////

template<typename _Tp> inline
SparseMat_<_Tp>::SparseMat_()
{
    flags = +MAGIC_VAL + traits::Type<_Tp>::value;
}

template<typename _Tp> inline
SparseMat_<_Tp>::SparseMat_(int _dims, const int* _sizes)
    : SparseMat(_dims, _sizes, traits::Type<_Tp>::value)
{}

template<typename _Tp> inline
SparseMat_<_Tp>::SparseMat_(const SparseMat& m)
{
    if( m.type() == traits::Type<_Tp>::value )
        *this = (const SparseMat_<_Tp>&)m;
    else
        m.convertTo(*this, traits::Type<_Tp>::value);
}

template<typename _Tp> inline
SparseMat_<_Tp>::SparseMat_(const SparseMat_<_Tp>& m)
{
    this->flags = m.flags;
    this->hdr = m.hdr;
    if( this->hdr )
        CV_XADD(&this->hdr->refcount, 1);
}

template<typename _Tp> inline
SparseMat_<_Tp>::SparseMat_(const Mat& m)
{
    SparseMat sm(m);
    *this = sm;
}

template<typename _Tp> inline
SparseMat_<_Tp>& SparseMat_<_Tp>::operator = (const SparseMat_<_Tp>& m)
{
    if( this != &m )
    {
        if( m.hdr ) CV_XADD(&m.hdr->refcount, 1);
        release();
        flags = m.flags;
        hdr = m.hdr;
    }
    return *this;
}

template<typename _Tp> inline
SparseMat_<_Tp>& SparseMat_<_Tp>::operator = (const SparseMat& m)
{
    if( m.type() == traits::Type<_Tp>::value )
        return (*this = (const SparseMat_<_Tp>&)m);
    m.convertTo(*this, traits::Type<_Tp>::value);
    return *this;
}

template<typename _Tp> inline
SparseMat_<_Tp>& SparseMat_<_Tp>::operator = (const Mat& m)
{
    return (*this = SparseMat(m));
}

template<typename _Tp> inline
SparseMat_<_Tp> SparseMat_<_Tp>::clone() const
{
    SparseMat_<_Tp> m;
    this->copyTo(m);
    return m;
}

template<typename _Tp> inline
void SparseMat_<_Tp>::create(int _dims, const int* _sizes)
{
    SparseMat::create(_dims, _sizes, traits::Type<_Tp>::value);
}

template<typename _Tp> inline
int SparseMat_<_Tp>::type() const
{
    return traits::Type<_Tp>::value;
}

template<typename _Tp> inline
int SparseMat_<_Tp>::depth() const
{
    return traits::Depth<_Tp>::value;
}

template<typename _Tp> inline
int SparseMat_<_Tp>::channels() const
{
    return DataType<_Tp>::channels;
}

template<typename _Tp> inline
_Tp& SparseMat_<_Tp>::ref(int i0, size_t* hashval)
{
    return SparseMat::ref<_Tp>(i0, hashval);
}

template<typename _Tp> inline
_Tp SparseMat_<_Tp>::operator()(int i0, size_t* hashval) const
{
    return SparseMat::value<_Tp>(i0, hashval);
}

template<typename _Tp> inline
_Tp& SparseMat_<_Tp>::ref(int i0, int i1, size_t* hashval)
{
    return SparseMat::ref<_Tp>(i0, i1, hashval);
}

template<typename _Tp> inline
_Tp SparseMat_<_Tp>::operator()(int i0, int i1, size_t* hashval) const
{
    return SparseMat::value<_Tp>(i0, i1, hashval);
}

template<typename _Tp> inline
_Tp& SparseMat_<_Tp>::ref(int i0, int i1, int i2, size_t* hashval)
{
    return SparseMat::ref<_Tp>(i0, i1, i2, hashval);
}

template<typename _Tp> inline
_Tp SparseMat_<_Tp>::operator()(int i0, int i1, int i2, size_t* hashval) const
{
    return SparseMat::value<_Tp>(i0, i1, i2, hashval);
}

template<typename _Tp> inline
_Tp& SparseMat_<_Tp>::ref(const int* idx, size_t* hashval)
{
    return SparseMat::ref<_Tp>(idx, hashval);
}

template<typename _Tp> inline
_Tp SparseMat_<_Tp>::operator()(const int* idx, size_t* hashval) const
{
    return SparseMat::value<_Tp>(idx, hashval);
}

template<typename _Tp> inline
SparseMatIterator_<_Tp> SparseMat_<_Tp>::begin()
{
    return SparseMatIterator_<_Tp>(this);
}

template<typename _Tp> inline
SparseMatConstIterator_<_Tp> SparseMat_<_Tp>::begin() const
{
    return SparseMatConstIterator_<_Tp>(this);
}

template<typename _Tp> inline
SparseMatIterator_<_Tp> SparseMat_<_Tp>::end()
{
    SparseMatIterator_<_Tp> it(this);
    it.seekEnd();
    return it;
}

template<typename _Tp> inline
SparseMatConstIterator_<_Tp> SparseMat_<_Tp>::end() const
{
    SparseMatConstIterator_<_Tp> it(this);
    it.seekEnd();
    return it;
}



////////////////////////// MatConstIterator /////////////////////////

inline
MatConstIterator::MatConstIterator()
    : m(0), elemSize(0), ptr(0), sliceStart(0), sliceEnd(0)
{}

inline
MatConstIterator::MatConstIterator(const Mat* _m)
    : m(_m), elemSize(_m->elemSize()), ptr(0), sliceStart(0), sliceEnd(0)
{
    if( m && m->isContinuous() )
    {
        CV_Assert(!m->empty());
        sliceStart = m->ptr();
        sliceEnd = sliceStart + m->total()*elemSize;
    }
    seek((const int*)0);
}

inline
MatConstIterator::MatConstIterator(const Mat* _m, int _row, int _col)
    : m(_m), elemSize(_m->elemSize()), ptr(0), sliceStart(0), sliceEnd(0)
{
    CV_Assert(m && m->dims <= 2);
    if( m->isContinuous() )
    {
        CV_Assert(!m->empty());
        sliceStart = m->ptr();
        sliceEnd = sliceStart + m->total()*elemSize;
    }
    int idx[] = {_row, _col};
    seek(idx);
}

inline
MatConstIterator::MatConstIterator(const Mat* _m, Point _pt)
    : m(_m), elemSize(_m->elemSize()), ptr(0), sliceStart(0), sliceEnd(0)
{
    CV_Assert(m && m->dims <= 2);
    if( m->isContinuous() )
    {
        CV_Assert(!m->empty());
        sliceStart = m->ptr();
        sliceEnd = sliceStart + m->total()*elemSize;
    }
    int idx[] = {_pt.y, _pt.x};
    seek(idx);
}

inline
MatConstIterator::MatConstIterator(const MatConstIterator& it)
    : m(it.m), elemSize(it.elemSize), ptr(it.ptr), sliceStart(it.sliceStart), sliceEnd(it.sliceEnd)
{}

inline
MatConstIterator& MatConstIterator::operator = (const MatConstIterator& it )
{
    m = it.m; elemSize = it.elemSize; ptr = it.ptr;
    sliceStart = it.sliceStart; sliceEnd = it.sliceEnd;
    return *this;
}

inline
const uchar* MatConstIterator::operator *() const
{
    return ptr;
}

inline MatConstIterator& MatConstIterator::operator += (ptrdiff_t ofs)
{
    if( !m || ofs == 0 )
        return *this;
    ptrdiff_t ofsb = ofs*elemSize;
    ptr += ofsb;
    if( ptr < sliceStart || sliceEnd <= ptr )
    {
        ptr -= ofsb;
        seek(ofs, true);
    }
    return *this;
}

inline
MatConstIterator& MatConstIterator::operator -= (ptrdiff_t ofs)
{
    return (*this += -ofs);
}

inline
MatConstIterator& MatConstIterator::operator --()
{
    if( m && (ptr -= elemSize) < sliceStart )
    {
        ptr += elemSize;
        seek(-1, true);
    }
    return *this;
}

inline
MatConstIterator MatConstIterator::operator --(int)
{
    MatConstIterator b = *this;
    *this += -1;
    return b;
}

inline
MatConstIterator& MatConstIterator::operator ++()
{
    if( m && (ptr += elemSize) >= sliceEnd )
    {
        ptr -= elemSize;
        seek(1, true);
    }
    return *this;
}

inline MatConstIterator MatConstIterator::operator ++(int)
{
    MatConstIterator b = *this;
    *this += 1;
    return b;
}


static inline
bool operator == (const MatConstIterator& a, const MatConstIterator& b)
{
    return a.m == b.m && a.ptr == b.ptr;
}

static inline
bool operator != (const MatConstIterator& a, const MatConstIterator& b)
{
    return !(a == b);
}

static inline
bool operator < (const MatConstIterator& a, const MatConstIterator& b)
{
    return a.ptr < b.ptr;
}

static inline
bool operator > (const MatConstIterator& a, const MatConstIterator& b)
{
    return a.ptr > b.ptr;
}

static inline
bool operator <= (const MatConstIterator& a, const MatConstIterator& b)
{
    return a.ptr <= b.ptr;
}

static inline
bool operator >= (const MatConstIterator& a, const MatConstIterator& b)
{
    return a.ptr >= b.ptr;
}

static inline
ptrdiff_t operator - (const MatConstIterator& b, const MatConstIterator& a)
{
    if( a.m != b.m )
        return ((size_t)(-1) >> 1);
    if( a.sliceEnd == b.sliceEnd )
        return (b.ptr - a.ptr)/static_cast<ptrdiff_t>(b.elemSize);

    return b.lpos() - a.lpos();
}

static inline
MatConstIterator operator + (const MatConstIterator& a, ptrdiff_t ofs)
{
    MatConstIterator b = a;
    return b += ofs;
}

static inline
MatConstIterator operator + (ptrdiff_t ofs, const MatConstIterator& a)
{
    MatConstIterator b = a;
    return b += ofs;
}

static inline
MatConstIterator operator - (const MatConstIterator& a, ptrdiff_t ofs)
{
    MatConstIterator b = a;
    return b += -ofs;
}


inline
const uchar* MatConstIterator::operator [](ptrdiff_t i) const
{
    return *(*this + i);
}



///////////////////////// MatConstIterator_ /////////////////////////

template<typename _Tp> inline
MatConstIterator_<_Tp>::MatConstIterator_()
{}

template<typename _Tp> inline
MatConstIterator_<_Tp>::MatConstIterator_(const Mat_<_Tp>* _m)
    : MatConstIterator(_m)
{}

template<typename _Tp> inline
MatConstIterator_<_Tp>::MatConstIterator_(const Mat_<_Tp>* _m, int _row, int _col)
    : MatConstIterator(_m, _row, _col)
{}

template<typename _Tp> inline
MatConstIterator_<_Tp>::MatConstIterator_(const Mat_<_Tp>* _m, Point _pt)
    : MatConstIterator(_m, _pt)
{}

template<typename _Tp> inline
MatConstIterator_<_Tp>::MatConstIterator_(const MatConstIterator_& it)
    : MatConstIterator(it)
{}

template<typename _Tp> inline
MatConstIterator_<_Tp>& MatConstIterator_<_Tp>::operator = (const MatConstIterator_& it )
{
    MatConstIterator::operator = (it);
    return *this;
}

template<typename _Tp> inline
const _Tp& MatConstIterator_<_Tp>::operator *() const
{
    return *(_Tp*)(this->ptr);
}

template<typename _Tp> inline
MatConstIterator_<_Tp>& MatConstIterator_<_Tp>::operator += (ptrdiff_t ofs)
{
    MatConstIterator::operator += (ofs);
    return *this;
}

template<typename _Tp> inline
MatConstIterator_<_Tp>& MatConstIterator_<_Tp>::operator -= (ptrdiff_t ofs)
{
    return (*this += -ofs);
}

template<typename _Tp> inline
MatConstIterator_<_Tp>& MatConstIterator_<_Tp>::operator --()
{
    MatConstIterator::operator --();
    return *this;
}

template<typename _Tp> inline
MatConstIterator_<_Tp> MatConstIterator_<_Tp>::operator --(int)
{
    MatConstIterator_ b = *this;
    MatConstIterator::operator --();
    return b;
}

template<typename _Tp> inline
MatConstIterator_<_Tp>& MatConstIterator_<_Tp>::operator ++()
{
    MatConstIterator::operator ++();
    return *this;
}

template<typename _Tp> inline
MatConstIterator_<_Tp> MatConstIterator_<_Tp>::operator ++(int)
{
    MatConstIterator_ b = *this;
    MatConstIterator::operator ++();
    return b;
}


template<typename _Tp> inline
Point MatConstIterator_<_Tp>::pos() const
{
    if( !m )
        return Point();
    CV_DbgAssert( m->dims <= 2 );
    if( m->isContinuous() )
    {
        ptrdiff_t ofs = (const _Tp*)ptr - (const _Tp*)m->data;
        int y = (int)(ofs / m->cols);
        int x = (int)(ofs - (ptrdiff_t)y * m->cols);
        return Point(x, y);
    }
    else
    {
        ptrdiff_t ofs = (uchar*)ptr - m->data;
        int y = (int)(ofs / m->step);
        int x = (int)((ofs - y * m->step)/sizeof(_Tp));
        return Point(x, y);
    }
}


template<typename _Tp> static inline
bool operator == (const MatConstIterator_<_Tp>& a, const MatConstIterator_<_Tp>& b)
{
    return a.m == b.m && a.ptr == b.ptr;
}

template<typename _Tp> static inline
bool operator != (const MatConstIterator_<_Tp>& a, const MatConstIterator_<_Tp>& b)
{
    return a.m != b.m || a.ptr != b.ptr;
}

template<typename _Tp> static inline
MatConstIterator_<_Tp> operator + (const MatConstIterator_<_Tp>& a, ptrdiff_t ofs)
{
    MatConstIterator t = (const MatConstIterator&)a + ofs;
    return (MatConstIterator_<_Tp>&)t;
}

template<typename _Tp> static inline
MatConstIterator_<_Tp> operator + (ptrdiff_t ofs, const MatConstIterator_<_Tp>& a)
{
    MatConstIterator t = (const MatConstIterator&)a + ofs;
    return (MatConstIterator_<_Tp>&)t;
}

template<typename _Tp> static inline
MatConstIterator_<_Tp> operator - (const MatConstIterator_<_Tp>& a, ptrdiff_t ofs)
{
    MatConstIterator t = (const MatConstIterator&)a - ofs;
    return (MatConstIterator_<_Tp>&)t;
}

template<typename _Tp> inline
const _Tp& MatConstIterator_<_Tp>::operator [](ptrdiff_t i) const
{
    return *(_Tp*)MatConstIterator::operator [](i);
}



//////////////////////////// MatIterator_ ///////////////////////////

template<typename _Tp> inline
MatIterator_<_Tp>::MatIterator_()
    : MatConstIterator_<_Tp>()
{}

template<typename _Tp> inline
MatIterator_<_Tp>::MatIterator_(Mat_<_Tp>* _m)
    : MatConstIterator_<_Tp>(_m)
{}

template<typename _Tp> inline
MatIterator_<_Tp>::MatIterator_(Mat_<_Tp>* _m, int _row, int _col)
    : MatConstIterator_<_Tp>(_m, _row, _col)
{}

template<typename _Tp> inline
MatIterator_<_Tp>::MatIterator_(Mat_<_Tp>* _m, Point _pt)
    : MatConstIterator_<_Tp>(_m, _pt)
{}

template<typename _Tp> inline
MatIterator_<_Tp>::MatIterator_(Mat_<_Tp>* _m, const int* _idx)
    : MatConstIterator_<_Tp>(_m, _idx)
{}

template<typename _Tp> inline
MatIterator_<_Tp>::MatIterator_(const MatIterator_& it)
    : MatConstIterator_<_Tp>(it)
{}

template<typename _Tp> inline
MatIterator_<_Tp>& MatIterator_<_Tp>::operator = (const MatIterator_<_Tp>& it )
{
    MatConstIterator::operator = (it);
    return *this;
}

template<typename _Tp> inline
_Tp& MatIterator_<_Tp>::operator *() const
{
    return *(_Tp*)(this->ptr);
}

template<typename _Tp> inline
MatIterator_<_Tp>& MatIterator_<_Tp>::operator += (ptrdiff_t ofs)
{
    MatConstIterator::operator += (ofs);
    return *this;
}

template<typename _Tp> inline
MatIterator_<_Tp>& MatIterator_<_Tp>::operator -= (ptrdiff_t ofs)
{
    MatConstIterator::operator += (-ofs);
    return *this;
}

template<typename _Tp> inline
MatIterator_<_Tp>& MatIterator_<_Tp>::operator --()
{
    MatConstIterator::operator --();
    return *this;
}

template<typename _Tp> inline
MatIterator_<_Tp> MatIterator_<_Tp>::operator --(int)
{
    MatIterator_ b = *this;
    MatConstIterator::operator --();
    return b;
}

template<typename _Tp> inline
MatIterator_<_Tp>& MatIterator_<_Tp>::operator ++()
{
    MatConstIterator::operator ++();
    return *this;
}

template<typename _Tp> inline
MatIterator_<_Tp> MatIterator_<_Tp>::operator ++(int)
{
    MatIterator_ b = *this;
    MatConstIterator::operator ++();
    return b;
}

template<typename _Tp> inline
_Tp& MatIterator_<_Tp>::operator [](ptrdiff_t i) const
{
    return *(*this + i);
}


template<typename _Tp> static inline
bool operator == (const MatIterator_<_Tp>& a, const MatIterator_<_Tp>& b)
{
    return a.m == b.m && a.ptr == b.ptr;
}

template<typename _Tp> static inline
bool operator != (const MatIterator_<_Tp>& a, const MatIterator_<_Tp>& b)
{
    return a.m != b.m || a.ptr != b.ptr;
}

template<typename _Tp> static inline
MatIterator_<_Tp> operator + (const MatIterator_<_Tp>& a, ptrdiff_t ofs)
{
    MatConstIterator t = (const MatConstIterator&)a + ofs;
    return (MatIterator_<_Tp>&)t;
}

template<typename _Tp> static inline
MatIterator_<_Tp> operator + (ptrdiff_t ofs, const MatIterator_<_Tp>& a)
{
    MatConstIterator t = (const MatConstIterator&)a + ofs;
    return (MatIterator_<_Tp>&)t;
}

template<typename _Tp> static inline
MatIterator_<_Tp> operator - (const MatIterator_<_Tp>& a, ptrdiff_t ofs)
{
    MatConstIterator t = (const MatConstIterator&)a - ofs;
    return (MatIterator_<_Tp>&)t;
}



/////////////////////// SparseMatConstIterator //////////////////////

inline
SparseMatConstIterator::SparseMatConstIterator()
    : m(0), hashidx(0), ptr(0)
{}

inline
SparseMatConstIterator::SparseMatConstIterator(const SparseMatConstIterator& it)
    : m(it.m), hashidx(it.hashidx), ptr(it.ptr)
{}

inline SparseMatConstIterator& SparseMatConstIterator::operator = (const SparseMatConstIterator& it)
{
    if( this != &it )
    {
        m = it.m;
        hashidx = it.hashidx;
        ptr = it.ptr;
    }
    return *this;
}

template<typename _Tp> inline
const _Tp& SparseMatConstIterator::value() const
{
    return *(const _Tp*)ptr;
}

inline
const SparseMat::Node* SparseMatConstIterator::node() const
{
    return (ptr && m && m->hdr) ? (const SparseMat::Node*)(const void*)(ptr - m->hdr->valueOffset) : 0;
}

inline
SparseMatConstIterator SparseMatConstIterator::operator ++(int)
{
    SparseMatConstIterator it = *this;
    ++*this;
    return it;
}

inline
void SparseMatConstIterator::seekEnd()
{
    if( m && m->hdr )
    {
        hashidx = m->hdr->hashtab.size();
        ptr = 0;
    }
}


static inline
bool operator == (const SparseMatConstIterator& it1, const SparseMatConstIterator& it2)
{
    return it1.m == it2.m && it1.ptr == it2.ptr;
}

static inline
bool operator != (const SparseMatConstIterator& it1, const SparseMatConstIterator& it2)
{
    return !(it1 == it2);
}



///////////////////////// SparseMatIterator /////////////////////////

inline
SparseMatIterator::SparseMatIterator()
{}

inline
SparseMatIterator::SparseMatIterator(SparseMat* _m)
    : SparseMatConstIterator(_m)
{}

inline
SparseMatIterator::SparseMatIterator(const SparseMatIterator& it)
    : SparseMatConstIterator(it)
{}

inline
SparseMatIterator& SparseMatIterator::operator = (const SparseMatIterator& it)
{
    (SparseMatConstIterator&)*this = it;
    return *this;
}

template<typename _Tp> inline
_Tp& SparseMatIterator::value() const
{
    return *(_Tp*)ptr;
}

inline
SparseMat::Node* SparseMatIterator::node() const
{
    return (SparseMat::Node*)SparseMatConstIterator::node();
}

inline
SparseMatIterator& SparseMatIterator::operator ++()
{
    SparseMatConstIterator::operator ++();
    return *this;
}

inline
SparseMatIterator SparseMatIterator::operator ++(int)
{
    SparseMatIterator it = *this;
    ++*this;
    return it;
}



////////////////////// SparseMatConstIterator_ //////////////////////

template<typename _Tp> inline
SparseMatConstIterator_<_Tp>::SparseMatConstIterator_()
{}

template<typename _Tp> inline
SparseMatConstIterator_<_Tp>::SparseMatConstIterator_(const SparseMat_<_Tp>* _m)
    : SparseMatConstIterator(_m)
{}

template<typename _Tp> inline
SparseMatConstIterator_<_Tp>::SparseMatConstIterator_(const SparseMat* _m)
    : SparseMatConstIterator(_m)
{
    CV_Assert( _m->type() == traits::Type<_Tp>::value );
}

template<typename _Tp> inline
SparseMatConstIterator_<_Tp>::SparseMatConstIterator_(const SparseMatConstIterator_<_Tp>& it)
    : SparseMatConstIterator(it)
{}

template<typename _Tp> inline
SparseMatConstIterator_<_Tp>& SparseMatConstIterator_<_Tp>::operator = (const SparseMatConstIterator_<_Tp>& it)
{
    return reinterpret_cast<SparseMatConstIterator_<_Tp>&>
         (*reinterpret_cast<SparseMatConstIterator*>(this) =
           reinterpret_cast<const SparseMatConstIterator&>(it));
}

template<typename _Tp> inline
const _Tp& SparseMatConstIterator_<_Tp>::operator *() const
{
    return *(const _Tp*)this->ptr;
}

template<typename _Tp> inline
SparseMatConstIterator_<_Tp>& SparseMatConstIterator_<_Tp>::operator ++()
{
    SparseMatConstIterator::operator ++();
    return *this;
}

template<typename _Tp> inline
SparseMatConstIterator_<_Tp> SparseMatConstIterator_<_Tp>::operator ++(int)
{
    SparseMatConstIterator_<_Tp> it = *this;
    SparseMatConstIterator::operator ++();
    return it;
}



///////////////////////// SparseMatIterator_ ////////////////////////

template<typename _Tp> inline
SparseMatIterator_<_Tp>::SparseMatIterator_()
{}

template<typename _Tp> inline
SparseMatIterator_<_Tp>::SparseMatIterator_(SparseMat_<_Tp>* _m)
    : SparseMatConstIterator_<_Tp>(_m)
{}

template<typename _Tp> inline
SparseMatIterator_<_Tp>::SparseMatIterator_(SparseMat* _m)
    : SparseMatConstIterator_<_Tp>(_m)
{}

template<typename _Tp> inline
SparseMatIterator_<_Tp>::SparseMatIterator_(const SparseMatIterator_<_Tp>& it)
    : SparseMatConstIterator_<_Tp>(it)
{}

template<typename _Tp> inline
SparseMatIterator_<_Tp>& SparseMatIterator_<_Tp>::operator = (const SparseMatIterator_<_Tp>& it)
{
    return reinterpret_cast<SparseMatIterator_<_Tp>&>
         (*reinterpret_cast<SparseMatConstIterator*>(this) =
           reinterpret_cast<const SparseMatConstIterator&>(it));
}

template<typename _Tp> inline
_Tp& SparseMatIterator_<_Tp>::operator *() const
{
    return *(_Tp*)this->ptr;
}

template<typename _Tp> inline
SparseMatIterator_<_Tp>& SparseMatIterator_<_Tp>::operator ++()
{
    SparseMatConstIterator::operator ++();
    return *this;
}

template<typename _Tp> inline
SparseMatIterator_<_Tp> SparseMatIterator_<_Tp>::operator ++(int)
{
    SparseMatIterator_<_Tp> it = *this;
    SparseMatConstIterator::operator ++();
    return it;
}



//////////////////////// MatCommaInitializer_ ///////////////////////

template<typename _Tp> inline
MatCommaInitializer_<_Tp>::MatCommaInitializer_(Mat_<_Tp>* _m)
    : it(_m)
{}

template<typename _Tp> template<typename T2> inline
MatCommaInitializer_<_Tp>& MatCommaInitializer_<_Tp>::operator , (T2 v)
{
    CV_DbgAssert( this->it < ((const Mat_<_Tp>*)this->it.m)->end() );
    *this->it = _Tp(v);
    ++this->it;
    return *this;
}

template<typename _Tp> inline
MatCommaInitializer_<_Tp>::operator Mat_<_Tp>() const
{
    CV_DbgAssert( this->it == ((const Mat_<_Tp>*)this->it.m)->end() );
    return Mat_<_Tp>(*this->it.m);
}


template<typename _Tp, typename T2> static inline
MatCommaInitializer_<_Tp> operator << (const Mat_<_Tp>& m, T2 val)
{
    MatCommaInitializer_<_Tp> commaInitializer((Mat_<_Tp>*)&m);
    return (commaInitializer, val);
}



///////////////////////// Matrix Expressions ////////////////////////

inline
Mat& Mat::operator = (const MatExpr& e)
{
    e.op->assign(e, *this);
    return *this;
}

template<typename _Tp> inline
Mat_<_Tp>::Mat_(const MatExpr& e)
{
    e.op->assign(e, *this, traits::Type<_Tp>::value);
}

template<typename _Tp> inline
Mat_<_Tp>& Mat_<_Tp>::operator = (const MatExpr& e)
{
    e.op->assign(e, *this, traits::Type<_Tp>::value);
    return *this;
}

template<typename _Tp> inline
MatExpr Mat_<_Tp>::zeros(int rows, int cols)
{
    return Mat::zeros(rows, cols, traits::Type<_Tp>::value);
}

template<typename _Tp> inline
MatExpr Mat_<_Tp>::zeros(Size sz)
{
    return Mat::zeros(sz, traits::Type<_Tp>::value);
}

template<typename _Tp> inline
MatExpr Mat_<_Tp>::ones(int rows, int cols)
{
    return Mat::ones(rows, cols, traits::Type<_Tp>::value);
}

template<typename _Tp> inline
MatExpr Mat_<_Tp>::ones(Size sz)
{
    return Mat::ones(sz, traits::Type<_Tp>::value);
}

template<typename _Tp> inline
MatExpr Mat_<_Tp>::eye(int rows, int cols)
{
    return Mat::eye(rows, cols, traits::Type<_Tp>::value);
}

template<typename _Tp> inline
MatExpr Mat_<_Tp>::eye(Size sz)
{
    return Mat::eye(sz, traits::Type<_Tp>::value);
}

inline
MatExpr::MatExpr()
    : op(0), flags(0), a(Mat()), b(Mat()), c(Mat()), alpha(0), beta(0), s()
{}

inline
MatExpr::MatExpr(const MatOp* _op, int _flags, const Mat& _a, const Mat& _b,
                 const Mat& _c, double _alpha, double _beta, const Scalar& _s)
    : op(_op), flags(_flags), a(_a), b(_b), c(_c), alpha(_alpha), beta(_beta), s(_s)
{}

inline
MatExpr::operator Mat() const
{
    Mat m;
    op->assign(*this, m);
    return m;
}

template<typename _Tp> inline
MatExpr::operator Mat_<_Tp>() const
{
    Mat_<_Tp> m;
    op->assign(*this, m, traits::Type<_Tp>::value);
    return m;
}


template<typename _Tp> static inline
MatExpr min(const Mat_<_Tp>& a, const Mat_<_Tp>& b)
{
    return cv::min((const Mat&)a, (const Mat&)b);
}

template<typename _Tp> static inline
MatExpr min(const Mat_<_Tp>& a, double s)
{
    return cv::min((const Mat&)a, s);
}

template<typename _Tp> static inline
MatExpr min(double s, const Mat_<_Tp>& a)
{
    return cv::min((const Mat&)a, s);
}

template<typename _Tp> static inline
MatExpr max(const Mat_<_Tp>& a, const Mat_<_Tp>& b)
{
    return cv::max((const Mat&)a, (const Mat&)b);
}

template<typename _Tp> static inline
MatExpr max(const Mat_<_Tp>& a, double s)
{
    return cv::max((const Mat&)a, s);
}

template<typename _Tp> static inline
MatExpr max(double s, const Mat_<_Tp>& a)
{
    return cv::max((const Mat&)a, s);
}

template<typename _Tp> static inline
MatExpr abs(const Mat_<_Tp>& m)
{
    return cv::abs((const Mat&)m);
}


static inline
Mat& operator += (Mat& a, const MatExpr& b)
{
    b.op->augAssignAdd(b, a);
    return a;
}

static inline
const Mat& operator += (const Mat& a, const MatExpr& b)
{
    b.op->augAssignAdd(b, (Mat&)a);
    return a;
}

template<typename _Tp> static inline
Mat_<_Tp>& operator += (Mat_<_Tp>& a, const MatExpr& b)
{
    b.op->augAssignAdd(b, a);
    return a;
}

template<typename _Tp> static inline
const Mat_<_Tp>& operator += (const Mat_<_Tp>& a, const MatExpr& b)
{
    b.op->augAssignAdd(b, (Mat&)a);
    return a;
}

static inline
Mat& operator -= (Mat& a, const MatExpr& b)
{
    b.op->augAssignSubtract(b, a);
    return a;
}

static inline
const Mat& operator -= (const Mat& a, const MatExpr& b)
{
    b.op->augAssignSubtract(b, (Mat&)a);
    return a;
}

template<typename _Tp> static inline
Mat_<_Tp>& operator -= (Mat_<_Tp>& a, const MatExpr& b)
{
    b.op->augAssignSubtract(b, a);
    return a;
}

template<typename _Tp> static inline
const Mat_<_Tp>& operator -= (const Mat_<_Tp>& a, const MatExpr& b)
{
    b.op->augAssignSubtract(b, (Mat&)a);
    return a;
}

static inline
Mat& operator *= (Mat& a, const MatExpr& b)
{
    b.op->augAssignMultiply(b, a);
    return a;
}

static inline
const Mat& operator *= (const Mat& a, const MatExpr& b)
{
    b.op->augAssignMultiply(b, (Mat&)a);
    return a;
}

template<typename _Tp> static inline
Mat_<_Tp>& operator *= (Mat_<_Tp>& a, const MatExpr& b)
{
    b.op->augAssignMultiply(b, a);
    return a;
}

template<typename _Tp> static inline
const Mat_<_Tp>& operator *= (const Mat_<_Tp>& a, const MatExpr& b)
{
    b.op->augAssignMultiply(b, (Mat&)a);
    return a;
}

static inline
Mat& operator /= (Mat& a, const MatExpr& b)
{
    b.op->augAssignDivide(b, a);
    return a;
}

static inline
const Mat& operator /= (const Mat& a, const MatExpr& b)
{
    b.op->augAssignDivide(b, (Mat&)a);
    return a;
}

template<typename _Tp> static inline
Mat_<_Tp>& operator /= (Mat_<_Tp>& a, const MatExpr& b)
{
    b.op->augAssignDivide(b, a);
    return a;
}

template<typename _Tp> static inline
const Mat_<_Tp>& operator /= (const Mat_<_Tp>& a, const MatExpr& b)
{
    b.op->augAssignDivide(b, (Mat&)a);
    return a;
}


//////////////////////////////// UMat ////////////////////////////////

<<<<<<< HEAD
=======
template<typename _Tp> inline
UMat::UMat(const std::vector<_Tp>& vec, bool copyData)
: flags(+MAGIC_VAL + traits::Type<_Tp>::value + CV_MAT_CONT_FLAG), dims(2), rows((int)vec.size()),
cols(1), allocator(0), usageFlags(USAGE_DEFAULT), u(0), offset(0), size(&rows)
{
    if(vec.empty())
        return;
    if( !copyData )
    {
        // !!!TODO!!!
        CV_Error(Error::StsNotImplemented, "");
    }
    else
        Mat((int)vec.size(), 1, traits::Type<_Tp>::value, (uchar*)&vec[0]).copyTo(*this);
}

>>>>>>> 342ced1e
inline
UMat UMat::row(int y) const
{
    return UMat(*this, Range(y, y + 1), Range::all());
}

inline
UMat UMat::col(int x) const
{
    return UMat(*this, Range::all(), Range(x, x + 1));
}

inline
UMat UMat::rowRange(int startrow, int endrow) const
{
    return UMat(*this, Range(startrow, endrow), Range::all());
}

inline
UMat UMat::rowRange(const Range& r) const
{
    return UMat(*this, r, Range::all());
}

inline
UMat UMat::colRange(int startcol, int endcol) const
{
    return UMat(*this, Range::all(), Range(startcol, endcol));
}

inline
UMat UMat::colRange(const Range& r) const
{
    return UMat(*this, Range::all(), r);
}

inline
UMat UMat::operator()( Range _rowRange, Range _colRange ) const
{
    return UMat(*this, _rowRange, _colRange);
}

inline
UMat UMat::operator()( const Rect& roi ) const
{
    return UMat(*this, roi);
}

inline
UMat UMat::operator()(const Range* ranges) const
{
    return UMat(*this, ranges);
}

inline
UMat UMat::operator()(const std::vector<Range>& ranges) const
{
    return UMat(*this, ranges);
}

inline
bool UMat::isContinuous() const
{
    return (flags & CONTINUOUS_FLAG) != 0;
}

inline
bool UMat::isSubmatrix() const
{
    return (flags & SUBMATRIX_FLAG) != 0;
}

inline
size_t UMat::elemSize() const
{
    return CV_ELEM_SIZE(flags);
}

inline
size_t UMat::elemSize1() const
{
    return CV_ELEM_SIZE1(flags);
}

inline
int UMat::type() const
{
    return CV_MAT_TYPE(flags);
}

inline
int UMat::depth() const
{
    return CV_MAT_DEPTH(flags);
}

inline
int UMat::channels() const
{
    return CV_MAT_CN(flags);
}

inline
size_t UMat::step1(int i) const
{
    return step.p[i] / elemSize1();
}


inline bool UMatData::hostCopyObsolete() const { return (flags & HOST_COPY_OBSOLETE) != 0; }
inline bool UMatData::deviceCopyObsolete() const { return (flags & DEVICE_COPY_OBSOLETE) != 0; }
inline bool UMatData::deviceMemMapped() const { return (flags & DEVICE_MEM_MAPPED) != 0; }
inline bool UMatData::copyOnMap() const { return (flags & COPY_ON_MAP) != 0; }
inline bool UMatData::tempUMat() const { return (flags & TEMP_UMAT) != 0; }
inline bool UMatData::tempCopiedUMat() const { return (flags & TEMP_COPIED_UMAT) == TEMP_COPIED_UMAT; }

inline void UMatData::markDeviceMemMapped(bool flag)
{
  if(flag)
    flags |= DEVICE_MEM_MAPPED;
  else
    flags &= ~DEVICE_MEM_MAPPED;
}

inline void UMatData::markHostCopyObsolete(bool flag)
{
    if(flag)
        flags |= HOST_COPY_OBSOLETE;
    else
        flags &= ~HOST_COPY_OBSOLETE;
}
inline void UMatData::markDeviceCopyObsolete(bool flag)
{
    if(flag)
        flags |= DEVICE_COPY_OBSOLETE;
    else
        flags &= ~DEVICE_COPY_OBSOLETE;
}

//! @endcond

static inline
void swap(MatExpr& a, MatExpr& b) { a.swap(b); }

} //cv

#ifdef _MSC_VER
#pragma warning( pop )
#endif

#ifdef CV_DISABLE_CLANG_ENUM_WARNINGS
#undef CV_DISABLE_CLANG_ENUM_WARNINGS
#pragma clang diagnostic pop
#endif

#endif<|MERGE_RESOLUTION|>--- conflicted
+++ resolved
@@ -538,14 +538,9 @@
 
 template<typename _Tp> inline
 Mat::Mat(const std::vector<_Tp>& vec, bool copyData)
-<<<<<<< HEAD
-    : flags(MAGIC_VAL + traits::Type<_Tp>::value + CV_MAT_CONT_FLAG), dims(1), rows(1),
+    : flags(+MAGIC_VAL + traits::Type<_Tp>::value + CV_MAT_CONT_FLAG), dims(1), rows(1),
       cols((int)vec.size()), data(0), datastart(0), dataend(0), datalimit(0),
       allocator(0), u(0), size(&cols)
-=======
-    : flags(+MAGIC_VAL + traits::Type<_Tp>::value + CV_MAT_CONT_FLAG), dims(2), rows((int)vec.size()),
-      cols(1), data(0), datastart(0), dataend(0), datalimit(0), allocator(0), u(0), size(&rows), step(0)
->>>>>>> 342ced1e
 {
     step.buf[1] = sizeof(_Tp);
     step.buf[0] = cols*step.buf[1];
@@ -588,14 +583,9 @@
 
 template<typename _Tp, std::size_t _Nm> inline
 Mat::Mat(const std::array<_Tp, _Nm>& arr, bool copyData)
-<<<<<<< HEAD
-    : flags(MAGIC_VAL + traits::Type<_Tp>::value + CV_MAT_CONT_FLAG), dims(1), rows(1),
+    : flags(+MAGIC_VAL + traits::Type<_Tp>::value + CV_MAT_CONT_FLAG), dims(1), rows(1),
       cols((int)arr.size()), data(0), datastart(0), dataend(0), datalimit(0),
       allocator(0), u(0), size(&cols), step(0)
-=======
-    : flags(+MAGIC_VAL + traits::Type<_Tp>::value + CV_MAT_CONT_FLAG), dims(2), rows((int)arr.size()),
-      cols(1), data(0), datastart(0), dataend(0), datalimit(0), allocator(0), u(0), size(&rows), step(0)
->>>>>>> 342ced1e
 {
     step.buf[1] = sizeof(_Tp);
     step.buf[0] = cols*step.buf[1];
@@ -614,13 +604,8 @@
 
 template<typename _Tp, int n> inline
 Mat::Mat(const Vec<_Tp, n>& vec, bool copyData)
-<<<<<<< HEAD
-    : flags(MAGIC_VAL + traits::Type<_Tp>::value + CV_MAT_CONT_FLAG), dims(1), rows(1), cols(n), data(0),
+    : flags(+MAGIC_VAL + traits::Type<_Tp>::value + CV_MAT_CONT_FLAG), dims(1), rows(1), cols(n), data(0),
       datastart(0), dataend(0), datalimit(0), allocator(0), u(0), size(&cols), step(0)
-=======
-    : flags(+MAGIC_VAL + traits::Type<_Tp>::value + CV_MAT_CONT_FLAG), dims(2), rows(n), cols(1), data(0),
-      datastart(0), dataend(0), datalimit(0), allocator(0), u(0), size(&rows), step(0)
->>>>>>> 342ced1e
 {
     if( !copyData )
     {
@@ -654,13 +639,8 @@
 
 template<typename _Tp> inline
 Mat::Mat(const Point_<_Tp>& pt, bool copyData)
-<<<<<<< HEAD
-    : flags(MAGIC_VAL + traits::Type<_Tp>::value + CV_MAT_CONT_FLAG), dims(1), rows(1), cols(2), data(0),
+    : flags(+MAGIC_VAL + traits::Type<_Tp>::value + CV_MAT_CONT_FLAG), dims(1), rows(1), cols(2), data(0),
       datastart(0), dataend(0), datalimit(0), allocator(0), u(0), size(&cols), step(0)
-=======
-    : flags(+MAGIC_VAL + traits::Type<_Tp>::value + CV_MAT_CONT_FLAG), dims(2), rows(2), cols(1), data(0),
-      datastart(0), dataend(0), datalimit(0), allocator(0), u(0), size(&rows), step(0)
->>>>>>> 342ced1e
 {
     if( !copyData )
     {
@@ -681,13 +661,8 @@
 
 template<typename _Tp> inline
 Mat::Mat(const Point3_<_Tp>& pt, bool copyData)
-<<<<<<< HEAD
-    : flags(MAGIC_VAL + traits::Type<_Tp>::value + CV_MAT_CONT_FLAG), dims(1), rows(1), cols(3), data(0),
-      datastart(0), dataend(0), datalimit(0), allocator(0), u(0), size(&cols), step(0)
-=======
     : flags(+MAGIC_VAL + traits::Type<_Tp>::value + CV_MAT_CONT_FLAG), dims(2), rows(3), cols(1), data(0),
       datastart(0), dataend(0), datalimit(0), allocator(0), u(0), size(&rows), step(0)
->>>>>>> 342ced1e
 {
     if( !copyData )
     {
@@ -3431,25 +3406,6 @@
 
 //////////////////////////////// UMat ////////////////////////////////
 
-<<<<<<< HEAD
-=======
-template<typename _Tp> inline
-UMat::UMat(const std::vector<_Tp>& vec, bool copyData)
-: flags(+MAGIC_VAL + traits::Type<_Tp>::value + CV_MAT_CONT_FLAG), dims(2), rows((int)vec.size()),
-cols(1), allocator(0), usageFlags(USAGE_DEFAULT), u(0), offset(0), size(&rows)
-{
-    if(vec.empty())
-        return;
-    if( !copyData )
-    {
-        // !!!TODO!!!
-        CV_Error(Error::StsNotImplemented, "");
-    }
-    else
-        Mat((int)vec.size(), 1, traits::Type<_Tp>::value, (uchar*)&vec[0]).copyTo(*this);
-}
-
->>>>>>> 342ced1e
 inline
 UMat UMat::row(int y) const
 {
