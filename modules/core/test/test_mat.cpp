// This file is part of OpenCV project.
// It is subject to the license terms in the LICENSE file found in the top-level directory
// of this distribution and at http://opencv.org/license.html.
#include "test_precomp.hpp"

#ifdef HAVE_EIGEN
#include <Eigen/Core>
#include <Eigen/Dense>
#include "opencv2/core/eigen.hpp"
#endif

#include "opencv2/core/cuda.hpp"

namespace opencv_test { namespace {

class Core_ReduceTest : public cvtest::BaseTest
{
public:
    Core_ReduceTest() {}
protected:
    void run( int);
    int checkOp( const Mat& src, int dstType, int opType, const Mat& opRes, int dim );
    int checkCase( int srcType, int dstType, int dim, Size sz );
    int checkDim( int dim, Size sz );
    int checkSize( Size sz );
};

template<class Type>
void testReduce( const Mat& src, Mat& sum, Mat& avg, Mat& max, Mat& min, int dim )
{
    CV_Assert( src.channels() == 1 );
    if( dim == 0 ) // row
    {
        sum.create( 1, src.cols, CV_64FC1 );
        max.create( 1, src.cols, CV_64FC1 );
        min.create( 1, src.cols, CV_64FC1 );
    }
    else
    {
        sum.create( src.rows, 1, CV_64FC1 );
        max.create( src.rows, 1, CV_64FC1 );
        min.create( src.rows, 1, CV_64FC1 );
    }
    sum.setTo(Scalar(0));
    max.setTo(Scalar(-DBL_MAX));
    min.setTo(Scalar(DBL_MAX));

    const Mat_<Type>& src_ = src;
    Mat_<double>& sum_ = (Mat_<double>&)sum;
    Mat_<double>& min_ = (Mat_<double>&)min;
    Mat_<double>& max_ = (Mat_<double>&)max;

    if( dim == 0 )
    {
        for( int ri = 0; ri < src.rows; ri++ )
        {
            for( int ci = 0; ci < src.cols; ci++ )
            {
                sum_(0, ci) += src_(ri, ci);
                max_(0, ci) = std::max( max_(0, ci), (double)src_(ri, ci) );
                min_(0, ci) = std::min( min_(0, ci), (double)src_(ri, ci) );
            }
        }
    }
    else
    {
        for( int ci = 0; ci < src.cols; ci++ )
        {
            for( int ri = 0; ri < src.rows; ri++ )
            {
                sum_(ri, 0) += src_(ri, ci);
                max_(ri, 0) = std::max( max_(ri, 0), (double)src_(ri, ci) );
                min_(ri, 0) = std::min( min_(ri, 0), (double)src_(ri, ci) );
            }
        }
    }
    sum.convertTo( avg, CV_64FC1 );
    avg = avg * (1.0 / (dim==0 ? (double)src.rows : (double)src.cols));
}

void getMatTypeStr( int type, string& str)
{
    str = type == CV_8UC1 ? "CV_8UC1" :
    type == CV_8SC1 ? "CV_8SC1" :
    type == CV_16UC1 ? "CV_16UC1" :
    type == CV_16SC1 ? "CV_16SC1" :
    type == CV_32SC1 ? "CV_32SC1" :
    type == CV_32FC1 ? "CV_32FC1" :
    type == CV_64FC1 ? "CV_64FC1" : "unsupported matrix type";
}

int Core_ReduceTest::checkOp( const Mat& src, int dstType, int opType, const Mat& opRes, int dim )
{
    int srcType = src.type();
    bool support = false;
    if( opType == REDUCE_SUM || opType == REDUCE_AVG )
    {
        if( srcType == CV_8U && (dstType == CV_32S || dstType == CV_32F || dstType == CV_64F) )
            support = true;
        if( srcType == CV_16U && (dstType == CV_32F || dstType == CV_64F) )
            support = true;
        if( srcType == CV_16S && (dstType == CV_32F || dstType == CV_64F) )
            support = true;
        if( srcType == CV_32F && (dstType == CV_32F || dstType == CV_64F) )
            support = true;
        if( srcType == CV_64F && dstType == CV_64F)
            support = true;
    }
    else if( opType == REDUCE_MAX )
    {
        if( srcType == CV_8U && dstType == CV_8U )
            support = true;
        if( srcType == CV_32F && dstType == CV_32F )
            support = true;
        if( srcType == CV_64F && dstType == CV_64F )
            support = true;
    }
    else if( opType == REDUCE_MIN )
    {
        if( srcType == CV_8U && dstType == CV_8U)
            support = true;
        if( srcType == CV_32F && dstType == CV_32F)
            support = true;
        if( srcType == CV_64F && dstType == CV_64F)
            support = true;
    }
    if( !support )
        return cvtest::TS::OK;

    double eps = 0.0;
    if ( opType == REDUCE_SUM || opType == REDUCE_AVG )
    {
        if ( dstType == CV_32F )
            eps = 1.e-5;
        else if( dstType == CV_64F )
            eps = 1.e-8;
        else if ( dstType == CV_32S )
            eps = 0.6;
    }

    CV_Assert( opRes.type() == CV_64FC1 );
    Mat _dst, dst, diff;
    cv::reduce( src, _dst, dim, opType, dstType );
    _dst.convertTo( dst, CV_64FC1 );

    absdiff( opRes,dst,diff );
    bool check = false;
    if (dstType == CV_32F || dstType == CV_64F)
        check = countNonZero(diff>eps*dst) > 0;
    else
        check = countNonZero(diff>eps) > 0;
    if( check )
    {
        char msg[100];
        const char* opTypeStr = opType == REDUCE_SUM ? "REDUCE_SUM" :
        opType == REDUCE_AVG ? "REDUCE_AVG" :
        opType == REDUCE_MAX ? "REDUCE_MAX" :
        opType == REDUCE_MIN ? "REDUCE_MIN" : "unknown operation type";
        string srcTypeStr, dstTypeStr;
        getMatTypeStr( src.type(), srcTypeStr );
        getMatTypeStr( dstType, dstTypeStr );
        const char* dimStr = dim == 0 ? "ROWS" : "COLS";

        sprintf( msg, "bad accuracy with srcType = %s, dstType = %s, opType = %s, dim = %s",
                srcTypeStr.c_str(), dstTypeStr.c_str(), opTypeStr, dimStr );
        ts->printf( cvtest::TS::LOG, msg );
        return cvtest::TS::FAIL_BAD_ACCURACY;
    }
    return cvtest::TS::OK;
}

int Core_ReduceTest::checkCase( int srcType, int dstType, int dim, Size sz )
{
    int code = cvtest::TS::OK, tempCode;
    Mat src, sum, avg, max, min;

    src.create( sz, srcType );
    randu( src, Scalar(0), Scalar(100) );

    if( srcType == CV_8UC1 )
        testReduce<uchar>( src, sum, avg, max, min, dim );
    else if( srcType == CV_8SC1 )
        testReduce<char>( src, sum, avg, max, min, dim );
    else if( srcType == CV_16UC1 )
        testReduce<unsigned short int>( src, sum, avg, max, min, dim );
    else if( srcType == CV_16SC1 )
        testReduce<short int>( src, sum, avg, max, min, dim );
    else if( srcType == CV_32SC1 )
        testReduce<int>( src, sum, avg, max, min, dim );
    else if( srcType == CV_32FC1 )
        testReduce<float>( src, sum, avg, max, min, dim );
    else if( srcType == CV_64FC1 )
        testReduce<double>( src, sum, avg, max, min, dim );
    else
        CV_Assert( 0 );

    // 1. sum
    tempCode = checkOp( src, dstType, REDUCE_SUM, sum, dim );
    code = tempCode != cvtest::TS::OK ? tempCode : code;

    // 2. avg
    tempCode = checkOp( src, dstType, REDUCE_AVG, avg, dim );
    code = tempCode != cvtest::TS::OK ? tempCode : code;

    // 3. max
    tempCode = checkOp( src, dstType, REDUCE_MAX, max, dim );
    code = tempCode != cvtest::TS::OK ? tempCode : code;

    // 4. min
    tempCode = checkOp( src, dstType, REDUCE_MIN, min, dim );
    code = tempCode != cvtest::TS::OK ? tempCode : code;

    return code;
}

int Core_ReduceTest::checkDim( int dim, Size sz )
{
    int code = cvtest::TS::OK, tempCode;

    // CV_8UC1
    tempCode = checkCase( CV_8UC1, CV_8UC1, dim, sz );
    code = tempCode != cvtest::TS::OK ? tempCode : code;

    tempCode = checkCase( CV_8UC1, CV_32SC1, dim, sz );
    code = tempCode != cvtest::TS::OK ? tempCode : code;

    tempCode = checkCase( CV_8UC1, CV_32FC1, dim, sz );
    code = tempCode != cvtest::TS::OK ? tempCode : code;

    tempCode = checkCase( CV_8UC1, CV_64FC1, dim, sz );
    code = tempCode != cvtest::TS::OK ? tempCode : code;

    // CV_16UC1
    tempCode = checkCase( CV_16UC1, CV_32FC1, dim, sz );
    code = tempCode != cvtest::TS::OK ? tempCode : code;

    tempCode = checkCase( CV_16UC1, CV_64FC1, dim, sz );
    code = tempCode != cvtest::TS::OK ? tempCode : code;

    // CV_16SC1
    tempCode = checkCase( CV_16SC1, CV_32FC1, dim, sz );
    code = tempCode != cvtest::TS::OK ? tempCode : code;

    tempCode = checkCase( CV_16SC1, CV_64FC1, dim, sz );
    code = tempCode != cvtest::TS::OK ? tempCode : code;

    // CV_32FC1
    tempCode = checkCase( CV_32FC1, CV_32FC1, dim, sz );
    code = tempCode != cvtest::TS::OK ? tempCode : code;

    tempCode = checkCase( CV_32FC1, CV_64FC1, dim, sz );
    code = tempCode != cvtest::TS::OK ? tempCode : code;

    // CV_64FC1
    tempCode = checkCase( CV_64FC1, CV_64FC1, dim, sz );
    code = tempCode != cvtest::TS::OK ? tempCode : code;

    return code;
}

int Core_ReduceTest::checkSize( Size sz )
{
    int code = cvtest::TS::OK, tempCode;

    tempCode = checkDim( 0, sz ); // rows
    code = tempCode != cvtest::TS::OK ? tempCode : code;

    tempCode = checkDim( 1, sz ); // cols
    code = tempCode != cvtest::TS::OK ? tempCode : code;

    return code;
}

void Core_ReduceTest::run( int )
{
    int code = cvtest::TS::OK, tempCode;

    tempCode = checkSize( Size(1,1) );
    code = tempCode != cvtest::TS::OK ? tempCode : code;

    tempCode = checkSize( Size(1,100) );
    code = tempCode != cvtest::TS::OK ? tempCode : code;

    tempCode = checkSize( Size(100,1) );
    code = tempCode != cvtest::TS::OK ? tempCode : code;

    tempCode = checkSize( Size(1000,500) );
    code = tempCode != cvtest::TS::OK ? tempCode : code;

    ts->set_failed_test_info( code );
}


#define CHECK_C

TEST(Core_PCA, accuracy)
{
    const Size sz(200, 500);

    double diffPrjEps, diffBackPrjEps,
    prjEps, backPrjEps,
    evalEps, evecEps;
    int maxComponents = 100;
    double retainedVariance = 0.95;
    Mat rPoints(sz, CV_32FC1), rTestPoints(sz, CV_32FC1);
    RNG rng(12345);

    rng.fill( rPoints, RNG::UNIFORM, Scalar::all(0.0), Scalar::all(1.0) );
    rng.fill( rTestPoints, RNG::UNIFORM, Scalar::all(0.0), Scalar::all(1.0) );

    PCA rPCA( rPoints, Mat(), CV_PCA_DATA_AS_ROW, maxComponents ), cPCA;

    // 1. check C++ PCA & ROW
    Mat rPrjTestPoints = rPCA.project( rTestPoints );
    Mat rBackPrjTestPoints = rPCA.backProject( rPrjTestPoints );

    Mat avg(1, sz.width, CV_32FC1 );
    cv::reduce( rPoints, avg, 0, REDUCE_AVG );
    Mat Q = rPoints - repeat( avg, rPoints.rows, 1 ), Qt = Q.t(), eval, evec;
    Q = Qt * Q;
    Q = Q /(float)rPoints.rows;

    eigen( Q, eval, evec );
    /*SVD svd(Q);
     evec = svd.vt;
     eval = svd.w;*/

    Mat subEval( maxComponents, 1, eval.type(), eval.ptr() ),
    subEvec( maxComponents, evec.cols, evec.type(), evec.ptr() );

#ifdef CHECK_C
    Mat prjTestPoints, backPrjTestPoints, cPoints = rPoints.t(), cTestPoints = rTestPoints.t();
    CvMat _points, _testPoints, _avg, _eval, _evec, _prjTestPoints, _backPrjTestPoints;
#endif

    // check eigen()
    double eigenEps = 1e-4;
    double err;
    for(int i = 0; i < Q.rows; i++ )
    {
        Mat v = evec.row(i).t();
        Mat Qv = Q * v;

        Mat lv = eval.at<float>(i,0) * v;
        err = cvtest::norm(Qv, lv, NORM_L2 | NORM_RELATIVE);
        EXPECT_LE(err, eigenEps) << "bad accuracy of eigen(); i = " << i;
    }
    // check pca eigenvalues
    evalEps = 1e-5, evecEps = 5e-3;
    err = cvtest::norm(rPCA.eigenvalues, subEval, NORM_L2 | NORM_RELATIVE);
    EXPECT_LE(err , evalEps) << "pca.eigenvalues is incorrect (CV_PCA_DATA_AS_ROW)";
    // check pca eigenvectors
    for(int i = 0; i < subEvec.rows; i++)
    {
        Mat r0 = rPCA.eigenvectors.row(i);
        Mat r1 = subEvec.row(i);
        // eigenvectors have normalized length, but both directions v and -v are valid
        double err1 = cvtest::norm(r0, r1, NORM_L2 | NORM_RELATIVE);
        double err2 = cvtest::norm(r0, -r1, NORM_L2 | NORM_RELATIVE);
        err = std::min(err1, err2);
        if (err > evecEps)
        {
            Mat tmp;
            absdiff(rPCA.eigenvectors, subEvec, tmp);
            double mval = 0; Point mloc;
            minMaxLoc(tmp, 0, &mval, 0, &mloc);

            EXPECT_LE(err, evecEps) << "pca.eigenvectors is incorrect (CV_PCA_DATA_AS_ROW) at " << i << " "
                << cv::format("max diff is %g at (i=%d, j=%d) (%g vs %g)\n",
                        mval, mloc.y, mloc.x, rPCA.eigenvectors.at<float>(mloc.y, mloc.x),
                        subEvec.at<float>(mloc.y, mloc.x))
                << "r0=" << r0 << std::endl
                << "r1=" << r1 << std::endl
                << "err1=" << err1 << " err2=" << err2
            ;
        }
    }

    prjEps = 1.265, backPrjEps = 1.265;
    for( int i = 0; i < rTestPoints.rows; i++ )
    {
        // check pca project
        Mat subEvec_t = subEvec.t();
        Mat prj = rTestPoints.row(i) - avg; prj *= subEvec_t;
        err = cvtest::norm(rPrjTestPoints.row(i), prj, NORM_L2 | NORM_RELATIVE);
        if (err < prjEps)
        {
            EXPECT_LE(err, prjEps) << "bad accuracy of project() (CV_PCA_DATA_AS_ROW)";
            continue;
        }
        // check pca backProject
        Mat backPrj = rPrjTestPoints.row(i) * subEvec + avg;
        err = cvtest::norm(rBackPrjTestPoints.row(i), backPrj, NORM_L2 | NORM_RELATIVE);
        if (err > backPrjEps)
        {
            EXPECT_LE(err, backPrjEps) << "bad accuracy of backProject() (CV_PCA_DATA_AS_ROW)";
            continue;
        }
    }

    // 2. check C++ PCA & COL
    cPCA( rPoints.t(), Mat(), CV_PCA_DATA_AS_COL, maxComponents );
    diffPrjEps = 1, diffBackPrjEps = 1;
    Mat ocvPrjTestPoints = cPCA.project(rTestPoints.t());
    err = cvtest::norm(cv::abs(ocvPrjTestPoints), cv::abs(rPrjTestPoints.t()), NORM_L2 | NORM_RELATIVE);
    ASSERT_LE(err, diffPrjEps) << "bad accuracy of project() (CV_PCA_DATA_AS_COL)";
    err = cvtest::norm(cPCA.backProject(ocvPrjTestPoints), rBackPrjTestPoints.t(), NORM_L2 | NORM_RELATIVE);
    ASSERT_LE(err, diffBackPrjEps) << "bad accuracy of backProject() (CV_PCA_DATA_AS_COL)";

    // 3. check C++ PCA w/retainedVariance
    cPCA( rPoints.t(), Mat(), CV_PCA_DATA_AS_COL, retainedVariance );
    diffPrjEps = 1, diffBackPrjEps = 1;
    Mat rvPrjTestPoints = cPCA.project(rTestPoints.t());

    if( cPCA.eigenvectors.rows > maxComponents)
        err = cvtest::norm(cv::abs(rvPrjTestPoints.rowRange(0,maxComponents)), cv::abs(rPrjTestPoints.t()), NORM_L2 | NORM_RELATIVE);
    else
        err = cvtest::norm(cv::abs(rvPrjTestPoints), cv::abs(rPrjTestPoints.colRange(0,cPCA.eigenvectors.rows).t()), NORM_L2 | NORM_RELATIVE);

    ASSERT_LE(err, diffPrjEps) << "bad accuracy of project() (CV_PCA_DATA_AS_COL); retainedVariance=" << retainedVariance;
    err = cvtest::norm(cPCA.backProject(rvPrjTestPoints), rBackPrjTestPoints.t(), NORM_L2 | NORM_RELATIVE);
    ASSERT_LE(err, diffBackPrjEps) << "bad accuracy of backProject() (CV_PCA_DATA_AS_COL); retainedVariance=" << retainedVariance;

#ifdef CHECK_C
    // 4. check C PCA & ROW
    _points = cvMat(rPoints);
    _testPoints = cvMat(rTestPoints);
    _avg = cvMat(avg);
    _eval = cvMat(eval);
    _evec = cvMat(evec);
    prjTestPoints.create(rTestPoints.rows, maxComponents, rTestPoints.type() );
    backPrjTestPoints.create(rPoints.size(), rPoints.type() );
    _prjTestPoints = cvMat(prjTestPoints);
    _backPrjTestPoints = cvMat(backPrjTestPoints);

    cvCalcPCA( &_points, &_avg, &_eval, &_evec, CV_PCA_DATA_AS_ROW );
    cvProjectPCA( &_testPoints, &_avg, &_evec, &_prjTestPoints );
    cvBackProjectPCA( &_prjTestPoints, &_avg, &_evec, &_backPrjTestPoints );

    err = cvtest::norm(prjTestPoints, rPrjTestPoints, NORM_L2 | NORM_RELATIVE);
    ASSERT_LE(err, diffPrjEps) << "bad accuracy of cvProjectPCA() (CV_PCA_DATA_AS_ROW)";
    err = cvtest::norm(backPrjTestPoints, rBackPrjTestPoints, NORM_L2 | NORM_RELATIVE);
    ASSERT_LE(err, diffBackPrjEps) << "bad accuracy of cvBackProjectPCA() (CV_PCA_DATA_AS_ROW)";

    // 5. check C PCA & COL
    _points = cvMat(cPoints);
    _testPoints = cvMat(cTestPoints);
    avg = avg.t(); _avg = cvMat(avg);
    eval = eval.t(); _eval = cvMat(eval);
    evec = evec.t(); _evec = cvMat(evec);
    prjTestPoints = prjTestPoints.t(); _prjTestPoints = cvMat(prjTestPoints);
    backPrjTestPoints = backPrjTestPoints.t(); _backPrjTestPoints = cvMat(backPrjTestPoints);

    cvCalcPCA( &_points, &_avg, &_eval, &_evec, CV_PCA_DATA_AS_COL );
    cvProjectPCA( &_testPoints, &_avg, &_evec, &_prjTestPoints );
    cvBackProjectPCA( &_prjTestPoints, &_avg, &_evec, &_backPrjTestPoints );

    err = cvtest::norm(cv::abs(prjTestPoints), cv::abs(rPrjTestPoints.t()), NORM_L2 | NORM_RELATIVE);
    ASSERT_LE(err, diffPrjEps) << "bad accuracy of cvProjectPCA() (CV_PCA_DATA_AS_COL)";
    err = cvtest::norm(backPrjTestPoints, rBackPrjTestPoints.t(), NORM_L2 | NORM_RELATIVE);
    ASSERT_LE(err, diffBackPrjEps) << "bad accuracy of cvBackProjectPCA() (CV_PCA_DATA_AS_COL)";
#endif
    // Test read and write
    FileStorage fs( "PCA_store.yml", FileStorage::WRITE );
    rPCA.write( fs );
    fs.release();

    PCA lPCA;
    fs.open( "PCA_store.yml", FileStorage::READ );
    lPCA.read( fs.root() );
    err = cvtest::norm(rPCA.eigenvectors, lPCA.eigenvectors, NORM_L2 | NORM_RELATIVE);
    EXPECT_LE(err, 0) << "bad accuracy of write/load functions (YML)";
    err = cvtest::norm(rPCA.eigenvalues, lPCA.eigenvalues, NORM_L2 | NORM_RELATIVE);
    EXPECT_LE(err, 0) << "bad accuracy of write/load functions (YML)";
    err = cvtest::norm(rPCA.mean, lPCA.mean, NORM_L2 | NORM_RELATIVE);
    EXPECT_LE(err, 0) << "bad accuracy of write/load functions (YML)";
}

class Core_ArrayOpTest : public cvtest::BaseTest
{
public:
    Core_ArrayOpTest();
    ~Core_ArrayOpTest();
protected:
    void run(int);
};


Core_ArrayOpTest::Core_ArrayOpTest()
{
}
Core_ArrayOpTest::~Core_ArrayOpTest() {}

static string idx2string(const int* idx, int dims)
{
    char buf[256];
    char* ptr = buf;
    for( int k = 0; k < dims; k++ )
    {
        sprintf(ptr, "%4d ", idx[k]);
        ptr += strlen(ptr);
    }
    ptr[-1] = '\0';
    return string(buf);
}

static const int* string2idx(const string& s, int* idx, int dims)
{
    const char* ptr = s.c_str();
    for( int k = 0; k < dims; k++ )
    {
        int n = 0;
        sscanf(ptr, "%d%n", idx + k, &n);
        ptr += n;
    }
    return idx;
}

static double getValue(SparseMat& M, const int* idx, RNG& rng)
{
    int d = M.dims();
    size_t hv = 0, *phv = 0;
    if( (unsigned)rng % 2 )
    {
        hv = d == 2 ? M.hash(idx[0], idx[1]) :
        d == 3 ? M.hash(idx[0], idx[1], idx[2]) : M.hash(idx);
        phv = &hv;
    }

    const uchar* ptr = d == 2 ? M.ptr(idx[0], idx[1], false, phv) :
    d == 3 ? M.ptr(idx[0], idx[1], idx[2], false, phv) :
    M.ptr(idx, false, phv);
    return !ptr ? 0 : M.type() == CV_32F ? *(float*)ptr : M.type() == CV_64F ? *(double*)ptr : 0;
}

static double getValue(const CvSparseMat* M, const int* idx)
{
    int type = 0;
    const uchar* ptr = cvPtrND(M, idx, &type, 0);
    return !ptr ? 0 : type == CV_32F ? *(float*)ptr : type == CV_64F ? *(double*)ptr : 0;
}

static void eraseValue(SparseMat& M, const int* idx, RNG& rng)
{
    int d = M.dims();
    size_t hv = 0, *phv = 0;
    if( (unsigned)rng % 2 )
    {
        hv = d == 2 ? M.hash(idx[0], idx[1]) :
        d == 3 ? M.hash(idx[0], idx[1], idx[2]) : M.hash(idx);
        phv = &hv;
    }

    if( d == 2 )
        M.erase(idx[0], idx[1], phv);
    else if( d == 3 )
        M.erase(idx[0], idx[1], idx[2], phv);
    else
        M.erase(idx, phv);
}

static void eraseValue(CvSparseMat* M, const int* idx)
{
    cvClearND(M, idx);
}

static void setValue(SparseMat& M, const int* idx, double value, RNG& rng)
{
    int d = M.dims();
    size_t hv = 0, *phv = 0;
    if( (unsigned)rng % 2 )
    {
        hv = d == 2 ? M.hash(idx[0], idx[1]) :
        d == 3 ? M.hash(idx[0], idx[1], idx[2]) : M.hash(idx);
        phv = &hv;
    }

    uchar* ptr = d == 2 ? M.ptr(idx[0], idx[1], true, phv) :
    d == 3 ? M.ptr(idx[0], idx[1], idx[2], true, phv) :
    M.ptr(idx, true, phv);
    if( M.type() == CV_32F )
        *(float*)ptr = (float)value;
    else if( M.type() == CV_64F )
        *(double*)ptr = value;
    else
        CV_Error(CV_StsUnsupportedFormat, "");
}

template<typename Pixel>
struct InitializerFunctor{
    /// Initializer for cv::Mat::forEach test
    void operator()(Pixel & pixel, const int * idx) const {
        pixel.x = idx[0];
        pixel.y = idx[1];
        pixel.z = idx[2];
    }
};

template<typename Pixel>
struct InitializerFunctor5D{
    /// Initializer for cv::Mat::forEach test (5 dimensional case)
    void operator()(Pixel & pixel, const int * idx) const {
        pixel[0] = idx[0];
        pixel[1] = idx[1];
        pixel[2] = idx[2];
        pixel[3] = idx[3];
        pixel[4] = idx[4];
    }
};

template<typename Pixel>
struct EmptyFunctor
{
    void operator()(const Pixel &, const int *) const {}
};


void Core_ArrayOpTest::run( int /* start_from */)
{
    int errcount = 0;

    // dense matrix operations
    {
        int sz3[] = {5, 10, 15};
        MatND A(3, sz3, CV_32F), B(3, sz3, CV_16SC4);
        CvMatND matA = cvMatND(A), matB = cvMatND(B);
        RNG rng;
        rng.fill(A, CV_RAND_UNI, Scalar::all(-10), Scalar::all(10));
        rng.fill(B, CV_RAND_UNI, Scalar::all(-10), Scalar::all(10));

        int idx0[] = {3,4,5}, idx1[] = {0, 9, 7};
        float val0 = 130;
        Scalar val1(-1000, 30, 3, 8);
        cvSetRealND(&matA, idx0, val0);
        cvSetReal3D(&matA, idx1[0], idx1[1], idx1[2], -val0);
        cvSetND(&matB, idx0, cvScalar(val1));
        cvSet3D(&matB, idx1[0], idx1[1], idx1[2], cvScalar(-val1));
        Ptr<CvMatND> matC(cvCloneMatND(&matB));

        if( A.at<float>(idx0[0], idx0[1], idx0[2]) != val0 ||
           A.at<float>(idx1[0], idx1[1], idx1[2]) != -val0 ||
           cvGetReal3D(&matA, idx0[0], idx0[1], idx0[2]) != val0 ||
           cvGetRealND(&matA, idx1) != -val0 ||

           Scalar(B.at<Vec4s>(idx0[0], idx0[1], idx0[2])) != val1 ||
           Scalar(B.at<Vec4s>(idx1[0], idx1[1], idx1[2])) != -val1 ||
           Scalar(cvGet3D(matC, idx0[0], idx0[1], idx0[2])) != val1 ||
           Scalar(cvGetND(matC, idx1)) != -val1 )
        {
            ts->printf(cvtest::TS::LOG, "one of cvSetReal3D, cvSetRealND, cvSet3D, cvSetND "
                       "or the corresponding *Get* functions is not correct\n");
            errcount++;
        }
    }
    // test cv::Mat::forEach
    {
        const int dims[3] = { 101, 107, 7 };
        typedef cv::Point3i Pixel;

        cv::Mat a = cv::Mat::zeros(3, dims, CV_32SC3);
        InitializerFunctor<Pixel> initializer;

        a.forEach<Pixel>(initializer);

        uint64 total = 0;
        bool error_reported = false;
        for (int i0 = 0; i0 < dims[0]; ++i0) {
            for (int i1 = 0; i1 < dims[1]; ++i1) {
                for (int i2 = 0; i2 < dims[2]; ++i2) {
                    Pixel& pixel = a.at<Pixel>(i0, i1, i2);
                    if (pixel.x != i0 || pixel.y != i1 || pixel.z != i2) {
                        if (!error_reported) {
                            ts->printf(cvtest::TS::LOG, "forEach is not correct.\n"
                                "First error detected at (%d, %d, %d).\n", pixel.x, pixel.y, pixel.z);
                            error_reported = true;
                        }
                        errcount++;
                    }
                    total += pixel.x;
                    total += pixel.y;
                    total += pixel.z;
                }
            }
        }
        uint64 total2 = 0;
        for (size_t i = 0; i < sizeof(dims) / sizeof(dims[0]); ++i) {
            total2 += ((dims[i] - 1) * dims[i] / 2) * dims[0] * dims[1] * dims[2] / dims[i];
        }
        if (total != total2) {
            ts->printf(cvtest::TS::LOG, "forEach is not correct because total is invalid.\n");
            errcount++;
        }
    }

    // test cv::Mat::forEach
    // with a matrix that has more dimensions than columns
    // See https://github.com/opencv/opencv/issues/8447
    {
        const int dims[5] = { 2, 2, 2, 2, 2 };
        typedef cv::Vec<int, 5> Pixel;

        cv::Mat a = cv::Mat::zeros(5, dims, CV_32SC(5));
        InitializerFunctor5D<Pixel> initializer;

        a.forEach<Pixel>(initializer);

        uint64 total = 0;
        bool error_reported = false;
        for (int i0 = 0; i0 < dims[0]; ++i0) {
            for (int i1 = 0; i1 < dims[1]; ++i1) {
                for (int i2 = 0; i2 < dims[2]; ++i2) {
                    for (int i3 = 0; i3 < dims[3]; ++i3) {
                        for (int i4 = 0; i4 < dims[4]; ++i4) {
                            const int i[5] = { i0, i1, i2, i3, i4 };
                            Pixel& pixel = a.at<Pixel>(i);
                            if (pixel[0] != i0 || pixel[1] != i1 || pixel[2] != i2 || pixel[3] != i3 || pixel[4] != i4) {
                                if (!error_reported) {
                                    ts->printf(cvtest::TS::LOG, "forEach is not correct.\n"
                                        "First error detected at position (%d, %d, %d, %d, %d), got value (%d, %d, %d, %d, %d).\n",
                                        i0, i1, i2, i3, i4,
                                        pixel[0], pixel[1], pixel[2], pixel[3], pixel[4]);
                                    error_reported = true;
                                }
                                errcount++;
                            }
                            total += pixel[0];
                            total += pixel[1];
                            total += pixel[2];
                            total += pixel[3];
                            total += pixel[4];
                        }
                    }
                }
            }
        }
        uint64 total2 = 0;
        for (size_t i = 0; i < sizeof(dims) / sizeof(dims[0]); ++i) {
            total2 += ((dims[i] - 1) * dims[i] / 2) * dims[0] * dims[1] * dims[2] * dims[3] * dims[4] / dims[i];
        }
        if (total != total2) {
            ts->printf(cvtest::TS::LOG, "forEach is not correct because total is invalid.\n");
            errcount++;
        }
    }

    // test const cv::Mat::forEach
    {
        const Mat a(10, 10, CV_32SC3);
        Mat b(10, 10, CV_32SC3);
        const Mat & c = b;
        a.forEach<Point3i>(EmptyFunctor<Point3i>());
        b.forEach<Point3i>(EmptyFunctor<const Point3i>());
        c.forEach<Point3i>(EmptyFunctor<Point3i>());
        // tests compilation, no runtime check is needed
    }

    RNG rng;
    const int MAX_DIM = 5, MAX_DIM_SZ = 10;
    // sparse matrix operations
    for( int si = 0; si < 10; si++ )
    {
        int depth = (unsigned)rng % 2 == 0 ? CV_32F : CV_64F;
        int dims = ((unsigned)rng % MAX_DIM) + 1;
        int i, k, size[MAX_DIM]={0}, idx[MAX_DIM]={0};
        vector<string> all_idxs;
        vector<double> all_vals;
        vector<double> all_vals2;
        string sidx, min_sidx, max_sidx;
        double min_val=0, max_val=0;

        int p = 1;
        for( k = 0; k < dims; k++ )
        {
            size[k] = ((unsigned)rng % MAX_DIM_SZ) + 1;
            p *= size[k];
        }
        SparseMat M( dims, size, depth );
        map<string, double> M0;

        int nz0 = (unsigned)rng % std::max(p/5,10);
        nz0 = std::min(std::max(nz0, 1), p);
        all_vals.resize(nz0);
        all_vals2.resize(nz0);
        Mat_<double> _all_vals(all_vals), _all_vals2(all_vals2);
        rng.fill(_all_vals, CV_RAND_UNI, Scalar(-1000), Scalar(1000));
        if( depth == CV_32F )
        {
            Mat _all_vals_f;
            _all_vals.convertTo(_all_vals_f, CV_32F);
            _all_vals_f.convertTo(_all_vals, CV_64F);
        }
        _all_vals.convertTo(_all_vals2, _all_vals2.type(), 2);
        if( depth == CV_32F )
        {
            Mat _all_vals2_f;
            _all_vals2.convertTo(_all_vals2_f, CV_32F);
            _all_vals2_f.convertTo(_all_vals2, CV_64F);
        }

        minMaxLoc(_all_vals, &min_val, &max_val);
        double _norm0 = cv/*test*/::norm(_all_vals, CV_C);
        double _norm1 = cv/*test*/::norm(_all_vals, CV_L1);
        double _norm2 = cv/*test*/::norm(_all_vals, CV_L2);

        for( i = 0; i < nz0; i++ )
        {
            for(;;)
            {
                for( k = 0; k < dims; k++ )
                    idx[k] = (unsigned)rng % size[k];
                sidx = idx2string(idx, dims);
                if( M0.count(sidx) == 0 )
                    break;
            }
            all_idxs.push_back(sidx);
            M0[sidx] = all_vals[i];
            if( all_vals[i] == min_val )
                min_sidx = sidx;
            if( all_vals[i] == max_val )
                max_sidx = sidx;
            setValue(M, idx, all_vals[i], rng);
            double v = getValue(M, idx, rng);
            if( v != all_vals[i] )
            {
                ts->printf(cvtest::TS::LOG, "%d. immediately after SparseMat[%s]=%.20g the current value is %.20g\n",
                           i, sidx.c_str(), all_vals[i], v);
                errcount++;
                break;
            }
        }

        Ptr<CvSparseMat> M2(cvCreateSparseMat(M));
        MatND Md;
        M.copyTo(Md);
        SparseMat M3; SparseMat(Md).convertTo(M3, Md.type(), 2);

        int nz1 = (int)M.nzcount(), nz2 = (int)M3.nzcount();
        double norm0 = cv/*test*/::norm(M, CV_C);
        double norm1 = cv/*test*/::norm(M, CV_L1);
        double norm2 = cv/*test*/::norm(M, CV_L2);
        double eps = depth == CV_32F ? FLT_EPSILON*100 : DBL_EPSILON*1000;

        if( nz1 != nz0 || nz2 != nz0)
        {
            errcount++;
            ts->printf(cvtest::TS::LOG, "%d: The number of non-zero elements before/after converting to/from dense matrix is not correct: %d/%d (while it should be %d)\n",
                       si, nz1, nz2, nz0 );
            break;
        }

        if( fabs(norm0 - _norm0) > fabs(_norm0)*eps ||
           fabs(norm1 - _norm1) > fabs(_norm1)*eps ||
           fabs(norm2 - _norm2) > fabs(_norm2)*eps )
        {
            errcount++;
            ts->printf(cvtest::TS::LOG, "%d: The norms are different: %.20g/%.20g/%.20g vs %.20g/%.20g/%.20g\n",
                       si, norm0, norm1, norm2, _norm0, _norm1, _norm2 );
            break;
        }

        int n = (unsigned)rng % std::max(p/5,10);
        n = std::min(std::max(n, 1), p) + nz0;

        for( i = 0; i < n; i++ )
        {
            double val1, val2, val3, val0;
            if(i < nz0)
            {
                sidx = all_idxs[i];
                string2idx(sidx, idx, dims);
                val0 = all_vals[i];
            }
            else
            {
                for( k = 0; k < dims; k++ )
                    idx[k] = (unsigned)rng % size[k];
                sidx = idx2string(idx, dims);
                val0 = M0[sidx];
            }
            val1 = getValue(M, idx, rng);
            val2 = getValue(M2, idx);
            val3 = getValue(M3, idx, rng);

            if( val1 != val0 || val2 != val0 || fabs(val3 - val0*2) > fabs(val0*2)*FLT_EPSILON )
            {
                errcount++;
                ts->printf(cvtest::TS::LOG, "SparseMat M[%s] = %g/%g/%g (while it should be %g)\n", sidx.c_str(), val1, val2, val3, val0 );
                break;
            }
        }

        for( i = 0; i < n; i++ )
        {
            double val1, val2;
            if(i < nz0)
            {
                sidx = all_idxs[i];
                string2idx(sidx, idx, dims);
            }
            else
            {
                for( k = 0; k < dims; k++ )
                    idx[k] = (unsigned)rng % size[k];
                sidx = idx2string(idx, dims);
            }
            eraseValue(M, idx, rng);
            eraseValue(M2, idx);
            val1 = getValue(M, idx, rng);
            val2 = getValue(M2, idx);
            if( val1 != 0 || val2 != 0 )
            {
                errcount++;
                ts->printf(cvtest::TS::LOG, "SparseMat: after deleting M[%s], it is =%g/%g (while it should be 0)\n", sidx.c_str(), val1, val2 );
                break;
            }
        }

        int nz = (int)M.nzcount();
        if( nz != 0 )
        {
            errcount++;
            ts->printf(cvtest::TS::LOG, "The number of non-zero elements after removing all the elements = %d (while it should be 0)\n", nz );
            break;
        }

        int idx1[MAX_DIM], idx2[MAX_DIM];
        double val1 = 0, val2 = 0;
        M3 = SparseMat(Md);
        cv::minMaxLoc(M3, &val1, &val2, idx1, idx2);
        string s1 = idx2string(idx1, dims), s2 = idx2string(idx2, dims);
        if( val1 != min_val || val2 != max_val || s1 != min_sidx || s2 != max_sidx )
        {
            errcount++;
            ts->printf(cvtest::TS::LOG, "%d. Sparse: The value and positions of minimum/maximum elements are different from the reference values and positions:\n\t"
                       "(%g, %g, %s, %s) vs (%g, %g, %s, %s)\n", si, val1, val2, s1.c_str(), s2.c_str(),
                       min_val, max_val, min_sidx.c_str(), max_sidx.c_str());
            break;
        }

        cv::minMaxIdx(Md, &val1, &val2, idx1, idx2);
        s1 = idx2string(idx1, dims), s2 = idx2string(idx2, dims);
        if( (min_val < 0 && (val1 != min_val || s1 != min_sidx)) ||
           (max_val > 0 && (val2 != max_val || s2 != max_sidx)) )
        {
            errcount++;
            ts->printf(cvtest::TS::LOG, "%d. Dense: The value and positions of minimum/maximum elements are different from the reference values and positions:\n\t"
                       "(%g, %g, %s, %s) vs (%g, %g, %s, %s)\n", si, val1, val2, s1.c_str(), s2.c_str(),
                       min_val, max_val, min_sidx.c_str(), max_sidx.c_str());
            break;
        }
    }

    ts->set_failed_test_info(errcount == 0 ? cvtest::TS::OK : cvtest::TS::FAIL_INVALID_OUTPUT);
}


template <class T>
int calcDiffElemCountImpl(const vector<Mat>& mv, const Mat& m)
{
    int diffElemCount = 0;
    const int mChannels = m.channels();
    for(int y = 0; y < m.rows; y++)
    {
        for(int x = 0; x < m.cols; x++)
        {
            const T* mElem = &m.at<T>(y, x*mChannels);
            size_t loc = 0;
            for(size_t i = 0; i < mv.size(); i++)
            {
                const size_t mvChannel = mv[i].channels();
                const T* mvElem = &mv[i].at<T>(y, x*(int)mvChannel);
                for(size_t li = 0; li < mvChannel; li++)
                    if(mElem[loc + li] != mvElem[li])
                        diffElemCount++;
                loc += mvChannel;
            }
            CV_Assert(loc == (size_t)mChannels);
        }
    }
    return diffElemCount;
}

static
int calcDiffElemCount(const vector<Mat>& mv, const Mat& m)
{
    int depth = m.depth();
    switch (depth)
    {
    case CV_8U:
        return calcDiffElemCountImpl<uchar>(mv, m);
    case CV_8S:
        return calcDiffElemCountImpl<char>(mv, m);
    case CV_16U:
        return calcDiffElemCountImpl<unsigned short>(mv, m);
    case CV_16S:
        return calcDiffElemCountImpl<short int>(mv, m);
    case CV_32S:
        return calcDiffElemCountImpl<int>(mv, m);
    case CV_32F:
        return calcDiffElemCountImpl<float>(mv, m);
    case CV_64F:
        return calcDiffElemCountImpl<double>(mv, m);
    }

    return INT_MAX;
}

class Core_MergeSplitBaseTest : public cvtest::BaseTest
{
protected:
    virtual int run_case(int depth, size_t channels, const Size& size, RNG& rng) = 0;

    virtual void run(int)
    {
        // m is Mat
        // mv is vector<Mat>
        const int minMSize = 1;
        const int maxMSize = 100;
        const size_t maxMvSize = 10;

        RNG& rng = theRNG();
        Size mSize(rng.uniform(minMSize, maxMSize), rng.uniform(minMSize, maxMSize));
        size_t mvSize = rng.uniform(1, maxMvSize);

        int res = cvtest::TS::OK;
        int curRes = run_case(CV_8U, mvSize, mSize, rng);
        res = curRes != cvtest::TS::OK ? curRes : res;

        curRes = run_case(CV_8S, mvSize, mSize, rng);
        res = curRes != cvtest::TS::OK ? curRes : res;

        curRes = run_case(CV_16U, mvSize, mSize, rng);
        res = curRes != cvtest::TS::OK ? curRes : res;

        curRes = run_case(CV_16S, mvSize, mSize, rng);
        res = curRes != cvtest::TS::OK ? curRes : res;

        curRes = run_case(CV_32S, mvSize, mSize, rng);
        res = curRes != cvtest::TS::OK ? curRes : res;

        curRes = run_case(CV_32F, mvSize, mSize, rng);
        res = curRes != cvtest::TS::OK ? curRes : res;

        curRes = run_case(CV_64F, mvSize, mSize, rng);
        res = curRes != cvtest::TS::OK ? curRes : res;

        ts->set_failed_test_info(res);
    }
};

class Core_MergeTest : public Core_MergeSplitBaseTest
{
public:
    Core_MergeTest() {}
    ~Core_MergeTest() {}

protected:
    virtual int run_case(int depth, size_t matCount, const Size& size, RNG& rng)
    {
        const int maxMatChannels = 10;

        vector<Mat> src(matCount);
        int channels = 0;
        for(size_t i = 0; i < src.size(); i++)
        {
            Mat m(size, CV_MAKETYPE(depth, rng.uniform(1,maxMatChannels)));
            rng.fill(m, RNG::UNIFORM, 0, 100, true);
            channels += m.channels();
            src[i] = m;
        }

        Mat dst;
        merge(src, dst);

        // check result
        std::stringstream commonLog;
        commonLog << "Depth " << depth << " :";
        if(dst.depth() != depth)
        {
            ts->printf(cvtest::TS::LOG, "%s incorrect depth of dst (%d instead of %d)\n",
                       commonLog.str().c_str(), dst.depth(), depth);
            return cvtest::TS::FAIL_INVALID_OUTPUT;
        }
        if(dst.size() != size)
        {
            ts->printf(cvtest::TS::LOG, "%s incorrect size of dst (%d x %d instead of %d x %d)\n",
                       commonLog.str().c_str(), dst.rows, dst.cols, size.height, size.width);
            return cvtest::TS::FAIL_INVALID_OUTPUT;
        }
        if(dst.channels() != channels)
        {
            ts->printf(cvtest::TS::LOG, "%s: incorrect channels count of dst (%d instead of %d)\n",
                       commonLog.str().c_str(), dst.channels(), channels);
            return cvtest::TS::FAIL_INVALID_OUTPUT;
        }

        int diffElemCount = calcDiffElemCount(src, dst);
        if(diffElemCount > 0)
        {
            ts->printf(cvtest::TS::LOG, "%s: there are incorrect elements in dst (part of them is %f)\n",
                       commonLog.str().c_str(), static_cast<float>(diffElemCount)/(channels*size.area()));
            return cvtest::TS::FAIL_INVALID_OUTPUT;
        }

        return cvtest::TS::OK;
    }
};

class Core_SplitTest : public Core_MergeSplitBaseTest
{
public:
    Core_SplitTest() {}
    ~Core_SplitTest() {}

protected:
    virtual int run_case(int depth, size_t channels, const Size& size, RNG& rng)
    {
        Mat src(size, CV_MAKETYPE(depth, (int)channels));
        rng.fill(src, RNG::UNIFORM, 0, 100, true);

        vector<Mat> dst;
        split(src, dst);

        // check result
        std::stringstream commonLog;
        commonLog << "Depth " << depth << " :";
        if(dst.size() != channels)
        {
            ts->printf(cvtest::TS::LOG, "%s incorrect count of matrices in dst (%d instead of %d)\n",
                       commonLog.str().c_str(), dst.size(), channels);
            return cvtest::TS::FAIL_INVALID_OUTPUT;
        }
        for(size_t i = 0; i < dst.size(); i++)
        {
            if(dst[i].size() != size)
            {
                ts->printf(cvtest::TS::LOG, "%s incorrect size of dst[%d] (%d x %d instead of %d x %d)\n",
                           commonLog.str().c_str(), i, dst[i].rows, dst[i].cols, size.height, size.width);
                return cvtest::TS::FAIL_INVALID_OUTPUT;
            }
            if(dst[i].depth() != depth)
            {
                ts->printf(cvtest::TS::LOG, "%s: incorrect depth of dst[%d] (%d instead of %d)\n",
                           commonLog.str().c_str(), i, dst[i].depth(), depth);
                return cvtest::TS::FAIL_INVALID_OUTPUT;
            }
            if(dst[i].channels() != 1)
            {
                ts->printf(cvtest::TS::LOG, "%s: incorrect channels count of dst[%d] (%d instead of %d)\n",
                           commonLog.str().c_str(), i, dst[i].channels(), 1);
                return cvtest::TS::FAIL_INVALID_OUTPUT;
            }
        }

        int diffElemCount = calcDiffElemCount(dst, src);
        if(diffElemCount > 0)
        {
            ts->printf(cvtest::TS::LOG, "%s: there are incorrect elements in dst (part of them is %f)\n",
                       commonLog.str().c_str(), static_cast<float>(diffElemCount)/(channels*size.area()));
            return cvtest::TS::FAIL_INVALID_OUTPUT;
        }

        return cvtest::TS::OK;
    }
};

TEST(Core_Reduce, accuracy) { Core_ReduceTest test; test.safe_run(); }
TEST(Core_Array, basic_operations) { Core_ArrayOpTest test; test.safe_run(); }

TEST(Core_Merge, shape_operations) { Core_MergeTest test; test.safe_run(); }
TEST(Core_Split, shape_operations) { Core_SplitTest test; test.safe_run(); }


TEST(Core_IOArray, submat_assignment)
{
    Mat1f A = Mat1f::zeros(2,2);
    Mat1f B = Mat1f::ones(1,3);

    EXPECT_THROW( B.colRange(0,3).copyTo(A.row(0)), cv::Exception );

    EXPECT_NO_THROW( B.colRange(0,2).copyTo(A.row(0)) );

    EXPECT_EQ( 1.0f, A(0,0) );
    EXPECT_EQ( 1.0f, A(0,1) );
}

void OutputArray_create1(OutputArray m) { m.create(1, 2, CV_32S); }
void OutputArray_create2(OutputArray m) { m.create(1, 3, CV_32F); }

TEST(Core_IOArray, submat_create)
{
    Mat1f A = Mat1f::zeros(2,2);

    EXPECT_THROW( OutputArray_create1(A.row(0)), cv::Exception );
    EXPECT_THROW( OutputArray_create2(A.row(0)), cv::Exception );
}

TEST(Core_Mat, issue4457_pass_null_ptr)
{
    ASSERT_ANY_THROW(cv::Mat mask(45, 45, CV_32F, 0));
}

TEST(Core_Mat, reshape_1942)
{
    cv::Mat A = (cv::Mat_<float>(2,3) << 3.4884074, 1.4159607, 0.78737736,  2.3456569, -0.88010466, 0.3009364);
    int cn = 0;
    ASSERT_NO_THROW(
        cv::Mat_<float> M = A.reshape(3);
        cn = M.channels();
    );
    ASSERT_EQ(1, cn);
}

static void check_ndim_shape(const cv::Mat &mat, int cn, int ndims, const int *sizes)
{
    EXPECT_EQ(mat.channels(), cn);
    EXPECT_EQ(mat.dims, ndims);

    if (mat.dims != ndims)
        return;

    for (int i = 0; i < ndims; i++)
        EXPECT_EQ(mat.size[i], sizes[i]);
}

TEST(Core_Mat, reshape_ndims_2)
{
    const cv::Mat A(8, 16, CV_8UC3);
    cv::Mat B;

    {
        int new_sizes_mask[] = { 0, 3, 4, 4 };
        int new_sizes_real[] = { 8, 3, 4, 4 };
        ASSERT_NO_THROW(B = A.reshape(1, 4, new_sizes_mask));
        check_ndim_shape(B, 1, 4, new_sizes_real);
    }
    {
        int new_sizes[] = { 16, 8 };
        ASSERT_NO_THROW(B = A.reshape(0, 2, new_sizes));
        check_ndim_shape(B, 3, 2, new_sizes);
        EXPECT_EQ(B.rows, new_sizes[0]);
        EXPECT_EQ(B.cols, new_sizes[1]);
    }
    {
        int new_sizes[] = { 2, 5, 1, 3 };
        cv::Mat A_sliced = A(cv::Range::all(), cv::Range(0, 15));
        ASSERT_ANY_THROW(A_sliced.reshape(4, 4, new_sizes));
    }
}

TEST(Core_Mat, reshape_ndims_4)
{
    const int sizes[] = { 2, 6, 4, 12 };
    const cv::Mat A(4, sizes, CV_8UC3);
    cv::Mat B;

    {
        int new_sizes_mask[] = { 0, 864 };
        int new_sizes_real[] = { 2, 864 };
        ASSERT_NO_THROW(B = A.reshape(1, 2, new_sizes_mask));
        check_ndim_shape(B, 1, 2, new_sizes_real);
        EXPECT_EQ(B.rows, new_sizes_real[0]);
        EXPECT_EQ(B.cols, new_sizes_real[1]);
    }
    {
        int new_sizes_mask[] = { 4, 0, 0, 2, 3 };
        int new_sizes_real[] = { 4, 6, 4, 2, 3 };
        ASSERT_NO_THROW(B = A.reshape(0, 5, new_sizes_mask));
        check_ndim_shape(B, 3, 5, new_sizes_real);
    }
    {
        int new_sizes_mask[] = { 1, 1 };
        ASSERT_ANY_THROW(A.reshape(0, 2, new_sizes_mask));
    }
    {
        int new_sizes_mask[] = { 4, 6, 3, 3, 0 };
        ASSERT_ANY_THROW(A.reshape(0, 5, new_sizes_mask));
    }
}

TEST(Core_Mat, push_back)
{
    Mat a = (Mat_<float>(1,2) << 3.4884074f, 1.4159607f);
    Mat b = (Mat_<float>(1,2) << 0.78737736f, 2.3456569f);

    a.push_back(b);

    ASSERT_EQ(2, a.cols);
    ASSERT_EQ(2, a.rows);

    ASSERT_FLOAT_EQ(3.4884074f, a.at<float>(0, 0));
    ASSERT_FLOAT_EQ(1.4159607f, a.at<float>(0, 1));
    ASSERT_FLOAT_EQ(0.78737736f, a.at<float>(1, 0));
    ASSERT_FLOAT_EQ(2.3456569f, a.at<float>(1, 1));

    Mat c = (Mat_<float>(2,2) << -0.88010466f, 0.3009364f, 2.22399974f, -5.45933905f);

    ASSERT_EQ(c.rows, a.cols);

    a.push_back(c.t());

    ASSERT_EQ(2, a.cols);
    ASSERT_EQ(4, a.rows);

    ASSERT_FLOAT_EQ(3.4884074f, a.at<float>(0, 0));
    ASSERT_FLOAT_EQ(1.4159607f, a.at<float>(0, 1));
    ASSERT_FLOAT_EQ(0.78737736f, a.at<float>(1, 0));
    ASSERT_FLOAT_EQ(2.3456569f, a.at<float>(1, 1));
    ASSERT_FLOAT_EQ(-0.88010466f, a.at<float>(2, 0));
    ASSERT_FLOAT_EQ(2.22399974f, a.at<float>(2, 1));
    ASSERT_FLOAT_EQ(0.3009364f, a.at<float>(3, 0));
    ASSERT_FLOAT_EQ(-5.45933905f, a.at<float>(3, 1));

    a.push_back(Mat::ones(2, 2, CV_32FC1));

    ASSERT_EQ(6, a.rows);

    for(int row=4; row<a.rows; row++) {

        for(int col=0; col<a.cols; col++) {

            ASSERT_FLOAT_EQ(1.f, a.at<float>(row, col));
        }
    }
}

TEST(Core_Mat, copyNx1ToVector)
{
    cv::Mat_<uchar> src(5, 1);
    cv::Mat_<uchar> ref_dst8;
    cv::Mat_<ushort> ref_dst16;
    std::vector<uchar> dst8;
    std::vector<ushort> dst16;

    src << 1, 2, 3, 4, 5;

    src.copyTo(ref_dst8);
    src.copyTo(dst8);

    ASSERT_PRED_FORMAT2(cvtest::MatComparator(0, 0), ref_dst8, cv::Mat_<uchar>(dst8));

    src.convertTo(ref_dst16, CV_16U);
    src.convertTo(dst16, CV_16U);

    ASSERT_PRED_FORMAT2(cvtest::MatComparator(0, 0), ref_dst16, cv::Mat_<ushort>(dst16));
}

TEST(Core_Matx, fromMat_)
{
    Mat_<double> a = (Mat_<double>(2,2) << 10, 11, 12, 13);
    Matx22d b(a);
    ASSERT_EQ( cvtest::norm(a, b, NORM_INF), 0.);
}

TEST(Core_Matx, from_initializer_list)
{
    Mat_<double> a = (Mat_<double>(2,2) << 10, 11, 12, 13);
    Matx22d b = {10, 11, 12, 13};
    ASSERT_EQ( cvtest::norm(a, b, NORM_INF), 0.);
}

TEST(Core_Mat, regression_9507)
{
    cv::Mat m = Mat::zeros(5, 5, CV_8UC3);
    cv::Mat m2{m};
    EXPECT_EQ(25u, m2.total());
}

TEST(Core_InputArray, empty)
{
    vector<vector<Point> > data;
    ASSERT_TRUE( _InputArray(data).empty() );
}

TEST(Core_CopyMask, bug1918)
{
    Mat_<unsigned char> tmpSrc(100,100);
    tmpSrc = 124;
    Mat_<unsigned char> tmpMask(100,100);
    tmpMask = 255;
    Mat_<unsigned char> tmpDst(100,100);
    tmpDst = 2;
    tmpSrc.copyTo(tmpDst,tmpMask);
    ASSERT_EQ(sum(tmpDst)[0], 124*100*100);
}

TEST(Core_SVD, orthogonality)
{
    for( int i = 0; i < 2; i++ )
    {
        int type = i == 0 ? CV_32F : CV_64F;
        Mat mat_D(2, 2, type);
        mat_D.setTo(88.);
        Mat mat_U, mat_W;
        SVD::compute(mat_D, mat_W, mat_U, noArray(), SVD::FULL_UV);
        mat_U *= mat_U.t();
        ASSERT_LT(cvtest::norm(mat_U, Mat::eye(2, 2, type), NORM_INF), 1e-5);
    }
}


TEST(Core_SparseMat, footprint)
{
    int n = 1000000;
    int sz[] = { n, n };
    SparseMat m(2, sz, CV_64F);

    int nodeSize0 = (int)m.hdr->nodeSize;
    double dataSize0 = ((double)m.hdr->pool.size() + (double)m.hdr->hashtab.size()*sizeof(size_t))*1e-6;
    printf("before: node size=%d bytes, data size=%.0f Mbytes\n", nodeSize0, dataSize0);

    for (int i = 0; i < n; i++)
    {
        m.ref<double>(i, i) = 1;
    }

    double dataSize1 = ((double)m.hdr->pool.size() + (double)m.hdr->hashtab.size()*sizeof(size_t))*1e-6;
    double threshold = (n*nodeSize0*1.6 + n*2.*sizeof(size_t))*1e-6;
    printf("after: data size=%.0f Mbytes, threshold=%.0f MBytes\n", dataSize1, threshold);

    ASSERT_LE((int)m.hdr->nodeSize, 32);
    ASSERT_LE(dataSize1, threshold);
}


// Can't fix without dirty hacks or broken user code (PR #4159)
TEST(Core_Mat_vector, DISABLED_OutputArray_create_getMat)
{
    cv::Mat_<uchar> src_base(5, 1);
    std::vector<uchar> dst8;

    src_base << 1, 2, 3, 4, 5;

    Mat src(src_base);
    OutputArray _dst(dst8);
    {
        _dst.create(src.rows, src.cols, src.type());
        Mat dst = _dst.getMat();
        EXPECT_EQ(src.dims, dst.dims);
        EXPECT_EQ(src.cols, dst.cols);
        EXPECT_EQ(src.rows, dst.rows);
    }
}

TEST(Core_Mat_vector, copyTo_roi_column)
{
    cv::Mat_<uchar> src_base(5, 2);
    std::vector<uchar> dst1;

    src_base << 1, 2, 3, 4, 5, 6, 7, 8, 9, 10;

    Mat src_full(src_base);
    Mat src(src_full.col(0));
#if 0 // Can't fix without dirty hacks or broken user code (PR #4159)
    OutputArray _dst(dst1);
    {
        _dst.create(src.rows, src.cols, src.type());
        Mat dst = _dst.getMat();
        EXPECT_EQ(src.dims, dst.dims);
        EXPECT_EQ(src.cols, dst.cols);
        EXPECT_EQ(src.rows, dst.rows);
    }
#endif

    std::vector<uchar> dst2;
    src.copyTo(dst2);
    std::cout << "src = " << src << std::endl;
    std::cout << "dst = " << Mat(dst2) << std::endl;
    EXPECT_EQ((size_t)5, dst2.size());
    EXPECT_EQ(1, (int)dst2[0]);
    EXPECT_EQ(3, (int)dst2[1]);
    EXPECT_EQ(5, (int)dst2[2]);
    EXPECT_EQ(7, (int)dst2[3]);
    EXPECT_EQ(9, (int)dst2[4]);
}

TEST(Core_Mat_vector, copyTo_roi_row)
{
    cv::Mat_<uchar> src_base(2, 5);
    std::vector<uchar> dst1;

    src_base << 1, 2, 3, 4, 5, 6, 7, 8, 9, 10;

    Mat src_full(src_base);
    Mat src(src_full.row(0));
    OutputArray _dst(dst1);
    {
        _dst.create(src.rows, src.cols, src.type());
        Mat dst = _dst.getMat();
        EXPECT_EQ(src.dims, dst.dims);
        EXPECT_EQ(src.cols, dst.cols);
        EXPECT_EQ(src.rows, dst.rows);
    }

    std::vector<uchar> dst2;
    src.copyTo(dst2);
    std::cout << "src = " << src << std::endl;
    std::cout << "dst = " << Mat(dst2) << std::endl;
    EXPECT_EQ((size_t)5, dst2.size());
    EXPECT_EQ(1, (int)dst2[0]);
    EXPECT_EQ(2, (int)dst2[1]);
    EXPECT_EQ(3, (int)dst2[2]);
    EXPECT_EQ(4, (int)dst2[3]);
    EXPECT_EQ(5, (int)dst2[4]);
}

TEST(Mat, regression_5991)
{
    int sz[] = {2,3,2};
    Mat mat(3, sz, CV_32F, Scalar(1));
    ASSERT_NO_THROW(mat.convertTo(mat, CV_8U));
    EXPECT_EQ(sz[0], mat.size[0]);
    EXPECT_EQ(sz[1], mat.size[1]);
    EXPECT_EQ(sz[2], mat.size[2]);
    EXPECT_EQ(0, cvtest::norm(mat, Mat(3, sz, CV_8U, Scalar(1)), NORM_INF));
}

TEST(Mat, regression_9720)
{
    Mat mat(1, 1, CV_32FC1);
    mat.at<float>(0) = 1.f;
    const float a = 0.1f;
    Mat me1 = (Mat)(mat.mul((a / mat)));
    Mat me2 = (Mat)(mat.mul((Mat)(a / mat)));
    Mat me3 = (Mat)(mat.mul((a * mat)));
    Mat me4 = (Mat)(mat.mul((Mat)(a * mat)));
    EXPECT_EQ(me1.at<float>(0), me2.at<float>(0));
    EXPECT_EQ(me3.at<float>(0), me4.at<float>(0));
}

#ifdef OPENCV_TEST_BIGDATA
TEST(Mat, regression_6696_BigData_8Gb)
{
    int width = 60000;
    int height = 10000;

    Mat destImageBGR = Mat(height, width, CV_8UC3, Scalar(1, 2, 3, 0));
    Mat destImageA = Mat(height, width, CV_8UC1, Scalar::all(4));

    vector<Mat> planes;
    split(destImageBGR, planes);
    planes.push_back(destImageA);
    merge(planes, destImageBGR);

    EXPECT_EQ(1, destImageBGR.at<Vec4b>(0)[0]);
    EXPECT_EQ(2, destImageBGR.at<Vec4b>(0)[1]);
    EXPECT_EQ(3, destImageBGR.at<Vec4b>(0)[2]);
    EXPECT_EQ(4, destImageBGR.at<Vec4b>(0)[3]);

    EXPECT_EQ(1, destImageBGR.at<Vec4b>(height-1, width-1)[0]);
    EXPECT_EQ(2, destImageBGR.at<Vec4b>(height-1, width-1)[1]);
    EXPECT_EQ(3, destImageBGR.at<Vec4b>(height-1, width-1)[2]);
    EXPECT_EQ(4, destImageBGR.at<Vec4b>(height-1, width-1)[3]);
}
#endif

TEST(Reduce, regression_should_fail_bug_4594)
{
    cv::Mat src = cv::Mat::eye(4, 4, CV_8U);
    std::vector<int> dst;

    EXPECT_THROW(cv::reduce(src, dst, 0, REDUCE_MIN, CV_32S), cv::Exception);
    EXPECT_THROW(cv::reduce(src, dst, 0, REDUCE_MAX, CV_32S), cv::Exception);
    EXPECT_NO_THROW(cv::reduce(src, dst, 0, REDUCE_SUM, CV_32S));
    EXPECT_NO_THROW(cv::reduce(src, dst, 0, REDUCE_AVG, CV_32S));
}

TEST(Mat, push_back_vector)
{
    cv::Mat result(1, 5, CV_32FC1);

    std::vector<float> vec1(result.cols + 1);
    std::vector<int> vec2(result.cols);

    EXPECT_THROW(result.push_back(vec1), cv::Exception);
    EXPECT_THROW(result.push_back(vec2), cv::Exception);

    vec1.resize(result.cols);

    for (int i = 0; i < 5; ++i)
        result.push_back(cv::Mat(vec1).reshape(1, 1));

    ASSERT_EQ(6, result.rows);
}

TEST(Mat, regression_5917_clone_empty)
{
    Mat cloned;
    Mat_<Point2f> source(5, 0);

    ASSERT_NO_THROW(cloned = source.clone());
}

TEST(Mat, regression_7873_mat_vector_initialize)
{
    std::vector<int> dims;
    dims.push_back(12);
    dims.push_back(3);
    dims.push_back(2);
    Mat multi_mat(dims, CV_32FC1, cv::Scalar(0));

    ASSERT_EQ(3, multi_mat.dims);
    ASSERT_EQ(12, multi_mat.size[0]);
    ASSERT_EQ(3, multi_mat.size[1]);
    ASSERT_EQ(2, multi_mat.size[2]);

    std::vector<Range> ranges;
    ranges.push_back(Range(1, 2));
    ranges.push_back(Range::all());
    ranges.push_back(Range::all());
    Mat sub_mat = multi_mat(ranges);

    ASSERT_EQ(3, sub_mat.dims);
    ASSERT_EQ(1, sub_mat.size[0]);
    ASSERT_EQ(3, sub_mat.size[1]);
    ASSERT_EQ(2, sub_mat.size[2]);
}

TEST(Mat, regression_10507_mat_setTo)
{
    Size sz(6, 4);
    Mat test_mask(sz, CV_8UC1, cv::Scalar::all(255));
    test_mask.at<uchar>(1,0) = 0;
    test_mask.at<uchar>(0,1) = 0;
    for (int cn = 1; cn <= 4; cn++)
    {
        cv::Mat A(sz, CV_MAKE_TYPE(CV_32F, cn), cv::Scalar::all(5));
        A.setTo(cv::Scalar::all(std::numeric_limits<float>::quiet_NaN()), test_mask);
        int nans = 0;
        for (int y = 0; y < A.rows; y++)
        {
            for (int x = 0; x < A.cols; x++)
            {
                for (int c = 0; c < cn; c++)
                {
                    float v = A.ptr<float>(y, x)[c];
                    nans += (v == v) ? 0 : 1;
                }
            }
        }
        EXPECT_EQ(nans, cn * (sz.area() - 2)) << "A=" << A << std::endl << "mask=" << test_mask << std::endl;
    }
}

TEST(Core_Mat_array, outputArray_create_getMat)
{
    cv::Mat_<uchar> src_base(5, 1);
    std::array<uchar, 5> dst8;

    src_base << 1, 2, 3, 4, 5;

    Mat src(src_base);
    OutputArray _dst(dst8);

    {
        _dst.create(src.rows, src.cols, src.type());
        Mat dst = _dst.getMat();
        EXPECT_EQ(src.dims, dst.dims);
        EXPECT_EQ(src.cols, dst.cols);
        EXPECT_EQ(src.rows, dst.rows);
    }
}

TEST(Core_Mat_array, copyTo_roi_column)
{
    cv::Mat_<uchar> src_base(5, 2);

    src_base << 1, 2, 3, 4, 5, 6, 7, 8, 9, 10;

    Mat src_full(src_base);
    Mat src(src_full.col(0));

    std::array<uchar, 5> dst1;
    src.copyTo(dst1);
    std::cout << "src = " << src << std::endl;
    std::cout << "dst = " << Mat(dst1) << std::endl;
    EXPECT_EQ((size_t)5, dst1.size());
    EXPECT_EQ(1, (int)dst1[0]);
    EXPECT_EQ(3, (int)dst1[1]);
    EXPECT_EQ(5, (int)dst1[2]);
    EXPECT_EQ(7, (int)dst1[3]);
    EXPECT_EQ(9, (int)dst1[4]);
}

TEST(Core_Mat_array, copyTo_roi_row)
{
    cv::Mat_<uchar> src_base(2, 5);
    std::array<uchar, 5> dst1;

    src_base << 1, 2, 3, 4, 5, 6, 7, 8, 9, 10;

    Mat src_full(src_base);
    Mat src(src_full.row(0));
    OutputArray _dst(dst1);
    {
        _dst.create(5, 1, src.type());
        Mat dst = _dst.getMat();
        EXPECT_EQ(src.dims, dst.dims);
        EXPECT_EQ(1, dst.cols);
        EXPECT_EQ(5, dst.rows);
    }

    std::array<uchar, 5> dst2;
    src.copyTo(dst2);
    std::cout << "src = " << src << std::endl;
    std::cout << "dst = " << Mat(dst2) << std::endl;
    EXPECT_EQ(1, (int)dst2[0]);
    EXPECT_EQ(2, (int)dst2[1]);
    EXPECT_EQ(3, (int)dst2[2]);
    EXPECT_EQ(4, (int)dst2[3]);
    EXPECT_EQ(5, (int)dst2[4]);
}

TEST(Core_Mat_array, SplitMerge)
{
    std::array<cv::Mat, 3> src;
    for (size_t i = 0; i < src.size(); ++i)
    {
        src[i] = Mat(10, 10, CV_8U, Scalar((double)(16 * (i + 1))));
    }

    Mat merged;
    merge(src, merged);

    std::array<cv::Mat, 3> dst;
    split(merged, dst);

    for (size_t i = 0; i < dst.size(); ++i)
    {
        EXPECT_EQ(0, cvtest::norm(src[i], dst[i], NORM_INF));
    }
}

TEST(Mat, regression_8680)
{
   Mat_<Point2i> mat(3,1);
   ASSERT_EQ(mat.channels(), 2);
   mat.release();
   ASSERT_EQ(mat.channels(), 2);
}

TEST(Mat_, range_based_for)
{
    Mat_<uchar> img = Mat_<uchar>::zeros(3, 3);

    for(auto& pixel : img)
    {
        pixel = 1;
    }

    Mat_<uchar> ref(3, 3);
    ref.setTo(Scalar(1));
    ASSERT_DOUBLE_EQ(cvtest::norm(img, ref, NORM_INF), 0.);
}

TEST(Mat, from_initializer_list)
{
    Mat A({1.f, 2.f, 3.f});
    Mat_<float> B(3, 1); B << 1, 2, 3;
    Mat_<float> C({3}, {1,2,3});

    ASSERT_EQ(A.type(), CV_32F);
    ASSERT_DOUBLE_EQ(cvtest::norm(A, B, NORM_INF), 0.);
    ASSERT_DOUBLE_EQ(cvtest::norm(A, C, NORM_INF), 0.);
    ASSERT_DOUBLE_EQ(cvtest::norm(B, C, NORM_INF), 0.);

    auto D = Mat_<double>({2, 3}, {1, 2, 3, 4, 5, 6});
    EXPECT_EQ(2, D.rows);
    EXPECT_EQ(3, D.cols);
}

TEST(Mat_, from_initializer_list)
{
    Mat_<float> A = {1, 2, 3};
    Mat_<float> B(3, 1); B << 1, 2, 3;
    Mat_<float> C({3}, {1,2,3});

    ASSERT_DOUBLE_EQ(cvtest::norm(A, B, NORM_INF), 0.);
    ASSERT_DOUBLE_EQ(cvtest::norm(A, C, NORM_INF), 0.);
    ASSERT_DOUBLE_EQ(cvtest::norm(B, C, NORM_INF), 0.);
}


TEST(Mat, template_based_ptr)
{
    Mat mat = (Mat_<float>(2, 2) << 11.0f, 22.0f, 33.0f, 44.0f);
    int idx[2] = {1, 0};
    ASSERT_FLOAT_EQ(33.0f, *(mat.ptr<float>(idx)));
    idx[0] = 1;
    idx[1] = 1;
    ASSERT_FLOAT_EQ(44.0f, *(mat.ptr<float>(idx)));
}

TEST(Mat_, template_based_ptr)
{
    int dim[4] = {2, 2, 1, 2};
    Mat_<float> mat = (Mat_<float>(4, dim) << 11.0f, 22.0f, 33.0f, 44.0f,
                                              55.0f, 66.0f, 77.0f, 88.0f);
    int idx[4] = {1, 0, 0, 1};
    ASSERT_FLOAT_EQ(66.0f, *(mat.ptr<float>(idx)));
}


BIGDATA_TEST(Mat, push_back_regression_4158)  // memory usage: ~10.6 Gb
{
    Mat result;

    Mat tail(100, 500000, CV_32FC2, Scalar(1, 2));

    tail.copyTo(result);
    for (int i = 1; i < 15; i++)
    {
        result.push_back(tail);
        std::cout << "i = " << i << "  result = " << result.size() << "   used = " << (uint64)result.total()*result.elemSize()*(1.0 / (1 << 20)) << " Mb"
            << "   allocated=" << (uint64)(result.datalimit - result.datastart)*(1.0 / (1 << 20)) << " Mb" << std::endl;
    }
    for (int i = 0; i < 15; i++)
    {
        Rect roi(0, tail.rows * i, tail.cols, tail.rows);
        int nz = countNonZero(result(roi).reshape(1) == 2);
        EXPECT_EQ(tail.total(), (size_t)nz) << "i=" << i;
    }
}


TEST(Core_Merge, hang_12171)
{
    Mat src1(4, 24, CV_8UC1, Scalar::all(1));
    Mat src2(4, 24, CV_8UC1, Scalar::all(2));
    Rect src_roi(0, 0, 23, 4);
    Mat src_channels[2] = { src1(src_roi), src2(src_roi) };
    Mat dst(4, 24, CV_8UC2, Scalar::all(5));
    Rect dst_roi(1, 0, 23, 4);
    cv::merge(src_channels, 2, dst(dst_roi));
    EXPECT_EQ(5, dst.ptr<uchar>()[0]);
    EXPECT_EQ(5, dst.ptr<uchar>()[1]);
    EXPECT_EQ(1, dst.ptr<uchar>()[2]);
    EXPECT_EQ(2, dst.ptr<uchar>()[3]);
    EXPECT_EQ(5, dst.ptr<uchar>(1)[0]);
    EXPECT_EQ(5, dst.ptr<uchar>(1)[1]);
    EXPECT_EQ(1, dst.ptr<uchar>(1)[2]);
    EXPECT_EQ(2, dst.ptr<uchar>(1)[3]);
}

TEST(Core_Split, hang_12171)
{
    Mat src(4, 24, CV_8UC2, Scalar(1,2,3,4));
    Rect src_roi(0, 0, 23, 4);
    Mat dst1(4, 24, CV_8UC1, Scalar::all(5));
    Mat dst2(4, 24, CV_8UC1, Scalar::all(10));
    Rect dst_roi(0, 0, 23, 4);
    Mat dst[2] = { dst1(dst_roi), dst2(dst_roi) };
    cv::split(src(src_roi), dst);
    EXPECT_EQ(1, dst1.ptr<uchar>()[0]);
    EXPECT_EQ(1, dst1.ptr<uchar>()[1]);
    EXPECT_EQ(2, dst2.ptr<uchar>()[0]);
    EXPECT_EQ(2, dst2.ptr<uchar>()[1]);
    EXPECT_EQ(1, dst1.ptr<uchar>(1)[0]);
    EXPECT_EQ(1, dst1.ptr<uchar>(1)[1]);
    EXPECT_EQ(2, dst2.ptr<uchar>(1)[0]);
    EXPECT_EQ(2, dst2.ptr<uchar>(1)[1]);
}

TEST(Core_Split, crash_12171)
{
    Mat src(4, 40, CV_8UC2, Scalar(1,2,3,4));
    Rect src_roi(0, 0, 39, 4);
    Mat dst1(4, 40, CV_8UC1, Scalar::all(5));
    Mat dst2(4, 40, CV_8UC1, Scalar::all(10));
    Rect dst_roi(0, 0, 39, 4);
    Mat dst[2] = { dst1(dst_roi), dst2(dst_roi) };
    cv::split(src(src_roi), dst);
    EXPECT_EQ(1, dst1.ptr<uchar>()[0]);
    EXPECT_EQ(1, dst1.ptr<uchar>()[1]);
    EXPECT_EQ(2, dst2.ptr<uchar>()[0]);
    EXPECT_EQ(2, dst2.ptr<uchar>()[1]);
    EXPECT_EQ(1, dst1.ptr<uchar>(1)[0]);
    EXPECT_EQ(1, dst1.ptr<uchar>(1)[1]);
    EXPECT_EQ(2, dst2.ptr<uchar>(1)[0]);
    EXPECT_EQ(2, dst2.ptr<uchar>(1)[1]);
}

TEST(Core_Merge, bug_13544)
{
    Mat src1(2, 2, CV_8UC3, Scalar::all(1));
    Mat src2(2, 2, CV_8UC3, Scalar::all(2));
    Mat src3(2, 2, CV_8UC3, Scalar::all(3));
    Mat src_arr[] = { src1, src2, src3 };
    Mat dst;
    merge(src_arr, 3, dst);
    ASSERT_EQ(9, dst.channels());  // Avoid memory access out of buffer
    EXPECT_EQ(3, (int)dst.ptr<uchar>(0)[6]);
    EXPECT_EQ(3, (int)dst.ptr<uchar>(0)[7]);
    EXPECT_EQ(3, (int)dst.ptr<uchar>(0)[8]);
    EXPECT_EQ(1, (int)dst.ptr<uchar>(1)[0]);
    EXPECT_EQ(1, (int)dst.ptr<uchar>(1)[1]);
    EXPECT_EQ(1, (int)dst.ptr<uchar>(1)[2]);
    EXPECT_EQ(2, (int)dst.ptr<uchar>(1)[3]);
    EXPECT_EQ(2, (int)dst.ptr<uchar>(1)[4]);
    EXPECT_EQ(2, (int)dst.ptr<uchar>(1)[5]);
    EXPECT_EQ(3, (int)dst.ptr<uchar>(1)[6]);
    EXPECT_EQ(3, (int)dst.ptr<uchar>(1)[7]);
    EXPECT_EQ(3, (int)dst.ptr<uchar>(1)[8]);
}

struct CustomType  // like cv::Keypoint
{
    Point2f pt;
    float size;
    float angle;
    float response;
    int octave;
    int class_id;
};

static void test_CustomType(InputArray src_, OutputArray dst_)
{
    Mat src = src_.getMat();
    ASSERT_EQ(sizeof(CustomType), src.elemSize());
    CV_CheckTypeEQ(src.type(), CV_MAKETYPE(CV_8U, sizeof(CustomType)), "");

    CustomType* kpt = NULL;
    {
        Mat dst = dst_.getMat();
        for (size_t i = 0; i < dst.total(); i++)
        {
            kpt = dst.ptr<CustomType>(0) + i;
            kpt->octave = (int)i;
        }
    }
    const int N = (int)src.total();
    dst_.create(1, N * 2, rawType<CustomType>());
    Mat dst = dst_.getMat();
    for (size_t i = N; i < dst.total(); i++)
    {
        kpt = dst.ptr<CustomType>(0) + i;
        kpt->octave = -(int)i;
    }
#if 0 // Compilation error
    CustomType& kpt = dst.at<CustomType>(0, 5);
#endif
}

TEST(Core_InputArray, support_CustomType)
{
    std::vector<CustomType> kp1(5);
    std::vector<CustomType> kp2(3);
    test_CustomType(rawIn(kp1), rawOut(kp2));
    ASSERT_EQ((size_t)10, kp2.size());
    for (int i = 0; i < 3; i++)
    {
        EXPECT_EQ(i, kp2[i].octave);
    }
    for (int i = 3; i < 5; i++)
    {
        EXPECT_EQ(0, kp2[i].octave);
    }
    for (int i = 5; i < 10; i++)
    {
        EXPECT_EQ(-i, kp2[i].octave);
    }
}


TEST(Core_InputArray, fetch_MatExpr)
{
    Mat a(Size(10, 5), CV_32FC1, 5);
    Mat b(Size(10, 5), CV_32FC1, 2);
    MatExpr expr = a * b.t();                    // gemm expression
    Mat dst;
    cv::add(expr, Scalar(1), dst);               // invoke gemm() here
    void* expr_data = expr.a.data;
    Mat result = expr;                           // should not call gemm() here again
    EXPECT_EQ(expr_data, result.data);           // expr data is reused
    EXPECT_EQ(dst.size(), result.size());
}


#ifdef CV_CXX11
class TestInputArrayRangeChecking {
    static const char *kind2str(cv::_InputArray ia)
    {
        switch (ia.kind())
        {
        #define C(x) case cv::_InputArray::x: return #x
        C(MAT);
        C(UMAT);
        C(EXPR);
        C(MATX);
        C(STD_VECTOR);
        C(NONE);
        C(STD_VECTOR_VECTOR);
        C(STD_BOOL_VECTOR);
        C(STD_VECTOR_MAT);
        C(STD_ARRAY_MAT);
        C(STD_VECTOR_UMAT);
        C(CUDA_GPU_MAT);
        C(STD_VECTOR_CUDA_GPU_MAT);
        #undef C
        default:
            return "<unsupported>";
        }
    }

    static void banner(cv::_InputArray ia, const char *label, const char *name)
    {
        std::cout << std::endl
                  << label << " = " << name << ", Kind: " << kind2str(ia)
                  << std::endl;
    }

    template<typename I, typename F>
    static void testA(I ia, F f, const char *mfname)
    {
        banner(ia, "f", mfname);
        EXPECT_THROW(f(ia, -1), cv::Exception)
            << "f(ia, " << -1 << ") should throw cv::Exception";
        for (int i = 0; i < int(ia.size()); i++)
        {
            EXPECT_NO_THROW(f(ia, i))
                << "f(ia, " << i << ") should not throw an exception";
        }
        EXPECT_THROW(f(ia, int(ia.size())), cv::Exception)
            << "f(ia, " << ia.size() << ") should throw cv::Exception";
    }

    template<typename I, typename F>
    static void testB(I ia, F f, const char *mfname)
    {
        banner(ia, "f", mfname);
        EXPECT_THROW(f(ia, -1), cv::Exception)
            << "f(ia, " << -1 << ") should throw cv::Exception";
        for (int i = 0; i < int(ia.size()); i++)
        {
            EXPECT_NO_THROW(f(ia, i))
                << "f(ia, " << i << ") should not throw an exception";
        }
        EXPECT_THROW(f(ia, int(ia.size())), cv::Exception)
            << "f(ia, " << ia.size() << ") should throw cv::Exception";
    }

    static void test_isContinuous()
    {
        auto f = [](cv::_InputArray ia, int i) { (void)ia.isContinuous(i); };

        cv::Mat M;
        cv::UMat uM;

        std::vector<cv::Mat> vec = {M, M};
        std::array<cv::Mat, 2> arr = {M, M};
        std::vector<cv::UMat> uvec = {uM, uM};

        testA(vec, f, "isContinuous");
        testA(arr, f, "isContinuous");
        testA(uvec, f, "isContinuous");
    }

    static void test_isSubmatrix()
    {
        auto f = [](cv::_InputArray ia, int i) { (void)ia.isSubmatrix(i); };

        cv::Mat M;
        cv::UMat uM;

        std::vector<cv::Mat> vec = {M, M};
        std::array<cv::Mat, 2> arr = {M, M};
        std::vector<cv::UMat> uvec = {uM, uM};

        testA(vec, f, "isSubmatrix");
        testA(arr, f, "isSubmatrix");
        testA(uvec, f, "isSubmatrix");
    }

    static void test_offset()
    {
        auto f = [](cv::_InputArray ia, int i) { return ia.offset(i); };

        cv::Mat M;
        cv::UMat uM;
        cv::cuda::GpuMat gM;

        std::vector<cv::Mat> vec = {M, M};
        std::array<cv::Mat, 2> arr = {M, M};
        std::vector<cv::UMat> uvec = {uM, uM};
        std::vector<cv::cuda::GpuMat> gvec = {gM, gM};

        testB(vec, f, "offset");
        testB(arr, f, "offset");
        testB(uvec, f, "offset");
        testB(gvec, f, "offset");
    }

    static void test_step()
    {
        auto f = [](cv::_InputArray ia, int i) { return ia.step(i); };

        cv::Mat M;
        cv::UMat uM;
        cv::cuda::GpuMat gM;

        std::vector<cv::Mat> vec = {M, M};
        std::array<cv::Mat, 2> arr = {M, M};
        std::vector<cv::UMat> uvec = {uM, uM};
        std::vector<cv::cuda::GpuMat> gvec = {gM, gM};

        testB(vec, f, "step");
        testB(arr, f, "step");
        testB(uvec, f, "step");
        testB(gvec, f, "step");
    }

public:
    static void run()
    {
        test_isContinuous();
        test_isSubmatrix();
        test_offset();
        test_step();
    }
};

TEST(Core_InputArray, range_checking)
{
    TestInputArrayRangeChecking::run();
}
#endif


TEST(Core_Vectors, issue_13078)
{
    float floats_[] = { 1, 2, 3, 4, 5, 6, 7, 8 };
    std::vector<float> floats(floats_, floats_ + 8);
    std::vector<int> ints(4);

    Mat m(4, 1, CV_32FC1, floats.data(), sizeof(floats[0]) * 2);

    m.convertTo(ints, CV_32S);

    ASSERT_EQ(1, ints[0]);
    ASSERT_EQ(3, ints[1]);
    ASSERT_EQ(5, ints[2]);
    ASSERT_EQ(7, ints[3]);
}

TEST(Core_Vectors, issue_13078_workaround)
{
    float floats_[] = { 1, 2, 3, 4, 5, 6, 7, 8 };
    std::vector<float> floats(floats_, floats_ + 8);
    std::vector<int> ints(4);

    Mat m(4, 1, CV_32FC1, floats.data(), sizeof(floats[0]) * 2);

    m.convertTo(Mat(ints), CV_32S);

    ASSERT_EQ(1, ints[0]);
    ASSERT_EQ(3, ints[1]);
    ASSERT_EQ(5, ints[2]);
    ASSERT_EQ(7, ints[3]);
}

TEST(Core_MatExpr, issue_13926)
{
    Mat M1 = (Mat_<double>(4,4,CV_64FC1) << 1, 2, 3, 4,
                                           5, 6, 7, 8,
                                           9, 10, 11, 12,
                                           13, 14, 15, 16);

    Matx44d M2(1, 2, 3, 4,
               5, 6, 7, 8,
               9, 10, 11, 12,
               13, 14, 15, 16);

    EXPECT_GE(1e-6, cvtest::norm(M1*M2, M1*M1, NORM_INF)) << Mat(M1*M2) << std::endl << Mat(M1*M1);
    EXPECT_GE(1e-6, cvtest::norm(M2*M1, M2*M2, NORM_INF)) << Mat(M2*M1) << std::endl << Mat(M2*M2);
}

TEST(Core_MatExpr, issue_16655)
{
    Mat a(Size(5, 5), CV_32FC3, Scalar::all(1));
    Mat b(Size(5, 5), CV_32FC3, Scalar::all(2));
    MatExpr ab_expr = a != b;
    Mat ab_mat = ab_expr;
    EXPECT_EQ(CV_8UC3, ab_expr.type())
        << "MatExpr: CV_8UC3 != " << typeToString(ab_expr.type());
    EXPECT_EQ(CV_8UC3, ab_mat.type())
        << "Mat: CV_8UC3 != " << typeToString(ab_mat.type());
}

TEST(Core_MatExpr, issue_16689)
{
    Mat a(Size(10, 5), CV_32FC1, 5);
    Mat b(Size(10, 5), CV_32FC1, 2);
    Mat bt(Size(5, 10), CV_32FC1, 3);
    {
        MatExpr r = a * bt;  // gemm
        EXPECT_EQ(Mat(r).size(), r.size()) << "[10x5] x [5x10] => [5x5]";
    }
    {
        MatExpr r = a * b.t();  // gemm
        EXPECT_EQ(Mat(r).size(), r.size()) << "[10x5] x [10x5].t() => [5x5]";
    }
    {
        MatExpr r = a.t() * b;  // gemm
        EXPECT_EQ(Mat(r).size(), r.size()) << "[10x5].t() x [10x5] => [10x10]";
    }
    {
        MatExpr r = a.t() * bt.t();  // gemm
        EXPECT_EQ(Mat(r).size(), r.size()) << "[10x5].t() x [5x10].t() => [10x10]";
    }
}

#ifdef HAVE_EIGEN
TEST(Core_Eigen, eigen2cv_check_Mat_type)
{
    Mat A(4, 4, CV_32FC1, Scalar::all(0));
    Eigen::MatrixXf eigen_A;
    cv2eigen(A, eigen_A);

    Mat_<float> f_mat;
    EXPECT_NO_THROW(eigen2cv(eigen_A, f_mat));
    EXPECT_EQ(CV_32FC1, f_mat.type());

    Mat_<double> d_mat;
    EXPECT_ANY_THROW(eigen2cv(eigen_A, d_mat));
    //EXPECT_EQ(CV_64FC1, d_mat.type());
}
#endif // HAVE_EIGEN

#ifdef OPENCV_EIGEN_TENSOR_SUPPORT
TEST(Core_Eigen, cv2eigen_check_tensor_conversion)
{
    Mat A(2, 3, CV_32FC3);
    float value = 0;
    for(int row=0; row<A.rows; row++)
        for(int col=0; col<A.cols; col++)
            for(int ch=0; ch<A.channels(); ch++)
                A.at<Vec3f>(row,col)[ch] = value++;

    Eigen::Tensor<float, 3, Eigen::RowMajor> row_tensor;
    cv2eigen(A, row_tensor);

    float* mat_ptr = (float*)A.data;
    float* tensor_ptr = row_tensor.data();
    for (int i=0; i< row_tensor.size(); i++)
        ASSERT_FLOAT_EQ(mat_ptr[i], tensor_ptr[i]);

    Eigen::Tensor<float, 3, Eigen::ColMajor> col_tensor;
    cv2eigen(A, col_tensor);
    value = 0;
    for(int row=0; row<A.rows; row++)
        for(int col=0; col<A.cols; col++)
            for(int ch=0; ch<A.channels(); ch++)
                ASSERT_FLOAT_EQ(value++, col_tensor(row,col,ch));
}
#endif // OPENCV_EIGEN_TENSOR_SUPPORT

#ifdef OPENCV_EIGEN_TENSOR_SUPPORT
TEST(Core_Eigen, eigen2cv_check_tensor_conversion)
{
    Eigen::Tensor<float, 3, Eigen::RowMajor> row_tensor(2,3,3);
    Eigen::Tensor<float, 3, Eigen::ColMajor> col_tensor(2,3,3);
    float value = 0;
    for(int row=0; row<row_tensor.dimension(0); row++)
        for(int col=0; col<row_tensor.dimension(1); col++)
            for(int ch=0; ch<row_tensor.dimension(2); ch++)
            {
                row_tensor(row,col,ch) = value;
                col_tensor(row,col,ch) = value;
                value++;
            }

    Mat A;
    eigen2cv(row_tensor, A);

    float* tensor_ptr = row_tensor.data();
    float* mat_ptr = (float*)A.data;
    for (int i=0; i< row_tensor.size(); i++)
        ASSERT_FLOAT_EQ(tensor_ptr[i], mat_ptr[i]);

    Mat B;
    eigen2cv(col_tensor, B);

    value = 0;
    for(int row=0; row<B.rows; row++)
        for(int col=0; col<B.cols; col++)
            for(int ch=0; ch<B.channels(); ch++)
                ASSERT_FLOAT_EQ(value++, B.at<Vec3f>(row,col)[ch]);
}
#endif // OPENCV_EIGEN_TENSOR_SUPPORT

#ifdef OPENCV_EIGEN_TENSOR_SUPPORT
TEST(Core_Eigen, cv2eigen_tensormap_check_tensormap_access)
{
    float arr[] = {0, 1, 2, 3, 4, 5, 6, 7, 8, 9, 10, 11};
    Mat a_mat(2, 2, CV_32FC3, arr);
    Eigen::TensorMap<Eigen::Tensor<float, 3, Eigen::RowMajor>> a_tensor = cv2eigen_tensormap<float>(a_mat);

    for(int i=0; i<a_mat.rows; i++) {
        for (int j=0; j<a_mat.cols; j++) {
            for (int ch=0; ch<a_mat.channels(); ch++) {
                ASSERT_FLOAT_EQ(a_mat.at<Vec3f>(i,j)[ch], a_tensor(i,j,ch));
                ASSERT_EQ(&a_mat.at<Vec3f>(i,j)[ch], &a_tensor(i,j,ch));
            }
        }
    }
}
#endif // OPENCV_EIGEN_TENSOR_SUPPORT

TEST(Mat, regression_12943)  // memory usage: ~4.5 Gb
{
    applyTestTag(CV_TEST_TAG_MEMORY_6GB);

    const int width = 0x8000;
    const int height = 0x10001;

    cv::Mat src(height, width, CV_8UC1, Scalar::all(128));

    cv::Mat dst;
    cv::flip(src, dst, 0);
}

TEST(Mat, empty_iterator_16855)
{
    cv::Mat m;
    EXPECT_NO_THROW(m.begin<uchar>());
    EXPECT_NO_THROW(m.end<uchar>());
    EXPECT_TRUE(m.begin<uchar>() == m.end<uchar>());
}


TEST(Mat, regression_18473)
{
    std::vector<int> sizes(3);
    sizes[0] = 20;
    sizes[1] = 50;
    sizes[2] = 100;
#if 1  // with the fix
    std::vector<size_t> steps(2);
    steps[0] = 50*100*2;
    steps[1] = 100*2;
#else  // without the fix
    std::vector<size_t> steps(3);
    steps[0] = 50*100*2;
    steps[1] = 100*2;
    steps[2] = 2;
#endif
    std::vector<short> data(20*50*100, 0);  // 1Mb
    data[data.size() - 1] = 5;

    // param steps Array of ndims-1 steps
    Mat m(sizes, CV_16SC1, (void*)data.data(), (const size_t*)steps.data());

    ASSERT_FALSE(m.empty());
    EXPECT_EQ((int)5, (int)m.at<short>(19, 49, 99));
}


TEST(Mat, ptrVecni_20044)
{
    Mat_<int> m(3,4); m << 1, 2, 3, 4, 5, 6, 7, 8, 9, 10, 11, 12;
    Vec2i idx(1,1);

    uchar *u = m.ptr(idx);
    EXPECT_EQ(int(6), *(int*)(u));
    const uchar *cu = m.ptr(idx);
    EXPECT_EQ(int(6), *(int*)(cu));

    int *i = m.ptr<int>(idx);
    EXPECT_EQ(int(6), *(i));
    const int *ci = m.ptr<int>(idx);
    EXPECT_EQ(int(6), *(ci));
}


TEST(Mat, VecMatx_4650)
{
  // Makes sure the following compiles.
  cv::Vec3b a;
  a = cv::Vec3b::ones();
  a = cv::Vec3b::zeros();
  a = cv::Vec3b::randn(0, 10);
  a = cv::Vec3b::randu(0, 10);
}


TEST(Mat, reverse_iterator_19967)
{
    // empty iterator (#16855)
    cv::Mat m_empty;
    EXPECT_NO_THROW(m_empty.rbegin<uchar>());
    EXPECT_NO_THROW(m_empty.rend<uchar>());
    EXPECT_TRUE(m_empty.rbegin<uchar>() == m_empty.rend<uchar>());

    // 1D test
    std::vector<uchar> data{0, 1, 2, 3};
    const std::vector<int> sizes_1d{4};

    //Base class
    cv::Mat m_1d(sizes_1d, CV_8U, data.data());
    auto mismatch_it_pair_1d = std::mismatch(data.rbegin(), data.rend(), m_1d.rbegin<uchar>());
    EXPECT_EQ(mismatch_it_pair_1d.first, data.rend());  // expect no mismatch
    EXPECT_EQ(mismatch_it_pair_1d.second, m_1d.rend<uchar>());

    //Templated derived class
    cv::Mat_<uchar> m_1d_t(static_cast<int>(sizes_1d.size()), sizes_1d.data(), data.data());
    auto mismatch_it_pair_1d_t = std::mismatch(data.rbegin(), data.rend(), m_1d_t.rbegin());
    EXPECT_EQ(mismatch_it_pair_1d_t.first, data.rend());  // expect no mismatch
    EXPECT_EQ(mismatch_it_pair_1d_t.second, m_1d_t.rend());


    // 2D test
    const std::vector<int> sizes_2d{2, 2};

    //Base class
    cv::Mat m_2d(sizes_2d, CV_8U, data.data());
    auto mismatch_it_pair_2d = std::mismatch(data.rbegin(), data.rend(), m_2d.rbegin<uchar>());
    EXPECT_EQ(mismatch_it_pair_2d.first, data.rend());
    EXPECT_EQ(mismatch_it_pair_2d.second, m_2d.rend<uchar>());

    //Templated derived class
    cv::Mat_<uchar> m_2d_t(static_cast<int>(sizes_2d.size()),sizes_2d.data(), data.data());
    auto mismatch_it_pair_2d_t = std::mismatch(data.rbegin(), data.rend(), m_2d_t.rbegin());
    EXPECT_EQ(mismatch_it_pair_2d_t.first, data.rend());
    EXPECT_EQ(mismatch_it_pair_2d_t.second, m_2d_t.rend());

    // 3D test
    std::vector<uchar> data_3d{0, 1, 2, 3, 4, 5, 6, 7};
    const std::vector<int> sizes_3d{2, 2, 2};

    //Base class
    cv::Mat m_3d(sizes_3d, CV_8U, data_3d.data());
    auto mismatch_it_pair_3d = std::mismatch(data_3d.rbegin(), data_3d.rend(), m_3d.rbegin<uchar>());
    EXPECT_EQ(mismatch_it_pair_3d.first, data_3d.rend());
    EXPECT_EQ(mismatch_it_pair_3d.second, m_3d.rend<uchar>());

    //Templated derived class
    cv::Mat_<uchar> m_3d_t(static_cast<int>(sizes_3d.size()),sizes_3d.data(), data_3d.data());
    auto mismatch_it_pair_3d_t = std::mismatch(data_3d.rbegin(), data_3d.rend(), m_3d_t.rbegin());
    EXPECT_EQ(mismatch_it_pair_3d_t.first, data_3d.rend());
    EXPECT_EQ(mismatch_it_pair_3d_t.second, m_3d_t.rend());

    // const test base class
    const cv::Mat m_1d_const(sizes_1d, CV_8U, data.data());

    auto mismatch_it_pair_1d_const = std::mismatch(data.rbegin(), data.rend(), m_1d_const.rbegin<uchar>());
    EXPECT_EQ(mismatch_it_pair_1d_const.first, data.rend());  // expect no mismatch
    EXPECT_EQ(mismatch_it_pair_1d_const.second, m_1d_const.rend<uchar>());

    EXPECT_FALSE((std::is_assignable<decltype(m_1d_const.rend<uchar>()), uchar>::value)) << "Constness of const iterator violated.";
    EXPECT_FALSE((std::is_assignable<decltype(m_1d_const.rbegin<uchar>()), uchar>::value)) << "Constness of const iterator violated.";

    // const test templated dervied class
    const cv::Mat_<uchar> m_1d_const_t(static_cast<int>(sizes_1d.size()), sizes_1d.data(), data.data());

    auto mismatch_it_pair_1d_const_t = std::mismatch(data.rbegin(), data.rend(), m_1d_const_t.rbegin());
    EXPECT_EQ(mismatch_it_pair_1d_const_t.first, data.rend());  // expect no mismatch
    EXPECT_EQ(mismatch_it_pair_1d_const_t.second, m_1d_const_t.rend());

    EXPECT_FALSE((std::is_assignable<decltype(m_1d_const_t.rend()), uchar>::value)) << "Constness of const iterator violated.";
    EXPECT_FALSE((std::is_assignable<decltype(m_1d_const_t.rbegin()), uchar>::value)) << "Constness of const iterator violated.";

}

<<<<<<< HEAD
TEST(Mat, Recreate1DMatWithSameMeta)
{
    const std::vector<int> dims = {100};
    const auto depth = CV_8U;
    cv::Mat m(dims, depth);

    // By default m has dims: [1, 100]
    m.dims = 1;

    EXPECT_NO_THROW(m.create(dims, depth));
}
=======
>>>>>>> e4abf6e7

}} // namespace<|MERGE_RESOLUTION|>--- conflicted
+++ resolved
@@ -2461,11 +2461,10 @@
 
 }
 
-<<<<<<< HEAD
 TEST(Mat, Recreate1DMatWithSameMeta)
 {
-    const std::vector<int> dims = {100};
-    const auto depth = CV_8U;
+    std::vector<int> dims = {100};
+    auto depth = CV_8U;
     cv::Mat m(dims, depth);
 
     // By default m has dims: [1, 100]
@@ -2473,7 +2472,5 @@
 
     EXPECT_NO_THROW(m.create(dims, depth));
 }
-=======
->>>>>>> e4abf6e7
 
 }} // namespace