--- conflicted
+++ resolved
@@ -1722,13 +1722,9 @@
     Mat_<float> C({1}, {1,2,3});
 
     ASSERT_EQ(A.type(), CV_32F);
-<<<<<<< HEAD
-    ASSERT_DOUBLE_EQ(norm(A, B, NORM_INF), 0.);
-    ASSERT_DOUBLE_EQ(norm(A, C, NORM_INF), 0.);
-    ASSERT_DOUBLE_EQ(norm(B, C, NORM_INF), 0.);
-=======
     ASSERT_DOUBLE_EQ(cvtest::norm(A, B, NORM_INF), 0.);
->>>>>>> 0c07836f
+    ASSERT_DOUBLE_EQ(cvtest::norm(A, C, NORM_INF), 0.);
+    ASSERT_DOUBLE_EQ(cvtest::norm(B, C, NORM_INF), 0.);
 }
 
 TEST(Mat_, from_initializer_list)
@@ -1737,13 +1733,9 @@
     Mat_<float> B(3, 1); B << 1, 2, 3;
     Mat_<float> C({1}, {1,2,3} );
 
-<<<<<<< HEAD
-    ASSERT_DOUBLE_EQ(norm(A, B, NORM_INF), 0.);
-    ASSERT_DOUBLE_EQ(norm(A, C, NORM_INF), 0.);
-    ASSERT_DOUBLE_EQ(norm(B, C, NORM_INF), 0.);
-=======
     ASSERT_DOUBLE_EQ(cvtest::norm(A, B, NORM_INF), 0.);
->>>>>>> 0c07836f
+    ASSERT_DOUBLE_EQ(cvtest::norm(A, C, NORM_INF), 0.);
+    ASSERT_DOUBLE_EQ(cvtest::norm(B, C, NORM_INF), 0.);
 }
 
 
