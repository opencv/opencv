// This file is part of OpenCV project.
// It is subject to the license terms in the LICENSE file found in the top-level directory
// of this distribution and at http://opencv.org/license.html.

// This file is not standalone.
// It is included with these active namespaces:
//namespace opencv_test { namespace hal { namespace intrinXXX {
//CV_CPU_OPTIMIZATION_NAMESPACE_BEGIN

void test_hal_intrin_uint8();
void test_hal_intrin_int8();
void test_hal_intrin_uint16();
void test_hal_intrin_int16();
void test_hal_intrin_uint32();
void test_hal_intrin_int32();
void test_hal_intrin_uint64();
void test_hal_intrin_int64();
void test_hal_intrin_float32();
void test_hal_intrin_float64();

void test_hal_intrin_float16();

#ifndef CV_CPU_OPTIMIZATION_DECLARATIONS_ONLY

//==================================================================================================

#if defined (__clang__) && defined(__has_warning)
    #if __has_warning("-Wmaybe-uninitialized")
        #define CV_DISABLE_GCC_MAYBE_UNINITIALIZED_WARNINGS
    #endif
#elif defined (__GNUC__) // in case of gcc, it does not have macro __has_warning
    #define CV_DISABLE_GCC_MAYBE_UNINITIALIZED_WARNINGS
#endif

#if defined (CV_DISABLE_GCC_MAYBE_UNINITIALIZED_WARNINGS)
#pragma GCC diagnostic push
#pragma GCC diagnostic ignored "-Wmaybe-uninitialized"
#endif

template <typename R> struct Data
{
    typedef typename VTraits<R>::lane_type LaneType;
    typedef typename V_TypeTraits<LaneType>::int_type int_type;

    Data()
    {
        for (int i = 0; i < VTraits<R>::vlanes(); ++i)
            d[i] = (LaneType)(i + 1);
    }
    Data(LaneType val)
    {
        fill(val);
    }
    Data(const R & r)
    {
        *this = r;
    }
    operator R () const
    {
        CV_Assert(VTraits<R>::vlanes() <= VTraits<R>::max_nlanes);
        return vx_load(d);
    }
    Data<R> & operator=(const R & r)
    {
        v_store(d, r);
        return *this;
    }
    template <typename T> Data<R> & operator*=(T m)
    {
        for (int i = 0; i < VTraits<R>::vlanes(); ++i)
            d[i] = (LaneType)(d[i] * m);
        return *this;
    }
    template <typename T> Data<R> & operator+=(T m)
    {
        for (int i = 0; i < VTraits<R>::vlanes(); ++i)
            d[i] = (LaneType)(d[i] + m);
        return *this;
    }
    void fill(LaneType val, int s, int c = VTraits<R>::vlanes())
    {
        for (int i = s; i < c; ++i)
            d[i] = val;
    }
    void fill(LaneType val)
    {
        fill(val, 0);
    }
    void reverse()
    {
        for (int i = 0; i < VTraits<R>::vlanes() / 2; ++i)
            std::swap(d[i], d[VTraits<R>::vlanes() - i - 1]);
    }
    const LaneType & operator[](int i) const
    {
#if 0   // TODO: strange bug - AVX2 tests are failed with this
        CV_CheckGE(i, 0, ""); CV_CheckLT(i, (int)VTraits<R>::vlanes(), "");
#else
        CV_Assert(i >= 0 && i < VTraits<R>::max_nlanes);
#endif
        return d[i];
    }
    LaneType & operator[](int i)
    {
        CV_CheckGE(i, 0, ""); CV_CheckLT(i, (int)VTraits<R>::max_nlanes, "");
        return d[i];
    }
    int_type as_int(int i) const
    {
        CV_CheckGE(i, 0, ""); CV_CheckLT(i, (int)VTraits<R>::max_nlanes, "");
        union
        {
            LaneType l;
            int_type i;
        } v;
        v.l = d[i];
        return v.i;
    }
    const LaneType * mid() const
    {
        return d + VTraits<R>::vlanes() / 2;
    }
    LaneType * mid()
    {
        return d + VTraits<R>::vlanes() / 2;
    }
    LaneType sum(int s, int c)
    {
        LaneType res = (LaneType)0;
        for (int i = s; i < s + c; ++i)
            res = (LaneType)(res + d[i]);
        return res;
    }
    LaneType sum()
    {
        return sum(0, VTraits<R>::vlanes());
    }
    bool operator==(const Data<R> & other) const
    {
        for (int i = 0; i < VTraits<R>::vlanes(); ++i)
            if (d[i] != other.d[i])
                return false;
        return true;
    }
    void clear()
    {
        fill((LaneType)0);
    }
    bool isZero() const
    {
        return isValue(0);
    }
    bool isValue(uchar val) const
    {
        for (int i = 0; i < VTraits<R>::vlanes(); ++i)
            if (d[i] != val)
                return false;
        return true;
    }
    LaneType d[VTraits<R>::max_nlanes];
};

template<typename R> struct AlignedData
{
    Data<R> CV_DECL_ALIGNED(sizeof(typename VTraits<R>::lane_type)*VTraits<R>::max_nlanes) a; // aligned
    char dummy;
    Data<R> u; // unaligned
};

template <typename R> std::ostream & operator<<(std::ostream & out, const Data<R> & d)
{
    out << "{ ";
    for (int i = 0; i < VTraits<R>::vlanes(); ++i)
    {
        out << std::hex << +V_TypeTraits<typename VTraits<R>::lane_type>::reinterpret_int(d.d[i]);
        // out << +d.d[i]; // Note: No  operator '<<' for _Float16
        if (i + 1 < VTraits<R>::vlanes())
            out << ", ";
    }
    out << " }";
    return out;
}

template<typename T> static inline void EXPECT_COMPARE_EQ_(const T a, const T b)
{
    EXPECT_EQ(a, b);
}
template<> inline void EXPECT_COMPARE_EQ_<float>(const float a, const float b)
{
    EXPECT_FLOAT_EQ( a, b );
}

template<> inline void EXPECT_COMPARE_EQ_<double>(const double a, const double b)
{
    EXPECT_DOUBLE_EQ( a, b );
}

#if (CV_SIMD_FP16 || CV_SIMD_SCALABLE_FP16)
template<> inline void EXPECT_COMPARE_EQ_<hfloat>(const hfloat a, const hfloat b)
{
    EXPECT_LT(std::abs(float(a - b)), 0.126);
}
#endif

// pack functions do not do saturation when converting from 64-bit types
template<typename T, typename W>
inline T pack_saturate_cast(W a) { return saturate_cast<T>(a); }
template<>
inline int pack_saturate_cast<int, int64>(int64 a) { return static_cast<int>(a); }
template<>
inline unsigned pack_saturate_cast<unsigned, uint64>(uint64 a) { return static_cast<unsigned>(a); }

template<typename R> struct TheTest
{
    typedef typename VTraits<R>::lane_type LaneType;

    template <typename T1, typename T2>
    static inline void EXPECT_COMPARE_EQ(const T1 a, const T2 b)
    {
        EXPECT_COMPARE_EQ_<LaneType>((LaneType)a, (LaneType)b);
    }

    TheTest & test_loadstore()
    {
        AlignedData<R> data;
        AlignedData<R> out;

        // check if addresses are aligned and unaligned respectively
        EXPECT_EQ((size_t)0, (size_t)&data.a.d % (sizeof(typename VTraits<R>::lane_type) * VTraits<R>::vlanes()));
        EXPECT_NE((size_t)0, (size_t)&data.u.d % (sizeof(typename VTraits<R>::lane_type) * VTraits<R>::vlanes()));
        EXPECT_EQ((size_t)0, (size_t)&out.a.d % (sizeof(typename VTraits<R>::lane_type) * VTraits<R>::vlanes()));
        EXPECT_NE((size_t)0, (size_t)&out.u.d % (sizeof(typename VTraits<R>::lane_type) * VTraits<R>::vlanes()));

        // check some initialization methods
        R r1 = data.a;
        R r2 = vx_load(data.u.d);
        R r3 = vx_load_aligned(data.a.d);
        R r4(r2);
        EXPECT_EQ(data.a[0], v_get0(r1));
        EXPECT_EQ(data.u[0], v_get0(r2));
        EXPECT_EQ(data.a[0], v_get0(r3));
        EXPECT_EQ(data.u[0], v_get0(r4));

        R r_low = vx_load_low((LaneType*)data.u.d);
        EXPECT_EQ(data.u[0], v_get0(r_low));
        v_store(out.u.d, r_low);
        for (int i = 0; i < VTraits<R>::vlanes()/2; ++i)
        {
            SCOPED_TRACE(cv::format("i=%d", i));
            EXPECT_EQ((LaneType)data.u[i], (LaneType)out.u[i]);
        }

        R r_low_align8byte = vx_load_low((LaneType*)((char*)data.u.d + (sizeof(typename VTraits<R>::lane_type) * VTraits<R>::vlanes() / 2)));
        EXPECT_EQ(data.u[VTraits<R>::vlanes()/2], v_get0(r_low_align8byte));
        v_store(out.u.d, r_low_align8byte);
        for (int i = 0; i < VTraits<R>::vlanes()/2; ++i)
        {
            SCOPED_TRACE(cv::format("i=%d", i));
            EXPECT_EQ((LaneType)data.u[i + VTraits<R>::vlanes()/2], (LaneType)out.u[i]);
        }

        // check some store methods
        out.u.clear();
        out.a.clear();
        v_store(out.u.d, r1);
        v_store_aligned(out.a.d, r2);
        EXPECT_EQ(data.a, out.a);
        EXPECT_EQ(data.u, out.u);

        // check more store methods
        Data<R> d, res(0);
        R r5 = d;
        v_store_high(res.mid(), r5);
        v_store_low(res.d, r5);
        EXPECT_EQ(d, res);

        // check halves load correctness
        res.clear();
        R r6 = vx_load_halves(d.d, d.mid());
        v_store(res.d, r6);
        EXPECT_EQ(d, res);

        // zero, all
        Data<R> resZ, resV;
        resZ.fill((LaneType)0);
        resV.fill((LaneType)8);
        for (int i = 0; i < VTraits<R>::vlanes(); ++i)
        {
            SCOPED_TRACE(cv::format("i=%d", i));
            EXPECT_EQ((LaneType)0, resZ[i]);
            EXPECT_EQ((LaneType)8, resV[i]);
        }

        // reinterpret_as
        v_uint8 vu8 = v_reinterpret_as_u8(r1); out.a.clear(); v_store((uchar*)out.a.d, vu8); EXPECT_EQ(data.a, out.a);
        v_int8 vs8 = v_reinterpret_as_s8(r1); out.a.clear(); v_store((schar*)out.a.d, vs8); EXPECT_EQ(data.a, out.a);
        v_uint16 vu16 = v_reinterpret_as_u16(r1); out.a.clear(); v_store((ushort*)out.a.d, vu16); EXPECT_EQ(data.a, out.a);
        v_int16 vs16 = v_reinterpret_as_s16(r1); out.a.clear(); v_store((short*)out.a.d, vs16); EXPECT_EQ(data.a, out.a);
        v_uint32 vu32 = v_reinterpret_as_u32(r1); out.a.clear(); v_store((unsigned*)out.a.d, vu32); EXPECT_EQ(data.a, out.a);
        v_int32 vs32 = v_reinterpret_as_s32(r1); out.a.clear(); v_store((int*)out.a.d, vs32); EXPECT_EQ(data.a, out.a);
        v_uint64 vu64 = v_reinterpret_as_u64(r1); out.a.clear(); v_store((uint64*)out.a.d, vu64); EXPECT_EQ(data.a, out.a);
        v_int64 vs64 = v_reinterpret_as_s64(r1); out.a.clear(); v_store((int64*)out.a.d, vs64); EXPECT_EQ(data.a, out.a);
        v_float32 vf32 = v_reinterpret_as_f32(r1); out.a.clear(); v_store((float*)out.a.d, vf32); EXPECT_EQ(data.a, out.a);
#if (CV_SIMD_64F || CV_SIMD_SCALABLE_64F)
        v_float64 vf64 = v_reinterpret_as_f64(r1); out.a.clear(); v_store((double*)out.a.d, vf64); EXPECT_EQ(data.a, out.a);
#endif

#if CV_SIMD_WIDTH == 16
        R setall_res1 = v_setall((LaneType)5);
        R setall_res2 = v_setall<LaneType>(6);
#elif CV_SIMD_WIDTH == 32
        R setall_res1 = v256_setall((LaneType)5);
        R setall_res2 = v256_setall<LaneType>(6);
#elif CV_SIMD_WIDTH == 64
        R setall_res1 = v512_setall((LaneType)5);
        R setall_res2 = v512_setall<LaneType>(6);
#elif CV_SIMD_SCALABLE
        R setall_res1 = v_setall((LaneType)5);
        R setall_res2 = v_setall<LaneType>(6);
#else
#error "Configuration error"
#endif
        R setall_res3 = v_setall_<R>((LaneType)7);
        R setall_resz = v_setzero_<R>();
#if CV_SIMD_WIDTH > 0
        Data<R> setall_res1_; v_store(setall_res1_.d, setall_res1);
        Data<R> setall_res2_; v_store(setall_res2_.d, setall_res2);
        Data<R> setall_res3_; v_store(setall_res3_.d, setall_res3);
        Data<R> setall_resz_; v_store(setall_resz_.d, setall_resz);
        for (int i = 0; i < VTraits<R>::vlanes(); ++i)
        {
            SCOPED_TRACE(cv::format("i=%d", i));
            EXPECT_EQ((LaneType)5, setall_res1_[i]);
            EXPECT_EQ((LaneType)6, setall_res2_[i]);
            EXPECT_EQ((LaneType)7, setall_res3_[i]);
            EXPECT_EQ((LaneType)0, setall_resz_[i]);
        }
#endif

        R vx_setall_res1 = vx_setall((LaneType)11);
        R vx_setall_res2 = vx_setall<LaneType>(12);
        Data<R> vx_setall_res1_; v_store(vx_setall_res1_.d, vx_setall_res1);
        Data<R> vx_setall_res2_; v_store(vx_setall_res2_.d, vx_setall_res2);
        for (int i = 0; i < VTraits<R>::vlanes(); ++i)
        {
            SCOPED_TRACE(cv::format("i=%d", i));
            EXPECT_EQ((LaneType)11, vx_setall_res1_[i]);
            EXPECT_EQ((LaneType)12, vx_setall_res2_[i]);
        }

#if CV_SIMD_WIDTH == 16
        {
            uint64 a = CV_BIG_INT(0x7fffffffffffffff);
            uint64 b = (uint64)CV_BIG_INT(0xcfffffffffffffff);
            v_uint64x2 uint64_vec(a, b);
            EXPECT_EQ(a, v_get0(uint64_vec));
            EXPECT_EQ(b, v_extract_n<1>(uint64_vec));
        }
        {
            int64 a = CV_BIG_INT(0x7fffffffffffffff);
            int64 b = CV_BIG_INT(-1);
            v_int64x2 int64_vec(a, b);
            EXPECT_EQ(a, v_get0(int64_vec));
            EXPECT_EQ(b, v_extract_n<1>(int64_vec));
        }
#endif

        return *this;
    }

    TheTest & test_interleave()
    {
        Data<R> data1, data2, data3, data4;
        data2 += (LaneType)20;
        data3 += (LaneType)40;
        data4 += (LaneType)60;


        R a = data1, b = data2, c = data3;
        R d = data1, e = data2, f = data3, g = data4;

        LaneType buf3[VTraits<R>::max_nlanes * 3];
        LaneType buf4[VTraits<R>::max_nlanes * 4];

        v_store_interleave(buf3, a, b, c);
        v_store_interleave(buf4, d, e, f, g);

        Data<R> z((LaneType)0);
        a = b = c = d = e = f = g = z;

        v_load_deinterleave(buf3, a, b, c);
        v_load_deinterleave(buf4, d, e, f, g);

        for (int i = 0; i < VTraits<R>::vlanes(); ++i)
        {
            SCOPED_TRACE(cv::format("i=%d", i));
            EXPECT_EQ(data1, Data<R>(a));
            EXPECT_EQ(data2, Data<R>(b));
            EXPECT_EQ(data3, Data<R>(c));

            EXPECT_EQ(data1, Data<R>(d));
            EXPECT_EQ(data2, Data<R>(e));
            EXPECT_EQ(data3, Data<R>(f));
            EXPECT_EQ(data4, Data<R>(g));
        }

        return *this;
    }
    TheTest & test_interleave_pq()
    {
        Data<R> dataA;
        R a = dataA;
        Data<R> resP = v_interleave_pairs(a);
        Data<R> resQ = v_interleave_quads(a);
        for (int i = 0; i < VTraits<R>::vlanes()/4; ++i)
        {
            SCOPED_TRACE(cv::format("i=%d", i));
            EXPECT_EQ(resP[4*i],     dataA[4*i  ]);
            EXPECT_EQ(resP[4*i + 1], dataA[4*i+2]);
            EXPECT_EQ(resP[4*i + 2], dataA[4*i+1]);
            EXPECT_EQ(resP[4*i + 3], dataA[4*i+3]);
        }
        for (int i = 0; i < VTraits<R>::vlanes()/8; ++i)
        {
            SCOPED_TRACE(cv::format("i=%d", i));
            EXPECT_EQ(resQ[8*i],     dataA[8*i  ]);
            EXPECT_EQ(resQ[8*i + 1], dataA[8*i+4]);
            EXPECT_EQ(resQ[8*i + 2], dataA[8*i+1]);
            EXPECT_EQ(resQ[8*i + 3], dataA[8*i+5]);
            EXPECT_EQ(resQ[8*i + 4], dataA[8*i+2]);
            EXPECT_EQ(resQ[8*i + 5], dataA[8*i+6]);
            EXPECT_EQ(resQ[8*i + 6], dataA[8*i+3]);
            EXPECT_EQ(resQ[8*i + 7], dataA[8*i+7]);
        }
        return *this;
    }

    // float32x4 only
    TheTest & test_interleave_2channel()
    {
        Data<R> data1, data2;
        data2 += 20;

        R a = data1, b = data2;

        LaneType buf2[VTraits<R>::max_nlanes * 2];

        v_store_interleave(buf2, a, b);

        Data<R> z(0);
        a = b = z;

        v_load_deinterleave(buf2, a, b);

        for (int i = 0; i < VTraits<R>::vlanes(); ++i)
        {
            SCOPED_TRACE(cv::format("i=%d", i));
            EXPECT_EQ(data1, Data<R>(a));
            EXPECT_EQ(data2, Data<R>(b));
        }

        return *this;
    }

    // v_expand and v_load_expand
    TheTest & test_expand()
    {
        typedef typename V_RegTraits<R>::w_reg Rx2;
        Data<R> dataA;
        R a = dataA;

        Data<Rx2> resB = vx_load_expand(dataA.d);

        Rx2 c, d, e, f;
        v_expand(a, c, d);

        e = v_expand_low(a);
        f = v_expand_high(a);

        Data<Rx2> resC = c, resD = d, resE = e, resF = f;
        const int n = VTraits<Rx2>::vlanes();
        for (int i = 0; i < n; ++i)
        {
            SCOPED_TRACE(cv::format("i=%d", i));
            EXPECT_EQ(dataA[i], resB[i]);
            EXPECT_EQ(dataA[i], resC[i]);
            EXPECT_EQ(dataA[i + n], resD[i]);
            EXPECT_EQ(dataA[i], resE[i]);
            EXPECT_EQ(dataA[i + n], resF[i]);
        }

        return *this;
    }

    TheTest & test_expand_q()
    {
        typedef typename V_RegTraits<R>::q_reg Rx4;
        Data<R> data;
        Data<Rx4> out = vx_load_expand_q(data.d);
        const int n = VTraits<Rx4>::vlanes();
        for (int i = 0; i < n; ++i)
        {
            SCOPED_TRACE(cv::format("i=%d", i));
            EXPECT_EQ(data[i], out[i]);
        }

        return *this;
    }

    TheTest & test_addsub()
    {
        Data<R> dataA, dataB, dataC;
        dataB.reverse();
        dataA[1] = static_cast<LaneType>(std::numeric_limits<LaneType>::max());
        R a = dataA, b = dataB, c = dataC;

        Data<R> resD = v_add(a, b), resE = v_add(a, b, c), resF = v_sub(a, b);
        for (int i = 0; i < VTraits<R>::vlanes(); ++i)
        {
            SCOPED_TRACE(cv::format("i=%d", i));
            EXPECT_EQ(saturate_cast<LaneType>(dataA[i] + dataB[i]), resD[i]);
            EXPECT_EQ(saturate_cast<LaneType>(dataA[i] + dataB[i] + dataC[i]), resE[i]);
            EXPECT_EQ(saturate_cast<LaneType>(dataA[i] - dataB[i]), resF[i]);
        }

        return *this;
    }

    TheTest & test_arithm_wrap()
    {
        Data<R> dataA, dataB;
        dataB.reverse();
        R a = dataA, b = dataB;

        Data<R> resC = v_add_wrap(a, b),
                resD = v_sub_wrap(a, b),
                resE = v_mul_wrap(a, b);
        for (int i = 0; i < VTraits<R>::vlanes(); ++i)
        {
            SCOPED_TRACE(cv::format("i=%d", i));
            EXPECT_EQ((LaneType)(dataA[i] + dataB[i]), resC[i]);
            EXPECT_EQ((LaneType)(dataA[i] - dataB[i]), resD[i]);
            EXPECT_EQ((LaneType)(dataA[i] * dataB[i]), resE[i]);
        }
        return *this;
    }

    TheTest & test_mul()
    {
        Data<R> dataA, dataB, dataC;
        dataA[1] = static_cast<LaneType>(std::numeric_limits<LaneType>::max());
        dataB.reverse();
        R a = dataA, b = dataB, c = dataC;

        Data<R> resD = v_mul(a, b);
        Data<R> resE = v_mul(a, b, c);
        for (int i = 0; i < VTraits<R>::vlanes(); ++i)
        {
            SCOPED_TRACE(cv::format("i=%d", i));
            EXPECT_EQ(saturate_cast<LaneType>(dataA[i] * dataB[i]), resD[i]);
            EXPECT_EQ(saturate_cast<LaneType>(dataA[i] * dataB[i] * dataC[i]), resE[i]);
        }

        return *this;
    }

    TheTest & test_div()
    {
        Data<R> dataA, dataB;
        dataB.reverse();
        R a = dataA, b = dataB;

        Data<R> resC = v_div(a, b);
        for (int i = 0; i < VTraits<R>::vlanes(); ++i)
        {
            SCOPED_TRACE(cv::format("i=%d", i));
            EXPECT_EQ(dataA[i] / dataB[i], resC[i]);
        }

        return *this;
    }

    // Handle accuracy for fp16
    TheTest & test_div_fp16()
    {
#if (CV_SIMD_FP16 || CV_SIMD_SCALABLE_FP16)
        Data<R> dataA, dataB;
        dataB.reverse();
        R a = dataA, b = dataB;

        Data<R> resC = v_div(a, b);
        for (int i = 0; i < VTraits<R>::vlanes(); ++i)
        {
            SCOPED_TRACE(cv::format("i=%d", i));
            EXPECT_LT(std::abs(float((dataA[i] / dataB[i]) - resC[i])), 2e-4);
        }
#else
        std::cout << "SKIP: test_div_fp16, CV_SIMD_FP16 is not available" << std::endl;
#endif

        return *this;
    }

    TheTest & test_mul_expand()
    {
        typedef typename V_RegTraits<R>::w_reg Rx2;
        Data<R> dataA, dataB(2);
        R a = dataA, b = dataB;
        Rx2 c, d;

        v_mul_expand(a, b, c, d);

        Data<Rx2> resC = c, resD = d;
        const int n = VTraits<R>::vlanes() / 2;
        for (int i = 0; i < n; ++i)
        {
            SCOPED_TRACE(cv::format("i=%d", i));
            EXPECT_EQ((typename VTraits<Rx2>::lane_type)dataA[i] * dataB[i], resC[i]);
            EXPECT_EQ((typename VTraits<Rx2>::lane_type)dataA[i + n] * dataB[i + n], resD[i]);
        }

        return *this;
    }

    TheTest & test_mul_hi()
    {
        // typedef typename V_RegTraits<R>::w_reg Rx2;
        Data<R> dataA, dataB(32767);
        R a = dataA, b = dataB;

        R c = v_mul_hi(a, b);

        Data<R> resC = c;
        const int n = VTraits<R>::vlanes() / 2;
        for (int i = 0; i < n; ++i)
        {
            SCOPED_TRACE(cv::format("i=%d", i));
            EXPECT_EQ((typename VTraits<R>::lane_type)((dataA[i] * dataB[i]) >> 16), resC[i]);
        }

        return *this;
    }

    TheTest & test_abs()
    {
        typedef typename V_RegTraits<R>::u_reg Ru;
        typedef typename VTraits<Ru>::lane_type u_type;
        typedef typename VTraits<R>::lane_type R_type;
        Data<R> dataA, dataB(10);
        R a = dataA, b = dataB;
        a = v_sub(a, b);

        Data<Ru> resC = v_abs(a);
        auto R_type_lowest = std::numeric_limits<R_type>::lowest();

        for (int i = 0; i < VTraits<Ru>::vlanes(); ++i)
        {
            SCOPED_TRACE(cv::format("i=%d", i));
            R_type ssub = (dataA[i] - dataB[i]) < R_type_lowest ? R_type_lowest : dataA[i] - dataB[i];
            EXPECT_EQ((u_type)std::abs(ssub), resC[i]);
        }

        return *this;
    }

    TheTest & test_abs_fp16()
    {
        typedef typename V_RegTraits<R>::u_reg Ru; // v_float16x8
        typedef typename VTraits<Ru>::lane_type u_type; // hfloat
        typedef typename VTraits<R>::lane_type R_type; // hfloat
        Data<R> dataA, dataB((LaneType)10);
        R a = dataA, b = dataB;
        a = v_sub(a, b);

        Data<Ru> resC = v_abs(a);
        R_type R_type_lowest = R_type(-65504); // 0 11110 1111111111

        for (int i = 0; i < VTraits<Ru>::vlanes(); ++i)
        {
            SCOPED_TRACE(cv::format("i=%d", i));
            R_type ssub = (R_type)((dataA[i] - dataB[i]) < R_type_lowest ? R_type_lowest : dataA[i] - dataB[i]);
            EXPECT_EQ((u_type)std::abs(ssub), resC[i]);
        }

        return *this;
    }

    template <int s>
    TheTest & test_shift()
    {
        SCOPED_TRACE(s);
        Data<R> dataA;
        dataA[0] = static_cast<LaneType>(std::numeric_limits<LaneType>::max());
        R a = dataA;

        Data<R> resB = v_shl<s>(a), resC = v_shl<s>(a), resD = v_shr<s>(a), resE = v_shr<s>(a);

        for (int i = 0; i < VTraits<R>::vlanes(); ++i)
        {
            SCOPED_TRACE(cv::format("i=%d", i));
            EXPECT_EQ(static_cast<LaneType>(dataA[i] << s), resB[i]);
            EXPECT_EQ(static_cast<LaneType>(dataA[i] << s), resC[i]);
            EXPECT_EQ(static_cast<LaneType>(dataA[i] >> s), resD[i]);
            EXPECT_EQ(static_cast<LaneType>(dataA[i] >> s), resE[i]);
        }
        return *this;
    }

    TheTest & test_cmp()
    {
        Data<R> dataA, dataB;
        dataB.reverse();
        dataB += 1;
        R a = dataA, b = dataB;

        Data<R> resC = (v_eq(a, b));
        Data<R> resD = (v_ne(a, b));
        Data<R> resE = (v_gt(a, b));
        Data<R> resF = (v_ge(a, b));
        Data<R> resG = (v_lt(a, b));
        Data<R> resH = (v_le(a, b));

        for (int i = 0; i < VTraits<R>::vlanes(); ++i)
        {
            SCOPED_TRACE(cv::format("i=%d", i));
            EXPECT_EQ(dataA[i] == dataB[i], resC[i] != 0);
            EXPECT_EQ(dataA[i] != dataB[i], resD[i] != 0);
            EXPECT_EQ(dataA[i] >  dataB[i], resE[i] != 0);
            EXPECT_EQ(dataA[i] >= dataB[i], resF[i] != 0);
            EXPECT_EQ(dataA[i] <  dataB[i], resG[i] != 0);
            EXPECT_EQ(dataA[i] <= dataB[i], resH[i] != 0);
        }
        return *this;
    }

    TheTest & test_dotprod()
    {
        typedef typename V_RegTraits<R>::w_reg Rx2;
        typedef typename VTraits<Rx2>::lane_type w_type;

        Data<R> dataA, dataB;
        dataA += std::numeric_limits<LaneType>::max() - VTraits<R>::vlanes();
        dataB += std::numeric_limits<LaneType>::min() + VTraits<R>::vlanes();
        R a = dataA, b = dataB;

        Data<Rx2> dataC;
        dataC += std::numeric_limits<w_type>::is_signed ?
                    std::numeric_limits<w_type>::min() :
                    std::numeric_limits<w_type>::max() - VTraits<R>::vlanes() * (dataB[0] + 1);
        Rx2 c = dataC;

        Data<Rx2> resD = v_dotprod(a, b),
                  resE = v_dotprod(a, b, c);

        const int n = VTraits<R>::vlanes() / 2;
        w_type sumAB = 0, sumABC = 0, tmp_sum;
        for (int i = 0; i < n; ++i)
        {
            SCOPED_TRACE(cv::format("i=%d", i));

            tmp_sum = (w_type)dataA[i*2] * (w_type)dataB[i*2] +
                      (w_type)dataA[i*2 + 1] * (w_type)dataB[i*2 + 1];
            sumAB  += tmp_sum;
            EXPECT_EQ(tmp_sum, resD[i]);

            tmp_sum = tmp_sum + dataC[i];
            sumABC += tmp_sum;
            EXPECT_EQ(tmp_sum, resE[i]);
        }

        w_type resF = v_reduce_sum(v_dotprod_fast(a, b)),
               resG = v_reduce_sum(v_dotprod_fast(a, b, c));
        EXPECT_EQ(sumAB,  resF);
        EXPECT_EQ(sumABC, resG);
        return *this;
    }

    TheTest & test_dotprod_expand()
    {
        typedef typename V_RegTraits<R>::q_reg Rx4;
        typedef typename VTraits<Rx4>::lane_type l4_type;

        Data<R> dataA, dataB;
        dataA += std::numeric_limits<LaneType>::max() - VTraits<R>::vlanes();
        dataB += std::numeric_limits<LaneType>::min() + VTraits<R>::vlanes();
        R a = dataA, b = dataB;

        Data<Rx4> dataC;
        Rx4 c = dataC;

        Data<Rx4> resD = v_dotprod_expand(a, b),
                  resE = v_dotprod_expand(a, b, c);

        l4_type sumAB = 0, sumABC = 0, tmp_sum;
        for (int i = 0; i < VTraits<Rx4>::vlanes(); ++i)
        {
            SCOPED_TRACE(cv::format("i=%d", i));
            tmp_sum  = (l4_type)dataA[i*4]     * (l4_type)dataB[i*4]     +
                       (l4_type)dataA[i*4 + 1] * (l4_type)dataB[i*4 + 1] +
                       (l4_type)dataA[i*4 + 2] * (l4_type)dataB[i*4 + 2] +
                       (l4_type)dataA[i*4 + 3] * (l4_type)dataB[i*4 + 3];
            sumAB  += tmp_sum;
            EXPECT_EQ(tmp_sum, resD[i]);

            tmp_sum = tmp_sum + dataC[i];
            sumABC += tmp_sum;
            EXPECT_EQ(tmp_sum, resE[i]);
        }

        l4_type resF = v_reduce_sum(v_dotprod_expand_fast(a, b)),
                resG = v_reduce_sum(v_dotprod_expand_fast(a, b, c));
        EXPECT_EQ(sumAB,  resF);
        EXPECT_EQ(sumABC, resG);

        return *this;
    }

    TheTest & test_dotprod_expand_f64()
    {
    #if (CV_SIMD_64F || CV_SIMD_SCALABLE_64F)
        Data<R> dataA, dataB;
        dataA += std::numeric_limits<LaneType>::max() - VTraits<R>::vlanes();
        dataB += std::numeric_limits<LaneType>::min();
        R a = dataA, b = dataB;

        Data<v_float64> dataC;
        v_float64 c = dataC;

        Data<v_float64> resA = v_dotprod_expand(a, a),
                        resB = v_dotprod_expand(b, b),
                        resC = v_dotprod_expand(a, b, c);

        const int n = VTraits<R>::vlanes() / 2;
        for (int i = 0; i < n; ++i)
        {
            SCOPED_TRACE(cv::format("i=%d", i));
            EXPECT_COMPARE_EQ((double)dataA[i*2]     * (double)dataA[i*2] +
                              (double)dataA[i*2 + 1] * (double)dataA[i*2  + 1], resA[i]);
            EXPECT_COMPARE_EQ((double)dataB[i*2]     * (double)dataB[i*2] +
                              (double)dataB[i*2 + 1] * (double)dataB[i*2  + 1], resB[i]);
            EXPECT_COMPARE_EQ((double)dataA[i*2]     * (double)dataB[i*2] +
                              (double)dataA[i*2 + 1] * (double)dataB[i*2  + 1] + dataC[i], resC[i]);
        }
    #endif
        return *this;
    }

    TheTest & test_logic()
    {
        Data<R> dataA, dataB(2);
        R a = dataA, b = dataB;

        Data<R> resC = v_and(a, b), resD = v_or(a, b), resE = v_xor(a, b), resF = v_not(a);
        for (int i = 0; i < VTraits<R>::vlanes(); ++i)
        {
            SCOPED_TRACE(cv::format("i=%d", i));
            EXPECT_EQ(dataA[i] & dataB[i], resC[i]);
            EXPECT_EQ(dataA[i] | dataB[i], resD[i]);
            EXPECT_EQ(dataA[i] ^ dataB[i], resE[i]);
            EXPECT_EQ((LaneType)~dataA[i], resF[i]);
        }

        return *this;
    }

    TheTest & test_sqrt_abs()
    {
        Data<R> dataA, dataD;
        dataD *= -1.0;
        R a = dataA, d = dataD;

        Data<R> resB = v_sqrt(a), resC = v_invsqrt(a), resE = v_abs(d);
        for (int i = 0; i < VTraits<R>::vlanes(); ++i)
        {
            SCOPED_TRACE(cv::format("i=%d", i));
            EXPECT_COMPARE_EQ((float)std::sqrt(dataA[i]), (float)resB[i]);
            EXPECT_COMPARE_EQ((float)(1/std::sqrt(dataA[i])), (float)resC[i]);
            EXPECT_COMPARE_EQ((float)abs(dataA[i]), (float)resE[i]);
        }

        return *this;
    }

    TheTest & test_min_max()
    {
        Data<R> dataA, dataB;
        dataB.reverse();
        R a = dataA, b = dataB;

        Data<R> resC = v_min(a, b), resD = v_max(a, b);
        for (int i = 0; i < VTraits<R>::vlanes(); ++i)
        {
            SCOPED_TRACE(cv::format("i=%d", i));
            EXPECT_EQ(std::min(dataA[i], dataB[i]), resC[i]);
            EXPECT_EQ(std::max(dataA[i], dataB[i]), resD[i]);
        }

        return *this;
    }

    TheTest & test_popcount()
    {
        typedef typename V_RegTraits<R>::u_reg Ru;
        static unsigned popcountTable[] = {
            0, 1, 1, 2, 1, 2, 2, 3, 1, 2, 2, 3, 2, 3, 3, 4, //0x00-0x0f
            1, 2, 2, 3, 2, 3, 3, 4, 2, 3, 3, 4, 3, 4, 4, 5, //0x10-0x1f
            1, 2, 2, 3, 2, 3, 3, 4, 2, 3, 3, 4, 3, 4, 4, 5, //0x20-0x2f
            2, 3, 3, 4, 3, 4, 4, 5, 3, 4, 4, 5, 4, 5, 5, 6, //0x30-0x3f
            1, 2, 2, 3, 2, 3, 3, 4, 2, 3, 3, 4, 3, 4, 4, 5, //0x40-0x4f
            2, 3, 3, 4, 3, 4, 4, 5, 3, 4, 4, 5, 4, 5, 5, 6, //0x50-0x5f
            2, 3, 3, 4, 3, 4, 4, 5, 3, 4, 4, 5, 4, 5, 5, 6, //0x60-0x6f
            3, 4, 4, 5, 4, 5, 5, 6, 4, 5, 5, 6, 5, 6, 6, 7, //0x70-0x7f
            1, 2, 2, 3, 2, 3, 3, 4, 2, 3, 3, 4, 3, 4, 4, 5, //0x80-0x8f
            2, 3, 3, 4, 3, 4, 4, 5, 3, 4, 4, 5, 4, 5, 5, 6, //0x90-0x9f
            2, 3, 3, 4, 3, 4, 4, 5, 3, 4, 4, 5, 4, 5, 5, 6, //0xa0-0xaf
            3, 4, 4, 5, 4, 5, 5, 6, 4, 5, 5, 6, 5, 6, 6, 7, //0xb0-0xbf
            2, 3, 3, 4, 3, 4, 4, 5, 3, 4, 4, 5, 4, 5, 5, 6, //0xc0-0xcf
            3, 4, 4, 5, 4, 5, 5, 6, 4, 5, 5, 6, 5, 6, 6, 7, //0xd0-0xdf
            3, 4, 4, 5, 4, 5, 5, 6, 4, 5, 5, 6, 5, 6, 6, 7, //0xe0-0xef
            4, 5, 5, 6, 5, 6, 6, 7, 5, 6, 6, 7, 6, 7, 7, 8, //0xf0-0xff
            0
        };
        Data<R> dataA;
        R a = dataA;

        Data<Ru> resB = v_popcount(a);
        for (int i = 0; i < VTraits<Ru>::vlanes(); ++i)
            EXPECT_EQ(popcountTable[i + 1], resB[i]);

        return *this;
    }

    TheTest & test_absdiff()
    {
        typedef typename V_RegTraits<R>::u_reg Ru;
        typedef typename VTraits<Ru>::lane_type u_type;
        Data<R> dataA(std::numeric_limits<LaneType>::max()),
                dataB(std::numeric_limits<LaneType>::min());
        dataA[0] = (LaneType)-1;
        dataB[0] = 1;
        dataA[1] = 2;
        dataB[1] = (LaneType)-2;
        R a = dataA, b = dataB;
        Data<Ru> resC = v_absdiff(a, b);
        const u_type mask = std::numeric_limits<LaneType>::is_signed ? (u_type)(1 << (sizeof(u_type)*8 - 1)) : 0;
        for (int i = 0; i < VTraits<Ru>::vlanes(); ++i)
        {
            SCOPED_TRACE(cv::format("i=%d", i));
            u_type uA = dataA[i] ^ mask;
            u_type uB = dataB[i] ^ mask;
            EXPECT_EQ(uA > uB ? uA - uB : uB - uA, resC[i]);
        }
        return *this;
    }

    TheTest & test_float_absdiff()
    {
        Data<R> dataA(std::numeric_limits<LaneType>::max()),
                dataB(std::numeric_limits<LaneType>::min());
        dataA[0] = (LaneType)-1;
        dataB[0] = (LaneType)1;
        dataA[1] = (LaneType)2;
        dataB[1] = (LaneType)-2;
        R a = dataA, b = dataB;
        Data<R> resC = v_absdiff(a, b);
        for (int i = 0; i < VTraits<R>::vlanes(); ++i)
        {
            SCOPED_TRACE(cv::format("i=%d", i));
            EXPECT_EQ(dataA[i] > dataB[i] ? dataA[i] - dataB[i] : dataB[i] - dataA[i], resC[i]);
        }
        return *this;
    }

    TheTest & test_absdiffs()
    {
        Data<R> dataA(std::numeric_limits<LaneType>::max()),
                dataB(std::numeric_limits<LaneType>::min());
        dataA[0] = (LaneType)-1;
        dataB[0] = 1;
        dataA[1] = 2;
        dataB[1] = (LaneType)-2;
        R a = dataA, b = dataB;
        Data<R> resC = v_absdiffs(a, b);
        for (int i = 0; i < VTraits<R>::vlanes(); ++i)
        {
            EXPECT_EQ(saturate_cast<LaneType>(std::abs(dataA[i] - dataB[i])), resC[i]);
        }
        return *this;
    }

    TheTest & test_reduce()
    {
        Data<R> dataA;
        LaneType min = (LaneType)VTraits<R>::vlanes(), max = 0;
        int sum = 0;
        for (int i = 0; i < VTraits<R>::vlanes(); ++i)
        {
            min = std::min<LaneType>(min, dataA[i]);
            max = std::max<LaneType>(max, dataA[i]);
            sum += (int)(dataA[i]);   // To prevent a constant overflow with int8
        }
        R a = dataA;
        EXPECT_EQ((LaneType)min, (LaneType)v_reduce_min(a));
        EXPECT_EQ((LaneType)max, (LaneType)v_reduce_max(a));
        EXPECT_EQ((int)(sum), (int)v_reduce_sum(a));
        dataA[0] += (LaneType)VTraits<R>::vlanes();
        R an = dataA;
        min = (LaneType)VTraits<R>::vlanes();
        for (int i = 0; i < VTraits<R>::vlanes(); ++i)
        {
            min = std::min<LaneType>(min, dataA[i]);
        }
        EXPECT_EQ((LaneType)min, (LaneType)v_reduce_min(an));
        return *this;
    }

    TheTest & test_reduce_sad()
    {
        Data<R> dataA, dataB((LaneType)VTraits<R>::vlanes() /2);
        R a = dataA;
        R b = dataB;
        uint sum = 0;
        for (int i = 0; i < VTraits<R>::vlanes(); ++i)
        {
            sum += std::abs(int(dataA[i] - dataB[i]));
        }
        EXPECT_EQ(sum, v_reduce_sad(a, b));
        return *this;
    }

    TheTest & test_mask()
    {
        typedef typename V_RegTraits<R>::int_reg int_reg;
        typedef typename V_RegTraits<int_reg>::u_reg uint_reg;
        typedef typename VTraits<int_reg>::lane_type int_type;
        typedef typename VTraits<uint_reg>::lane_type uint_type;

        Data<R> dataA, dataB((LaneType)0), dataC, dataD((LaneType)1), dataE((LaneType)2);
        dataA[0] = (LaneType)std::numeric_limits<int_type>::max();
        dataA[1] = (LaneType)(dataA[1] * (LaneType)-1);
        union
        {
            LaneType l;
            uint_type ui;
        }
        all1s;
        all1s.ui = (uint_type)-1;
        LaneType mask_one = all1s.l;
        dataB[VTraits<R>::vlanes() - 1] = mask_one;
        R l = dataB;
        dataB[1] = mask_one;
        dataB[VTraits<R>::vlanes() / 2] = mask_one;
        for (int i = 0; i < VTraits<R>::vlanes(); i++)
        {
            auto c_signed = dataC.as_int(i);
            dataC[i] = (LaneType)(c_signed == 0 ? -1 : -std::abs(c_signed));
        }
        R a = dataA, b = dataB, c = dataC, d = dataD, e = dataE;
        dataC[VTraits<R>::vlanes() - 1] = (LaneType)0;
        R nl = dataC;

        EXPECT_EQ(2, v_signmask(a));
#if (CV_SIMD_WIDTH <= 32) && (!CV_SIMD_SCALABLE)
        EXPECT_EQ(2 | (1 << (VTraits<R>::vlanes() / 2)) | (1 << (VTraits<R>::vlanes() - 1)), v_signmask(b));
#endif

        EXPECT_EQ(false, v_check_all(a));
        EXPECT_EQ(false, v_check_all(b));
        EXPECT_EQ(true, v_check_all(c));
        EXPECT_EQ(false, v_check_all(nl));

        EXPECT_EQ(true, v_check_any(a));
        EXPECT_EQ(true, v_check_any(b));
        EXPECT_EQ(true, v_check_any(c));
        EXPECT_EQ(true, v_check_any(l));
        R f = v_select(b, d, e);
        Data<R> resF = f;
        for (int i = 0; i < VTraits<R>::vlanes(); ++i)
        {
            SCOPED_TRACE(cv::format("i=%d", i));
            int_type m2 = dataB.as_int(i);
            EXPECT_EQ((dataD.as_int(i) & m2) | (dataE.as_int(i) & ~m2), resF.as_int(i));
        }

        return *this;
    }

    template <int s>
    TheTest & test_pack()
    {
        SCOPED_TRACE(s);
        typedef typename V_RegTraits<R>::w_reg Rx2;
        typedef typename VTraits<Rx2>::lane_type w_type;
        Data<Rx2> dataA, dataB;
        dataA += std::numeric_limits<LaneType>::is_signed ? -10 : 10;
        dataB *= 10;
        dataB[0] = static_cast<w_type>(std::numeric_limits<LaneType>::max()) + 17; // to check saturation
        Rx2 a = dataA, b = dataB;

        Data<R> resC = v_pack(a, b);
        Data<R> resD = v_rshr_pack<s>(a, b);

        Data<R> resE(0);
        v_pack_store(resE.d, b);

        Data<R> resF(0);
        v_rshr_pack_store<s>(resF.d, b);

        const int n = VTraits<Rx2>::vlanes();
        const w_type add = (w_type)1 << (s - 1);
        for (int i = 0; i < n; ++i)
        {
            SCOPED_TRACE(cv::format("i=%d", i));
            EXPECT_EQ(pack_saturate_cast<LaneType>(dataA[i]), resC[i]);
            EXPECT_EQ(pack_saturate_cast<LaneType>(dataB[i]), resC[i + n]);
            EXPECT_EQ(pack_saturate_cast<LaneType>((dataA[i] + add) >> s), resD[i]);
            EXPECT_EQ(pack_saturate_cast<LaneType>((dataB[i] + add) >> s), resD[i + n]);
            EXPECT_EQ(pack_saturate_cast<LaneType>(dataB[i]), resE[i]);
            EXPECT_EQ((LaneType)0, resE[i + n]);
            EXPECT_EQ(pack_saturate_cast<LaneType>((dataB[i] + add) >> s), resF[i]);
            EXPECT_EQ((LaneType)0, resF[i + n]);
        }
        return *this;
    }

    TheTest & test_pack_triplets()
    {
        Data<R> dataA;
        R a = dataA;
        Data<R> res = v_pack_triplets(a);

        for (int i = 0; i < VTraits<R>::vlanes()/4; ++i)
        {
            SCOPED_TRACE(cv::format("i=%d", i));
            EXPECT_EQ(dataA[4*i],   res[3*i]);
            EXPECT_EQ(dataA[4*i+1], res[3*i+1]);
            EXPECT_EQ(dataA[4*i+2], res[3*i+2]);
        }
        return *this;
    }

    template <int s>
    TheTest & test_pack_u()
    {
        SCOPED_TRACE(s);
        //typedef typename V_RegTraits<LaneType>::w_type LaneType_w;
        typedef typename V_RegTraits<R>::w_reg R2;
        typedef typename V_RegTraits<R2>::int_reg Ri2;
        typedef typename VTraits<Ri2>::lane_type w_type;

        Data<Ri2> dataA, dataB;
        dataA += -10;
        dataB *= 10;
        dataB[0] = static_cast<w_type>(std::numeric_limits<LaneType>::max()) + 17; // to check saturation
        Ri2 a = dataA, b = dataB;

        Data<R> resC = v_pack_u(a, b);
        Data<R> resD = v_rshr_pack_u<s>(a, b);

        Data<R> resE(0);
        v_pack_u_store(resE.d, b);

        Data<R> resF(0);
        v_rshr_pack_u_store<s>(resF.d, b);

        const int n = VTraits<Ri2>::vlanes();
        const w_type add = (w_type)1 << (s - 1);
        for (int i = 0; i < n; ++i)
        {
            SCOPED_TRACE(cv::format("i=%d", i));
            EXPECT_EQ(pack_saturate_cast<LaneType>(dataA[i]), resC[i]);
            EXPECT_EQ(pack_saturate_cast<LaneType>(dataB[i]), resC[i + n]);
            EXPECT_EQ(pack_saturate_cast<LaneType>((dataA[i] + add) >> s), resD[i]);
            EXPECT_EQ(pack_saturate_cast<LaneType>((dataB[i] + add) >> s), resD[i + n]);
            EXPECT_EQ(pack_saturate_cast<LaneType>(dataB[i]), resE[i]);
            EXPECT_EQ((LaneType)0, resE[i + n]);
            EXPECT_EQ(pack_saturate_cast<LaneType>((dataB[i] + add) >> s), resF[i]);
            EXPECT_EQ((LaneType)0, resF[i + n]);
        }
        return *this;
    }

    // v_uint8 only
    TheTest & test_pack_b()
    {
        // 16-bit
        Data<R> dataA, dataB;
        dataB.fill(0, VTraits<R>::vlanes() / 2);

        R a = dataA, b = dataB;
        Data<R> maskA = v_eq(a, b), maskB = v_ne(a, b);

        a = maskA; b = maskB;
        Data<R> res  = v_pack_b(v_reinterpret_as_u16(a), v_reinterpret_as_u16(b));
        for (int i = 0; i < VTraits<v_uint16>::vlanes(); ++i)
        {
            SCOPED_TRACE(cv::format("i=%d", i));
            EXPECT_EQ(maskA[i * 2], res[i]);
            EXPECT_EQ(maskB[i * 2], res[i + VTraits<v_uint16>::vlanes()]);
        }

        // 32-bit
        Data<R> dataC, dataD;
        dataD.fill(0, VTraits<R>::vlanes() / 2);

        R c = dataC, d = dataD;
        Data<R> maskC = v_eq(c, d), maskD = v_ne(c, d);

        c = maskC; d = maskD;
        res = v_pack_b
        (
            v_reinterpret_as_u32(a), v_reinterpret_as_u32(b),
            v_reinterpret_as_u32(c), v_reinterpret_as_u32(d)
        );

        for (int i = 0; i < VTraits<v_uint32>::vlanes(); ++i)
        {
            SCOPED_TRACE(cv::format("i=%d", i));
            EXPECT_EQ(maskA[i * 4], res[i]);
            EXPECT_EQ(maskB[i * 4], res[i + VTraits<v_uint32>::vlanes()]);
            EXPECT_EQ(maskC[i * 4], res[i + VTraits<v_uint32>::vlanes() * 2]);
            EXPECT_EQ(maskD[i * 4], res[i + VTraits<v_uint32>::vlanes() * 3]);
        }

        // 64-bit
        Data<R> dataE, dataF, dataG(0), dataH(0xFF);
        dataF.fill(0, VTraits<R>::vlanes() / 2);

        R e = dataE, f = dataF, g = dataG, h = dataH;
        Data<R> maskE = v_eq(e, f), maskF = v_ne(e, f);

        e = maskE; f = maskF;
        res = v_pack_b
        (
            v_reinterpret_as_u64(a), v_reinterpret_as_u64(b),
            v_reinterpret_as_u64(c), v_reinterpret_as_u64(d),
            v_reinterpret_as_u64(e), v_reinterpret_as_u64(f),
            v_reinterpret_as_u64(g), v_reinterpret_as_u64(h)
        );

        for (int i = 0; i < VTraits<v_uint64>::vlanes(); ++i)
        {
            SCOPED_TRACE(cv::format("i=%d", i));
            EXPECT_EQ(maskA[i * 8], res[i]);
            EXPECT_EQ(maskB[i * 8], res[i + VTraits<v_uint64>::vlanes()]);
            EXPECT_EQ(maskC[i * 8], res[i + VTraits<v_uint64>::vlanes() * 2]);
            EXPECT_EQ(maskD[i * 8], res[i + VTraits<v_uint64>::vlanes() * 3]);

            EXPECT_EQ(maskE[i * 8], res[i + VTraits<v_uint64>::vlanes() * 4]);
            EXPECT_EQ(maskF[i * 8], res[i + VTraits<v_uint64>::vlanes() * 5]);
            EXPECT_EQ(dataG[i * 8], res[i + VTraits<v_uint64>::vlanes() * 6]);
            EXPECT_EQ(dataH[i * 8], res[i + VTraits<v_uint64>::vlanes() * 7]);
        }

        return *this;
    }

    TheTest & test_unpack()
    {
        Data<R> dataA, dataB;
        dataB *= 10;
        R a = dataA, b = dataB;

        R c, d, e, f, lo, hi;
        v_zip(a, b, c, d);
        v_recombine(a, b, e, f);
        lo = v_combine_low(a, b);
        hi = v_combine_high(a, b);

        Data<R> resC = c, resD = d, resE = e, resF = f, resLo = lo, resHi = hi;

        const int n = VTraits<R>::vlanes()/2;
        for (int i = 0; i < n; ++i)
        {
            SCOPED_TRACE(cv::format("i=%d", i));
            EXPECT_EQ(dataA[i], resC[i*2]);
            EXPECT_EQ(dataB[i], resC[i*2+1]);
            EXPECT_EQ(dataA[i+n], resD[i*2]);
            EXPECT_EQ(dataB[i+n], resD[i*2+1]);

            EXPECT_EQ(dataA[i], resE[i]);
            EXPECT_EQ(dataB[i], resE[i+n]);
            EXPECT_EQ(dataA[i+n], resF[i]);
            EXPECT_EQ(dataB[i+n], resF[i+n]);

            EXPECT_EQ(dataA[i], resLo[i]);
            EXPECT_EQ(dataB[i], resLo[i+n]);
            EXPECT_EQ(dataA[i+n], resHi[i]);
            EXPECT_EQ(dataB[i+n], resHi[i+n]);
        }

        return *this;
    }

    TheTest & test_reverse()
    {
        Data<R> dataA;
        R a = dataA;

        Data<R> resB = v_reverse(a);

        for (int i = 0; i < VTraits<R>::vlanes(); ++i)
        {
            SCOPED_TRACE(cv::format("i=%d", i));
            EXPECT_EQ(dataA[VTraits<R>::vlanes() - i - 1], resB[i]);
        }

        return *this;
    }

    template<int s>
    TheTest & test_extract()
    {
        SCOPED_TRACE(s);
        Data<R> dataA, dataB;
        dataB *= 10;
        R a = dataA, b = dataB;

        Data<R> resC = v_extract<s>(a, b);

        for (int i = 0; i < VTraits<R>::vlanes(); ++i)
        {
            SCOPED_TRACE(cv::format("i=%d", i));
            if (i + s >= VTraits<R>::vlanes())
                EXPECT_EQ(dataB[i - VTraits<R>::vlanes() + s], resC[i]);
            else
                EXPECT_EQ(dataA[i + s], resC[i]);
        }

        return *this;
    }

    template<int s>
    TheTest & test_rotate()
    {
        SCOPED_TRACE(s);
        Data<R> dataA, dataB;
        dataB *= 10;
        R a = dataA, b = dataB;

        Data<R> resC = v_rotate_right<s>(a);
        Data<R> resD = v_rotate_right<s>(a, b);

        Data<R> resE = v_rotate_left<s>(a);
        Data<R> resF = v_rotate_left<s>(a, b);

        for (int i = 0; i < VTraits<R>::vlanes(); ++i)
        {
            SCOPED_TRACE(cv::format("i=%d", i));
            if (i + s >= VTraits<R>::vlanes())
            {
                EXPECT_EQ((LaneType)0, resC[i]);
                EXPECT_EQ(dataB[i - VTraits<R>::vlanes() + s], resD[i]);

                EXPECT_EQ((LaneType)0, resE[i - VTraits<R>::vlanes() + s]);
                EXPECT_EQ(dataB[i], resF[i - VTraits<R>::vlanes() + s]);
            }
            else
            {
                EXPECT_EQ(dataA[i + s], resC[i]);
                EXPECT_EQ(dataA[i + s], resD[i]);

                EXPECT_EQ(dataA[i], resE[i + s]);
                EXPECT_EQ(dataA[i], resF[i + s]);
            }
        }
        return *this;
    }

    template<int s>
    TheTest & test_extract_n()
    {
        SCOPED_TRACE(s);
        Data<R> dataA;
        LaneType test_value = (LaneType)(s + 50);
        dataA[s] = test_value;
        R a = dataA;

        LaneType res = v_extract_n<s>(a);
        EXPECT_EQ(test_value, res);

        return *this;
    }

    TheTest & test_extract_highest()
    {
        Data<R> dataA;
        LaneType test_value = (LaneType)(VTraits<R>::vlanes()-1 + 50);
        dataA[VTraits<R>::vlanes()-1] = test_value;
        R a = dataA;

        LaneType res = v_extract_highest(a);
        EXPECT_EQ(test_value, res);

        return *this;
    }

    template<int s>
    TheTest & test_broadcast_element()
    {
        SCOPED_TRACE(s);
        Data<R> dataA;
        LaneType test_value = (LaneType)(s + 50);
        dataA[s] = test_value;
        R a = dataA;

        Data<R> res = v_broadcast_element<s>(a);

        for (int i = 0; i < VTraits<R>::vlanes(); ++i)
        {
            SCOPED_TRACE(i);
            EXPECT_EQ(test_value, res[i]);
        }
        return *this;
    }

    TheTest & test_broadcast_highest()
    {
        Data<R> dataA;
        LaneType test_value = (LaneType)(VTraits<R>::vlanes()-1 + 50);
        dataA[VTraits<R>::vlanes()-1] = test_value;
        R a = dataA;

        Data<R> res = v_broadcast_highest(a);

        for (int i = 0; i < VTraits<R>::vlanes(); ++i)
        {
            SCOPED_TRACE(i);
            EXPECT_EQ(test_value, res[i]);
        }
        return *this;
    }

    TheTest & test_float_math()
    {
        typedef typename V_RegTraits<R>::round_reg Ri;
        Data<R> data1, data1_border, data2, data3;
        // See https://github.com/opencv/opencv/issues/24213
        data1_border *= 0.5;
        data1 *= 1.1;
        data2 += 10;
        R a1 = data1, a1_border = data1_border, a2 = data2, a3 = data3;

        Data<Ri> resB = v_round(a1),
                 resB_border = v_round(a1_border),
                 resC = v_trunc(a1),
                 resD = v_floor(a1),
                 resE = v_ceil(a1);

        Data<R> resF = v_magnitude(a1, a2),
                resG = v_sqr_magnitude(a1, a2),
                resH = v_muladd(a1, a2, a3);

        for (int i = 0; i < VTraits<R>::vlanes(); ++i)
        {
            SCOPED_TRACE(cv::format("i=%d", i));
            EXPECT_EQ(cvRound(data1[i]), resB[i]);
            EXPECT_EQ(cvRound(data1_border[i]), resB_border[i]);
            EXPECT_EQ((typename VTraits<Ri>::lane_type)data1[i], resC[i]);
            EXPECT_EQ(cvFloor(data1[i]), resD[i]);
            EXPECT_EQ(cvCeil(data1[i]), resE[i]);

            EXPECT_COMPARE_EQ(std::sqrt(data1[i]*data1[i] + data2[i]*data2[i]), resF[i]);
            EXPECT_COMPARE_EQ(data1[i]*data1[i] + data2[i]*data2[i], resG[i]);
            EXPECT_COMPARE_EQ(data1[i]*data2[i] + data3[i], resH[i]);
        }

        return *this;
    }
#if (CV_SIMD_64F || CV_SIMD_SCALABLE_64F)
    TheTest & test_round_pair_f64()
    {
        typedef typename V_RegTraits<R>::round_reg Ri;
        Data<R> data1, data1_border, data2;
        // See https://github.com/opencv/opencv/issues/24213
        // https://github.com/opencv/opencv/issues/24163
        // https://github.com/opencv/opencv/pull/24271
        data1_border *= 0.5;
        data1 *= 1.1;
        data2 += 10;
        R a1 = data1, a1_border = data1_border, a2 = data2;

        Data<Ri> resA = v_round(a1, a1),
                 resB = v_round(a1_border, a1_border),
                 resC = v_round(a2, a2);

        for (int i = 0; i < VTraits<R>::vlanes(); ++i)
        {
            EXPECT_EQ(cvRound(data1[i]), resA[i]);
            EXPECT_EQ(cvRound(data1_border[i]), resB[i]);
            EXPECT_EQ(cvRound(data2[i]), resC[i]);
        }

        return *this;
    }
#endif

    TheTest & test_float_cvt32()
    {
        typedef v_float32 Rt;
        Data<R> dataA;
        dataA *= 1.1;
        R a = dataA;
        Rt b = v_cvt_f32(a);
        Data<Rt> resB = b;
        int n = std::min<int>(VTraits<Rt>::vlanes(), VTraits<R>::vlanes());
        for (int i = 0; i < n; ++i)
        {
            SCOPED_TRACE(cv::format("i=%d", i));
            EXPECT_EQ((typename VTraits<Rt>::lane_type)dataA[i], resB[i]);
        }
        return *this;
    }

    TheTest & test_float_cvt64()
    {
#if (CV_SIMD_64F || CV_SIMD_SCALABLE_64F)
        typedef v_float64 Rt;
        Data<R> dataA;
        dataA *= 1.1;
        R a = dataA;
        Rt b = v_cvt_f64(a);
        Rt c = v_cvt_f64_high(a);
        Data<Rt> resB = b;
        Data<Rt> resC = c;
        int n = std::min<int>(VTraits<Rt>::vlanes(), VTraits<R>::vlanes());
        for (int i = 0; i < n; ++i)
        {
            SCOPED_TRACE(cv::format("i=%d", i));
            EXPECT_EQ((typename VTraits<Rt>::lane_type)dataA[i], resB[i]);
        }
        for (int i = 0; i < n; ++i)
        {
            SCOPED_TRACE(cv::format("i=%d", i));
            EXPECT_EQ((typename VTraits<Rt>::lane_type)dataA[i+n], resC[i]);
        }
#endif
        return *this;
    }

    TheTest & test_cvt64_double()
    {
#if (CV_SIMD_64F || CV_SIMD_SCALABLE_64F)
        Data<R> dataA(std::numeric_limits<LaneType>::max()),
                dataB(std::numeric_limits<LaneType>::min());
        dataB += VTraits<R>::vlanes();

        R a = dataA, b = dataB;
        v_float64 c = v_cvt_f64(a), d = v_cvt_f64(b);

        Data<v_float64> resC = c;
        Data<v_float64> resD = d;

        for (int i = 0; i < VTraits<R>::vlanes(); ++i)
        {
            SCOPED_TRACE(cv::format("i=%d", i));
            EXPECT_EQ((double)dataA[i], resC[i]);
            EXPECT_EQ((double)dataB[i], resD[i]);
        }
#endif
        return *this;
    }

    TheTest & test_matmul()
    {
        Data<R> dataV, dataA, dataB, dataC, dataD;
        dataB.reverse();
        dataC += 2;
        dataD *= 0.3;
        R v = dataV, a = dataA, b = dataB, c = dataC, d = dataD;

        Data<R> res = v_matmul(v, a, b, c, d);
        // for (int i = 0; i < VTraits<R>::vlanes(); i += 4)
        // {
            int i = 0;
            for (int j = i; j < i + 4; ++j)
            {
                SCOPED_TRACE(cv::format("i=%d j=%d", i, j));
                LaneType val = dataV[i]     * dataA[j]
                             + dataV[i + 1] * dataB[j]
                             + dataV[i + 2] * dataC[j]
                             + dataV[i + 3] * dataD[j];
                EXPECT_COMPARE_EQ(val, res[j]);
            }
        // }

        Data<R> resAdd = v_matmuladd(v, a, b, c, d);
        // for (int i = 0; i < VTraits<R>::vlanes(); i += 4)
        // {
            i = 0;
            for (int j = i; j < i + 4; ++j)
            {
                SCOPED_TRACE(cv::format("i=%d j=%d", i, j));
                LaneType val = dataV[i]     * dataA[j]
                             + dataV[i + 1] * dataB[j]
                             + dataV[i + 2] * dataC[j]
                             + dataD[j];
                EXPECT_COMPARE_EQ(val, resAdd[j]);
            }
        // }
        return *this;
    }

    TheTest & test_matmul_fp16()
    {
#if (CV_SIMD_FP16 || CV_SIMD_SCALABLE_FP16)
        Data<R> dataV, data0, data1, data2, data3, data4, data5, data6, data7;
        data1.reverse();
        data2 += 2;
        data3 *= 0.3;
        data5.reverse();
        data6 += 1;
        data7 *= 0.4;
        R v = dataV, m0 = data0, m1 = data1, m2 = data2, m3 = data3, m4 = data4, m5 = data5, m6 = data6, m7 = data7;

        Data<R> res = v_matmul(v, m0, m1, m2, m3, m4, m5, m6, m7);
        int i = 0;
        for (int j = i; j < i + 8; ++j) {
            SCOPED_TRACE(cv::format("i=%d j=%d", i, j));
            LaneType val = (LaneType)(
                           dataV[i]     * data0[j] +
                           dataV[i + 1] * data1[j] +
                           dataV[i + 2] * data2[j] +
                           dataV[i + 3] * data3[j] +
                           dataV[i + 4] * data4[j] +
                           dataV[i + 5] * data5[j] +
                           dataV[i + 6] * data6[j] +
                           dataV[i + 7] * data7[j]);
            EXPECT_COMPARE_EQ(val, res[j]);
        }

        Data<R> resAdd = v_matmuladd(v, m0, m1, m2, m3, m4, m5, m6, m7);
        i = 0;
        for (int j = i; j < i + 8; ++j) {
            SCOPED_TRACE(cv::format("i=%d j=%d", i, j));
            LaneType val = (LaneType)(
                           dataV[i]     * data0[j] +
                           dataV[i + 1] * data1[j] +
                           dataV[i + 2] * data2[j] +
                           dataV[i + 3] * data3[j] +
                           dataV[i + 4] * data4[j] +
                           dataV[i + 5] * data5[j] +
                           dataV[i + 6] * data6[j] +
                           data7[j]);
            EXPECT_COMPARE_EQ(val, resAdd[j]);
        }
#else
        std::cout << "SKIP: test_matmul_fp16, CV_SIMD_FP16 is not available" << std::endl;
#endif

        return *this;
    }

    TheTest & test_transpose()
    {
        Data<R> dataA, dataB, dataC, dataD;
        dataB *= 5;
        dataC *= 10;
        dataD *= 15;
        R a = dataA, b = dataB, c = dataC, d = dataD;
        R e, f, g, h;
        v_transpose4x4(a, b, c, d,
                       e, f, g, h);

        // Data<R> res[4] = {e, f, g, h}; // Generates incorrect data in certain RVV case.
        Data<R> res0 = e, res1 = f, res2 = g, res3 = h;
        EXPECT_EQ(dataA[0], res0[0]);
        EXPECT_EQ(dataB[0], res0[1]);
        EXPECT_EQ(dataC[0], res0[2]);
        EXPECT_EQ(dataD[0], res0[3]);

        EXPECT_EQ(dataA[1], res1[0]);
        EXPECT_EQ(dataB[1], res1[1]);
        EXPECT_EQ(dataC[1], res1[2]);
        EXPECT_EQ(dataD[1], res1[3]);

        EXPECT_EQ(dataA[2], res2[0]);
        EXPECT_EQ(dataB[2], res2[1]);
        EXPECT_EQ(dataC[2], res2[2]);
        EXPECT_EQ(dataD[2], res2[3]);

        EXPECT_EQ(dataA[3], res3[0]);
        EXPECT_EQ(dataB[3], res3[1]);
        EXPECT_EQ(dataC[3], res3[2]);
        EXPECT_EQ(dataD[3], res3[3]);
        return *this;
    }

    TheTest & test_transpose8x8_fp16()
    {
#if (CV_SIMD_FP16 /*|| CV_SIMD_SCALABLE_FP16*/)
// Note: The scalable backend does not yet implement fixed-length functions
        Data<R> dataA0, dataA1, dataA2, dataA3, dataA4, dataA5, dataA6, dataA7;
        dataA1 *= 2;
        dataA2 *= 4;
        dataA3 *= 6;
        dataA4 *= 8;
        dataA5 *= 10;
        dataA6 *= 12;
        dataA7 *= 14;

        R a0 = dataA0, a1 = dataA1, a2 = dataA2, a3 = dataA3,
          a4 = dataA4, a5 = dataA5, a6 = dataA6, a7 = dataA7;
        R b0, b1, b2, b3, b4, b5, b6, b7;

        v_transpose8x8(a0, a1, a2, a3, a4, a5, a6, a7,
                       b0, b1, b2, b3, b4, b5, b6, b7);
        Data<R> res0 = b0, res1 = b1, res2 = b2, res3 = b3, res4 = b4, res5 = b5, res6 = b6, res7 = b7;

        const Data<R> ref[] = {dataA0, dataA1, dataA2, dataA3, dataA4, dataA5, dataA6, dataA7};
        const Data<R> res[] = {  res0,   res1,   res2,   res3,   res4,   res5,   res6,   res7};
        for (int i = 0; i < 8; i++) {
            for (int j = 0; j < 8; j++) {
                SCOPED_TRACE(cv::format("i=%d j=%d", i, j));
                EXPECT_EQ(ref[i][j], res[j][i]);
            }
        }
#else
        std::cout << "SKIP: test_transpose8x8_fp16, CV_SIMD_FP16 is not available" << std::endl;
#endif

        return *this;
    }

    TheTest & test_reduce_sum4()
    {
        Data<R> dataA, dataB, dataC, dataD;
        dataB *= 0.01f;
        dataC *= 0.001f;
        dataD *= 0.002f;

        R a = dataA, b = dataB, c = dataC, d = dataD;
        Data<R> res = v_reduce_sum4(a, b, c, d);

        for (int i = 0; i < VTraits<R>::vlanes(); i += 4)
        {
            SCOPED_TRACE(cv::format("i=%d", i));
            EXPECT_COMPARE_EQ(dataA.sum(i, 4), res[i]);
            EXPECT_COMPARE_EQ(dataB.sum(i, 4), res[i + 1]);
            EXPECT_COMPARE_EQ(dataC.sum(i, 4), res[i + 2]);
            EXPECT_COMPARE_EQ(dataD.sum(i, 4), res[i + 3]);
        }
        return *this;
    }

    TheTest & test_reduce_sum8()
    {
#if (CV_SIMD_FP16 /*|| CV_SIMD_SCALABLE_FP16*/)
// Note: The scalable backend does not yet implement fixed-length functions
        Data<R> dataA, dataB, dataC, dataD, dataW, dataX, dataY, dataZ;
        dataB *= 0.01f;
        dataC *= 0.001f;
        dataD *= 0.002f;
        dataW += 0.1f;
        dataX *= 0.2f;
        dataY += 1;
        dataZ *= 2;

        R a = dataA, b = dataB, c = dataC, d = dataD,
          w = dataW, x = dataX, y = dataY, z = dataZ;
        Data<R> res = v_reduce_sum8(a, b, c, d, w, x, y, z);

        for (int i = 0; i < VTraits<R>::vlanes(); i += 8)
        {
            SCOPED_TRACE(cv::format("i=%d", i));
            EXPECT_COMPARE_EQ(dataA.sum(i, 8), res[i]);
            EXPECT_COMPARE_EQ(dataB.sum(i, 8), res[i + 1]);
            EXPECT_COMPARE_EQ(dataC.sum(i, 8), res[i + 2]);
            EXPECT_COMPARE_EQ(dataD.sum(i, 8), res[i + 3]);
            EXPECT_COMPARE_EQ(dataW.sum(i, 8), res[i + 4]);
            EXPECT_COMPARE_EQ(dataX.sum(i, 8), res[i + 5]);
            EXPECT_COMPARE_EQ(dataY.sum(i, 8), res[i + 6]);
            EXPECT_COMPARE_EQ(dataZ.sum(i, 8), res[i + 7]);
        }
#else
        std::cout << "SKIP: test_reduce_sum8, CV_SIMD_FP16 is not available" << std::endl;
#endif

        return *this;
    }

    TheTest & test_loadstore_fp16_f32()
    {
        printf("test_loadstore_fp16_f32 ...\n");
        AlignedData<v_uint16> data; data.a.clear();
        data.a.d[0] = 0x3c00; // 1.0
        data.a.d[VTraits<R>::vlanes() - 1] = (unsigned short)0xc000; // -2.0
        AlignedData<v_float32> data_f32; data_f32.a.clear();
        AlignedData<v_uint16> out;

        R r1 = vx_load_expand((const cv::hfloat*)data.a.d);
        R r2(r1);
        EXPECT_EQ(1.0f, v_get0(r1));
        v_store(data_f32.a.d, r2);
        EXPECT_EQ(-2.0f, data_f32.a.d[VTraits<R>::vlanes() - 1]);

        out.a.clear();
        v_pack_store((cv::hfloat*)out.a.d, r2);
        for (int i = 0; i < VTraits<R>::vlanes(); ++i)
        {
            EXPECT_EQ(data.a[i], out.a[i]) << "i=" << i;
        }

        return *this;
    }

    TheTest & test_loadstore_fp16()
    {
#if (CV_SIMD_FP16 || CV_SIMD_SCALABLE_FP16)
        AlignedData<R> data;
        AlignedData<R> out;

        // check if addresses are aligned and unaligned respectively
        EXPECT_EQ((size_t)0, (size_t)&data.a.d % (sizeof(typename VTraits<R>::lane_type) * VTraits<R>::vlanes()));
        EXPECT_NE((size_t)0, (size_t)&data.u.d % (sizeof(typename VTraits<R>::lane_type) * VTraits<R>::vlanes()));
        EXPECT_EQ((size_t)0, (size_t)&out.a.d % (sizeof(typename VTraits<R>::lane_type) * VTraits<R>::vlanes()));
        EXPECT_NE((size_t)0, (size_t)&out.u.d % (sizeof(typename VTraits<R>::lane_type) * VTraits<R>::vlanes()));

        // check some initialization methods
        R r1 = data.u;
        R r2 = vx_load(data.a.d);
        R r3(r2);
        EXPECT_EQ(data.u[0], v_get0(r1));
        EXPECT_EQ(data.a[0], v_get0(r2));
        EXPECT_EQ(data.a[0], v_get0(r3));

        // check some store methods
        out.a.clear();
        v_store(out.a.d, r1);
        EXPECT_EQ(data.a, out.a);
#else
        std::cout << "SKIP: test_loadstore_fp16, CV_SIMD_FP16 is not available" << std::endl;
#endif

        return *this;
    }

    TheTest & test_float_cvt_fp16()
    {
#if (CV_SIMD_FP16 || CV_SIMD_SCALABLE_FP16)
        AlignedData<v_float32> data;

        // check conversion
        v_float32 r1 = vx_load(data.a.d);
        v_float16 r2 = v_cvt_f16(r1, vx_setzero_f32());
        v_float32 r3 = v_cvt_f32(r2);
        EXPECT_EQ(1, v_get0(r2));
        EXPECT_EQ(v_get0(r3), v_get0(r1));
#else
        std::cout << "SKIP: test_float_cvt_fp16, CV_SIMD_FP16 is not available" << std::endl;
#endif

        return *this;
    }

    void do_check_cmp64(const Data<R>& dataA, const Data<R>& dataB)
    {
        R a = dataA;
        R b = dataB;

        Data<R> dataEQ = v_eq(a, b);
        Data<R> dataNE = v_ne(a, b);

        for (int i = 0; i < VTraits<R>::vlanes(); ++i)
        {
            SCOPED_TRACE(cv::format("i=%d", i));
            if (cvtest::debugLevel > 0) cout << "i=" << i << " ( " << dataA[i] << " vs " << dataB[i] << " ): eq=" << dataEQ[i] << " ne=" << dataNE[i] << endl;
            EXPECT_NE((LaneType)dataEQ[i], (LaneType)dataNE[i]);
            if (dataA[i] == dataB[i])
                EXPECT_EQ((LaneType)-1, (LaneType)dataEQ[i]);
            else
                EXPECT_EQ((LaneType)0, (LaneType)dataEQ[i]);
            if (dataA[i] != dataB[i])
                EXPECT_EQ((LaneType)-1, (LaneType)dataNE[i]);
            else
                EXPECT_EQ((LaneType)0, (LaneType)dataNE[i]);
        }
    }

    TheTest & test_cmp64()
    {
        Data<R> dataA;
        Data<R> dataB;

        for (int i = 0; i < VTraits<R>::vlanes(); ++i)
        {
            dataA[i] = dataB[i];
        }
        dataA[0]++;

        do_check_cmp64(dataA, dataB);
        do_check_cmp64(dataB, dataA);

        dataA[0] = dataB[0];
        dataA[1] += (((LaneType)1) << 32);
        do_check_cmp64(dataA, dataB);
        do_check_cmp64(dataB, dataA);

        dataA[0] = (LaneType)-1;
        dataB[0] = (LaneType)-1;
        dataA[1] = (LaneType)-1;
        dataB[1] = (LaneType)2;

        do_check_cmp64(dataA, dataB);
        do_check_cmp64(dataB, dataA);

        return *this;
    }

    void __test_exp(LaneType dataMax, LaneType diff_thr, LaneType enlarge_factor, LaneType flt_min) {
        int n = VTraits<R>::vlanes();

        // Test overflow and underflow values with step
        const LaneType step = (LaneType) 0.01;
        for (LaneType i = (LaneType) (dataMax + 1); i <= dataMax + 11;) {
            Data<R> dataUpperBound, dataLowerBound, resOverflow, resUnderflow;
            for (int j = 0; j < n; ++j) {
                dataUpperBound[j] = (LaneType) i;
                dataLowerBound[j] = (LaneType) -i;
                i = (LaneType) (i + step);
            }
            R upperBound = dataUpperBound, lowerBound = dataLowerBound;
            resOverflow = v_exp(upperBound);
            resUnderflow = v_exp(lowerBound);
            for (int j = 0; j < n; ++j) {
                SCOPED_TRACE(cv::format("Overflow/Underflow test value: %lf", (double) i));
                EXPECT_TRUE(resOverflow[j] > 0 && std::isinf(resOverflow[j]));
                EXPECT_GE(resUnderflow[j], 0);
                EXPECT_LT(resUnderflow[j], flt_min);
            }
        }

        // Test random values combined with special values
        std::vector<LaneType> specialValues = {(LaneType) 0, (LaneType) 1, (LaneType) INFINITY, (LaneType) -INFINITY, (LaneType) NAN, (LaneType) dataMax};
        const int testRandNum = 10000;
        const double specialValueProbability = 0.1; // 10% chance to insert a special value
        cv::RNG_MT19937 rng;

        for (int i = 0; i < testRandNum; i++) {
            Data<R> dataRand, resRand;
            for (int j = 0; j < n; ++j) {
                if (rng.uniform(0.f, 1.f) <= specialValueProbability) {
                    // Insert a special value
                    int specialValueIndex = rng.uniform(0, (int) specialValues.size());
                    dataRand[j] = specialValues[specialValueIndex];
                } else {
                    // Generate random data in [-dataMax*1.1, dataMax*1.1]
                    dataRand[j] = (LaneType) rng.uniform(-dataMax * 1.1, dataMax * 1.1);
                }
            }
            // Compare with std::exp
            R x = dataRand;
            resRand = v_exp(x);
            for (int j = 0; j < n; ++j) {
                SCOPED_TRACE(cv::format("Random test value: %lf", (double) dataRand[j]));
                LaneType std_exp = (LaneType) std::exp(dataRand[j]);
                if (dataRand[j] == 0) {
                    // input 0 -> output 1
                    EXPECT_EQ(resRand[j], 1);
                } else if (dataRand[j] == 1) {
                    // input 1 -> output e
                    EXPECT_NEAR((LaneType) M_E, resRand[j], 1e-15);
                } else if (dataRand[j] > 0 && std::isinf(dataRand[j])) {
                    // input INF -> output INF
                    EXPECT_TRUE(resRand[j] > 0 && std::isinf(resRand[j]));
                } else if (dataRand[j] < 0 && std::isinf(dataRand[j])) {
                    // input -INF -> output 0
                    EXPECT_EQ(resRand[j], 0);
                } else if (std::isnan(dataRand[j])) {
                    // input NaN -> output NaN
                    EXPECT_TRUE(std::isnan(resRand[j]));
                } else if (dataRand[j] == dataMax) {
                    // input dataMax -> output less than INFINITY
                    EXPECT_LT(resRand[j], (LaneType) INFINITY);
                } else if (std::isinf(resRand[j])) {
                    // output INF -> input close to edge
                    EXPECT_GT(dataRand[j], dataMax);
                } else {
                    EXPECT_GE(resRand[j], 0);
                    EXPECT_LT(std::abs(resRand[j] - std_exp), diff_thr * (std_exp + flt_min * enlarge_factor));
                }
            }
        }
    }

    TheTest &test_exp_fp16() {
#if CV_SIMD_FP16
        hfloat flt16_min;
        uint16_t flt16_min_hex = 0x0400;
        std::memcpy(&flt16_min, &flt16_min_hex, sizeof(hfloat));
        __test_exp((hfloat) 10, (hfloat) 1e-2, (hfloat) 1e2, flt16_min);
#endif
        return *this;
    }

    TheTest &test_exp_fp32() {
        __test_exp(88.0f, 1e-6f, 1e6f, FLT_MIN);
        return *this;
    }

    TheTest &test_exp_fp64() {
#if CV_SIMD_64F || CV_SIMD_SCALABLE_64F
        __test_exp(709.0, 1e-15, 1e15, DBL_MIN);
#endif
        return *this;
    }

    void __test_log(LaneType expBound, LaneType diff_thr, LaneType flt_min) {
        int n = VTraits<R>::vlanes();
        // Test special values
        std::vector<LaneType> specialValues = {(LaneType) 0, (LaneType) 1, (LaneType) M_E, (LaneType) INFINITY, (LaneType) -INFINITY, (LaneType) NAN};
        const int testRandNum = 10000;
        const double specialValueProbability = 0.1; // 10% chance to insert a special value
        cv::RNG_MT19937 rng;

        for (int i = 0; i < testRandNum; i++) {
            Data<R> dataRand, resRand;
            for (int j = 0; j < n; ++j) {
                if (rng.uniform(0.f, 1.f) <= specialValueProbability) {
                    // Insert a special value
                    int specialValueIndex = rng.uniform(0, (int) specialValues.size());
                    dataRand[j] = specialValues[specialValueIndex];
                } else {
                    // Generate uniform random data in [-expBound, expBound]
                    dataRand[j] = (LaneType) std::exp(rng.uniform(-expBound, expBound));
                }
            }

            // Compare with std::log
            R x = dataRand;
            resRand = v_log(x);
            for (int j = 0; j < n; ++j) {
                SCOPED_TRACE(cv::format("Random test value: %lf", (double) dataRand[j]));
                LaneType std_log = (LaneType) std::log(dataRand[j]);
                if (dataRand[j] == 0) {
                    // input 0 -> output -INF
                    EXPECT_TRUE(std::isinf(resRand[j]) && resRand[j] < 0);
                } else if (dataRand[j] < 0 || std::isnan(dataRand[j])) {
                    // input less than 0 -> output NAN
                    // input NaN -> output NaN
                    EXPECT_TRUE(std::isnan(resRand[j]));
                } else if (dataRand[j] == 1) {
                    // input 1 -> output 0
                    EXPECT_EQ((LaneType) 0, resRand[j]);
                } else if (std::isinf(dataRand[j]) && dataRand[j] > 0) {
                    // input INF -> output INF
                    EXPECT_TRUE(std::isinf(resRand[j]) && resRand[j] > 0);
                } else {
                    EXPECT_LT(std::abs(resRand[j] - std_log), diff_thr * (std::abs(std_log) + flt_min * 100));
                }
            }
        }
    }

    TheTest &test_log_fp16() {
#if CV_SIMD_FP16
        hfloat flt16_min;
        uint16_t flt16_min_hex = 0x0400;
        std::memcpy(&flt16_min, &flt16_min_hex, sizeof(hfloat));
        __test_log((hfloat) 9, (hfloat) 1e-3, flt16_min);
#endif
        return *this;
    }

    TheTest &test_log_fp32() {
        __test_log(25.f, 1e-6f, FLT_MIN);
        return *this;
    }

    TheTest &test_log_fp64() {
#if CV_SIMD_64F || CV_SIMD_SCALABLE_64F
        __test_log(200., 1e-15, DBL_MIN);
#endif
        return *this;
    }

    TheTest &test_erf_fp32() {
        int n = VTraits<R>::vlanes();

        constexpr int num_loops = 10000;
        const std::vector<LaneType> singular_inputs{INFINITY, -INFINITY, NAN};
        constexpr double insert_singular_input_probability = 0.1;
        cv::RNG_MT19937 rng;

        for (int i = 0; i < num_loops; i++) {
            Data<R> inputs;
            for (int j = 0; j < n; j++) {
                if (rng.uniform(0.f, 1.f) <= insert_singular_input_probability) {
                    int singular_input_index = rng.uniform(0, int(singular_inputs.size()));
                    inputs[j] = singular_inputs[singular_input_index];
                } else {
                    // std::exp(float) overflows at about 88.0f.
                    // In v_erf, exp is called on input*input. So test range is [-sqrt(88.0f), sqrt(88.0f)]
                    inputs[j] = (LaneType) rng.uniform(-9.4f, 9.4f);
                }
            }

            Data<R> outputs = v_erf(R(inputs));
            for (int j = 0; j < n; j++) {
                SCOPED_TRACE(cv::format("Random test value: %lf", inputs[j]));
                if (std::isinf(inputs[j])) {
                    if (inputs[j] < 0) {
                        EXPECT_EQ(-1, outputs[j]);
                    } else {
                        EXPECT_EQ(1, outputs[j]);
                    }
                } else if (std::isnan(inputs[j])) {
                    EXPECT_TRUE(std::isnan(outputs[j]));
                } else {
                    LaneType ref_output = std::erf(inputs[j]);
                    EXPECT_LT(std::abs(outputs[j] - ref_output), 9e-3f * (std::abs(ref_output) + FLT_MIN * 1e4f));
                }
            }
        }

        return *this;
    }

    void __test_sincos(LaneType diff_thr, LaneType flt_min) {
        int n = VTraits<R>::vlanes();
        // Test each value for a period, from -PI to PI
        const LaneType step = (LaneType) 0.01;
        for (LaneType i = (LaneType)0; i <= (LaneType)M_PI;) {
            Data<R> dataPosPI, dataNegPI;
            for (int j = 0; j < n; ++j) {
                dataPosPI[j] = i;
                dataNegPI[j] = LaneType(-1*i);
                i = LaneType(i + step);
            }
            R posPI = dataPosPI, negPI = dataNegPI, sinPos, cosPos, sinNeg, cosNeg;
            v_sincos(posPI, sinPos, cosPos);
            v_sincos(negPI, sinNeg, cosNeg);
            Data<R> resSinPos = sinPos, resCosPos = cosPos, resSinNeg = sinNeg, resCosNeg = cosNeg;
            for (int j = 0; j < n; ++j) {
                LaneType std_sin_pos = (LaneType) std::sin(dataPosPI[j]);
                LaneType std_cos_pos = (LaneType) std::cos(dataPosPI[j]);
                LaneType std_sin_neg = (LaneType) std::sin(dataNegPI[j]);
                LaneType std_cos_neg = (LaneType) std::cos(dataNegPI[j]);
                SCOPED_TRACE(cv::format("Period test value: %lf and %lf", (double) dataPosPI[j], (double) dataNegPI[j]));
                EXPECT_LT(std::abs(resSinPos[j] - std_sin_pos), diff_thr * (std::abs(std_sin_pos) + flt_min * 100));
                EXPECT_LT(std::abs(resCosPos[j] - std_cos_pos), diff_thr * (std::abs(std_cos_pos) + flt_min * 100));
                EXPECT_LT(std::abs(resSinNeg[j] - std_sin_neg), diff_thr * (std::abs(std_sin_neg) + flt_min * 100));
                EXPECT_LT(std::abs(resCosNeg[j] - std_cos_neg), diff_thr * (std::abs(std_cos_neg) + flt_min * 100));
            }
        }

        // Test special values
        std::vector<LaneType> specialValues = {(LaneType) 0, (LaneType) M_PI, (LaneType) (M_PI / 2), (LaneType) INFINITY, (LaneType) -INFINITY, (LaneType) NAN};
        const int testRandNum = 10000;
        const double specialValueProbability = 0.1; // 10% chance to insert a special value
        cv::RNG_MT19937 rng;

        for (int i = 0; i < testRandNum; i++) {
            Data<R> dataRand;
            for (int j = 0; j < n; ++j) {
                if (rng.uniform(0.f, 1.f) <= specialValueProbability) {
                    // Insert a special value
                    int specialValueIndex = rng.uniform(0, (int) specialValues.size());
                    dataRand[j] = specialValues[specialValueIndex];
                } else {
                    // Generate uniform random data in [-1000, 1000]
                    dataRand[j] = (LaneType) rng.uniform(-1000, 1000);
                }
            }

            // Compare with std::sin and std::cos
            R x = dataRand, s, c;
            v_sincos(x, s, c);
            Data<R> resSin = s, resCos = c;
            for (int j = 0; j < n; ++j) {
                SCOPED_TRACE(cv::format("Random test value: %lf", (double) dataRand[j]));
                LaneType std_sin = (LaneType) std::sin(dataRand[j]);
                LaneType std_cos = (LaneType) std::cos(dataRand[j]);
                // input NaN, +INF, -INF -> output NaN
                if (std::isnan(dataRand[j]) || std::isinf(dataRand[j])) {
                    EXPECT_TRUE(std::isnan(resSin[j]));
                    EXPECT_TRUE(std::isnan(resCos[j]));
                } else if(dataRand[j] == 0) {
                    // sin(0) -> 0, cos(0) -> 1
                    EXPECT_EQ(resSin[j], 0);
                    EXPECT_EQ(resCos[j], 1);
                } else {
                    EXPECT_LT(std::abs(resSin[j] - std_sin), diff_thr * (std::abs(std_sin) + flt_min * 100));
                    EXPECT_LT(std::abs(resCos[j] - std_cos), diff_thr * (std::abs(std_cos) + flt_min * 100));
                }
            }
        }
    }

    TheTest &test_sincos_fp16() {
        hfloat flt16_min;
        uint16_t flt16_min_hex = 0x0400;
        std::memcpy(&flt16_min, &flt16_min_hex, sizeof(hfloat));
        __test_sincos((hfloat) 4e-3, flt16_min);
        return *this;
    }

    TheTest &test_sincos_fp32() {
        __test_sincos(1e-6f, FLT_MIN);
        return *this;
    }

    TheTest &test_sincos_fp64() {
#if CV_SIMD_64F || CV_SIMD_SCALABLE_64F
        __test_sincos(1e-11, DBL_MIN);
#endif
        return *this;
    }
};

#define DUMP_ENTRY(type) printf("SIMD%d: %s\n", 8*VTraits<v_uint8>::vlanes(), CV__TRACE_FUNCTION);
//=============  8-bit integer =====================================================================

void test_hal_intrin_uint8()
{
    DUMP_ENTRY(v_uint8);
    TheTest<v_uint8>()
        .test_loadstore()
        .test_interleave()
        .test_interleave_pq()
        .test_expand()
        .test_expand_q()
        .test_addsub()
        .test_arithm_wrap()
        .test_mul()
        .test_mul_expand()
        .test_cmp()
        .test_logic()
        .test_dotprod_expand()
        .test_min_max()
        .test_absdiff()
        .test_reduce()
        .test_reduce_sad()
        .test_mask()
        .test_popcount()
        .test_pack<1>().test_pack<2>().test_pack<3>().test_pack<8>()
        .test_pack_u<1>().test_pack_u<2>().test_pack_u<3>().test_pack_u<8>()
        .test_pack_b()
        .test_unpack()
        .test_reverse()
        .test_extract<0>().test_extract<1>().test_extract<8>().test_extract<15>()
        .test_rotate<0>().test_rotate<1>().test_rotate<8>().test_rotate<15>()
        .test_extract_n<0>().test_extract_n<1>()
        .test_extract_highest()
        .test_pack_triplets()
        //.test_broadcast_element<0>().test_broadcast_element<1>()
#if CV_SIMD_WIDTH == 32
        .test_pack<9>().test_pack<10>().test_pack<13>().test_pack<15>()
        .test_pack_u<9>().test_pack_u<10>().test_pack_u<13>().test_pack_u<15>()
        .test_extract<16>().test_extract<17>().test_extract<23>().test_extract<31>()
        .test_rotate<16>().test_rotate<17>().test_rotate<23>().test_rotate<31>()
#endif
        ;
}

void test_hal_intrin_int8()
{
    DUMP_ENTRY(v_int8);
    TheTest<v_int8>()
        .test_loadstore()
        .test_interleave()
        .test_interleave_pq()
        .test_expand()
        .test_expand_q()
        .test_addsub()
        .test_arithm_wrap()
        .test_mul()
        .test_mul_expand()
        .test_cmp()
        .test_logic()
        .test_dotprod_expand()
        .test_min_max()
        .test_absdiff()
        .test_absdiffs()
        .test_abs()
        .test_reduce()
        .test_reduce_sad()
        .test_mask()
        .test_popcount()
        .test_pack<1>().test_pack<2>().test_pack<3>().test_pack<8>()
        .test_unpack()
        .test_reverse()
        .test_extract<0>().test_extract<1>().test_extract<8>().test_extract<15>()
        .test_rotate<0>().test_rotate<1>().test_rotate<8>().test_rotate<15>()
        .test_extract_n<0>().test_extract_n<1>()
        .test_extract_highest()
        .test_pack_triplets()
        //.test_broadcast_element<0>().test_broadcast_element<1>()
        ;
}

//============= 16-bit integer =====================================================================

void test_hal_intrin_uint16()
{
    DUMP_ENTRY(v_uint16);
    TheTest<v_uint16>()
        .test_loadstore()
        .test_interleave()
        .test_interleave_pq()
        .test_expand()
        .test_addsub()
        .test_arithm_wrap()
        .test_mul()
        .test_mul_expand()
        .test_mul_hi()
        .test_cmp()
        .test_shift<1>()
        .test_shift<8>()
        .test_dotprod_expand()
        .test_logic()
        .test_min_max()
        .test_absdiff()
        .test_reduce()
        .test_reduce_sad()
        .test_mask()
        .test_popcount()
        .test_pack<1>().test_pack<2>().test_pack<7>().test_pack<16>()
        .test_pack_u<1>().test_pack_u<2>().test_pack_u<7>().test_pack_u<16>()
        .test_unpack()
        .test_reverse()
        .test_extract<0>().test_extract<1>().test_extract<4>().test_extract<7>()
        .test_rotate<0>().test_rotate<1>().test_rotate<4>().test_rotate<7>()
        .test_extract_n<0>().test_extract_n<1>()
        .test_extract_highest()
        .test_pack_triplets()
        //.test_broadcast_element<0>().test_broadcast_element<1>()
        ;
}

void test_hal_intrin_int16()
{
    DUMP_ENTRY(v_int16);
    TheTest<v_int16>()
        .test_loadstore()
        .test_interleave()
        .test_interleave_pq()
        .test_expand()
        .test_addsub()
        .test_arithm_wrap()
        .test_mul()
        .test_mul_expand()
        .test_mul_hi()
        .test_cmp()
        .test_shift<1>()
        .test_shift<8>()
        .test_dotprod()
        .test_dotprod_expand()
        .test_logic()
        .test_min_max()
        .test_absdiff()
        .test_absdiffs()
        .test_abs()
        .test_reduce()
        .test_reduce_sad()
        .test_mask()
        .test_popcount()
        .test_pack<1>().test_pack<2>().test_pack<7>().test_pack<16>()
        .test_unpack()
        .test_reverse()
        .test_extract<0>().test_extract<1>().test_extract<4>().test_extract<7>()
        .test_rotate<0>().test_rotate<1>().test_rotate<4>().test_rotate<7>()
        .test_extract_n<0>().test_extract_n<1>()
        .test_extract_highest()
        .test_pack_triplets()
        //.test_broadcast_element<0>().test_broadcast_element<1>()
        ;
}

//============= 32-bit integer =====================================================================

void test_hal_intrin_uint32()
{
    DUMP_ENTRY(v_uint32);
    TheTest<v_uint32>()
        .test_loadstore()
        .test_interleave()
        // .test_interleave_pq() //not implemented in AVX
        .test_expand()
        .test_addsub()
        .test_mul()
        .test_mul_expand()
        .test_cmp()
        .test_shift<1>()
        .test_shift<8>()
        .test_logic()
        .test_min_max()
        .test_absdiff()
        .test_reduce()
        .test_reduce_sad()
        .test_mask()
        .test_popcount()
        .test_pack<1>().test_pack<2>().test_pack<15>().test_pack<32>()
        .test_unpack()
        .test_reverse()
        .test_extract<0>().test_extract<1>().test_extract<2>().test_extract<3>()
        .test_rotate<0>().test_rotate<1>().test_rotate<2>().test_rotate<3>()
        .test_extract_n<0>().test_extract_n<1>()
        .test_broadcast_element<0>().test_broadcast_element<1>()
        .test_extract_highest()
        .test_broadcast_highest()
        .test_transpose()
        .test_pack_triplets()
        ;
}

void test_hal_intrin_int32()
{
    DUMP_ENTRY(v_int32);
    TheTest<v_int32>()
        .test_loadstore()
        .test_interleave()
        // .test_interleave_pq() //not implemented in AVX
        .test_expand()
        .test_addsub()
        .test_mul()
        .test_abs()
        .test_cmp()
        .test_popcount()
        .test_shift<1>().test_shift<8>()
        .test_dotprod()
        .test_dotprod_expand_f64()
        .test_logic()
        .test_min_max()
        .test_absdiff()
        .test_reduce()
        .test_reduce_sad()
        .test_mask()
        .test_pack<1>().test_pack<2>().test_pack<15>().test_pack<32>()
        .test_unpack()
        .test_reverse()
        .test_extract<0>().test_extract<1>().test_extract<2>().test_extract<3>()
        .test_rotate<0>().test_rotate<1>().test_rotate<2>().test_rotate<3>()
        .test_extract_n<0>().test_extract_n<1>()
        .test_broadcast_element<0>().test_broadcast_element<1>()
        .test_float_cvt32()
        .test_float_cvt64()
        .test_transpose()
        .test_extract_highest()
        .test_broadcast_highest()
        .test_pack_triplets()
        ;
}

//============= 64-bit integer =====================================================================

void test_hal_intrin_uint64()
{
    DUMP_ENTRY(v_uint64);
    TheTest<v_uint64>()
        .test_loadstore()
        .test_addsub()
        .test_cmp64()
        //.test_cmp() - not declared as supported
        .test_shift<1>().test_shift<8>()
        .test_logic()
        .test_reverse()
        .test_extract<0>().test_extract<1>()
        .test_rotate<0>().test_rotate<1>()
        .test_extract_n<0>().test_extract_n<1>()
        .test_extract_highest()
        .test_popcount()
        //.test_broadcast_element<0>().test_broadcast_element<1>()
        ;
}

void test_hal_intrin_int64()
{
    DUMP_ENTRY(v_int64);
    TheTest<v_int64>()
        .test_loadstore()
        .test_addsub()
        .test_cmp64()
        //.test_cmp() - not declared as supported
        .test_shift<1>().test_shift<8>()
        .test_logic()
        .test_reverse()
        .test_extract<0>().test_extract<1>()
        .test_rotate<0>().test_rotate<1>()
        .test_extract_n<0>().test_extract_n<1>()
        .test_extract_highest()
        //.test_broadcast_element<0>().test_broadcast_element<1>()
        .test_cvt64_double()
        .test_popcount()
        ;
}

//============= Floating point =====================================================================
void test_hal_intrin_float32()
{
    DUMP_ENTRY(v_float32);
    TheTest<v_float32>()
        .test_loadstore()
        .test_interleave()
        .test_interleave_2channel()
        // .test_interleave_pq() //not implemented in AVX
        .test_addsub()
        .test_mul()
        .test_div()
        .test_abs()
        .test_cmp()
        .test_sqrt_abs()
        .test_min_max()
        .test_float_absdiff()
        .test_reduce()
        .test_reduce_sad()
        .test_mask()
        .test_unpack()
        .test_float_math()
        .test_float_cvt64()
        .test_matmul()
        .test_transpose()
        .test_reduce_sum4()
        .test_reverse()
        .test_extract<0>().test_extract<1>().test_extract<2>().test_extract<3>()
        .test_rotate<0>().test_rotate<1>().test_rotate<2>().test_rotate<3>()
        .test_extract_n<0>().test_extract_n<1>()
        .test_broadcast_element<0>().test_broadcast_element<1>()
        .test_extract_highest()
        .test_broadcast_highest()
        .test_pack_triplets()
        .test_exp_fp32()
        .test_log_fp32()
        .test_sincos_fp32()
        .test_erf_fp32()
#if CV_SIMD_WIDTH == 32
        .test_extract<4>().test_extract<5>().test_extract<6>().test_extract<7>()
        .test_rotate<4>().test_rotate<5>().test_rotate<6>().test_rotate<7>()
#endif
        ;
}

void test_hal_intrin_float64()
{
    DUMP_ENTRY(v_float64);
#if (CV_SIMD_64F || CV_SIMD_SCALABLE_64F)
    TheTest<v_float64>()
        .test_loadstore()
        .test_addsub()
        .test_mul()
        .test_div()
        .test_abs()
        .test_cmp()
        .test_sqrt_abs()
        .test_min_max()
        .test_float_absdiff()
        .test_mask()
        .test_unpack()
        .test_float_math()
        .test_round_pair_f64()
        .test_float_cvt32()
        .test_reverse()
        .test_extract<0>().test_extract<1>()
        .test_rotate<0>().test_rotate<1>()
        .test_extract_n<0>().test_extract_n<1>()
        .test_extract_highest()
        .test_exp_fp64()
        .test_log_fp64()
        .test_sincos_fp64()
        //.test_broadcast_element<0>().test_broadcast_element<1>()
#if CV_SIMD_WIDTH == 32
        .test_extract<2>().test_extract<3>()
        .test_rotate<2>().test_rotate<3>()
#endif
        ;
#else
    std::cout << "SKIP: CV_SIMD_64F is not available" << std::endl;
#endif
}

void test_hal_intrin_float16()
{
    DUMP_ENTRY(v_float16);
#if CV_FP16
    TheTest<v_float32>().test_loadstore_fp16_f32();
#if (CV_SIMD_FP16 || CV_SIMD_SCALABLE_FP16)
    TheTest<v_float16>()
        .test_loadstore_fp16()
        .test_float_cvt_fp16()
        .test_interleave()
        .test_addsub()
        .test_mul()
        .test_div_fp16()
        .test_abs_fp16()
        .test_cmp()
        .test_sqrt_abs()
        .test_min_max()
        .test_float_absdiff()
        .test_mask()
        .test_unpack()
        .test_float_math()
        .test_matmul_fp16()
        .test_transpose8x8_fp16()
        .test_reduce_sum8()
        .test_reverse()
        .test_extract<0>().test_extract<1>().test_extract<4>().test_extract<7>()
        .test_rotate<0>().test_rotate<1>().test_rotate<4>().test_rotate<7>()
        .test_extract_highest()
        .test_broadcast_element<0>().test_broadcast_element<1>()
        .test_extract_n<0>().test_extract_n<1>()
        .test_exp_fp16()
        .test_log_fp16()
        .test_sincos_fp16()
#else
    std::cout << "SKIP: CV_SIMD_FP16 || CV_SIMD_SCALABLE_FP16 is not available" << std::endl;
#endif
        ;
#else
    std::cout << "SKIP: CV_FP16 is not available" << std::endl;
#endif
}

<<<<<<< HEAD
=======

/*#if defined(CV_CPU_DISPATCH_MODE_FP16) && CV_CPU_DISPATCH_MODE == FP16
void test_hal_intrin_float16()
{
    TheTest<v_float16>()
        .test_loadstore_fp16()
        .test_float_cvt_fp16()
        ;
}
#endif*/

#if defined (CV_DISABLE_GCC_MAYBE_UNINITIALIZED_WARNINGS)
#pragma GCC diagnostic pop
#endif

>>>>>>> 344f8c64
#endif //CV_CPU_OPTIMIZATION_DECLARATIONS_ONLY

//CV_CPU_OPTIMIZATION_NAMESPACE_END
//}}} // namespace<|MERGE_RESOLUTION|>--- conflicted
+++ resolved
@@ -2610,24 +2610,10 @@
 #endif
 }
 
-<<<<<<< HEAD
-=======
-
-/*#if defined(CV_CPU_DISPATCH_MODE_FP16) && CV_CPU_DISPATCH_MODE == FP16
-void test_hal_intrin_float16()
-{
-    TheTest<v_float16>()
-        .test_loadstore_fp16()
-        .test_float_cvt_fp16()
-        ;
-}
-#endif*/
-
 #if defined (CV_DISABLE_GCC_MAYBE_UNINITIALIZED_WARNINGS)
 #pragma GCC diagnostic pop
 #endif
 
->>>>>>> 344f8c64
 #endif //CV_CPU_OPTIMIZATION_DECLARATIONS_ONLY
 
 //CV_CPU_OPTIMIZATION_NAMESPACE_END
