--- conflicted
+++ resolved
@@ -3538,7 +3538,9 @@
     testing::Values(perf::MatDepth(CV_16F), CV_16BF, CV_Bool, CV_64U, CV_64S, CV_32U)
 );
 
-struct Core_LUT: public testing::TestWithParam<perf::MatDepth>
+CV_ENUM(LutMatType, CV_8U, CV_16U, CV_16F, CV_32S, CV_32F, CV_64F)
+
+struct Core_LUT: public testing::TestWithParam<LutMatType>
 {
     template<typename T, int ch, bool same_cn>
     cv::Mat referenceWithType(cv::Mat input, cv::Mat table)
@@ -3576,43 +3578,25 @@
     template<int ch = 1, bool same_cn = false>
     cv::Mat reference(cv::Mat input, cv::Mat table)
     {
-<<<<<<< HEAD
-        if ((table.type() == CV_8U) || (table.type() == CV_8S) || (table.type() == CV_Bool))
-=======
-        if (table.depth() == CV_8U)
->>>>>>> 65603834
+        if ((table.depth() == CV_8U) || (table.depth() == CV_8S) || (table.depth() == CV_Bool))
         {
             return referenceWithType<uchar, ch, same_cn>(input, table);
         }
-<<<<<<< HEAD
-        else if ((table.type() == CV_16U) || (table.type() == CV_16S))
-=======
-        else if (table.depth() == CV_16U)
->>>>>>> 65603834
+        else if ((table.depth() == CV_16U) || (table.depth() == CV_16S))
         {
             return referenceWithType<ushort, ch, same_cn>(input, table);
         }
-<<<<<<< HEAD
-        else if ((table.type() == CV_16F) || (table.type() == CV_16BF))
-=======
-        else if (table.depth() == CV_16F)
->>>>>>> 65603834
+        else if ((table.depth() == CV_16F) || (table.depth() == CV_16BF))
         {
             return referenceWithType<ushort, ch, same_cn>(input, table);
         }
-<<<<<<< HEAD
-        else if ((table.type() == CV_32S) || (table.type() == CV_32U))
-        {
-            return referenceWithType<uint, ch>(input, table);
+        else if ((table.depth() == CV_32S) || (table.depth() == CV_32U))
+        {
+            return referenceWithType<int, ch, same_cn>(input, table);
         }
         else if ((table.type() == CV_64S) || (table.type() == CV_64U))
         {
-            return referenceWithType<uint64_t, ch>(input, table);
-=======
-        else if (table.depth() == CV_32S)
-        {
-            return referenceWithType<int, ch, same_cn>(input, table);
->>>>>>> 65603834
+            return referenceWithType<uint64_t, ch, same_cn>(input, table);
         }
         else if (table.depth() == CV_32F)
         {
@@ -3676,8 +3660,24 @@
     ASSERT_EQ(0, cv::norm(output, gt, cv::NORM_INF));
 }
 
-<<<<<<< HEAD
-INSTANTIATE_TEST_CASE_P(/**/, Core_LUT, perf::MatDepth::all());
+TEST_P(Core_LUT, accuracy_multi2)
+{
+    int type = (int)GetParam();
+    cv::Mat input(117, 113, CV_8UC3);
+    randu(input, 0, 256);
+
+    cv::Mat table(1, 256, CV_MAKE_TYPE(type, 3));
+    randu(table, 0, getMaxVal(type));
+
+    cv::Mat output;
+    cv::LUT(input, table, output);
+
+    cv::Mat gt = reference<3, true>(input, table);
+
+    ASSERT_EQ(0, cv::norm(output, gt, cv::NORM_INF));
+}
+
+INSTANTIATE_TEST_CASE_P(/**/, Core_LUT, LutMatType::all());
 
 CV_ENUM(MaskType, CV_8U, CV_8S, CV_Bool)
 typedef testing::TestWithParam<MaskType> Core_MaskTypeTest;
@@ -3840,24 +3840,6 @@
 }
 
 INSTANTIATE_TEST_CASE_P(/**/, Core_MaskTypeTest, MaskType::all());
-=======
-TEST_P(Core_LUT, accuracy_multi2)
-{
-    int type = (int)GetParam();
-    cv::Mat input(117, 113, CV_8UC3);
-    randu(input, 0, 256);
-
-    cv::Mat table(1, 256, CV_MAKE_TYPE(type, 3));
-    randu(table, 0, getMaxVal(type));
-
-    cv::Mat output;
-    cv::LUT(input, table, output);
-
-    cv::Mat gt = reference<3, true>(input, table);
-
-    ASSERT_EQ(0, cv::norm(output, gt, cv::NORM_INF));
-}
->>>>>>> 65603834
 
 
 }} // namespace