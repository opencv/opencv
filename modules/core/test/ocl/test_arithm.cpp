--- conflicted
+++ resolved
@@ -1867,7 +1867,6 @@
 
         OCL_OFF(cv::reduce(src_roi, dst_roi, dim, REDUCE_AVG, dtype));
         OCL_ON(cv::reduce(usrc_roi, udst_roi, dim, REDUCE_AVG, dtype));
-<<<<<<< HEAD
 
         double eps = ddepth <= CV_32S ? 1 : 6e-6;
         OCL_EXPECT_MATS_NEAR(dst, eps);
@@ -1884,8 +1883,6 @@
 
         OCL_OFF(cv::reduce(src_roi, dst_roi, dim, REDUCE_SUM2, dtype));
         OCL_ON(cv::reduce(usrc_roi, udst_roi, dim, REDUCE_SUM2, dtype));
-=======
->>>>>>> b68aa125
 
         double eps = ddepth <= CV_32S ? 1 : 6e-6;
         OCL_EXPECT_MATS_NEAR(dst, eps);
