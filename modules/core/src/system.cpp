--- conflicted
+++ resolved
@@ -1682,9 +1682,6 @@
 #else
     return getenv(name);
 #endif
-<<<<<<< HEAD
-    return envValue ? cv::String(envValue) : (defaultValue ? cv::String(defaultValue) : cv::String());
-=======
 }
 
 template<typename T>
@@ -1715,13 +1712,12 @@
 
 cv::String utils::getConfigurationParameterString(const char* name, const char* defaultValue)
 {
-    return read<cv::String>(name, defaultValue);
+    return read<cv::String>(name, defaultValue ? cv::String(defaultValue) : cv::String());
 }
 
 utils::Paths utils::getConfigurationParameterPaths(const char* name, const utils::Paths &defaultValue)
 {
     return read<utils::Paths>(name, defaultValue);
->>>>>>> ee0c9854
 }
 
 
