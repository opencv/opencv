--- conflicted
+++ resolved
@@ -334,102 +334,6 @@
 
 const std::string& getBuildInformation()
 {
-<<<<<<< HEAD
-#ifdef _OPENMP
-    return omp_get_thread_num();
-#else
-    return 0;
-#endif
-}
-
-#ifdef ANDROID
-static inline int getNumberOfCPUsImpl()
-{
-   FILE* cpuPossible = fopen("/sys/devices/system/cpu/possible", "r");
-   if(!cpuPossible)
-       return 1;
-
-   char buf[2000]; //big enough for 1000 CPUs in worst possible configuration
-   char* pbuf = fgets(buf, sizeof(buf), cpuPossible);
-   fclose(cpuPossible);
-   if(!pbuf)
-      return 1;
-
-   //parse string of form "0-1,3,5-7,10,13-15"
-   int cpusAvailable = 0;
-
-   while(*pbuf)
-   {
-      const char* pos = pbuf;
-      bool range = false;
-      while(*pbuf && *pbuf != ',')
-      {
-          if(*pbuf == '-') range = true;
-          ++pbuf;
-      }
-      if(*pbuf) *pbuf++ = 0;
-      if(!range)
-        ++cpusAvailable;
-      else
-      {
-          int rstart = 0, rend = 0;
-          sscanf(pos, "%d-%d", &rstart, &rend);
-          cpusAvailable += rend - rstart + 1;
-      }
-
-   }
-   return cpusAvailable ? cpusAvailable : 1;
-}
-#endif
-
-int getNumberOfCPUs(void)
-{
-#if defined WIN32 || defined _WIN32
-    SYSTEM_INFO sysinfo;
-    GetSystemInfo( &sysinfo );
-
-    return (int)sysinfo.dwNumberOfProcessors;
-#elif defined ANDROID
-    static int ncpus = getNumberOfCPUsImpl();
-    printf("CPUS= %d\n", ncpus);
-    return ncpus;
-#elif defined __linux__
-    return (int)sysconf( _SC_NPROCESSORS_ONLN );
-#elif defined __APPLE__
-    int numCPU=0;
-    int mib[4];
-    size_t len = sizeof(numCPU);
-
-    /* set the mib for hw.ncpu */
-    mib[0] = CTL_HW;
-    mib[1] = HW_AVAILCPU;  // alternatively, try HW_NCPU;
-
-    /* get the number of CPUs from the system */
-    sysctl(mib, 2, &numCPU, &len, NULL, 0);
-
-    if( numCPU < 1 )
-    {
-        mib[1] = HW_NCPU;
-        sysctl( mib, 2, &numCPU, &len, NULL, 0 );
-
-        if( numCPU < 1 )
-            numCPU = 1;
-    }
-
-    return (int)numCPU;
-#else
-    return 1;
-#endif
-=======
-    static std::string build_info =
-#include "version_string.inc"
-    ;
-    return build_info;
->>>>>>> f4e33ea0
-}
-
-const std::string& getBuildInformation()
-{
     static std::string build_info =
 #include "version_string.inc"
     ;
@@ -455,11 +359,8 @@
     if(0 == ::GetTempFileNameA(temp_dir, "ocv", 0, temp_file))
         return string();
 
-<<<<<<< HEAD
-=======
     DeleteFileA(temp_file);
 
->>>>>>> f4e33ea0
     string name = temp_file;
     if(suffix)
     {
