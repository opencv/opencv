--- conflicted
+++ resolved
@@ -1365,122 +1365,9 @@
     mSrc.copyTo(_dst, _mask);
 }
 
-
-<<<<<<< HEAD
-    bool noScale = std::fabs(alpha - 1) < DBL_EPSILON && std::fabs(beta) < DBL_EPSILON;
-    int stype = type(), cn = CV_MAT_CN(stype);
-
-    if( _type < 0 )
-        _type = _dst.fixedType() ? _dst.type() : stype;
-    else
-        _type = CV_MAKETYPE(CV_MAT_DEPTH(_type), cn);
-
-    int sdepth = CV_MAT_DEPTH(stype), ddepth = CV_MAT_DEPTH(_type);
-    if( sdepth == ddepth && noScale )
-    {
-        copyTo(_dst);
-        return;
-    }
-#ifdef HAVE_OPENCL
-    bool doubleSupport = ocl::Device::getDefault().doubleFPConfig() > 0;
-    bool needDouble = sdepth == CV_64F || ddepth == CV_64F;
-    if( dims <= 2 && cn && _dst.isUMat() && ocl::useOpenCL() &&
-            ((needDouble && doubleSupport) || !needDouble) )
-    {
-        int wdepth = std::max(CV_32F, sdepth), rowsPerWI = 4;
-
-        char cvt[2][50];
-        ocl::OpenCLExecutionContext& currentExecCtx = ocl::OpenCLExecutionContext::getCurrent();
-        std::shared_ptr<ocl::OpenCLExecutionContext> pExecCtxSrc = std::static_pointer_cast<ocl::OpenCLExecutionContext>(u->allocatorContext);
-
-        cv::UMat src;
-
-        if(pExecCtxSrc && !pExecCtxSrc->empty()) {
-            CV_Assert(!currentExecCtx.empty());
-            if(pExecCtxSrc->getContext().ptr() != currentExecCtx.getContext().ptr()) {
-                cv::Mat mCopy;
-                {
-                    ocl::OpenCLExecutionContextScope scope(*pExecCtxSrc.get());
-                    this->copyTo(mCopy);
-                }
-                {
-                    ocl::OpenCLExecutionContextScope scope(currentExecCtx);
-                    mCopy.copyTo(src);
-                }
-            } else {
-                src = *this;
-            }
-        } else {
-            cv::Mat mCopy;
-            this->copyTo(mCopy);
-            mCopy.copyTo(src);
-        }
-
-        ocl::Kernel k("convertTo", ocl::core::convert_oclsrc,
-                      format("-D srcT=%s -D WT=%s -D dstT=%s -D convertToWT=%s -D convertToDT=%s%s%s",
-                             ocl::typeToStr(sdepth), ocl::typeToStr(wdepth), ocl::typeToStr(ddepth),
-                             ocl::convertTypeStr(sdepth, wdepth, 1, cvt[0], sizeof(cvt[0])),
-                             ocl::convertTypeStr(wdepth, ddepth, 1, cvt[1], sizeof(cvt[1])),
-                             doubleSupport ? " -D DOUBLE_SUPPORT" : "", noScale ? " -D NO_SCALE" : ""));
-        if (!k.empty())
-        {
-            _dst.create( size(), _type );
-            UMat tmpDst = _dst.getUMat();
-            UMat dst;
-
-            std::shared_ptr<ocl::OpenCLExecutionContext> pExecCtxDst = std::static_pointer_cast<ocl::OpenCLExecutionContext>(tmpDst.u->allocatorContext);
-
-            if(pExecCtxDst && !pExecCtxDst->empty()) {
-                CV_Assert(!currentExecCtx.empty());
-                if(pExecCtxDst->getContext().ptr() != currentExecCtx.getContext().ptr()) {
-                    cv::Mat mCopy;
-                    {
-                        ocl::OpenCLExecutionContextScope scope(*pExecCtxDst.get());
-                        tmpDst.copyTo(mCopy);
-                    }
-                    {
-                        ocl::OpenCLExecutionContextScope scope(currentExecCtx);
-                        mCopy.copyTo(dst);
-                    }
-                } else {
-                    dst = tmpDst;
-                }
-            } else {
-                cv::Mat mCopy;
-                tmpDst.copyTo(mCopy);
-                mCopy.copyTo(dst);
-            }
-
-            float alphaf = (float)alpha, betaf = (float)beta;
-            ocl::KernelArg srcarg = ocl::KernelArg::ReadOnlyNoSize(src),
-                    dstarg = ocl::KernelArg::WriteOnly(dst, cn);
-
-            if (noScale)
-                k.args(srcarg, dstarg, rowsPerWI);
-            else if (wdepth == CV_32F)
-                k.args(srcarg, dstarg, alphaf, betaf, rowsPerWI);
-            else
-                k.args(srcarg, dstarg, alpha, beta, rowsPerWI);
-
-            size_t globalsize[2] = { (size_t)dst.cols * cn, ((size_t)dst.rows + rowsPerWI - 1) / rowsPerWI };
-            if (k.run(2, globalsize, NULL, false))
-            {
-                CV_IMPL_ADD(CV_IMPL_OCL);
-                return;
-            }
-        }
-    }
-#endif
-    UMat src = *this;  // Fake reference to itself.
-                       // Resolves issue 8693 in case of src == dst.
-    Mat m = getMat(ACCESS_READ);
-    m.convertTo(_dst, _type, alpha, beta);
-}
-=======
 //
 // void UMat::convertTo moved to convert.dispatch.cpp
 //
->>>>>>> 315f85d4
 
 UMat& UMat::setTo(InputArray _value, InputArray _mask)
 {
