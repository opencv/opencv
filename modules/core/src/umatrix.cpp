--- conflicted
+++ resolved
@@ -1177,16 +1177,10 @@
 
 #ifdef HAVE_OPENCL
         std::shared_ptr<ocl::OpenCLExecutionContext> pExecCtxDst = std::static_pointer_cast<ocl::OpenCLExecutionContext>(dst.u->allocatorContext);
-<<<<<<< HEAD
-        if (pExecCtxSrc && pExecCtxDst && !pExecCtxSrc->empty() && !pExecCtxDst->empty() && pExecCtxSrc->getContext().ptr() == pExecCtxDst->getContext().ptr() && u->currAllocator == dst.u->currAllocator)
-#else
-        if (u->currAllocator == dst.u->currAllocator)
-=======
         CV_Assert(pExecCtxDst && !pExecCtxDst->empty());
 
         if(pExecCtxDst->getContext().ptr() != currentExecCtx.getContext().ptr())
             CV_Error(cv::Error::StsBadArg,  "OpenCL: destination doesn't belong to the current context.");
->>>>>>> 7453b0a5
 #endif
         if (u->currAllocator == dst.u->currAllocator)  {
             dst.ndoffset(dstofs);
