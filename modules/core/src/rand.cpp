/*M///////////////////////////////////////////////////////////////////////////////////////
//
//  IMPORTANT: READ BEFORE DOWNLOADING, COPYING, INSTALLING OR USING.
//
//  By downloading, copying, installing or using the software you agree to this license.
//  If you do not agree to this license, do not download, install,
//  copy or use the software.
//
//
//                           License Agreement
//                For Open Source Computer Vision Library
//
// Copyright (C) 2000-2008, Intel Corporation, all rights reserved.
// Copyright (C) 2009, Willow Garage Inc., all rights reserved.
// Third party copyrights are property of their respective owners.
//
// Redistribution and use in source and binary forms, with or without modification,
// are permitted provided that the following conditions are met:
//
//   * Redistribution's of source code must retain the above copyright notice,
//     this list of conditions and the following disclaimer.
//
//   * Redistribution's in binary form must reproduce the above copyright notice,
//     this list of conditions and the following disclaimer in the documentation
//     and/or other materials provided with the distribution.
//
//   * The name of the copyright holders may not be used to endorse or promote products
//     derived from this software without specific prior written permission.
//
// This software is provided by the copyright holders and contributors "as is" and
// any express or implied warranties, including, but not limited to, the implied
// warranties of merchantability and fitness for a particular purpose are disclaimed.
// In no event shall the Intel Corporation or contributors be liable for any direct,
// indirect, incidental, special, exemplary, or consequential damages
// (including, but not limited to, procurement of substitute goods or services;
// loss of use, data, or profits; or business interruption) however caused
// and on any theory of liability, whether in contract, strict liability,
// or tort (including negligence or otherwise) arising in any way out of
// the use of this software, even if advised of the possibility of such damage.
//
//M*/

#include "precomp.hpp"

namespace cv
{

///////////////////////////// Functions Declaration //////////////////////////////////////

/*
   Multiply-with-carry generator is used here:
   temp = ( A*X(n) + carry )
   X(n+1) = temp mod (2^32)
   carry = floor (temp / (2^32))
*/

#define  RNG_NEXT(x)    ((uint64)(unsigned)(x)*CV_RNG_COEFF + ((x) >> 32))
// make it jump-less
#define  CN_NEXT(k)     (((k) + 1) & (((k) >= cn) - 1))

enum
{
    RNG_FLAG_SMALL = 0x40000000,
    RNG_FLAG_STDMTX = 0x80000000
};

/***************************************************************************************\
*                           Pseudo-Random Number Generators (PRNGs)                     *
\***************************************************************************************/

template<typename T> static void
randBits_( T* arr, int len, int cn, uint64* state, const Vec2l* p, int flags )
{
    bool small_flag = (flags & RNG_FLAG_SMALL) != 0;
    uint64 temp = *state;
    int i, k = 0;
    len *= cn;
    --cn;

    if( !small_flag )
    {
        for( i = 0; i <= len - 4; i += 4 )
        {
            int64_t t0, t1;

            temp = RNG_NEXT(temp);
            t0 = ((int64_t)temp & p[k][0]) + p[k][1];
            k = CN_NEXT(k);
            temp = RNG_NEXT(temp);
            t1 = ((int64_t)temp & p[k][0]) + p[k][1];
            k = CN_NEXT(k);
            arr[i] = saturate_cast<T>(t0);
            arr[i+1] = saturate_cast<T>(t1);

            temp = RNG_NEXT(temp);
            t0 = ((int64_t)temp & p[k][0]) + p[k][1];
            k = CN_NEXT(k);
            temp = RNG_NEXT(temp);
            t1 = ((int64_t)temp & p[k][0]) + p[k][1];
            k = CN_NEXT(k);
            arr[i+2] = saturate_cast<T>(t0);
            arr[i+3] = saturate_cast<T>(t1);
        }
    }
    else
    {
        for( i = 0; i <= len - 4; i += 4 )
        {
            int64_t t0, t1, t;
            temp = RNG_NEXT(temp);
            t = temp;
            // p[i+...][0] is within 0..255 in this branch (small_flag==true),
            // so we don't need to do (t>>...)&255,
            // the upper bits will be cleaned with ... & p[i+...][0].
            t0 = (t & p[k][0]) + p[k][1];
            k = CN_NEXT(k);
            t1 = ((t >> 8) & p[k][0]) + p[k][1];
            k = CN_NEXT(k);
            arr[i] = saturate_cast<T>(t0);
            arr[i+1] = saturate_cast<T>(t1);

            t0 = ((t >> 16) & p[k][0]) + p[k][1];
            k = CN_NEXT(k);
            t1 = ((t >> 24) & p[k][0]) + p[k][1];
            k = CN_NEXT(k);
            arr[i+2] = saturate_cast<T>(t0);
            arr[i+3] = saturate_cast<T>(t1);
        }
    }

    for( ; i < len; i++ )
    {
        int64_t t0;
        temp = RNG_NEXT(temp);

        t0 = ((int64_t)temp & p[k][0]) + p[k][1];
        k = CN_NEXT(k);
        arr[i] = saturate_cast<T>(t0);
    }

    *state = temp;
}

struct DivStruct
{
    unsigned d;
    unsigned M;
    int sh1, sh2;
    int64_t delta;
    uint64_t diff;
};

template<typename T> static void
randi_( T* arr, int len, int cn, uint64* state, const DivStruct* p )
{
    uint64 temp = *state;
    int k = 0;
    len *= cn;
    cn--;
    for( int i = 0; i < len; i++ )
    {
        temp = RNG_NEXT(temp);
        unsigned t = (unsigned)temp;
        unsigned v = (unsigned)(((uint64)t * p[k].M) >> 32);
        v = (v + ((t - v) >> p[k].sh1)) >> p[k].sh2;
        int64_t res = (int64_t)(t - v*p[k].d) + p[k].delta;
        k = CN_NEXT(k);
        arr[i] = saturate_cast<T>(res);
    }
    *state = temp;
}

static void
randi_( int64_t* arr, int len, int cn, uint64* state, const DivStruct* p )
{
    uint64 temp = *state;
    int k = 0;
    len *= cn;
    cn--;
    for( int i = 0; i < len; i++ )
    {
        temp = RNG_NEXT(temp);
        unsigned t0 = (unsigned)temp;
        temp = RNG_NEXT(temp);
        unsigned t1 = (unsigned)temp;
        int64_t t = (int64_t)((((uint64_t)t0 << 32) | t1) % p[k].diff) + p[k].delta;
        k = CN_NEXT(k);
        arr[i] = t;
    }
    *state = temp;
}

static void
randi_( uint64_t* arr, int len, int cn, uint64* state, const DivStruct* p )
{
    uint64 temp = *state;
    int k = 0;
    len *= cn;
    cn--;
    for( int i = 0; i < len; i++ )
    {
        temp = RNG_NEXT(temp);
        unsigned t0 = (unsigned)temp;
        temp = RNG_NEXT(temp);
        unsigned t1 = (unsigned)temp;
        uint64_t t = (((uint64_t)t0 << 32) | t1) % p[k].diff;
        int64_t delta = p[k].delta;
        k = CN_NEXT(k);
        arr[i] = delta >= 0 || t >= (uint64_t)-delta ? t + (uint64_t)delta : 0;
    }
    *state = temp;
}

#define DEF_RANDI_FUNC(suffix, type) \
static void randBits_##suffix(type* arr, int len, int cn, uint64* state, \
                              const Vec2l* p, void*, int flags) \
{ randBits_(arr, len, cn, state, p, flags); } \
\
static void randi_##suffix(type* arr, int len, int cn, uint64* state, \
                           const DivStruct* p, void*, int) \
{ randi_(arr, len, cn, state, p); }

DEF_RANDI_FUNC(8u, uchar)
DEF_RANDI_FUNC(8b, bool)
DEF_RANDI_FUNC(8s, schar)
DEF_RANDI_FUNC(16u, ushort)
DEF_RANDI_FUNC(16s, short)
DEF_RANDI_FUNC(32u, unsigned)
DEF_RANDI_FUNC(32s, int)
DEF_RANDI_FUNC(64u, uint64_t)
DEF_RANDI_FUNC(64s, int64_t)

static void randf_16_or_32f( void* dst, int len_, int cn, uint64* state, const Vec2f* p, float* fbuf, int flags )
{
    int depth = CV_MAT_DEPTH(flags);
    uint64 temp = *state;
    int k = 0, len = len_*cn;
    float* arr = depth == CV_16F || depth == CV_16BF ? fbuf : (float*)dst;
    cn--;
    for( int i = 0; i < len; i++ )
    {
        int t = (int)(temp = RNG_NEXT(temp));
        arr[i] = (float)(t*p[k][0]);
        k = CN_NEXT(k);
    }
    *state = temp;
    hal::addRNGBias32f(arr, &p[0][0], len_, cn+1);
    if (depth == CV_16F)
        hal::cvt32f16f(fbuf, (hfloat*)dst, len);
    else if (depth == CV_16BF)
        hal::cvt32f16bf(fbuf, (bfloat*)dst, len);
}

static void
randf_64f( double* arr, int len_, int cn, uint64* state, const Vec2d* p, void*, int )
{
    uint64 temp = *state;
    int k = 0, len = len_*cn;
    cn--;
    for( int i = 0; i < len; i++ )
    {
        temp = RNG_NEXT(temp);
        int64_t v = (int64_t)((temp >> 32) | (temp << 32));
        arr[i] = v*p[k][0];
        k = CN_NEXT(k);
    }
    *state = temp;
    hal::addRNGBias64f(arr, &p[0][0], len_, cn+1);
}

typedef void (*RandFunc)(uchar* arr, int len, int cn, uint64* state,
                         const void* p, void* tempbuf, int flags);

<<<<<<< HEAD
static RandFunc randTab[][CV_DEPTH_MAX] =
=======

static RandFunc randTab[CV_DEPTH_MAX][CV_DEPTH_MAX] =
>>>>>>> a03b8131
{
    {
        (RandFunc)randi_8u, (RandFunc)randi_8s, (RandFunc)randi_16u,
        (RandFunc)randi_16s, (RandFunc)randi_32s, (RandFunc)randf_16_or_32f,
        (RandFunc)randf_64f, (RandFunc)randf_16_or_32f, (RandFunc)randf_16_or_32f,
        (RandFunc)randi_8b, (RandFunc)randi_64u, (RandFunc)randi_64s,
        (RandFunc)randi_32u, 0, 0, 0
    },
    {
        (RandFunc)randBits_8u, (RandFunc)randBits_8s, (RandFunc)randBits_16u,
        (RandFunc)randBits_16s, (RandFunc)randBits_32s, 0, 0, 0, 0,
        (RandFunc)randBits_8b, (RandFunc)randBits_64u, (RandFunc)randBits_64s,
        (RandFunc)randBits_32u, 0, 0, 0
    }
};

/*
   The code below implements the algorithm described in
   "The Ziggurat Method for Generating Random Variables"
   by George Marsaglia and Wai Wan Tsang, Journal of Statistical Software, 2007.
*/
static void
randn_0_1_32f( float* arr, int len, uint64* state )
{
    const float r = 3.442620f; // The start of the right tail
    const float rng_flt = 2.3283064365386962890625e-10f; // 2^-32
    static unsigned kn[128];
    static float wn[128], fn[128];
    uint64 temp = *state;
    static bool initialized=false;
    int i;

    if( !initialized )
    {
        const double m1 = 2147483648.0;
        double dn = 3.442619855899, tn = dn, vn = 9.91256303526217e-3;

        // Set up the tables
        double q = vn/std::exp(-.5*dn*dn);
        kn[0] = (unsigned)((dn/q)*m1);
        kn[1] = 0;

        wn[0] = (float)(q/m1);
        wn[127] = (float)(dn/m1);

        fn[0] = 1.f;
        fn[127] = (float)std::exp(-.5*dn*dn);

        for(i=126;i>=1;i--)
        {
            dn = std::sqrt(-2.*std::log(vn/dn+std::exp(-.5*dn*dn)));
            kn[i+1] = (unsigned)((dn/tn)*m1);
            tn = dn;
            fn[i] = (float)std::exp(-.5*dn*dn);
            wn[i] = (float)(dn/m1);
        }
        initialized = true;
    }

    for( i = 0; i < len; i++ )
    {
        float x, y;
        for(;;)
        {
            int hz = (int)temp;
            temp = RNG_NEXT(temp);
            int iz = hz & 127;
            x = hz*wn[iz];
            if( (unsigned)std::abs(hz) < kn[iz] )
                break;
            if( iz == 0) // iz==0, handles the base strip
            {
                do
                {
                    x = (unsigned)temp*rng_flt;
                    temp = RNG_NEXT(temp);
                    y = (unsigned)temp*rng_flt;
                    temp = RNG_NEXT(temp);
                    x = (float)(-std::log(x+FLT_MIN)*0.2904764);
                    y = (float)-std::log(y+FLT_MIN);
                }	// .2904764 is 1/r
                while( y + y < x*x );
                x = hz > 0 ? r + x : -r - x;
                break;
            }
            // iz > 0, handle the wedges of other strips
            y = (unsigned)temp*rng_flt;
            temp = RNG_NEXT(temp);
            if( fn[iz] + y*(fn[iz - 1] - fn[iz]) < std::exp(-.5*x*x) )
                break;
        }
        arr[i] = x;
    }
    *state = temp;
}


double RNG::gaussian(double sigma)
{
    float temp;
    randn_0_1_32f( &temp, 1, &state );
    return temp*sigma;
}

template<typename T, typename PT> static void
randnScale_(float* src, T* dst, int len, int cn,
            const PT* mean, const PT* stddev, int flags )
{
    bool stdmtx = (flags & RNG_FLAG_STDMTX) != 0;
    int i, j, k;
    if( !stdmtx || cn == 1 )
    {
        if( cn == 1 )
        {
            PT a = stddev[0], b = mean[0];
            for( i = 0; i < len; i++ )
                dst[i] = saturate_cast<T>(src[i]*a + b);
        }
        else
        {
            len *= cn;
            cn--;
            for( i = k = 0; i < len; i++ ) {
                dst[i] = saturate_cast<T>(src[i]*stddev[k] + mean[k]);
                k = CN_NEXT(k);
            }
        }
    }
    else
    {
        len *= cn;
        cn--;
        for( i = j = 0; i < len; i++ )
        {
            PT s = mean[j];
            int i0 = i - j;
            for( k = 0; k <= cn; k++ )
                s += src[i0 + k]*stddev[j*(cn+1) + k];
            dst[i] = saturate_cast<T>(s);
            j = CN_NEXT(j);
        }
    }
}

// special version for 16f, 16bf and 32f
static void
randnScale_16_or_32f(float* fbuf, float* dst, int len, int cn,
                     const float* mean, const float* stddev, int flags)
{
    bool stdmtx = (flags & RNG_FLAG_STDMTX) != 0;
    int depth = CV_MAT_DEPTH(flags);
    float* arr = depth == CV_16F || depth == CV_16BF ? fbuf : dst;
    int i, j, k;

    if( !stdmtx || cn == 1 )
    {
        if( cn == 1 )
        {
            float a = stddev[0], b = mean[0];
            for( i = 0; i < len; i++ )
                arr[i] = fbuf[i]*a + b;
        }
        else
        {
            len *= cn;
            cn--;
            for( i = k = 0; i < len; i++ ) {
                arr[i] = fbuf[i]*stddev[k] + mean[k];
                k = CN_NEXT(k);
            }
        }
    }
    else if( depth == CV_32F )
    {
        len *= cn;
        cn--;
        for( i = j = 0; i < len; i++ )
        {
            float s = mean[j];
            int i0 = i - j;
            for( k = 0; k <= cn; k++ )
                s += fbuf[i0 + k]*stddev[j*(cn+1) + k];
            dst[i] = s;
            j = CN_NEXT(j);
        }
    }
    else
    {
        float elembuf[CV_CN_MAX];
        len *= cn;
        for( i = 0; i < len; i += cn )
        {
            // since we process fbuf in-place,
            // we need to copy each cn-channel element
            // prior to matrix multiplication
            for (j = 0; j < cn; j++)
                elembuf[j] = fbuf[i + j];
            for (j = 0; j < cn; j++) {
                float s = mean[j];
                for( k = 0; k < cn; k++ )
                    s += elembuf[k]*stddev[j*cn + k];
                fbuf[i + j] = s;
            }
        }
    }
    if (depth == CV_16F)
        hal::cvt32f16f(fbuf, (hfloat*)dst, len);
    else if (depth == CV_16BF)
        hal::cvt32f16bf(fbuf, (bfloat*)dst, len);
}

#define DEF_RANDNSCALE_FUNC(suffix, T, PT) \
static void randnScale_##suffix( float* src, T* dst, int len, int cn, \
                                 const PT* mean, const PT* stddev, int flags ) \
{ randnScale_(src, dst, len, cn, mean, stddev, flags); }

DEF_RANDNSCALE_FUNC(8u, uchar, float)
DEF_RANDNSCALE_FUNC(8b, bool, float)
DEF_RANDNSCALE_FUNC(8s, schar, float)
DEF_RANDNSCALE_FUNC(16u, ushort, float)
DEF_RANDNSCALE_FUNC(16s, short, float)
DEF_RANDNSCALE_FUNC(32u, unsigned, float)
DEF_RANDNSCALE_FUNC(32s, int, float)
DEF_RANDNSCALE_FUNC(64u, uint64_t, double)
DEF_RANDNSCALE_FUNC(64s, int64_t, double)
DEF_RANDNSCALE_FUNC(64f, double, double)

typedef void (*RandnScaleFunc)(float* src, void* dst, int len, int cn,
                               const void* mean, const void* stddev, int flags);

static RandnScaleFunc randnScaleTab[CV_DEPTH_MAX] =
{
    (RandnScaleFunc)randnScale_8u, (RandnScaleFunc)randnScale_8s, (RandnScaleFunc)randnScale_16u,
    (RandnScaleFunc)randnScale_16s, (RandnScaleFunc)randnScale_32s, (RandnScaleFunc)randnScale_16_or_32f,
    (RandnScaleFunc)randnScale_64f, (RandnScaleFunc)randnScale_16_or_32f, (RandnScaleFunc)randnScale_16_or_32f,
    (RandnScaleFunc)randnScale_8b, (RandnScaleFunc)randnScale_64u, (RandnScaleFunc)randnScale_64s,
    (RandnScaleFunc)randnScale_32u, 0, 0, 0
};

void RNG::fill( InputOutputArray _mat, int disttype,
                InputArray _param1arg, InputArray _param2arg,
                bool saturateRange )
{
    CV_Assert(!_mat.empty());

    Mat mat = _mat.getMat(), _param1 = _param1arg.getMat(), _param2 = _param2arg.getMat();
    int j, depth = mat.depth(), cn = mat.channels();
    int esz1 = CV_ELEM_SIZE(depth);
    AutoBuffer<double> _parambuf;
    bool fast_int_mode = false;
    bool small_flag = false;
    RandFunc func = 0;
    RandnScaleFunc scaleFunc = 0;

    CV_Assert(_param1.channels() == 1 && (_param1.rows == 1 || _param1.cols == 1) &&
              (_param1.rows + _param1.cols - 1 == cn || _param1.rows + _param1.cols - 1 == 1 ||
               (_param1.size() == Size(1, 4) && _param1.type() == CV_64F && cn <= 4)));
    CV_Assert( _param2.channels() == 1 &&
               (((_param2.rows == 1 || _param2.cols == 1) &&
                (_param2.rows + _param2.cols - 1 == cn || _param2.rows + _param2.cols - 1 == 1 ||
                (_param1.size() == Size(1, 4) && _param1.type() == CV_64F && cn <= 4))) ||
                (_param2.rows == cn && _param2.cols == cn && disttype == NORMAL)));

    const void* uni_param = 0;
    uchar* mean = 0;
    uchar* stddev = 0;
    bool stdmtx = false;
    int n1 = (int)_param1.total();
    int n2 = (int)_param2.total();

    if( disttype == UNIFORM )
    {
        _parambuf.allocate(cn*(sizeof(DivStruct)+sizeof(double)-1)/sizeof(double) + cn*4);
        double* parambuf = _parambuf.data();
        double* p1 = _param1.ptr<double>();
        double* p2 = _param2.ptr<double>();

        if( !_param1.isContinuous() || _param1.type() != CV_64F || n1 != cn )
        {
            p1 = parambuf;
            Mat tmp(_param1.size(), CV_64F, p1);
            _param1.convertTo(tmp, CV_64F);
            for( j = n1; j < cn; j++ )
                p1[j] = p1[j-n1];
        }

        if( !_param2.isContinuous() || _param2.type() != CV_64F || n2 != cn )
        {
            p2 = parambuf + cn;
            Mat tmp(_param2.size(), CV_64F, p2);
            _param2.convertTo(tmp, CV_64F);
            for( j = n2; j < cn; j++ )
                p2[j] = p2[j-n2];
        }

        if( CV_IS_INT_TYPE(depth) )
        {
            Vec2l* ip = (Vec2l*)(parambuf + cn*2);
            CV_DbgCheckLT((size_t)(cn*4 - 1), _parambuf.size(), "");
            for( j = 0, fast_int_mode = true; j < cn; j++ )
            {
                double a = std::min(p1[j], p2[j]);
                double b = std::max(p1[j], p2[j]);
                if( saturateRange )
                {
                    a = std::max(a, depth == CV_8U || depth == CV_16U || depth == CV_32U ||
                                 depth == CV_64U || depth == CV_Bool ? 0. :
                                 depth == CV_8S ? -128. : depth == CV_16S ? -32768. :
                                 depth == CV_32S ? (double)INT_MIN : (double)INT64_MIN);
                    b = std::min(b, depth == CV_8U ? 256. : depth == CV_Bool ? 2. : depth == CV_16U ? 65536. :
                                 depth == CV_8S ? 128. : depth == CV_16S ? 32768. : depth == CV_32U ? (double)UINT_MAX :
                                 depth == CV_32S ? (double)INT_MAX : (double)INT64_MAX);
                }
                ip[j][1] = (int64_t)ceil(a);
                int64_t idiff = ip[j][0] = (int64_t)floor(b) - ip[j][1] - 1;
                if (idiff < 0)
                {
                    idiff = 0;
                    ip[j][0] = 0;
                }
                double diff = b - a;

                fast_int_mode = fast_int_mode && diff <= 4294967296. && (idiff & (idiff+1)) == 0;
                if( fast_int_mode )
                    small_flag = idiff <= 255;
                else
                {
                    int64_t minval = INT32_MIN/2, maxval = INT32_MAX;
                    if (depth == CV_64S || depth == CV_64U)
                    {
                        minval = INT64_MIN/2;
                        maxval = INT64_MAX;
                    }
                    if( diff > (double)maxval )
                        ip[j][0] = maxval;
                    if( a < (double)minval )
                        ip[j][1] = minval;
                }
            }

            uni_param = ip;
            if( !fast_int_mode )
            {
                DivStruct* ds = (DivStruct*)(ip + cn);
                CV_DbgCheckLE((void*)(ds + cn), (void*)(parambuf + _parambuf.size()), "Last byte check");
                for( j = 0; j < cn; j++ )
                {
                    ds[j].delta = ip[j][1];
                    ds[j].diff = ip[j][0];
                    if (depth != CV_64U && depth != CV_64S) {
                        unsigned d = ds[j].d = (unsigned)(ip[j][0]+1);
                        int l = 0;
                        while(((uint64)1 << l) < d)
                            l++;
                        ds[j].M = (unsigned)(((uint64)1 << 32)*(((uint64)1 << l) - d)/d) + 1;
                        ds[j].sh1 = std::min(l, 1);
                        ds[j].sh2 = std::max(l - 1, 0);
                    }
                }
                uni_param = ds;
            }

            func = randTab[fast_int_mode ? 1 : 0][depth];
        }
        else
        {
            double scale = depth == CV_64F ?
                5.4210108624275221700372640043497e-20 : // 2**-64
                2.3283064365386962890625e-10;           // 2**-32
            double maxdiff = saturateRange ? (double)FLT_MAX : DBL_MAX;

            // for each channel i compute such dparam[0][i] & dparam[1][i],
            // so that a signed 32/64-bit integer X is transformed to
            // the range [param1.val[i], param2.val[i]) using
            // dparam[0][i]*X + dparam[1][i]
            CV_DbgCheckLT((size_t)(cn*4 - 1), _parambuf.size(), "");
            if( depth != CV_64F )
            {
                Vec2f* fp = (Vec2f*)(parambuf + cn*2);
                for( j = 0; j < cn; j++ )
                {
                    fp[j][0] = (float)(std::min(maxdiff, p2[j] - p1[j])*scale);
                    fp[j][1] = (float)((p2[j] + p1[j])*0.5);
                }
                uni_param = fp;
            }
            else
            {
                Vec2d* dp = (Vec2d*)(parambuf + cn*2);
                for( j = 0; j < cn; j++ )
                {
                    dp[j][0] = std::min(DBL_MAX, p2[j] - p1[j])*scale;
                    dp[j][1] = ((p2[j] + p1[j])*0.5);
                }
                uni_param = dp;
            }

            func = randTab[0][depth];
        }
        CV_Assert( func != 0 );
    }
    else if( disttype == RNG::NORMAL )
    {
        _parambuf.allocate(MAX(n1, cn) + MAX(n2, cn));
        double* parambuf = _parambuf.data();

        int ptype = esz1 == 8 ? CV_64F : CV_32F;

        if( _param1.isContinuous() && _param1.type() == ptype && n1 >= cn)
            mean = _param1.ptr();
        else
        {
            Mat tmp(_param1.size(), ptype, parambuf);
            _param1.convertTo(tmp, ptype);
            mean = (uchar*)parambuf;
        }

        if( n1 < cn )
            for( j = n1*esz1; j < cn*esz1; j++ )
                mean[j] = mean[j - n1*esz1];

        if( _param2.isContinuous() && _param2.type() == ptype && n2 >= cn)
            stddev = _param2.ptr();
        else
        {
            Mat tmp(_param2.size(), ptype, parambuf + MAX(n1, cn));
            _param2.convertTo(tmp, ptype);
            stddev = (uchar*)(parambuf + MAX(n1, cn));
        }

        if( n2 < cn )
            for( j = n2*esz1; j < cn*esz1; j++ )
                stddev[j] = stddev[j - n2*esz1];

        stdmtx = _param2.rows == cn && _param2.cols == cn;
        scaleFunc = randnScaleTab[depth];
        CV_Assert( scaleFunc != 0 );
    }
    else
        CV_Error( cv::Error::StsBadArg, "Unknown distribution type" );

    const Mat* arrays[] = {&mat, 0};
    uchar* ptr = 0;
    NAryMatIterator it(arrays, &ptr, 1);
    float fbuf[BLOCK_SIZE + CV_CN_MAX];
    int total = (int)it.size;
    int blockSize = std::min((BLOCK_SIZE + cn - 1)/cn, total);
    size_t esz = (size_t)esz1*cn;
    int flags = mat.type();

    if( disttype == UNIFORM )
        flags |= (small_flag ? (int)RNG_FLAG_SMALL : 0);
    else
        flags |= (stdmtx ? (int)RNG_FLAG_STDMTX : 0);

    for( size_t i = 0; i < it.nplanes; i++, ++it )
    {
        for( j = 0; j < total; j += blockSize )
        {
            int len = std::min(total - j, blockSize);

            if( disttype == UNIFORM )
                func(ptr + j*esz, len, cn, &state, uni_param, fbuf, flags);
            else
            {
                randn_0_1_32f(fbuf, len*cn, &state);
                scaleFunc(fbuf, ptr + j*esz, len, cn, mean, stddev, flags);
            }
        }
    }
}

}

cv::RNG& cv::theRNG()
{
    return getCoreTlsData().rng;
}

void cv::setRNGSeed(int seed)
{
    theRNG() = RNG(static_cast<uint64>(seed));
}


void cv::randu(InputOutputArray dst, InputArray low, InputArray high)
{
    CV_INSTRUMENT_REGION();

    theRNG().fill(dst, RNG::UNIFORM, low, high);
}

void cv::randn(InputOutputArray dst, InputArray mean, InputArray stddev)
{
    CV_INSTRUMENT_REGION();

    theRNG().fill(dst, RNG::NORMAL, mean, stddev);
}

namespace cv
{

template<typename T> static void
randShuffle_( Mat& _arr, RNG& rng, double )
{
    unsigned sz = (unsigned)_arr.total();
    if( _arr.isContinuous() )
    {
        T* arr = _arr.ptr<T>();
        for( unsigned i = 0; i < sz; i++ )
        {
            unsigned j = (unsigned)rng % sz;
            std::swap( arr[j], arr[i] );
        }
    }
    else
    {
        CV_Assert( _arr.dims <= 2 );
        uchar* data = _arr.ptr();
        size_t step = _arr.step;
        int rows = _arr.rows;
        int cols = _arr.cols;
        for( int i0 = 0; i0 < rows; i0++ )
        {
            T* p = _arr.ptr<T>(i0);
            for( int j0 = 0; j0 < cols; j0++ )
            {
                unsigned k1 = (unsigned)rng % sz;
                int i1 = (int)(k1 / cols);
                int j1 = (int)(k1 - (unsigned)i1*(unsigned)cols);
                std::swap( p[j0], ((T*)(data + step*i1))[j1] );
            }
        }
    }
}

typedef void (*RandShuffleFunc)( Mat& dst, RNG& rng, double iterFactor );

}

void cv::randShuffle( InputOutputArray _dst, double iterFactor, RNG* _rng )
{
    CV_INSTRUMENT_REGION();

    RandShuffleFunc tab[] =
    {
        0,
        randShuffle_<uchar>, // 1
        randShuffle_<ushort>, // 2
        randShuffle_<Vec<uchar,3> >, // 3
        randShuffle_<int>, // 4
        0,
        randShuffle_<Vec<ushort,3> >, // 6
        0,
        randShuffle_<Vec<int,2> >, // 8
        0, 0, 0,
        randShuffle_<Vec<int,3> >, // 12
        0, 0, 0,
        randShuffle_<Vec<int,4> >, // 16
        0, 0, 0, 0, 0, 0, 0,
        randShuffle_<Vec<int,6> >, // 24
        0, 0, 0, 0, 0, 0, 0,
        randShuffle_<Vec<int,8> > // 32
    };

    Mat dst = _dst.getMat();
    RNG& rng = _rng ? *_rng : theRNG();
    CV_Assert( dst.elemSize() <= 32 );
    RandShuffleFunc func = tab[dst.elemSize()];
    CV_Assert( func != 0 );
    func( dst, rng, iterFactor );
}


// Mersenne Twister random number generator.
// Inspired by http://www.math.sci.hiroshima-u.ac.jp/~m-mat/MT/MT2002/CODES/mt19937ar.c

/*
   A C-program for MT19937, with initialization improved 2002/1/26.
   Coded by Takuji Nishimura and Makoto Matsumoto.

   Before using, initialize the state by using init_genrand(seed)
   or init_by_array(init_key, key_length).

   Copyright (C) 1997 - 2002, Makoto Matsumoto and Takuji Nishimura,
   All rights reserved.

   Redistribution and use in source and binary forms, with or without
   modification, are permitted provided that the following conditions
   are met:

     1. Redistributions of source code must retain the above copyright
        notice, this list of conditions and the following disclaimer.

     2. Redistributions in binary form must reproduce the above copyright
        notice, this list of conditions and the following disclaimer in the
        documentation and/or other materials provided with the distribution.

     3. The names of its contributors may not be used to endorse or promote
        products derived from this software without specific prior written
        permission.

   THIS SOFTWARE IS PROVIDED BY THE COPYRIGHT HOLDERS AND CONTRIBUTORS
   "AS IS" AND ANY EXPRESS OR IMPLIED WARRANTIES, INCLUDING, BUT NOT
   LIMITED TO, THE IMPLIED WARRANTIES OF MERCHANTABILITY AND FITNESS FOR
   A PARTICULAR PURPOSE ARE DISCLAIMED.  IN NO EVENT SHALL THE COPYRIGHT OWNER OR
   CONTRIBUTORS BE LIABLE FOR ANY DIRECT, INDIRECT, INCIDENTAL, SPECIAL,
   EXEMPLARY, OR CONSEQUENTIAL DAMAGES (INCLUDING, BUT NOT LIMITED TO,
   PROCUREMENT OF SUBSTITUTE GOODS OR SERVICES; LOSS OF USE, DATA, OR
   PROFITS; OR BUSINESS INTERRUPTION) HOWEVER CAUSED AND ON ANY THEORY OF
   LIABILITY, WHETHER IN CONTRACT, STRICT LIABILITY, OR TORT (INCLUDING
   NEGLIGENCE OR OTHERWISE) ARISING IN ANY WAY OUT OF THE USE OF THIS
   SOFTWARE, EVEN IF ADVISED OF THE POSSIBILITY OF SUCH DAMAGE.


   Any feedback is very welcome.
   http://www.math.sci.hiroshima-u.ac.jp/~m-mat/MT/emt.html
   email: m-mat @ math.sci.hiroshima-u.ac.jp (remove space)
*/

cv::RNG_MT19937::RNG_MT19937(unsigned s) { seed(s); }

cv::RNG_MT19937::RNG_MT19937() { seed(5489U); }

void cv::RNG_MT19937::seed(unsigned s)
{
    state[0]= s;
    for (mti = 1; mti < N; mti++)
    {
        /* See Knuth TAOCP Vol2. 3rd Ed. P.106 for multiplier. */
        state[mti] = (1812433253U * (state[mti - 1] ^ (state[mti - 1] >> 30)) + mti);
    }
}

unsigned cv::RNG_MT19937::next()
{
    /* mag01[x] = x * MATRIX_A  for x=0,1 */
    static unsigned mag01[2] = { 0x0U, /*MATRIX_A*/ 0x9908b0dfU};

    const unsigned UPPER_MASK = 0x80000000U;
    const unsigned LOWER_MASK = 0x7fffffffU;

    /* generate N words at one time */
    if (mti >= N)
    {
        int kk = 0;

        for (; kk < N - M; ++kk)
        {
            unsigned y = (state[kk] & UPPER_MASK) | (state[kk + 1] & LOWER_MASK);
            state[kk] = state[kk + M] ^ (y >> 1) ^ mag01[y & 0x1U];
        }

        for (; kk < N - 1; ++kk)
        {
            unsigned y = (state[kk] & UPPER_MASK) | (state[kk + 1] & LOWER_MASK);
            state[kk] = state[kk + (M - N)] ^ (y >> 1) ^ mag01[y & 0x1U];
        }

        unsigned y = (state[N - 1] & UPPER_MASK) | (state[0] & LOWER_MASK);
        state[N - 1] = state[M - 1] ^ (y >> 1) ^ mag01[y & 0x1U];

        mti = 0;
    }

    unsigned y = state[mti++];

    /* Tempering */
    y ^= (y >> 11);
    y ^= (y <<  7) & 0x9d2c5680U;
    y ^= (y << 15) & 0xefc60000U;
    y ^= (y >> 18);

    return y;
}

cv::RNG_MT19937::operator unsigned() { return next(); }

cv::RNG_MT19937::operator int() { return (int)next();}

cv::RNG_MT19937::operator float() { return next() * (1.f / 4294967296.f); }

cv::RNG_MT19937::operator double()
{
    unsigned a = next() >> 5;
    unsigned b = next() >> 6;
    return (a * 67108864.0 + b) * (1.0 / 9007199254740992.0);
}

int cv::RNG_MT19937::uniform(int a, int b) { return (int)(next() % (b - a) + a); }

float cv::RNG_MT19937::uniform(float a, float b) { return ((float)*this)*(b - a) + a; }

double cv::RNG_MT19937::uniform(double a, double b) { return ((double)*this)*(b - a) + a; }

unsigned cv::RNG_MT19937::operator ()(unsigned b) { return next() % b; }

unsigned cv::RNG_MT19937::operator ()() { return next(); }

/* End of file. */<|MERGE_RESOLUTION|>--- conflicted
+++ resolved
@@ -271,12 +271,7 @@
 typedef void (*RandFunc)(uchar* arr, int len, int cn, uint64* state,
                          const void* p, void* tempbuf, int flags);
 
-<<<<<<< HEAD
-static RandFunc randTab[][CV_DEPTH_MAX] =
-=======
-
 static RandFunc randTab[CV_DEPTH_MAX][CV_DEPTH_MAX] =
->>>>>>> a03b8131
 {
     {
         (RandFunc)randi_8u, (RandFunc)randi_8s, (RandFunc)randi_16u,
