/*M///////////////////////////////////////////////////////////////////////////////////////
//
//  IMPORTANT: READ BEFORE DOWNLOADING, COPYING, INSTALLING OR USING.
//
//  By downloading, copying, installing or using the software you agree to this license.
//  If you do not agree to this license, do not download, install,
//  copy or use the software.
//
//
//                           License Agreement
//                For Open Source Computer Vision Library
//
// Copyright (C) 2000-2008, Intel Corporation, all rights reserved.
// Copyright (C) 2009-2011, Willow Garage Inc., all rights reserved.
// Third party copyrights are property of their respective owners.
//
// Redistribution and use in source and binary forms, with or without modification,
// are permitted provided that the following conditions are met:
//
//   * Redistribution's of source code must retain the above copyright notice,
//     this list of conditions and the following disclaimer.
//
//   * Redistribution's in binary form must reproduce the above copyright notice,
//     this list of conditions and the following disclaimer in the documentation
//     and/or other materials provided with the distribution.
//
//   * The name of the copyright holders may not be used to endorse or promote products
//     derived from this software without specific prior written permission.
//
// This software is provided by the copyright holders and contributors "as is" and
// any express or implied warranties, including, but not limited to, the implied
// warranties of merchantability and fitness for a particular purpose are disclaimed.
// In no event shall the Intel Corporation or contributors be liable for any direct,
// indirect, incidental, special, exemplary, or consequential damages
// (including, but not limited to, procurement of substitute goods or services;
// loss of use, data, or profits; or business interruption) however caused
// and on any theory of liability, whether in contract, strict liability,
// or tort (including negligence or otherwise) arising in any way out of
// the use of this software, even if advised of the possibility of such damage.
//
//M*/

#include "precomp.hpp"

#include <opencv2/core/utils/configuration.private.hpp>
#include <opencv2/core/utils/trace.private.hpp>

#include "opencv2/core/parallel/parallel_backend.hpp"

#if defined _WIN32 || defined WINCE
    #include <windows.h>
    #undef small
    #undef min
    #undef max
    #undef abs
#endif

#if defined __linux__ || defined __APPLE__ || defined __GLIBC__ \
    || defined __HAIKU__ || defined __EMSCRIPTEN__ || defined __FreeBSD__ \
    || defined __OpenBSD__
    #include <unistd.h>
    #include <stdio.h>
    #include <sys/types.h>
    #include <fstream>
    #if defined __ANDROID__
        #include <sys/sysconf.h>
        #include <sys/syscall.h>
        #include <sched.h>
    #elif defined __APPLE__
        #include <sys/sysctl.h>
    #endif
#endif

#if defined CV_CXX11
    #include <thread>
#endif

#ifdef _OPENMP
    #define HAVE_OPENMP
#endif

#ifdef __APPLE__
    #define HAVE_GCD
#endif

#if defined _MSC_VER && _MSC_VER >= 1600
    #define HAVE_CONCURRENCY
#endif

/* IMPORTANT: always use the same order of defines
   - HAVE_TBB         - 3rdparty library, should be explicitly enabled
   - HAVE_HPX         - 3rdparty library, should be explicitly enabled
   - HAVE_OPENMP      - integrated to compiler, should be explicitly enabled
   - HAVE_GCD         - system wide, used automatically        (APPLE only)
   - WINRT            - system wide, used automatically        (Windows RT only)
   - HAVE_CONCURRENCY - part of runtime, used automatically    (Windows only - MSVS 10, MSVS 11)
   - HAVE_PTHREADS_PF - pthreads if available
*/

#if defined HAVE_TBB
    #ifndef TBB_SUPPRESS_DEPRECATED_MESSAGES  // supress warning
    #define TBB_SUPPRESS_DEPRECATED_MESSAGES 1
    #endif
    #include "tbb/tbb.h"
    #include "tbb/task.h"
<<<<<<< HEAD
    #if TBB_INTERFACE_VERSION < 12000
        #include "tbb/tbb_stddef.h"
    #endif
=======
>>>>>>> e250bae3
    #if TBB_INTERFACE_VERSION >= 8000
        #include "tbb/task_arena.h"
    #endif
    #undef min
    #undef max
#elif defined HAVE_HPX
    #include <hpx/parallel/algorithms/for_loop.hpp>
    #include <hpx/parallel/execution.hpp>
    //
    #include <hpx/hpx_start.hpp>
    #include <hpx/hpx_suspend.hpp>
    #include <hpx/include/apply.hpp>
    #include <hpx/util/yield_while.hpp>
    #include <hpx/include/threadmanager.hpp>

#elif defined HAVE_OPENMP
    #include <omp.h>
#elif defined HAVE_GCD
    #include <dispatch/dispatch.h>
    #include <pthread.h>
#elif defined WINRT && _MSC_VER < 1900
    #include <ppltasks.h>
#elif defined HAVE_CONCURRENCY
    #include <ppl.h>
#endif


#if defined HAVE_TBB
#  define CV_PARALLEL_FRAMEWORK "tbb"
#elif defined HAVE_HPX
#  define CV_PARALLEL_FRAMEWORK "hpx"
#elif defined HAVE_OPENMP
#  define CV_PARALLEL_FRAMEWORK "openmp"
#elif defined HAVE_GCD
#  define CV_PARALLEL_FRAMEWORK "gcd"
#elif defined WINRT
#  define CV_PARALLEL_FRAMEWORK "winrt-concurrency"
#elif defined HAVE_CONCURRENCY
#  define CV_PARALLEL_FRAMEWORK "ms-concurrency"
#elif defined HAVE_PTHREADS_PF
#  define CV_PARALLEL_FRAMEWORK "pthreads"
#endif

#include <atomic>

#include "parallel_impl.hpp"

#include "opencv2/core/detail/exception_ptr.hpp"  // CV__EXCEPTION_PTR = 1 if std::exception_ptr is available

using namespace cv;

namespace cv {

ParallelLoopBody::~ParallelLoopBody() {}

namespace parallel {

static int numThreads = -1;

static
std::shared_ptr<ParallelForAPI>& getCurrentParallelForAPI()
{
    static std::shared_ptr<ParallelForAPI> g_currentParallelForAPI;
    return g_currentParallelForAPI;
}

ParallelForAPI::~ParallelForAPI()
{
    // nothing
}

void setParallelForBackend(const std::shared_ptr<ParallelForAPI>& api, bool propagateNumThreads)
{
    getCurrentParallelForAPI() = api;
    if (propagateNumThreads && api)
    {
        setNumThreads(numThreads);
    }
}

}  // namespace
using namespace cv::parallel;

namespace {

#ifdef ENABLE_INSTRUMENTATION
    static void SyncNodes(cv::instr::InstrNode *pNode)
    {
        std::vector<cv::instr::NodeDataTls*> data;
        pNode->m_payload.m_tls.gather(data);

        uint64 ticksMax = 0;
        int    threads  = 0;
        for(size_t i = 0; i < data.size(); i++)
        {
            if(data[i] && data[i]->m_ticksTotal)
            {
                ticksMax = MAX(ticksMax, data[i]->m_ticksTotal);
                pNode->m_payload.m_ticksTotal -= data[i]->m_ticksTotal;
                data[i]->m_ticksTotal = 0;
                threads++;
            }
        }
        pNode->m_payload.m_ticksTotal += ticksMax;
        pNode->m_payload.m_threads = MAX(pNode->m_payload.m_threads, threads);

        for(size_t i = 0; i < pNode->m_childs.size(); i++)
            SyncNodes(pNode->m_childs[i]);
    }
#endif

    class ParallelLoopBodyWrapperContext
    {
    public:
        ParallelLoopBodyWrapperContext(const cv::ParallelLoopBody& _body, const cv::Range& _r, double _nstripes) :
            is_rng_used(false), hasException(false)
        {

            body = &_body;
            wholeRange = _r;
            double len = wholeRange.end - wholeRange.start;
            nstripes = cvRound(_nstripes <= 0 ? len : MIN(MAX(_nstripes, 1.), len));

            // propagate main thread state
            rng = cv::theRNG();

#ifdef OPENCV_TRACE
            traceRootRegion = CV_TRACE_NS::details::getCurrentRegion();
            traceRootContext = CV_TRACE_NS::details::getTraceManager().tls.get();
#endif

#ifdef ENABLE_INSTRUMENTATION
            pThreadRoot = cv::instr::getInstrumentTLSStruct().pCurrentNode;
#endif
        }
        void finalize()
        {
#ifdef ENABLE_INSTRUMENTATION
            for(size_t i = 0; i < pThreadRoot->m_childs.size(); i++)
                SyncNodes(pThreadRoot->m_childs[i]);
#endif
            if (is_rng_used)
            {
                // Some parallel backends execute nested jobs in the main thread,
                // so we need to restore initial RNG state here.
                cv::theRNG() = rng;
                // We can't properly update RNG state based on RNG usage in worker threads,
                // so lets just change main thread RNG state to the next value.
                // Note: this behaviour is not equal to single-threaded mode.
                cv::theRNG().next();
            }
#ifdef OPENCV_TRACE
            if (traceRootRegion)
                CV_TRACE_NS::details::parallelForFinalize(*traceRootRegion);
#endif

            if (hasException)
            {
#if CV__EXCEPTION_PTR
                std::rethrow_exception(pException);
#else
                CV_Error(Error::StsError, "Exception in parallel_for() body: " + exception_message);
#endif
            }
        }
        ~ParallelLoopBodyWrapperContext() {}

        const cv::ParallelLoopBody* body;
        cv::Range wholeRange;
        int nstripes;
        cv::RNG rng;
        mutable bool is_rng_used;
#ifdef OPENCV_TRACE
        CV_TRACE_NS::details::Region* traceRootRegion;
        CV_TRACE_NS::details::TraceManagerThreadLocal* traceRootContext;
#endif
#ifdef ENABLE_INSTRUMENTATION
        cv::instr::InstrNode *pThreadRoot;
#endif
        bool hasException;
#if CV__EXCEPTION_PTR
        std::exception_ptr pException;
#else
        cv::String exception_message;
#endif
#if CV__EXCEPTION_PTR
        void recordException()
#else
        void recordException(const cv::String& msg)
#endif
        {
            if (!hasException)
            {
                cv::AutoLock lock(cv::getInitializationMutex());
                if (!hasException)
                {
                    hasException = true;
#if CV__EXCEPTION_PTR
                    pException = std::current_exception();
#else
                    exception_message = msg;
#endif
                }
            }
        }
    private:
        ParallelLoopBodyWrapperContext(const ParallelLoopBodyWrapperContext&); // disabled
        ParallelLoopBodyWrapperContext& operator=(const ParallelLoopBodyWrapperContext&); // disabled
    };

    class ParallelLoopBodyWrapper : public cv::ParallelLoopBody
    {
    public:
        ParallelLoopBodyWrapper(ParallelLoopBodyWrapperContext& ctx_) :
            ctx(ctx_)
        {
        }
        ~ParallelLoopBodyWrapper()
        {
        }
        void operator()(const cv::Range& sr) const CV_OVERRIDE
        {
#ifdef OPENCV_TRACE
            // TODO CV_TRACE_NS::details::setCurrentRegion(rootRegion);
            if (ctx.traceRootRegion && ctx.traceRootContext)
                CV_TRACE_NS::details::parallelForSetRootRegion(*ctx.traceRootRegion, *ctx.traceRootContext);
            CV__TRACE_OPENCV_FUNCTION_NAME("parallel_for_body");
            if (ctx.traceRootRegion)
                CV_TRACE_NS::details::parallelForAttachNestedRegion(*ctx.traceRootRegion);
#endif

#ifdef ENABLE_INSTRUMENTATION
            {
                cv::instr::InstrTLSStruct *pInstrTLS = &cv::instr::getInstrumentTLSStruct();
                pInstrTLS->pCurrentNode = ctx.pThreadRoot; // Initialize TLS node for thread
            }
            CV_INSTRUMENT_REGION();
#endif

            // propagate main thread state
            cv::theRNG() = ctx.rng;

            cv::Range r;
            cv::Range wholeRange = ctx.wholeRange;
            int nstripes = ctx.nstripes;
            r.start = (int)(wholeRange.start +
                            ((uint64)sr.start*(wholeRange.end - wholeRange.start) + nstripes/2)/nstripes);
            r.end = sr.end >= nstripes ? wholeRange.end : (int)(wholeRange.start +
                            ((uint64)sr.end*(wholeRange.end - wholeRange.start) + nstripes/2)/nstripes);

#ifdef OPENCV_TRACE
            CV_TRACE_ARG_VALUE(range_start, "range.start", (int64)r.start);
            CV_TRACE_ARG_VALUE(range_end, "range.end", (int64)r.end);
#endif

            try
            {
                (*ctx.body)(r);
            }
#if CV__EXCEPTION_PTR
            catch (...)
            {
                ctx.recordException();
            }
#else
            catch (const cv::Exception& e)
            {
                ctx.recordException(e.what());
            }
            catch (const std::exception& e)
            {
                ctx.recordException(e.what());
            }
            catch (...)
            {
                ctx.recordException("Unknown exception");
            }
#endif

            if (!ctx.is_rng_used && !(cv::theRNG() == ctx.rng))
                ctx.is_rng_used = true;
        }
        cv::Range stripeRange() const { return cv::Range(0, ctx.nstripes); }

    protected:
        ParallelLoopBodyWrapperContext& ctx;
    };

#if defined HAVE_TBB
    class ProxyLoopBody : public ParallelLoopBodyWrapper
    {
    public:
        ProxyLoopBody(ParallelLoopBodyWrapperContext& ctx_)
        : ParallelLoopBodyWrapper(ctx_)
        {}

        void operator ()(const tbb::blocked_range<int>& range) const
        {
            this->ParallelLoopBodyWrapper::operator()(cv::Range(range.begin(), range.end()));
        }

        void operator ()() const  // run parallel job
        {
            cv::Range range = this->stripeRange();
            tbb::parallel_for(tbb::blocked_range<int>(range.start, range.end), *this);
        }
    };
#elif defined HAVE_HPX
    class ProxyLoopBody : public ParallelLoopBodyWrapper
    {
    public:
        ProxyLoopBody(ParallelLoopBodyWrapperContext& ctx_)
                : ParallelLoopBodyWrapper(ctx_)
        {}

        void operator ()() const  // run parallel job
        {
            cv::Range stripeRange = this->stripeRange();
            hpx::parallel::for_loop(
                    hpx::parallel::execution::par,
                    stripeRange.start, stripeRange.end,
                    [&](const int &i) { ;
                        this->ParallelLoopBodyWrapper::operator()(
                                cv::Range(i, i + 1));
                    });
        }
    };
#elif defined HAVE_OPENMP
    typedef ParallelLoopBodyWrapper ProxyLoopBody;
#elif defined HAVE_GCD
    typedef ParallelLoopBodyWrapper ProxyLoopBody;
    static void block_function(void* context, size_t index)
    {
        ProxyLoopBody* ptr_body = static_cast<ProxyLoopBody*>(context);
        (*ptr_body)(cv::Range((int)index, (int)index + 1));
    }
#elif defined WINRT || defined HAVE_CONCURRENCY
    class ProxyLoopBody : public ParallelLoopBodyWrapper
    {
    public:
        ProxyLoopBody(ParallelLoopBodyWrapperContext& ctx)
        : ParallelLoopBodyWrapper(ctx)
        {}

        void operator ()(int i) const
        {
            this->ParallelLoopBodyWrapper::operator()(cv::Range(i, i + 1));
        }
    };
#else
    typedef ParallelLoopBodyWrapper ProxyLoopBody;
#endif

#if defined HAVE_TBB
    #if TBB_INTERFACE_VERSION >= 8000
        static tbb::task_arena tbbArena(tbb::task_arena::automatic);
    #else
        static tbb::task_scheduler_init tbbScheduler(tbb::task_scheduler_init::deferred);
    #endif
#elif defined HAVE_HPX
// nothing for HPX
#elif defined HAVE_OPENMP
static inline int _initMaxThreads()
{
    int maxThreads = omp_get_max_threads();
    if (!utils::getConfigurationParameterBool("OPENCV_FOR_OPENMP_DYNAMIC_DISABLE", false))
    {
        omp_set_dynamic(1);
    }
    return maxThreads;
}
static int numThreadsMax = _initMaxThreads();
#elif defined HAVE_GCD
// nothing for GCD
#elif defined WINRT
// nothing for WINRT
#elif defined HAVE_CONCURRENCY

class SchedPtr
{
    Concurrency::Scheduler* sched_;
public:
    Concurrency::Scheduler* operator->() { return sched_; }
    operator Concurrency::Scheduler*() { return sched_; }

    void operator=(Concurrency::Scheduler* sched)
    {
        if (sched_) sched_->Release();
        sched_ = sched;
    }

    SchedPtr() : sched_(0) {}
    ~SchedPtr() {}
};
static SchedPtr pplScheduler;

#endif

} // namespace anon

/* ================================   parallel_for_  ================================ */

static void parallel_for_impl(const cv::Range& range, const cv::ParallelLoopBody& body, double nstripes); // forward declaration

void parallel_for_(const cv::Range& range, const cv::ParallelLoopBody& body, double nstripes)
{
#ifdef OPENCV_TRACE
    CV__TRACE_OPENCV_FUNCTION_NAME_("parallel_for", 0);
    CV_TRACE_ARG_VALUE(range_start, "range.start", (int64)range.start);
    CV_TRACE_ARG_VALUE(range_end, "range.end", (int64)range.end);
    CV_TRACE_ARG_VALUE(nstripes, "nstripes", (int64)nstripes);
#endif

    CV_INSTRUMENT_REGION_MT_FORK();
    if (range.empty())
        return;

    static std::atomic<bool> flagNestedParallelFor(false);
    bool isNotNestedRegion = !flagNestedParallelFor.load();
    if (isNotNestedRegion)
      isNotNestedRegion = !flagNestedParallelFor.exchange(true);
    if (isNotNestedRegion)
    {
        try
        {
            parallel_for_impl(range, body, nstripes);
            flagNestedParallelFor = false;
        }
        catch (...)
        {
            flagNestedParallelFor = false;
            throw;
        }
    }
    else // nested parallel_for_() calls are not parallelized
    {
        CV_UNUSED(nstripes);
        body(range);
    }
}

static
void parallel_for_cb(int start, int end, void* data)
{
    CV_DbgAssert(data);
    const cv::ParallelLoopBody& body = *(const cv::ParallelLoopBody*)data;
    body(Range(start, end));
}

static void parallel_for_impl(const cv::Range& range, const cv::ParallelLoopBody& body, double nstripes)
{
    using namespace cv::parallel;
    if ((numThreads < 0 || numThreads > 1) && range.end - range.start > 1)
    {
        ParallelLoopBodyWrapperContext ctx(body, range, nstripes);
        ProxyLoopBody pbody(ctx);
        cv::Range stripeRange = pbody.stripeRange();
        if( stripeRange.end - stripeRange.start == 1 )
        {
            body(range);
            return;
        }

        std::shared_ptr<ParallelForAPI>& api = getCurrentParallelForAPI();
        if (api)
        {
            CV_CheckEQ(stripeRange.start, 0, "");
            api->parallel_for(stripeRange.end, parallel_for_cb, (void*)&pbody);
            ctx.finalize();  // propagate exceptions if exists
            return;
        }

#ifdef CV_PARALLEL_FRAMEWORK
#if defined HAVE_TBB

#if TBB_INTERFACE_VERSION >= 8000
        tbbArena.execute(pbody);
#else
        pbody();
#endif

#elif defined HAVE_HPX
        pbody();

#elif defined HAVE_OPENMP

        #pragma omp parallel for schedule(dynamic) num_threads(numThreads > 0 ? numThreads : numThreadsMax)
        for (int i = stripeRange.start; i < stripeRange.end; ++i)
            pbody(Range(i, i + 1));

#elif defined HAVE_GCD

        dispatch_queue_t concurrent_queue = dispatch_get_global_queue(DISPATCH_QUEUE_PRIORITY_DEFAULT, 0);
        dispatch_apply_f(stripeRange.end - stripeRange.start, concurrent_queue, &pbody, block_function);

#elif defined WINRT

        Concurrency::parallel_for(stripeRange.start, stripeRange.end, pbody);

#elif defined HAVE_CONCURRENCY

        if(!pplScheduler || pplScheduler->Id() == Concurrency::CurrentScheduler::Id())
        {
            Concurrency::parallel_for(stripeRange.start, stripeRange.end, pbody);
        }
        else
        {
            pplScheduler->Attach();
            Concurrency::parallel_for(stripeRange.start, stripeRange.end, pbody);
            Concurrency::CurrentScheduler::Detach();
        }

#elif defined HAVE_PTHREADS_PF

        parallel_for_pthreads(pbody.stripeRange(), pbody, pbody.stripeRange().size());

#else

#error You have hacked and compiling with unsupported parallel framework

#endif

        ctx.finalize();  // propagate exceptions if exists
        return;
#endif // CV_PARALLEL_FRAMEWORK
    }

    body(range);
}


int getNumThreads(void)
{
    std::shared_ptr<ParallelForAPI>& api = getCurrentParallelForAPI();
    if (api)
    {
        return api->getNumThreads();
    }

    if (numThreads == 0)
        return 1;

#if defined HAVE_TBB

#if TBB_INTERFACE_VERSION >= 9100
    return tbbArena.max_concurrency();
#elif TBB_INTERFACE_VERSION >= 8000
    return numThreads > 0
        ? numThreads
        : tbb::task_scheduler_init::default_num_threads();
#else
    return tbbScheduler.is_active()
           ? numThreads
           : tbb::task_scheduler_init::default_num_threads();
#endif

#elif defined HAVE_HPX
    return numThreads;

#elif defined HAVE_OPENMP

    return numThreads > 0
           ? numThreads
           : numThreadsMax;


#elif defined HAVE_GCD

    return cv::getNumberOfCPUs(); // the GCD thread pool limit

#elif defined WINRT

    return 0;

#elif defined HAVE_CONCURRENCY

    return (pplScheduler == 0)
        ? Concurrency::CurrentScheduler::Get()->GetNumberOfVirtualProcessors()
        : (1 + pplScheduler->GetNumberOfVirtualProcessors());

#elif defined HAVE_PTHREADS_PF

        return parallel_pthreads_get_threads_num();

#else

    return 1;

#endif
}

unsigned defaultNumberOfThreads()
{
#ifdef __ANDROID__
    // many modern phones/tables have 4-core CPUs. Let's use no more
    // than 2 threads by default not to overheat the devices
    const unsigned int default_number_of_threads = 2;
#else
    const unsigned int default_number_of_threads = (unsigned int)std::max(1, cv::getNumberOfCPUs());
#endif

    unsigned result = default_number_of_threads;

    static int config_num_threads = (int)utils::getConfigurationParameterSizeT("OPENCV_FOR_THREADS_NUM", 0);

    if (config_num_threads)
    {
        result = (unsigned)std::max(1, config_num_threads);
        //do we need upper limit of threads number?
    }
    return result;
}

void setNumThreads( int threads_ )
{
    CV_UNUSED(threads_);

    int threads = (threads_ < 0) ? defaultNumberOfThreads() : (unsigned)threads_;
    numThreads = threads;

    std::shared_ptr<ParallelForAPI>& api = getCurrentParallelForAPI();
    if (api)
    {
        api->setNumThreads(numThreads);
    }

#ifdef HAVE_TBB

#if TBB_INTERFACE_VERSION >= 8000
    if(tbbArena.is_active()) tbbArena.terminate();
    if(threads > 0) tbbArena.initialize(threads);
#else
    if(tbbScheduler.is_active()) tbbScheduler.terminate();
    if(threads > 0) tbbScheduler.initialize(threads);
#endif

#elif defined HAVE_HPX
    return; // nothing needed as numThreads is used

#elif defined HAVE_OPENMP

    return; // nothing needed as num_threads clause is used in #pragma omp parallel for

#elif defined HAVE_GCD

    // unsupported
    // there is only private dispatch_queue_set_width() and only for desktop

#elif defined WINRT

    return;

#elif defined HAVE_CONCURRENCY

    if (threads <= 0)
    {
        pplScheduler = 0;
    }
    else if (threads == 1)
    {
        // Concurrency always uses >=2 threads, so we just disable it if 1 thread is requested
        numThreads = 0;
    }
    else if (pplScheduler == 0 || 1 + pplScheduler->GetNumberOfVirtualProcessors() != (unsigned int)threads)
    {
        pplScheduler = Concurrency::Scheduler::Create(Concurrency::SchedulerPolicy(2,
                       Concurrency::MinConcurrency, threads-1,
                       Concurrency::MaxConcurrency, threads-1));
    }

#elif defined HAVE_PTHREADS_PF

    parallel_pthreads_set_threads_num(threads);

#endif
}


int getThreadNum()
{
    std::shared_ptr<ParallelForAPI>& api = getCurrentParallelForAPI();
    if (api)
    {
        return api->getThreadNum();
    }

#if defined HAVE_TBB
    #if TBB_INTERFACE_VERSION >= 9100
        return tbb::this_task_arena::current_thread_index();
    #elif TBB_INTERFACE_VERSION >= 8000
        return tbb::task_arena::current_thread_index();
    #else
        return 0;
    #endif
#elif defined HAVE_HPX
        return (int)(hpx::get_num_worker_threads());
#elif defined HAVE_OPENMP
    return omp_get_thread_num();
#elif defined HAVE_GCD
    return (int)(size_t)(void*)pthread_self(); // no zero-based indexing
#elif defined WINRT
    return 0;
#elif defined HAVE_CONCURRENCY
    return std::max(0, (int)Concurrency::Context::VirtualProcessorId()); // zero for master thread, unique number for others but not necessary 1,2,3,...
#elif defined HAVE_PTHREADS_PF
    return (int)(size_t)(void*)pthread_self(); // no zero-based indexing
#else
    return 0;
#endif
}


#if defined __linux__ || defined __GLIBC__ || defined __HAIKU__ || defined __ANDROID__
  #define CV_CPU_GROUPS_1
#endif

#if defined __linux__ || defined __ANDROID__
  #define CV_HAVE_CGROUPS 1
#endif

#if defined CV_CPU_GROUPS_1
static inline
std::string getFileContents(const char *filename)
{
    std::ifstream ifs(filename);
    if (!ifs.is_open())
        return std::string();

    std::string content( (std::istreambuf_iterator<char>(ifs) ),
                         (std::istreambuf_iterator<char>()    ) );

    if (ifs.fail())
        return std::string();

    return content;
}

static inline
int getNumberOfCPUsImpl(const char *filename)
{
   std::string file_contents = getFileContents(filename);
   if(file_contents.empty())
       return 0;

   char *pbuf = const_cast<char*>(file_contents.c_str());
   //parse string of form "0-1,3,5-7,10,13-15"
   int cpusAvailable = 0;

   while(*pbuf)
   {
      const char* pos = pbuf;
      bool range = false;
      while(*pbuf && *pbuf != ',')
      {
          if(*pbuf == '-') range = true;
          ++pbuf;
      }
      if(*pbuf) *pbuf++ = 0;
      if(!range)
        ++cpusAvailable;
      else
      {
          int rstart = 0, rend = 0;
          sscanf(pos, "%d-%d", &rstart, &rend);
          cpusAvailable += rend - rstart + 1;
      }

   }
   return cpusAvailable;
}
#endif

#if defined CV_HAVE_CGROUPS
static inline
unsigned getNumberOfCPUsCFS()
{
    int cfs_quota = 0;
    {
        std::ifstream ss_period("/sys/fs/cgroup/cpu/cpu.cfs_quota_us", std::ios::in | std::ios::binary);
        ss_period >> cfs_quota;

        if (ss_period.fail() || cfs_quota < 1) /* cfs_quota must not be 0 or negative */
            return 0;
    }

    int cfs_period = 0;
    {
        std::ifstream ss_quota("/sys/fs/cgroup/cpu/cpu.cfs_period_us", std::ios::in | std::ios::binary);
        ss_quota >> cfs_period;

        if (ss_quota.fail() || cfs_period < 1)
            return 0;
    }

    return (unsigned)max(1, cfs_quota/cfs_period);
}
#endif

template <typename T> static inline
T minNonZero(const T& val_1, const T& val_2)
{
    if ((val_1 != 0) && (val_2 != 0))
        return std::min(val_1, val_2);
    return (val_1 != 0) ? val_1 : val_2;
}

static
int getNumberOfCPUs_()
{
    /*
     * Logic here is to try different methods of getting CPU counts and return
     * the minimum most value as it has high probablity of being right and safe.
     * Return 1 if we get 0 or not found on all methods.
    */
#if defined CV_CXX11 \
    && !defined(__MINGW32__) /* not implemented (2020-03) */ \

    /*
     * Check for this standard C++11 way, we do not return directly because
     * running in a docker or K8s environment will mean this is the host
     * machines config not the containers or pods and as per docs this value
     * must be "considered only a hint".
    */
    unsigned ncpus = std::thread::hardware_concurrency(); /* If the value is not well defined or not computable, returns 0 */
#else
    unsigned ncpus = 0; /* 0 means we have to find out some other way */
#endif

#if defined _WIN32

    SYSTEM_INFO sysinfo = {};
#if (defined(_M_ARM) || defined(_M_ARM64) || defined(_M_X64) || defined(WINRT)) && _WIN32_WINNT >= 0x501
    GetNativeSystemInfo( &sysinfo );
#else
    GetSystemInfo( &sysinfo );
#endif
    unsigned ncpus_sysinfo = sysinfo.dwNumberOfProcessors;
    ncpus = minNonZero(ncpus, ncpus_sysinfo);

#elif defined __APPLE__

    int numCPU=0;
    int mib[4];
    size_t len = sizeof(numCPU);

    /* set the mib for hw.ncpu */
    mib[0] = CTL_HW;
    mib[1] = HW_AVAILCPU;  // alternatively, try HW_NCPU;

    /* get the number of CPUs from the system */
    sysctl(mib, 2, &numCPU, &len, NULL, 0);

    if( numCPU < 1 )
    {
        mib[1] = HW_NCPU;
        sysctl( mib, 2, &numCPU, &len, NULL, 0 );

        if( numCPU < 1 )
            numCPU = 1;
    }

    ncpus = minNonZero(ncpus, (unsigned)numCPU);

#elif defined CV_CPU_GROUPS_1

#if defined CV_HAVE_CGROUPS
    static unsigned ncpus_impl_cpuset = (unsigned)getNumberOfCPUsImpl("/sys/fs/cgroup/cpuset/cpuset.cpus");
    ncpus = minNonZero(ncpus, ncpus_impl_cpuset);

    static unsigned ncpus_impl_cfs = getNumberOfCPUsCFS();
    ncpus = minNonZero(ncpus, ncpus_impl_cfs);
#endif

    static unsigned ncpus_impl_devices = (unsigned)getNumberOfCPUsImpl("/sys/devices/system/cpu/online");
    ncpus = minNonZero(ncpus, ncpus_impl_devices);

#endif

#if defined _GNU_SOURCE \
    && !defined(__MINGW32__) /* not implemented (2020-03) */ \
    && !defined(__EMSCRIPTEN__) \
    && !defined(__ANDROID__)  // TODO: add check for modern Android NDK

    cpu_set_t cpu_set;
    if (0 == sched_getaffinity(0, sizeof(cpu_set), &cpu_set))
    {
        unsigned cpu_count_cpu_set = CPU_COUNT(&cpu_set);
        ncpus = minNonZero(ncpus, cpu_count_cpu_set);
    }

#endif

#if !defined(_WIN32) && !defined(__APPLE__)

    static unsigned cpu_count_sysconf = (unsigned)sysconf( _SC_NPROCESSORS_ONLN );
    ncpus = minNonZero(ncpus, cpu_count_sysconf);

#endif

    return ncpus != 0 ? ncpus : 1;
}

int getNumberOfCPUs()
{
    static int nCPUs = getNumberOfCPUs_();
    return nCPUs;  // cached value
}

const char* currentParallelFramework()
{
    std::shared_ptr<ParallelForAPI>& api = getCurrentParallelForAPI();
    if (api)
    {
        return api->getName();
    }
#ifdef CV_PARALLEL_FRAMEWORK
    return CV_PARALLEL_FRAMEWORK;
#else
    return NULL;
#endif
}

}  // namespace cv::

CV_IMPL void cvSetNumThreads(int nt)
{
    cv::setNumThreads(nt);
}

CV_IMPL int cvGetNumThreads()
{
    return cv::getNumThreads();
}

CV_IMPL int cvGetThreadNum()
{
    return cv::getThreadNum();
}<|MERGE_RESOLUTION|>--- conflicted
+++ resolved
@@ -103,12 +103,9 @@
     #endif
     #include "tbb/tbb.h"
     #include "tbb/task.h"
-<<<<<<< HEAD
     #if TBB_INTERFACE_VERSION < 12000
         #include "tbb/tbb_stddef.h"
     #endif
-=======
->>>>>>> e250bae3
     #if TBB_INTERFACE_VERSION >= 8000
         #include "tbb/task_arena.h"
     #endif
