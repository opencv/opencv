--- conflicted
+++ resolved
@@ -845,12 +845,8 @@
 
     CV_Assert( cn == CV_MAT_CN(dtype) );
     CV_Assert( op == REDUCE_SUM || op == REDUCE_MAX ||
-<<<<<<< HEAD
                op == REDUCE_MIN || op == REDUCE_AVG ||
                op == REDUCE_SUM2);
-=======
-               op == REDUCE_MIN || op == REDUCE_AVG );
->>>>>>> b68aa125
 
     CV_OCL_RUN(_dst.isUMat(),
                ocl_reduce(_src, _dst, dim, op, op0, stype, dtype))
