// This file is part of OpenCV project.
// It is subject to the license terms in the LICENSE file found in the top-level directory
// of this distribution and at http://opencv.org/license.html

#include "precomp.hpp"
#include "persistence.hpp"
#include "persistence_impl.hpp"
#include "persistence_base64_encoding.hpp"
#include <unordered_map>
#include <iterator>

#include <opencv2/core/utils/logger.hpp>

namespace cv
{

namespace fs
{

int strcasecmp(const char* s1, const char* s2)
{
    const char* dummy="";
    if(!s1) s1=dummy;
    if(!s2) s2=dummy;

    size_t len1 = strlen(s1);
    size_t len2 = strlen(s2);
    size_t i, len = std::min(len1, len2);
    for( i = 0; i < len; i++ )
    {
        int d = tolower((int)s1[i]) - tolower((int)s2[i]);
        if( d != 0 )
            return d;
    }
    return len1 < len2 ? -1 : len1 > len2 ? 1 : 0;
}

char* itoa( int _val, char* buffer, int /*radix*/ )
{
    const int radix = 10;
    char* ptr=buffer + 23 /* enough even for 64-bit integers */;
    unsigned val = abs(_val);

    *ptr = '\0';
    do
    {
        unsigned r = val / radix;
        *--ptr = (char)(val - (r*radix) + '0');
        val = r;
    }
    while( val != 0 );

    if( _val < 0 )
        *--ptr = '-';

    return ptr;
}

char* itoa( int64_t _val, char* buffer, int /*radix*/, bool _signed)
{
    const int radix = 10;
    char* ptr=buffer + 23 /* enough even for 64-bit integers */;
    int sign = _signed && _val < 0 ? -1 : 1;
    uint64_t val = !_signed ? (uint64_t)_val : abs(_val);

    *ptr = '\0';
    do
    {
        uint64_t r = val / radix;
        *--ptr = (char)(val - (r*radix) + '0');
        val = r;
    }
    while( val != 0 );

    if( sign < 0 )
        *--ptr = '-';

    return ptr;
}

char* doubleToString( char* buf, size_t bufSize, double value, bool explicitZero )
{
    Cv64suf val;
    unsigned ieee754_hi;

    val.f = value;
    ieee754_hi = (unsigned)(val.u >> 32);

    if( (ieee754_hi & 0x7ff00000) != 0x7ff00000 )
    {
        int ivalue = cvRound(value);
        if( ivalue == value )
        {
            if( explicitZero )
                snprintf( buf, bufSize, "%d.0", ivalue );
            else
                snprintf( buf, bufSize, "%d.", ivalue );
        }
        else
        {
            static const char* fmt = "%.16e";
            char* ptr = buf;
            snprintf( buf, bufSize, fmt, value );
            if( *ptr == '+' || *ptr == '-' )
                ptr++;
            for( ; cv_isdigit(*ptr); ptr++ )
                ;
            if( *ptr == ',' )
                *ptr = '.';
        }
    }
    else
    {
        unsigned ieee754_lo = (unsigned)val.u;
        if( (ieee754_hi & 0x7fffffff) + (ieee754_lo != 0) > 0x7ff00000 )
            strcpy( buf, ".Nan" );
        else
            strcpy( buf, (int)ieee754_hi < 0 ? "-.Inf" : ".Inf" );
    }

    return buf;
}

char* floatToString( char* buf, size_t bufSize, float value, bool halfprecision, bool explicitZero )
{
    Cv32suf val;
    unsigned ieee754;
    val.f = value;
    ieee754 = val.u;

    if( (ieee754 & 0x7f800000) != 0x7f800000 )
    {
        int ivalue = cvRound(value);
        if( ivalue == value )
        {
            if( explicitZero )
                snprintf( buf, bufSize, "%d.0", ivalue );
            else
                snprintf( buf, bufSize, "%d.", ivalue );
        }
        else
        {
            char* ptr = buf;
            if (halfprecision)
                snprintf(buf, bufSize, "%.4e", value);
            else
                snprintf(buf, bufSize, "%.8e", value);
            if( *ptr == '+' || *ptr == '-' )
                ptr++;
            for( ; cv_isdigit(*ptr); ptr++ )
                ;
            if( *ptr == ',' )
                *ptr = '.';
        }
    }
    else
    {
        if( (ieee754 & 0x7fffffff) != 0x7f800000 )
            strcpy( buf, ".Nan" );
        else
            strcpy( buf, (int)ieee754 < 0 ? "-.Inf" : ".Inf" );
    }

    return buf;
}

static const char symbols[] = "ucwsifdhHbLUn";

static char typeSymbol(int depth)
{
    CV_StaticAssert(CV_64F == 6, "");
    CV_CheckDepth(depth, depth >= 0 && depth <= CV_32U, "");
    return symbols[depth];
}

static int symbolToType(char c)
{
    if (c == 'r')
        return CV_SEQ_ELTYPE_PTR;
    const char* pos = strchr( symbols, c );
    if( !pos )
        CV_Error( cv::Error::StsBadArg, "Invalid data type specification" );
    return static_cast<int>(pos - symbols);
}

char* encodeFormat(int elem_type, char* dt, size_t dt_len)
{
    int cn = (elem_type == CV_SEQ_ELTYPE_PTR/*CV_USRTYPE1*/) ? 1 : CV_MAT_CN(elem_type);
    char symbol = (elem_type == CV_SEQ_ELTYPE_PTR/*CV_USRTYPE1*/) ? 'r' : typeSymbol(CV_MAT_DEPTH(elem_type));
    snprintf(dt, dt_len, "%d%c", cn, symbol);
    return dt + (cn == 1 ? 1 : 0);
}

// Deprecated due to size of dt buffer being unknowable.
char* encodeFormat(int elem_type, char* dt)
{
    constexpr size_t max = 20+1+1; // UINT64_MAX + one char + nul termination.
    return encodeFormat(elem_type, dt, max);
}

int decodeFormat( const char* dt, int* fmt_pairs, int max_len )
{
    int fmt_pair_count = 0;
    int i = 0, k = 0, len = dt ? (int)strlen(dt) : 0;

    if( !dt || !len )
        return 0;

    CV_Assert( fmt_pairs != 0 && max_len > 0 );
    fmt_pairs[0] = 0;
    max_len *= 2;

    for( ; k < len; k++ )
    {
        char c = dt[k];

        if( cv_isdigit(c) )
        {
            int count = c - '0';
            if( cv_isdigit(dt[k+1]) )
            {
                char* endptr = 0;
                count = (int)strtol( dt+k, &endptr, 10 );
                k = (int)(endptr - dt) - 1;
            }

            if( count <= 0 )
                CV_Error( cv::Error::StsBadArg, "Invalid data type specification" );

            fmt_pairs[i] = count;
        }
        else
        {
            int depth = symbolToType(c);
            if( fmt_pairs[i] == 0 )
                fmt_pairs[i] = 1;
            fmt_pairs[i+1] = depth;
            if( i > 0 && fmt_pairs[i+1] == fmt_pairs[i-1] )
                fmt_pairs[i-2] += fmt_pairs[i];
            else
            {
                i += 2;
                if( i >= max_len )
                    CV_Error( cv::Error::StsBadArg, "Too long data type specification" );
            }
            fmt_pairs[i] = 0;
        }
    }

    fmt_pair_count = i/2;
    return fmt_pair_count;
}

int calcElemSize( const char* dt, int initial_size )
{
    int size = 0;
    int fmt_pairs[CV_FS_MAX_FMT_PAIRS], i, fmt_pair_count;
    int comp_size;

    fmt_pair_count = decodeFormat( dt, fmt_pairs, CV_FS_MAX_FMT_PAIRS );
    fmt_pair_count *= 2;
    for( i = 0, size = initial_size; i < fmt_pair_count; i += 2 )
    {
        comp_size = CV_ELEM_SIZE(fmt_pairs[i+1]);
        size = cvAlign( size, comp_size );
        size += comp_size * fmt_pairs[i];
    }
    if( initial_size == 0 )
    {
        comp_size = CV_ELEM_SIZE(fmt_pairs[1]);
        size = cvAlign( size, comp_size );
    }
    return size;
}


int calcStructSize( const char* dt, int initial_size )
{
    int size = calcElemSize( dt, initial_size );
    size_t elem_max_size = 0;
    for ( const char * type = dt; *type != '\0'; type++ )
    {
        char v = *type;
        if (v >= '0' && v <= '9')
            continue;  // skip vector size
        switch (v)
        {
        case 'u': { elem_max_size = std::max( elem_max_size, sizeof(uchar ) ); break; }
        case 'b': { elem_max_size = std::max( elem_max_size, sizeof(bool  ) ); break; }
        case 'c': { elem_max_size = std::max( elem_max_size, sizeof(schar ) ); break; }
        case 'w': { elem_max_size = std::max( elem_max_size, sizeof(ushort) ); break; }
        case 's': { elem_max_size = std::max( elem_max_size, sizeof(short ) ); break; }
        case 'i': { elem_max_size = std::max( elem_max_size, sizeof(int   ) ); break; }
        case 'n': { elem_max_size = std::max( elem_max_size, sizeof(unsigned) ); break; }
        case 'f': { elem_max_size = std::max( elem_max_size, sizeof(float ) ); break; }
        case 'd': { elem_max_size = std::max( elem_max_size, sizeof(double) ); break; }
<<<<<<< HEAD
        case 'h': { elem_max_size = std::max( elem_max_size, sizeof(float16_t)); break; }
        case 'H': { elem_max_size = std::max( elem_max_size, sizeof(bfloat)); break; }
        case 'I': { elem_max_size = std::max( elem_max_size, sizeof(int64_t)); break; }
        case 'U': { elem_max_size = std::max( elem_max_size, sizeof(uint64_t)); break; }
=======
        case 'h': { elem_max_size = std::max(elem_max_size, sizeof(hfloat)); break; }
>>>>>>> 2eedec74
        default:
            CV_Error_(Error::StsNotImplemented, ("Unknown type identifier: '%c' in '%s'", (char)(*type), dt));
        }
    }
    size = cvAlign( size, static_cast<int>(elem_max_size) );
    return size;
}

int decodeSimpleFormat( const char* dt )
{
    int elem_type = -1;
    int fmt_pairs[CV_FS_MAX_FMT_PAIRS], fmt_pair_count;

    fmt_pair_count = decodeFormat( dt, fmt_pairs, CV_FS_MAX_FMT_PAIRS );
    if( fmt_pair_count != 1 || fmt_pairs[0] >= CV_CN_MAX)
        CV_Error( cv::Error::StsError, "Too complex format for the matrix" );

    elem_type = CV_MAKETYPE( fmt_pairs[1], fmt_pairs[0] );

    return elem_type;
}

}

#if defined __i386__ || defined(_M_IX86) || defined __x86_64__ || defined(_M_X64) || \
    (defined (__LITTLE_ENDIAN__) && __LITTLE_ENDIAN__)
#define CV_LITTLE_ENDIAN_MEM_ACCESS 1
#else
#define CV_LITTLE_ENDIAN_MEM_ACCESS 0
#endif

static inline int readInt(const uchar* p)
{
    // On little endian CPUs, both branches produce the same result. On big endian, only the else branch does.
#if CV_LITTLE_ENDIAN_MEM_ACCESS
    int val;
    memcpy(&val, p, sizeof(val));
    return val;
#else
    int val = (int)(p[0] | (p[1] << 8) | (p[2] << 16) | (p[3] << 24));
    return val;
#endif
}

static inline double readReal(const uchar* p)
{
    // On little endian CPUs, both branches produce the same result. On big endian, only the else branch does.
#if CV_LITTLE_ENDIAN_MEM_ACCESS
    double val;
    memcpy(&val, p, sizeof(val));
    return val;
#else
    unsigned val0 = (unsigned)(p[0] | (p[1] << 8) | (p[2] << 16) | (p[3] << 24));
    unsigned val1 = (unsigned)(p[4] | (p[5] << 8) | (p[6] << 16) | (p[7] << 24));
    Cv64suf val;
    val.u = val0 | ((uint64)val1 << 32);
    return val.f;
#endif
}

static inline void writeInt(uchar* p, int ival)
{
    // On little endian CPUs, both branches produce the same result. On big endian, only the else branch does.
#if CV_LITTLE_ENDIAN_MEM_ACCESS
    memcpy(p, &ival, sizeof(ival));
#else
    p[0] = (uchar)ival;
    p[1] = (uchar)(ival >> 8);
    p[2] = (uchar)(ival >> 16);
    p[3] = (uchar)(ival >> 24);
#endif
}

static inline void writeReal(uchar* p, double fval)
{
    // On little endian CPUs, both branches produce the same result. On big endian, only the else branch does.
#if CV_LITTLE_ENDIAN_MEM_ACCESS
    memcpy(p, &fval, sizeof(fval));
#else
    Cv64suf v;
    v.f = fval;
    p[0] = (uchar)v.u;
    p[1] = (uchar)(v.u >> 8);
    p[2] = (uchar)(v.u >> 16);
    p[3] = (uchar)(v.u >> 24);
    p[4] = (uchar)(v.u >> 32);
    p[5] = (uchar)(v.u >> 40);
    p[6] = (uchar)(v.u >> 48);
    p[7] = (uchar)(v.u >> 56);
#endif
}



void FileStorage::Impl::init() {
    flags = 0;
    buffer.clear();
    bufofs = 0;
    state = UNDEFINED;
    is_using_base64 = false;
    state_of_writing_base64 = FileStorage_API::Base64State::Uncertain;
    is_write_struct_delayed = false;
    delayed_struct_key = nullptr;
    delayed_struct_flags = 0;
    delayed_type_name = nullptr;
    base64_writer = nullptr;
    is_opened = false;
    dummy_eof = false;
    write_mode = false;
    mem_mode = false;
    space = 0;
    wrap_margin = 71;
    fmt = 0;
    file = 0;
    gzfile = 0;
    empty_stream = true;

    strbufv.clear();
    strbuf = 0;
    strbufsize = strbufpos = 0;
    roots.clear();

    fs_data.clear();
    fs_data_ptrs.clear();
    fs_data_blksz.clear();
    freeSpaceOfs = 0;

    str_hash.clear();
    str_hash_data.clear();
    str_hash_data.resize(1);
    str_hash_data[0] = '\0';

    filename.clear();
    lineno = 0;
}

FileStorage::Impl::Impl(FileStorage *_fs) {
    fs_ext = _fs;
    init();
}

FileStorage::Impl::~Impl() {
    release();
}

void FileStorage::Impl::release(String *out) {
    if (is_opened) {
        if (out)
            out->clear();
        if (write_mode) {
            while (write_stack.size() > 1) {
                endWriteStruct();
            }
            flush();
            if (fmt == FileStorage::FORMAT_XML)
                puts("</opencv_storage>\n");
            else if (fmt == FileStorage::FORMAT_JSON)
                puts("}\n");
        }
        if (mem_mode && out) {
            *out = cv::String(outbuf.begin(), outbuf.end());
        }
    }
    closeFile();
    init();
}

void FileStorage::Impl::analyze_file_name(const std::string &file_name, std::vector<std::string> &params) {
    params.clear();
    static const char not_file_name = '\n';
    static const char parameter_begin = '?';
    static const char parameter_separator = '&';

    if (file_name.find(not_file_name, (size_t) 0) != std::string::npos)
        return;

    size_t beg = file_name.find_last_of(parameter_begin);
    params.push_back(file_name.substr((size_t) 0, beg));

    if (beg != std::string::npos) {
        size_t end = file_name.size();
        beg++;
        for (size_t param_beg = beg, param_end = beg;
             param_end < end;
             param_beg = param_end + 1) {
            param_end = file_name.find_first_of(parameter_separator, param_beg);
            if ((param_end == std::string::npos || param_end != param_beg) && param_beg + 1 < end) {
                params.push_back(file_name.substr(param_beg, param_end - param_beg));
            }
        }
    }
}

bool FileStorage::Impl::open(const char *filename_or_buf, int _flags, const char *encoding) {
    bool ok = true;
    release();

    bool append = (_flags & 3) == FileStorage::APPEND;
    mem_mode = (_flags & FileStorage::MEMORY) != 0;

    write_mode = (_flags & 3) != 0;
    bool write_base64 = (write_mode || append) && (_flags & FileStorage::BASE64) != 0;

    bool isGZ = false;
    size_t fnamelen = 0;

    std::vector<std::string> params;
    //if ( !mem_mode )
    {
        analyze_file_name(filename_or_buf, params);
        if (!params.empty())
            filename = params[0];

        if (!write_base64 && params.size() >= 2 &&
            std::find(params.begin() + 1, params.end(), std::string("base64")) != params.end())
            write_base64 = (write_mode || append);
    }

    if (filename.size() == 0 && !mem_mode && !write_mode)
        CV_Error(cv::Error::StsNullPtr, "NULL or empty filename");

    if (mem_mode && append)
        CV_Error(cv::Error::StsBadFlag, "FileStorage::APPEND and FileStorage::MEMORY are not currently compatible");

    flags = _flags;

    if (!mem_mode) {
        char *dot_pos = strrchr((char *) filename.c_str(), '.');
        char compression = '\0';

        if (dot_pos && dot_pos[1] == 'g' && dot_pos[2] == 'z' &&
            (dot_pos[3] == '\0' || (cv_isdigit(dot_pos[3]) && dot_pos[4] == '\0'))) {
            if (append) {
                CV_Error(cv::Error::StsNotImplemented, "Appending data to compressed file is not implemented");
            }
            isGZ = true;
            compression = dot_pos[3];
            if (compression)
                dot_pos[3] = '\0', fnamelen--;
        }

        if (!isGZ) {
            file = fopen(filename.c_str(), !write_mode ? "rt" : !append ? "wt" : "a+t");
            if (!file)
            {
                CV_LOG_ERROR(NULL, "Can't open file: '" << filename << "' in " << (!write_mode ? "read" : !append ? "write" : "append") << " mode");
                return false;
            }
        } else {
#if USE_ZLIB
            char mode[] = {write_mode ? 'w' : 'r', 'b', compression ? compression : '3', '\0'};
            gzfile = gzopen(filename.c_str(), mode);
            if (!gzfile)
            {
                CV_LOG_ERROR(NULL, "Can't open archive: '" << filename << "' mode=" << mode);
                return false;
            }
#else
            CV_Error(cv::Error::StsNotImplemented, "There is no compressed file storage support in this configuration");
#endif
        }
    }

    // FIXIT release() must do that, use CV_Assert() here instead
    roots.clear();
    fs_data.clear();

    wrap_margin = 71;
    fmt = FileStorage::FORMAT_AUTO;

    if (write_mode) {
        fmt = flags & FileStorage::FORMAT_MASK;

        if (mem_mode)
            outbuf.clear();

        if (fmt == FileStorage::FORMAT_AUTO && !filename.empty()) {
            const char *dot_pos = NULL;
            const char *dot_pos2 = NULL;
            // like strrchr() implementation, but save two last positions simultaneously
            for (const char *pos = &filename[0]; pos[0] != 0; pos++) {
                if (pos[0] == '.') {
                    dot_pos2 = dot_pos;
                    dot_pos = pos;
                }
            }
            if (fs::strcasecmp(dot_pos, ".gz") == 0 && dot_pos2 != NULL) {
                dot_pos = dot_pos2;
            }
            fmt = (fs::strcasecmp(dot_pos, ".xml") == 0 || fs::strcasecmp(dot_pos, ".xml.gz") == 0)
                  ? FileStorage::FORMAT_XML
                  : (fs::strcasecmp(dot_pos, ".json") == 0 || fs::strcasecmp(dot_pos, ".json.gz") == 0)
                    ? FileStorage::FORMAT_JSON
                    : FileStorage::FORMAT_YAML;
        } else if (fmt == FileStorage::FORMAT_AUTO) {
            fmt = FileStorage::FORMAT_XML;
        }

        // we use factor=6 for XML (the longest characters (' and ") are encoded with 6 bytes (&apos; and &quot;)
        // and factor=4 for YAML ( as we use 4 bytes for non ASCII characters (e.g. \xAB))
        int buf_size = CV_FS_MAX_LEN * (fmt == FileStorage::FORMAT_XML ? 6 : 4) + 1024;

        if (append) {
            fseek(file, 0, SEEK_END);
            if (ftell(file) == 0)
                append = false;
        }

        write_stack.clear();
        empty_stream = true;
        write_stack.push_back(FStructData("", FileNode::MAP | FileNode::EMPTY, 0));
        buffer.reserve(buf_size + 1024);
        buffer.resize(buf_size);
        bufofs = 0;
        is_using_base64 = write_base64;
        state_of_writing_base64 = FileStorage_API::Base64State::Uncertain;

        if (fmt == FileStorage::FORMAT_XML) {
            size_t file_size = file ? (size_t) ftell(file) : (size_t) 0;
            if (!append || file_size == 0) {
                if (encoding && *encoding != '\0') {
                    if (fs::strcasecmp(encoding, "UTF-16") == 0) {
                        release();
                        CV_Error(cv::Error::StsBadArg, "UTF-16 XML encoding is not supported! Use 8-bit encoding\n");
                    }

                    CV_Assert(strlen(encoding) < 1000);
                    char buf[1100];
                    snprintf(buf, sizeof(buf), "<?xml version=\"1.0\" encoding=\"%s\"?>\n", encoding);
                    puts(buf);
                } else
                    puts("<?xml version=\"1.0\"?>\n");
                puts("<opencv_storage>\n");
            } else {
                int xml_buf_size = 1 << 10;
                char substr[] = "</opencv_storage>";
                int last_occurrence = -1;
                xml_buf_size = MIN(xml_buf_size, int(file_size));
                fseek(file, -xml_buf_size, SEEK_END);
                // find the last occurrence of </opencv_storage>
                for (;;) {
                    int line_offset = (int) ftell(file);
                    const char *ptr0 = this->gets(xml_buf_size);
                    const char *ptr = NULL;
                    if (!ptr0)
                        break;
                    ptr = ptr0;
                    for (;;) {
                        ptr = strstr(ptr, substr);
                        if (!ptr)
                            break;
                        last_occurrence = line_offset + (int) (ptr - ptr0);
                        ptr += strlen(substr);
                    }
                }
                if (last_occurrence < 0) {
                    release();
                    CV_Error(cv::Error::StsError, "Could not find </opencv_storage> in the end of file.\n");
                }
                closeFile();
                file = fopen(filename.c_str(), "r+t");
                CV_Assert(file != 0);
                fseek(file, last_occurrence, SEEK_SET);
                // replace the last "</opencv_storage>" with " <!-- resumed -->", which has the same length
                puts(" <!-- resumed -->");
                fseek(file, 0, SEEK_END);
                puts("\n");
            }

            emitter_do_not_use_direct_dereference = createXMLEmitter(this);
        } else if (fmt == FileStorage::FORMAT_YAML) {
            if (!append)
                puts("%YAML:1.0\n---\n");
            else
                puts("...\n---\n");

            emitter_do_not_use_direct_dereference = createYAMLEmitter(this);
        } else {
            CV_Assert(fmt == FileStorage::FORMAT_JSON);
            if (!append)
                puts("{\n");
            else {
                bool valid = false;
                long roffset = 0;
                for (;
                        fseek(file, roffset, SEEK_END) == 0;
                        roffset -= 1) {
                    const char end_mark = '}';
                    if (fgetc(file) == end_mark) {
                        fseek(file, roffset, SEEK_END);
                        valid = true;
                        break;
                    }
                }

                if (valid) {
                    closeFile();
                    file = fopen(filename.c_str(), "r+t");
                    CV_Assert(file != 0);
                    fseek(file, roffset, SEEK_END);
                    fputs(",", file);
                } else {
                    CV_Error(cv::Error::StsError, "Could not find '}' in the end of file.\n");
                }
            }
            write_stack.back().indent = 4;
            emitter_do_not_use_direct_dereference = createJSONEmitter(this);
        }
        is_opened = true;
    } else {
        const size_t buf_size0 = 40;
        buffer.resize(buf_size0);
        if (mem_mode) {
            strbuf = (char *) filename_or_buf;
            strbufsize = strlen(strbuf);
        }

        const char *yaml_signature = "%YAML";
        const char *json_signature = "{";
        const char *xml_signature = "<?xml";
        char *buf = this->gets(16);
        CV_Assert(buf);
        char *bufPtr = cv_skip_BOM(buf);
        size_t bufOffset = bufPtr - buf;

        if (strncmp(bufPtr, yaml_signature, strlen(yaml_signature)) == 0)
            fmt = FileStorage::FORMAT_YAML;
        else if (strncmp(bufPtr, json_signature, strlen(json_signature)) == 0)
            fmt = FileStorage::FORMAT_JSON;
        else if (strncmp(bufPtr, xml_signature, strlen(xml_signature)) == 0)
            fmt = FileStorage::FORMAT_XML;
        else if (strbufsize == bufOffset)
            CV_Error(cv::Error::StsBadArg, "Input file is invalid");
        else
            CV_Error(cv::Error::StsBadArg, "Unsupported file storage format");

        rewind();
        strbufpos = bufOffset;
        bufofs = 0;

        try {
            char *ptr = bufferStart();
            ptr[0] = ptr[1] = ptr[2] = '\0';
            FileNode root_nodes(fs_ext, 0, 0);

            uchar *rptr = reserveNodeSpace(root_nodes, 9);
            *rptr = FileNode::SEQ;
            writeInt(rptr + 1, 4);
            writeInt(rptr + 5, 0);

            roots.clear();

            switch (fmt) {
                case FileStorage::FORMAT_XML:
                    parser_do_not_use_direct_dereference = createXMLParser(this);
                    break;
                case FileStorage::FORMAT_YAML:
                    parser_do_not_use_direct_dereference = createYAMLParser(this);
                    break;
                case FileStorage::FORMAT_JSON:
                    parser_do_not_use_direct_dereference = createJSONParser(this);
                    break;
                default:
                    parser_do_not_use_direct_dereference = Ptr<FileStorageParser>();
            }

            if (!parser_do_not_use_direct_dereference.empty()) {
                ok = getParser().parse(ptr);
                if (ok) {
                    finalizeCollection(root_nodes);

                    CV_Assert(!fs_data_ptrs.empty());
                    FileNode roots_node(fs_ext, 0, 0);
                    size_t i, nroots = roots_node.size();
                    FileNodeIterator it = roots_node.begin();

                    for (i = 0; i < nroots; i++, ++it)
                        roots.push_back(*it);
                }
            }
        }
        catch (...)
        {
            // FIXIT log error message
            is_opened = true;
            release();
            throw;
        }

        // release resources that we do not need anymore
        closeFile();
        is_opened = true;
        std::vector<char> tmpbuf;
        std::swap(buffer, tmpbuf);
        bufofs = 0;
    }
    return ok;
}

void FileStorage::Impl::puts(const char *str) {
    CV_Assert(write_mode);
    if (mem_mode)
        std::copy(str, str + strlen(str), std::back_inserter(outbuf));
    else if (file)
        fputs(str, file);
#if USE_ZLIB
    else if (gzfile)
        gzputs(gzfile, str);
#endif
    else
        CV_Error(cv::Error::StsError, "The storage is not opened");
}

char *FileStorage::Impl::getsFromFile(char *buf, int count) {
    if (file)
        return fgets(buf, count, file);
#if USE_ZLIB
    if (gzfile)
        return gzgets(gzfile, buf, count);
#endif
    CV_Error(cv::Error::StsError, "The storage is not opened");
}

char *FileStorage::Impl::gets(size_t maxCount) {
    if (strbuf) {
        size_t i = strbufpos, len = strbufsize;
        const char *instr = strbuf;
        for (; i < len; i++) {
            char c = instr[i];
            if (c == '\0' || c == '\n') {
                if (c == '\n')
                    i++;
                break;
            }
        }
        size_t count = i - strbufpos;
        if (maxCount == 0 || maxCount > count)
            maxCount = count;
        buffer.resize(std::max(buffer.size(), maxCount + 8));
        memcpy(&buffer[0], instr + strbufpos, maxCount);
        buffer[maxCount] = '\0';
        strbufpos = i;
        return maxCount > 0 ? &buffer[0] : 0;
    }

    const size_t MAX_BLOCK_SIZE = INT_MAX / 2; // hopefully, that will be enough
    if (maxCount == 0)
        maxCount = MAX_BLOCK_SIZE;
    else
        CV_Assert(maxCount < MAX_BLOCK_SIZE);
    size_t ofs = 0;

    for (;;) {
        int count = (int) std::min(buffer.size() - ofs - 16, maxCount);
        char *ptr = getsFromFile(&buffer[ofs], count + 1);
        if (!ptr)
            break;
        int delta = (int) strlen(ptr);
        ofs += delta;
        maxCount -= delta;
        if (delta == 0 || ptr[delta - 1] == '\n' || maxCount == 0)
            break;
        if (delta == count)
            buffer.resize((size_t) (buffer.size() * 1.5));
    }
    return ofs > 0 ? &buffer[0] : 0;
}

char *FileStorage::Impl::gets() {
    char *ptr = this->gets(0);
    if (!ptr) {
        ptr = bufferStart();  // FIXIT Why do we need this hack? What is about other parsers JSON/YAML?
        *ptr = '\0';
        setEof();
        return 0;
    } else {
        size_t l = strlen(ptr);
        if (l > 0 && ptr[l - 1] != '\n' && ptr[l - 1] != '\r' && !eof()) {
            ptr[l] = '\n';
            ptr[l + 1] = '\0';
        }
    }
    lineno++;
    return ptr;
}

bool FileStorage::Impl::eof() {
    if (dummy_eof)
        return true;
    if (strbuf)
        return strbufpos >= strbufsize;
    if (file)
        return feof(file) != 0;
#if USE_ZLIB
    if (gzfile)
        return gzeof(gzfile) != 0;
#endif
    return false;
}

void FileStorage::Impl::setEof() {
    dummy_eof = true;
}

void FileStorage::Impl::closeFile() {
    if (file)
        fclose(file);
#if USE_ZLIB
    else if (gzfile)
        gzclose(gzfile);
#endif
    file = 0;
    gzfile = 0;
    strbuf = 0;
    strbufpos = 0;
    is_opened = false;
}

void FileStorage::Impl::rewind() {
    if (file)
        ::rewind(file);
#if USE_ZLIB
    else if (gzfile)
        gzrewind(gzfile);
#endif
    strbufpos = 0;
}

char *FileStorage::Impl::resizeWriteBuffer(char *ptr, int len) {
    const char *buffer_end = &buffer[0] + buffer.size();
    if (ptr + len < buffer_end)
        return ptr;

    const char *buffer_start = &buffer[0];
    int written_len = (int) (ptr - buffer_start);

    CV_Assert(written_len <= (int) buffer.size());
    int new_size = (int) ((buffer_end - buffer_start) * 3 / 2);
    new_size = MAX(written_len + len, new_size);
    buffer.reserve(new_size + 256);
    buffer.resize(new_size);
    bufofs = written_len;
    return &buffer[0] + bufofs;
}

char *FileStorage::Impl::flush() {
    char *buffer_start = &buffer[0];
    char *ptr = buffer_start + bufofs;

    if (ptr > buffer_start + space) {
        ptr[0] = '\n';
        ptr[1] = '\0';
        puts(buffer_start);
        bufofs = 0;
    }

    int indent = write_stack.back().indent;

    if (space != indent) {
        memset(buffer_start, ' ', indent);
        space = indent;
    }
    bufofs = space;
    ptr = buffer_start + bufofs;

    return ptr;
}

void FileStorage::Impl::endWriteStruct() {
    CV_Assert(write_mode);

    check_if_write_struct_is_delayed(false);
    if (state_of_writing_base64 != FileStorage_API::Uncertain)
        switch_to_Base64_state(FileStorage_API::Uncertain);

    CV_Assert(!write_stack.empty());

    FStructData &current_struct = write_stack.back();
    if (fmt == FileStorage::FORMAT_JSON && !FileNode::isFlow(current_struct.flags) && write_stack.size() > 1)
        current_struct.indent = write_stack[write_stack.size() - 2].indent;

    getEmitter().endWriteStruct(current_struct);

    write_stack.pop_back();
    if (!write_stack.empty())
        write_stack.back().flags &= ~FileNode::EMPTY;
}

void FileStorage::Impl::startWriteStruct_helper(const char *key, int struct_flags,
                                                const char *type_name) {
    CV_Assert(write_mode);

    struct_flags = (struct_flags & (FileNode::TYPE_MASK | FileNode::FLOW)) | FileNode::EMPTY;
    if (!FileNode::isCollection(struct_flags))
        CV_Error(cv::Error::StsBadArg,
                 "Some collection type: FileNode::SEQ or FileNode::MAP must be specified");

    if (type_name && type_name[0] == '\0')
        type_name = 0;

    FStructData s = getEmitter().startWriteStruct(write_stack.back(), key, struct_flags, type_name);

    write_stack.push_back(s);
    size_t write_stack_size = write_stack.size();
    if (write_stack_size > 1)
        write_stack[write_stack_size - 2].flags &= ~FileNode::EMPTY;

    if (fmt != FileStorage::FORMAT_JSON && !FileNode::isFlow(s.flags))
        flush();

    if (fmt == FileStorage::FORMAT_JSON && type_name && type_name[0] && FileNode::isMap(struct_flags)) {
        getEmitter().write("type_id", type_name, false);
    }
}

void FileStorage::Impl::startWriteStruct(const char *key, int struct_flags,
                                         const char *type_name) {
    check_if_write_struct_is_delayed(false);
    if (state_of_writing_base64 == FileStorage_API::NotUse)
        switch_to_Base64_state(FileStorage_API::Uncertain);

    if (state_of_writing_base64 == FileStorage_API::Uncertain && FileNode::isSeq(struct_flags)
        && is_using_base64 && type_name == 0) {
        /* Uncertain whether output Base64 data */
        make_write_struct_delayed(key, struct_flags, type_name);
    } else if (type_name && memcmp(type_name, "binary", 6) == 0) {
        /* Must output Base64 data */
        if ((FileNode::TYPE_MASK & struct_flags) != FileNode::SEQ)
            CV_Error(cv::Error::StsBadArg, "must set 'struct_flags |= CV_NODE_SEQ' if using Base64.");
        else if (state_of_writing_base64 != FileStorage_API::Uncertain)
            CV_Error(cv::Error::StsError, "function \'cvStartWriteStruct\' calls cannot be nested if using Base64.");

        startWriteStruct_helper(key, struct_flags, "binary");

        if (state_of_writing_base64 != FileStorage_API::Uncertain)
            switch_to_Base64_state(FileStorage_API::Uncertain);
        switch_to_Base64_state(FileStorage_API::InUse);
    } else {
        /* Won't output Base64 data */
        if (state_of_writing_base64 == FileStorage_API::InUse)
            CV_Error(cv::Error::StsError, "At the end of the output Base64, `cvEndWriteStruct` is needed.");

        startWriteStruct_helper(key, struct_flags, type_name);

        if (state_of_writing_base64 != FileStorage_API::Uncertain)
            switch_to_Base64_state(FileStorage_API::Uncertain);
        switch_to_Base64_state(FileStorage_API::NotUse);
    }
}

void FileStorage::Impl::writeComment(const char *comment, bool eol_comment) {
    CV_Assert(write_mode);
    getEmitter().writeComment(comment, eol_comment);
}

void FileStorage::Impl::startNextStream() {
    CV_Assert(write_mode);
    if (!empty_stream) {
        while (!write_stack.empty())
            endWriteStruct();
        flush();
        getEmitter().startNextStream();
        empty_stream = true;
        write_stack.push_back(FStructData("", FileNode::EMPTY, 0));
        bufofs = 0;
    }
}

void FileStorage::Impl::write(const String &key, int value) {
    CV_Assert(write_mode);
    getEmitter().write(key.c_str(), value);
}

void FileStorage::Impl::write(const String &key, double value) {
    CV_Assert(write_mode);
    getEmitter().write(key.c_str(), value);
}

void FileStorage::Impl::write(const String &key, const String &value) {
    CV_Assert(write_mode);
    getEmitter().write(key.c_str(), value.c_str(), false);
}

void FileStorage::Impl::writeRawData(const std::string &dt, const void *_data, size_t len) {
    CV_Assert(write_mode);

    if (is_using_base64 || state_of_writing_base64 == FileStorage_API::Base64State::InUse) {
        writeRawDataBase64(_data, len, dt.c_str());
        return;
    } else if (state_of_writing_base64 == FileStorage_API::Base64State::Uncertain) {
        switch_to_Base64_state(FileStorage_API::Base64State::NotUse);
    }

    size_t elemSize = fs::calcStructSize(dt.c_str(), 0);
    CV_Assert(elemSize);
    CV_Assert(len % elemSize == 0);
    len /= elemSize;

    bool explicitZero = fmt == FileStorage::FORMAT_JSON;
    const uchar *data0 = (const uchar *) _data;
    int fmt_pairs[CV_FS_MAX_FMT_PAIRS * 2], k, fmt_pair_count;
    char buf[256] = "";

    fmt_pair_count = fs::decodeFormat(dt.c_str(), fmt_pairs, CV_FS_MAX_FMT_PAIRS);

    if (!len)
        return;

    if (!data0)
        CV_Error(cv::Error::StsNullPtr, "Null data pointer");

    if (fmt_pair_count == 1) {
        fmt_pairs[0] *= (int) len;
        len = 1;
    }

    for (; len--; data0 += elemSize) {
        int offset = 0;
        for (k = 0; k < fmt_pair_count; k++) {
            int i, count = fmt_pairs[k * 2];
            int elem_type = fmt_pairs[k * 2 + 1];
            int elem_size = CV_ELEM_SIZE(elem_type);
            const char *ptr;

            offset = cvAlign(offset, elem_size);
            const uchar *data = data0 + offset;

            for (i = 0; i < count; i++) {
                switch (elem_type) {
                    case CV_8U:
                        ptr = fs::itoa(*(uchar *) data, buf, 10);
                        data++;
                        break;
                    case CV_Bool:
                        ptr = fs::itoa(*(uchar *) data != 0, buf, 10);
                        data++;
                        break;
                    case CV_8S:
                        ptr = fs::itoa(*(char *) data, buf, 10);
                        data++;
                        break;
                    case CV_16U:
                        ptr = fs::itoa(*(ushort *) data, buf, 10);
                        data += sizeof(ushort);
                        break;
                    case CV_16S:
                        ptr = fs::itoa(*(short *) data, buf, 10);
                        data += sizeof(short);
                        break;
                    case CV_32U:
                        ptr = fs::itoa((int64_t)*(unsigned*) data, buf, 10, false);
                        data += sizeof(unsigned);
                        break;
                    case CV_32S:
                        ptr = fs::itoa(*(int *) data, buf, 10);
                        data += sizeof(int);
                        break;
                    case CV_64U:
                        ptr = fs::itoa(*(uint64_t*) data, buf, 10, false);
                        data += sizeof(uint64_t);
                        break;
                    case CV_64S:
                        ptr = fs::itoa(*(int64_t*) data, buf, 10, true);
                        data += sizeof(int64_t);
                        break;
                    case CV_32F:
                        ptr = fs::floatToString(buf, sizeof(buf), *(float *) data, false, explicitZero);
                        data += sizeof(float);
                        break;
                    case CV_64F:
                        ptr = fs::doubleToString(buf, sizeof(buf), *(double *) data, explicitZero);
                        data += sizeof(double);
                        break;
<<<<<<< HEAD
                    case CV_16F:
                        ptr = fs::floatToString(buf, sizeof(buf), (float) *(float16_t *) data, true, explicitZero);
                        data += sizeof(float16_t);
=======
                    case CV_16F: /* reference */
                        ptr = fs::floatToString(buf, sizeof(buf), (float) *(hfloat *) data, true, explicitZero);
                        data += sizeof(hfloat);
>>>>>>> 2eedec74
                        break;
                    case CV_16BF:
                        ptr = fs::floatToString(buf, sizeof(buf), (float) *(bfloat *) data, true, explicitZero);
                        data += sizeof(bfloat);
                        break;
                    default:
                        CV_Error(cv::Error::StsUnsupportedFormat, "Unsupported type");
                        return;
                }

                getEmitter().writeScalar(0, ptr);
            }

            offset = (int) (data - data0);
        }
    }
}

void FileStorage::Impl::workaround() {
    check_if_write_struct_is_delayed(false);

    if (state_of_writing_base64 != FileStorage_API::Base64State::Uncertain)
        switch_to_Base64_state(FileStorage_API::Base64State::Uncertain);
}

void FileStorage::Impl::switch_to_Base64_state(FileStorage_API::Base64State new_state) {
    const char *err_unkonwn_state = "Unexpected error, unable to determine the Base64 state.";
    const char *err_unable_to_switch = "Unexpected error, unable to switch to this state.";

    /* like a finite state machine */
    switch (state_of_writing_base64) {
        case FileStorage_API::Base64State::Uncertain:
            switch (new_state) {
                case FileStorage_API::Base64State::InUse:
                {
                    CV_DbgAssert(base64_writer == 0);
                    bool can_indent = (fmt != cv::FileStorage::Mode::FORMAT_JSON);
                    base64_writer = new base64::Base64Writer(*this, can_indent);
                    if (!can_indent) {
                        char *ptr = bufferPtr();
                        *ptr++ = '\0';
                        puts(bufferStart());
                        setBufferPtr(bufferStart());
                        memset(bufferStart(), 0, static_cast<int>(space));
                        puts("\"$base64$");
                    }
                    break;
                }
                case FileStorage_API::Base64State::Uncertain:
                    break;
                case FileStorage_API::Base64State::NotUse:
                    break;
                default:
                    CV_Error(cv::Error::StsError, err_unkonwn_state);
                    break;
            }
            break;
        case FileStorage_API::Base64State::InUse:
            switch (new_state) {
                case FileStorage_API::Base64State::InUse:
                case FileStorage_API::Base64State::NotUse:
                    CV_Error(cv::Error::StsError, err_unable_to_switch);
                    break;
                case FileStorage_API::Base64State::Uncertain:
                    delete base64_writer;
                    base64_writer = 0;
                    if ( fmt == cv::FileStorage::FORMAT_JSON )
                    {
                        puts("\"");
                        setBufferPtr(bufferStart());
                        flush();
                        memset(bufferStart(), 0, static_cast<int>(space) );
                        setBufferPtr(bufferStart());
                    }
                    break;
                default:
                    CV_Error(cv::Error::StsError, err_unkonwn_state);
                    break;
            }
            break;
        case FileStorage_API::Base64State::NotUse:
            switch (new_state) {
                case FileStorage_API::Base64State::InUse:
                case FileStorage_API::Base64State::NotUse:
                    CV_Error(cv::Error::StsError, err_unable_to_switch);
                    break;
                case FileStorage_API::Base64State::Uncertain:
                    break;
                default:
                    CV_Error(cv::Error::StsError, err_unkonwn_state);
                    break;
            }
            break;
        default:
            CV_Error(cv::Error::StsError, err_unkonwn_state);
            break;
    }

    state_of_writing_base64 = new_state;
}

void FileStorage::Impl::make_write_struct_delayed(const char *key, int struct_flags, const char *type_name) {
    CV_Assert(is_write_struct_delayed == false);
    CV_DbgAssert(delayed_struct_key == nullptr);
    CV_DbgAssert(delayed_struct_flags == 0);
    CV_DbgAssert(delayed_type_name == nullptr);

    delayed_struct_flags = struct_flags;

    if (key != nullptr) {
        delayed_struct_key = new char[strlen(key) + 1U];
        strcpy(delayed_struct_key, key);
    }

    if (type_name != nullptr) {
        delayed_type_name = new char[strlen(type_name) + 1U];
        strcpy(delayed_type_name, type_name);
    }

    is_write_struct_delayed = true;
}

void FileStorage::Impl::check_if_write_struct_is_delayed(bool change_type_to_base64) {
    if (is_write_struct_delayed) {
        /* save data to prevent recursive call errors */
        std::string struct_key;
        std::string type_name;
        int struct_flags = delayed_struct_flags;

        if (delayed_struct_key != nullptr && *delayed_struct_key != '\0') {
            struct_key.assign(delayed_struct_key);
        }
        if (delayed_type_name != nullptr && *delayed_type_name != '\0') {
            type_name.assign(delayed_type_name);
        }

        /* reset */
        delete[] delayed_struct_key;
        delete[] delayed_type_name;
        delayed_struct_key = nullptr;
        delayed_struct_flags = 0;
        delayed_type_name = nullptr;

        is_write_struct_delayed = false;

        /* call */
        if (change_type_to_base64) {
            startWriteStruct_helper(struct_key.c_str(), struct_flags, "binary");
            if (state_of_writing_base64 != FileStorage_API::Uncertain)
                switch_to_Base64_state(FileStorage_API::Uncertain);
            switch_to_Base64_state(FileStorage_API::InUse);
        } else {
            startWriteStruct_helper(struct_key.c_str(), struct_flags, type_name.c_str());
            if (state_of_writing_base64 != FileStorage_API::Uncertain)
                switch_to_Base64_state(FileStorage_API::Uncertain);
            switch_to_Base64_state(FileStorage_API::NotUse);
        }
    }
}

void FileStorage::Impl::writeRawDataBase64(const void *_data, size_t len, const char *dt) {
    CV_Assert(write_mode);

    check_if_write_struct_is_delayed(true);

    if (state_of_writing_base64 == FileStorage_API::Base64State::Uncertain) {
        switch_to_Base64_state(FileStorage_API::Base64State::InUse);
    } else if (state_of_writing_base64 != FileStorage_API::Base64State::InUse) {
        CV_Error(cv::Error::StsError, "Base64 should not be used at present.");
    }

    base64_writer->write(_data, len, dt);
}

FileNode FileStorage::Impl::getFirstTopLevelNode() const {
    return roots.empty() ? FileNode() : roots[0];
}

FileNode FileStorage::Impl::root(int streamIdx) const {
    return streamIdx >= 0 && streamIdx < (int) roots.size() ? roots[streamIdx] : FileNode();
}

FileNode FileStorage::Impl::operator[](const String &nodename) const {
    return this->operator[](nodename.c_str());
}

FileNode FileStorage::Impl::operator[](const char * /*nodename*/) const {
    return FileNode();
}

int FileStorage::Impl::getFormat() const { return fmt; }

char *FileStorage::Impl::bufferPtr() const { return (char *) (&buffer[0] + bufofs); }

char *FileStorage::Impl::bufferStart() const { return (char *) &buffer[0]; }

char *FileStorage::Impl::bufferEnd() const { return (char *) (&buffer[0] + buffer.size()); }

void FileStorage::Impl::setBufferPtr(char *ptr) {
    char *bufferstart = bufferStart();
    CV_Assert(ptr >= bufferstart && ptr <= bufferEnd());
    bufofs = ptr - bufferstart;
}

int FileStorage::Impl::wrapMargin() const { return wrap_margin; }

FStructData &FileStorage::Impl::getCurrentStruct() {
    CV_Assert(!write_stack.empty());
    return write_stack.back();
}

void FileStorage::Impl::setNonEmpty() {
    empty_stream = false;
}

void FileStorage::Impl::processSpecialDouble(char *buf, double *value, char **endptr) {
    FileStorage_API *fs = this;
    char c = buf[0];
    int inf_hi = 0x7ff00000;

    if (c == '-' || c == '+') {
        inf_hi = c == '-' ? 0xfff00000 : 0x7ff00000;
        c = *++buf;
    }

    if (c != '.')
        CV_PARSE_ERROR_CPP("Bad format of floating-point constant");

    Cv64suf v;
    v.f = 0.;
    if (toupper(buf[1]) == 'I' && toupper(buf[2]) == 'N' && toupper(buf[3]) == 'F')
        v.u = (uint64) inf_hi << 32;
    else if (toupper(buf[1]) == 'N' && toupper(buf[2]) == 'A' && toupper(buf[3]) == 'N')
        v.u = (uint64) -1;
    else
        CV_PARSE_ERROR_CPP("Bad format of floating-point constant");
    *value = v.f;
    *endptr = buf + 4;
}

double FileStorage::Impl::strtod(char *ptr, char **endptr) {
    double fval = ::strtod(ptr, endptr);
    if (**endptr == '.') {
        char *dot_pos = *endptr;
        *dot_pos = ',';
        double fval2 = ::strtod(ptr, endptr);
        *dot_pos = '.';
        if (*endptr > dot_pos)
            fval = fval2;
        else
            *endptr = dot_pos;
    }

    if (*endptr == ptr || cv_isalpha(**endptr))
        processSpecialDouble(ptr, &fval, endptr);

    return fval;
}

void FileStorage::Impl::convertToCollection(int type, FileNode &node) {
    CV_Assert(type == FileNode::SEQ || type == FileNode::MAP);

    int node_type = node.type();
    if (node_type == type)
        return;

    bool named = node.isNamed();
    uchar *ptr = node.ptr() + 1 + (named ? 4 : 0);

    int ival = 0;
    double fval = 0;
    std::string sval;
    bool add_first_scalar = false;

    if (node_type != FileNode::NONE) {
        // scalar nodes can only be converted to sequences, e.g. in XML:
        // <a>5[parser_position]... => create 5 with name "a"
        // <a>5 6[parser_position]... => 5 is converted to [5] and then 6 is added to it
        //
        // otherwise we don't know where to get the element names from
        CV_Assert(type == FileNode::SEQ);
        if (node_type == FileNode::INT) {
            ival = readInt(ptr);
            add_first_scalar = true;
        } else if (node_type == FileNode::REAL) {
            fval = readReal(ptr);
            add_first_scalar = true;
        } else if (node_type == FileNode::STRING) {
            sval = std::string(node);
            add_first_scalar = true;
        } else
            CV_Error_(Error::StsError, ("The node of type %d cannot be converted to collection", node_type));
    }

    ptr = reserveNodeSpace(node, 1 + (named ? 4 : 0) + 4 + 4);
    *ptr++ = (uchar) (type | (named ? FileNode::NAMED : 0));
    // name has been copied automatically
    if (named)
        ptr += 4;
    // set raw_size(collection)==4, nelems(collection)==1
    writeInt(ptr, 4);
    writeInt(ptr + 4, 0);

    if (add_first_scalar)
        addNode(node, std::string(), node_type,
                node_type == FileNode::INT ? (const void *) &ival :
                node_type == FileNode::REAL ? (const void *) &fval :
                node_type == FileNode::STRING ? (const void *) sval.c_str() : 0,
                -1);
}

// a) allocates new FileNode (for that just set blockIdx to the last block and ofs to freeSpaceOfs) or
// b) reallocates just created new node (blockIdx and ofs must be taken from FileNode).
//    If there is no enough space in the current block (it should be the last block added so far),
//    the last block is shrunk so that it ends immediately before the reallocated node. Then,
//    a new block of sufficient size is allocated and the FileNode is placed in the beginning of it.
// The case (a) can be used to allocate the very first node by setting blockIdx == ofs == 0.
// In the case (b) the existing tag and the name are copied automatically.
uchar *FileStorage::Impl::reserveNodeSpace(FileNode &node, size_t sz) {
    bool shrinkBlock = false;
    size_t shrinkBlockIdx = 0, shrinkSize = 0;

    uchar *ptr = 0, *blockEnd = 0;

    if (!fs_data_ptrs.empty()) {
        size_t blockIdx = node.blockIdx;
        size_t ofs = node.ofs;
        CV_Assert(blockIdx == fs_data_ptrs.size() - 1);
        CV_Assert(ofs <= fs_data_blksz[blockIdx]);
        CV_Assert(freeSpaceOfs <= fs_data_blksz[blockIdx]);
        //CV_Assert( freeSpaceOfs <= ofs + sz );

        ptr = fs_data_ptrs[blockIdx] + ofs;
        blockEnd = fs_data_ptrs[blockIdx] + fs_data_blksz[blockIdx];

        CV_Assert(ptr >= fs_data_ptrs[blockIdx] && ptr <= blockEnd);
        if (ptr + sz <= blockEnd) {
            freeSpaceOfs = ofs + sz;
            return ptr;
        }

        if (ofs ==
            0)  // FileNode is a first component of this block. Resize current block instead of allocation of new one.
        {
            fs_data[blockIdx]->resize(sz);
            ptr = &fs_data[blockIdx]->at(0);
            fs_data_ptrs[blockIdx] = ptr;
            fs_data_blksz[blockIdx] = sz;
            freeSpaceOfs = sz;
            return ptr;
        }

        shrinkBlock = true;
        shrinkBlockIdx = blockIdx;
        shrinkSize = ofs;
    }

    size_t blockSize = std::max((size_t) CV_FS_MAX_LEN * 4 - 256, sz) + 256;
    Ptr<std::vector<uchar> > pv = makePtr<std::vector<uchar> >(blockSize);
    fs_data.push_back(pv);
    uchar *new_ptr = &pv->at(0);
    fs_data_ptrs.push_back(new_ptr);
    fs_data_blksz.push_back(blockSize);
    node.blockIdx = fs_data_ptrs.size() - 1;
    node.ofs = 0;
    freeSpaceOfs = sz;

    if (ptr && ptr + 5 <= blockEnd) {
        new_ptr[0] = ptr[0];
        if (ptr[0] & FileNode::NAMED) {
            new_ptr[1] = ptr[1];
            new_ptr[2] = ptr[2];
            new_ptr[3] = ptr[3];
            new_ptr[4] = ptr[4];
        }
    }

    if (shrinkBlock) {
        fs_data[shrinkBlockIdx]->resize(shrinkSize);
        fs_data_blksz[shrinkBlockIdx] = shrinkSize;
    }

    return new_ptr;
}

unsigned FileStorage::Impl::getStringOfs(const std::string &key) const {
    str_hash_t::const_iterator it = str_hash.find(key);
    return it != str_hash.end() ? it->second : 0;
}

FileNode FileStorage::Impl::addNode(FileNode &collection, const std::string &key,
                                    int elem_type, const void *value, int len) {
    FileStorage_API *fs = this;
    bool noname = key.empty() || (fmt == FileStorage::FORMAT_XML && strcmp(key.c_str(), "_") == 0);
    convertToCollection(noname ? FileNode::SEQ : FileNode::MAP, collection);

    bool isseq = collection.empty() ? false : collection.isSeq();
    if (noname != isseq)
        CV_PARSE_ERROR_CPP(noname ? "Map element should have a name" :
                           "Sequence element should not have name (use <_></_>)");
    unsigned strofs = 0;
    if (!noname) {
        strofs = getStringOfs(key);
        if (!strofs) {
            strofs = (unsigned) str_hash_data.size();
            size_t keysize = key.size() + 1;
            str_hash_data.resize(strofs + keysize);
            memcpy(&str_hash_data[0] + strofs, &key[0], keysize);
            str_hash.insert(std::make_pair(key, strofs));
        }
    }

    uchar *cp = collection.ptr();

    size_t blockIdx = fs_data_ptrs.size() - 1;
    size_t ofs = freeSpaceOfs;
    FileNode node(fs_ext, blockIdx, ofs);

    size_t sz0 = 1 + (noname ? 0 : 4) + 8;
    uchar *ptr = reserveNodeSpace(node, sz0);

    *ptr++ = (uchar) (elem_type | (noname ? 0 : FileNode::NAMED));
    if (elem_type == FileNode::NONE)
        freeSpaceOfs -= 8;

    if (!noname) {
        writeInt(ptr, (int) strofs);
        ptr += 4;
    }

    if (elem_type == FileNode::SEQ || elem_type == FileNode::MAP) {
        writeInt(ptr, 4);
        writeInt(ptr, 0);
    }

    if (value)
        node.setValue(elem_type, value, len);

    if (collection.isNamed())
        cp += 4;
    int nelems = readInt(cp + 5);
    writeInt(cp + 5, nelems + 1);

    return node;
}

void FileStorage::Impl::finalizeCollection(FileNode &collection) {
    if (!collection.isSeq() && !collection.isMap())
        return;
    uchar *ptr0 = collection.ptr(), *ptr = ptr0 + 1;
    if (*ptr0 & FileNode::NAMED)
        ptr += 4;
    size_t blockIdx = collection.blockIdx;
    size_t ofs = collection.ofs + (size_t) (ptr + 8 - ptr0);
    size_t rawSize = 4;
    unsigned sz = (unsigned) readInt(ptr + 4);
    if (sz > 0) {
        size_t lastBlockIdx = fs_data_ptrs.size() - 1;

        for (; blockIdx < lastBlockIdx; blockIdx++) {
            rawSize += fs_data_blksz[blockIdx] - ofs;
            ofs = 0;
        }
    }
    rawSize += freeSpaceOfs - ofs;
    writeInt(ptr, (int) rawSize);
}

void FileStorage::Impl::normalizeNodeOfs(size_t &blockIdx, size_t &ofs) const {
    while (ofs >= fs_data_blksz[blockIdx]) {
        if (blockIdx == fs_data_blksz.size() - 1) {
            CV_Assert(ofs == fs_data_blksz[blockIdx]);
            break;
        }
        ofs -= fs_data_blksz[blockIdx];
        blockIdx++;
    }
}

FileStorage::Impl::Base64State FileStorage::Impl::get_state_of_writing_base64() {
    return state_of_writing_base64;
}

int FileStorage::Impl::get_space() {
    return space;
}


FileStorage::Impl::Base64Decoder::Base64Decoder() {
    ofs = 0;
    ptr = 0;
    indent = 0;
    totalchars = 0;
    eos = true;
}

void FileStorage::Impl::Base64Decoder::init(const Ptr<FileStorageParser> &_parser, char *_ptr, int _indent) {
    parser_do_not_use_direct_dereference = _parser;
    ptr = _ptr;
    indent = _indent;
    encoded.clear();
    decoded.clear();
    ofs = 0;
    totalchars = 0;
    eos = false;
}

bool FileStorage::Impl::Base64Decoder::readMore(int needed) {
    static const uchar base64tab[] =
            {
                    0, 0, 0, 0, 0, 0, 0, 0, 0, 0, 0, 0, 0, 0, 0, 0,
                    0, 0, 0, 0, 0, 0, 0, 0, 0, 0, 0, 0, 0, 0, 0, 0,
                    0, 0, 0, 0, 0, 0, 0, 0, 0, 0, 0, 62, 0, 0, 0, 63,
                    52, 53, 54, 55, 56, 57, 58, 59, 60, 61, 0, 0, 0, 0, 0, 0,
                    0, 0, 1, 2, 3, 4, 5, 6, 7, 8, 9, 10, 11, 12, 13, 14,
                    15, 16, 17, 18, 19, 20, 21, 22, 23, 24, 25, 0, 0, 0, 0, 0,
                    0, 26, 27, 28, 29, 30, 31, 32, 33, 34, 35, 36, 37, 38, 39, 40,
                    41, 42, 43, 44, 45, 46, 47, 48, 49, 50, 51, 0, 0, 0, 0, 0,
                    0, 0, 0, 0, 0, 0, 0, 0, 0, 0, 0, 0, 0, 0, 0, 0,
                    0, 0, 0, 0, 0, 0, 0, 0, 0, 0, 0, 0, 0, 0, 0, 0,
                    0, 0, 0, 0, 0, 0, 0, 0, 0, 0, 0, 0, 0, 0, 0, 0,
                    0, 0, 0, 0, 0, 0, 0, 0, 0, 0, 0, 0, 0, 0, 0, 0,
                    0, 0, 0, 0, 0, 0, 0, 0, 0, 0, 0, 0, 0, 0, 0, 0,
                    0, 0, 0, 0, 0, 0, 0, 0, 0, 0, 0, 0, 0, 0, 0, 0,
                    0, 0, 0, 0, 0, 0, 0, 0, 0, 0, 0, 0, 0, 0, 0, 0,
                    0, 0, 0, 0, 0, 0, 0, 0, 0, 0, 0, 0, 0, 0, 0, 0
            };

    if (eos)
        return false;

    size_t sz = decoded.size();
    CV_Assert(ofs <= sz);
    sz -= ofs;
    for (size_t i = 0; i < sz; i++)
        decoded[i] = decoded[ofs + i];

    decoded.resize(sz);
    ofs = 0;

    CV_Assert(ptr);
    char *beg = 0, *end = 0;
    bool ok = getParser().getBase64Row(ptr, indent, beg, end);
    ptr = end;
    std::copy(beg, end, std::back_inserter(encoded));
    totalchars += end - beg;

    if (!ok || beg == end) {
        // in the end of base64 sequence pad it with '=' characters so that
        // its total length is multiple of
        eos = true;
        size_t tc = totalchars;
        for (; tc % 4 != 0; tc++)
            encoded.push_back('=');
    }

    int i = 0, j, n = (int) encoded.size();
    if (n > 0) {
        const uchar *tab = base64tab;
        char *src = &encoded[0];

        for (; i <= n - 4; i += 4) {
            // dddddd cccccc bbbbbb aaaaaa => ddddddcc ccccbbbb bbaaaaaa
            uchar d = tab[(int) (uchar) src[i]], c = tab[(int) (uchar) src[i + 1]];
            uchar b = tab[(int) (uchar) src[i + 2]], a = tab[(int) (uchar) src[i + 3]];

            decoded.push_back((uchar) ((d << 2) | (c >> 4)));
            decoded.push_back((uchar) ((c << 4) | (b >> 2)));
            decoded.push_back((uchar) ((b << 6) | a));
        }
    }

    if (i > 0 && encoded[i - 1] == '=') {
        if (i > 1 && encoded[i - 2] == '=' && !decoded.empty())
            decoded.pop_back();
        if (!decoded.empty())
            decoded.pop_back();
    }

    n -= i;
    for (j = 0; j < n; j++)
        encoded[j] = encoded[i + j];
    encoded.resize(n);

    return (int) decoded.size() >= needed;
}

uchar FileStorage::Impl::Base64Decoder::getUInt8() {
    size_t sz = decoded.size();
    if (ofs >= sz && !readMore(1))
        return (uchar) 0;
    return decoded[ofs++];
}

ushort FileStorage::Impl::Base64Decoder::getUInt16() {
    size_t sz = decoded.size();
    if (ofs + 2 > sz && !readMore(2))
        return (ushort) 0;
    ushort val = (decoded[ofs] + (decoded[ofs + 1] << 8));
    ofs += 2;
    return val;
}

int FileStorage::Impl::Base64Decoder::getInt32() {
    size_t sz = decoded.size();
    if (ofs + 4 > sz && !readMore(4))
        return 0;
    int ival = readInt(&decoded[ofs]);
    ofs += 4;
    return ival;
}

double FileStorage::Impl::Base64Decoder::getFloat64() {
    size_t sz = decoded.size();
    if (ofs + 8 > sz && !readMore(8))
        return 0;
    double fval = readReal(&decoded[ofs]);
    ofs += 8;
    return fval;
}

bool FileStorage::Impl::Base64Decoder::endOfStream() const { return eos; }

char *FileStorage::Impl::Base64Decoder::getPtr() const { return ptr; }


char *FileStorage::Impl::parseBase64(char *ptr, int indent, FileNode &collection) {
    const int BASE64_HDR_SIZE = 24;
    char dt[BASE64_HDR_SIZE + 1] = {0};
    base64decoder.init(parser_do_not_use_direct_dereference, ptr, indent);

    int i, k;

    for (i = 0; i < BASE64_HDR_SIZE; i++)
        dt[i] = (char) base64decoder.getUInt8();
    for (i = 0; i < BASE64_HDR_SIZE; i++)
        if (isspace(dt[i]))
            break;
    dt[i] = '\0';

    CV_Assert(!base64decoder.endOfStream());

    int fmt_pairs[CV_FS_MAX_FMT_PAIRS * 2];
    int fmt_pair_count = fs::decodeFormat(dt, fmt_pairs, CV_FS_MAX_FMT_PAIRS);
    int ival = 0;
    double fval = 0;

    for (;;) {
        for (k = 0; k < fmt_pair_count; k++) {
            int elem_type = fmt_pairs[k * 2 + 1];
            int count = fmt_pairs[k * 2];

            for (i = 0; i < count; i++) {
                int node_type = FileNode::INT;
                switch (elem_type) {
                    case CV_8U:
                        ival = base64decoder.getUInt8();
                        break;
                    case CV_8S:
                        ival = (char) base64decoder.getUInt8();
                        break;
                    case CV_16U:
                        ival = base64decoder.getUInt16();
                        break;
                    case CV_16S:
                        ival = (short) base64decoder.getUInt16();
                        break;
                    case CV_32S:
                        ival = base64decoder.getInt32();
                        break;
                    case CV_32F: {
                        Cv32suf v;
                        v.i = base64decoder.getInt32();
                        fval = v.f;
                        node_type = FileNode::REAL;
                    }
                        break;
                    case CV_64F:
                        fval = base64decoder.getFloat64();
                        node_type = FileNode::REAL;
                        break;
                    case CV_16F:
                        fval = float(hfloatFromBits(base64decoder.getUInt16()));
                        node_type = FileNode::REAL;
                        break;
                    default:
                        CV_Error(Error::StsUnsupportedFormat, "Unsupported type");
                }

                if (base64decoder.endOfStream())
                    break;
                addNode(collection, std::string(), node_type,
                        node_type == FileNode::INT ? (void *) &ival : (void *) &fval, -1);
            }
        }
        if (base64decoder.endOfStream())
            break;
    }

    finalizeCollection(collection);
    return base64decoder.getPtr();
}

void FileStorage::Impl::parseError(const char *func_name, const std::string &err_msg, const char *source_file,
                                   int source_line) {
    std::string msg = format("%s(%d): %s", filename.c_str(), lineno, err_msg.c_str());
    error(Error::StsParseError, func_name, msg.c_str(), source_file, source_line);
}

const uchar *FileStorage::Impl::getNodePtr(size_t blockIdx, size_t ofs) const {
    CV_Assert(blockIdx < fs_data_ptrs.size());
    CV_Assert(ofs < fs_data_blksz[blockIdx]);

    return fs_data_ptrs[blockIdx] + ofs;
}

std::string FileStorage::Impl::getName(size_t nameofs) const {
    CV_Assert(nameofs < str_hash_data.size());
    return std::string(&str_hash_data[nameofs]);
}

FileStorage *FileStorage::Impl::getFS() { return fs_ext; }


FileStorage::FileStorage()
    : state(0)
{
    p = makePtr<FileStorage::Impl>(this);
}

FileStorage::FileStorage(const String& filename, int flags, const String& encoding)
    : state(0)
{
    p = makePtr<FileStorage::Impl>(this);
    bool ok = p->open(filename.c_str(), flags, encoding.c_str());
    if(ok)
        state = FileStorage::NAME_EXPECTED + FileStorage::INSIDE_MAP;
}

void FileStorage::startWriteStruct(const String& name, int struct_flags, const String& typeName)
{
    p->startWriteStruct(name.size() ? name.c_str() : 0, struct_flags, typeName.size() ? typeName.c_str() : 0);
    elname = String();
    if ((struct_flags & FileNode::TYPE_MASK) == FileNode::SEQ)
        state = FileStorage::VALUE_EXPECTED;
    else
        state = FileStorage::NAME_EXPECTED + FileStorage::INSIDE_MAP;
}

void FileStorage::endWriteStruct()
{
    p->endWriteStruct();
    state = p->write_stack.empty() || FileNode::isMap(p->write_stack.back().flags) ?
        FileStorage::NAME_EXPECTED + FileStorage::INSIDE_MAP :
        FileStorage::VALUE_EXPECTED;
    elname = String();
}

FileStorage::~FileStorage()
{
}

bool FileStorage::open(const String& filename, int flags, const String& encoding)
{
    try
    {
        bool ok = p->open(filename.c_str(), flags, encoding.c_str());
        if(ok)
            state = FileStorage::NAME_EXPECTED + FileStorage::INSIDE_MAP;
        return ok;
    }
    catch (...)
    {
        release();
        throw;  // re-throw
    }
}

bool FileStorage::isOpened() const { return p->is_opened; }

void FileStorage::release()
{
    p->release();
}

FileNode FileStorage::root(int i) const
{
    if( p.empty() || p->roots.empty() || i < 0 || i >= (int)p->roots.size() )
        return FileNode();

    return p->roots[i];
}

FileNode FileStorage::getFirstTopLevelNode() const
{
    FileNode r = root();
    FileNodeIterator it = r.begin();
    return it != r.end() ? *it : FileNode();
}

std::string FileStorage::getDefaultObjectName(const std::string& _filename)
{
    static const char* stubname = "unnamed";
    const char* filename = _filename.c_str();
    const char* ptr2 = filename + _filename.size();
    const char* ptr = ptr2 - 1;
    cv::AutoBuffer<char> name_buf(_filename.size()+1);

    while( ptr >= filename && *ptr != '\\' && *ptr != '/' && *ptr != ':' )
    {
        if( *ptr == '.' && (!*ptr2 || strncmp(ptr2, ".gz", 3) == 0) )
            ptr2 = ptr;
        ptr--;
    }
    ptr++;
    if( ptr == ptr2 )
        CV_Error( cv::Error::StsBadArg, "Invalid filename" );

    char* name = name_buf.data();

    // name must start with letter or '_'
    if( !cv_isalpha(*ptr) && *ptr!= '_' ){
        *name++ = '_';
    }

    while( ptr < ptr2 )
    {
        char c = *ptr++;
        if( !cv_isalnum(c) && c != '-' && c != '_' )
            c = '_';
        *name++ = c;
    }
    *name = '\0';
    name = name_buf.data();
    if( strcmp( name, "_" ) == 0 )
        strcpy( name, stubname );
    return name;
}


int FileStorage::getFormat() const
{
    return p->fmt;
}

FileNode FileStorage::operator [](const char* key) const
{
    return this->operator[](std::string(key));
}

FileNode FileStorage::operator [](const std::string& key) const
{
    FileNode res;
    for (size_t i = 0; i < p->roots.size(); i++)
    {
        res = p->roots[i][key];
        if (!res.empty())
            break;
    }
    return res;
}

String FileStorage::releaseAndGetString()
{
    String buf;
    p->release(&buf);
    return buf;
}

void FileStorage::writeRaw( const String& fmt, const void* vec, size_t len )
{
    p->writeRawData(fmt, (const uchar*)vec, len);
}

void FileStorage::writeComment( const String& comment, bool eol_comment )
{
    p->writeComment(comment.c_str(), eol_comment);
}

void writeScalar( FileStorage& fs, int value )
{
    fs.p->write(String(), value);
}

void writeScalar( FileStorage& fs, float value )
{
    fs.p->write(String(), (double)value);
}

void writeScalar( FileStorage& fs, double value )
{
    fs.p->write(String(), value);
}

void writeScalar( FileStorage& fs, const String& value )
{
    fs.p->write(String(), value);
}

void write( FileStorage& fs, const String& name, int value )
{
    fs.p->write(name, value);
}

void write( FileStorage& fs, const String& name, float value )
{
    fs.p->write(name, (double)value);
}

void write( FileStorage& fs, const String& name, double value )
{
    fs.p->write(name, value);
}

void write( FileStorage& fs, const String& name, const String& value )
{
    fs.p->write(name, value);
}

void FileStorage::write(const String& name, int val) { p->write(name, val); }
void FileStorage::write(const String& name, double val) { p->write(name, val); }
void FileStorage::write(const String& name, const String& val) { p->write(name, val); }
void FileStorage::write(const String& name, const Mat& val) { cv::write(*this, name, val); }
void FileStorage::write(const String& name, const std::vector<String>& val) { cv::write(*this, name, val); }

FileStorage& operator << (FileStorage& fs, const String& str)
{
    enum { NAME_EXPECTED = FileStorage::NAME_EXPECTED,
        VALUE_EXPECTED = FileStorage::VALUE_EXPECTED,
        INSIDE_MAP = FileStorage::INSIDE_MAP };
    const char* _str = str.c_str();
    if( !fs.isOpened() || !_str )
        return fs;
    Ptr<FileStorage::Impl>& fs_impl = fs.p;
    char c = *_str;

    if( c == '}' || c == ']' )
    {
        if( fs_impl->write_stack.empty() )
            CV_Error_( cv::Error::StsError, ("Extra closing '%c'", *_str) );

        fs_impl->workaround();

        int struct_flags = fs_impl->write_stack.back().flags;
        char expected_bracket = FileNode::isMap(struct_flags) ? '}' : ']';
        if( c != expected_bracket )
            CV_Error_( cv::Error::StsError, ("The closing '%c' does not match the opening '%c'", c, expected_bracket));
        fs_impl->endWriteStruct();
        CV_Assert(!fs_impl->write_stack.empty());
        struct_flags = fs_impl->write_stack.back().flags;
        fs.state = FileNode::isMap(struct_flags) ? INSIDE_MAP + NAME_EXPECTED : VALUE_EXPECTED;
        fs.elname = String();
    }
    else if( fs.state == NAME_EXPECTED + INSIDE_MAP )
    {
        if (!cv_isalpha(c) && c != '_')
            CV_Error_( cv::Error::StsError, ("Incorrect element name %s; should start with a letter or '_'", _str) );
        fs.elname = str;
        fs.state = VALUE_EXPECTED + INSIDE_MAP;
    }
    else if( (fs.state & 3) == VALUE_EXPECTED )
    {
        if( c == '{' || c == '[' )
        {
            int struct_flags = c == '{' ? FileNode::MAP : FileNode::SEQ;
            fs.state = struct_flags == FileNode::MAP ? INSIDE_MAP + NAME_EXPECTED : VALUE_EXPECTED;
            _str++;
            if( *_str == ':' )
            {
                _str++;
                if( !*_str )
                    struct_flags |= FileNode::FLOW;
            }
            fs_impl->startWriteStruct(!fs.elname.empty() ? fs.elname.c_str() : 0, struct_flags, *_str ? _str : 0 );
            fs.elname = String();
        }
        else
        {
            write( fs, fs.elname, (c == '\\' && (_str[1] == '{' || _str[1] == '}' ||
                                _str[1] == '[' || _str[1] == ']')) ? String(_str+1) : str );
            if( fs.state == INSIDE_MAP + VALUE_EXPECTED )
                fs.state = INSIDE_MAP + NAME_EXPECTED;
        }
    }
    else
        CV_Error( cv::Error::StsError, "Invalid fs.state" );
    return fs;
}


FileNode::FileNode()
    : fs(NULL)
{
    blockIdx = ofs = 0;
}

FileNode::FileNode(FileStorage::Impl* _fs, size_t _blockIdx, size_t _ofs)
    : fs(_fs)
{
    blockIdx = _blockIdx;
    ofs = _ofs;
}

FileNode::FileNode(const FileStorage* _fs, size_t _blockIdx, size_t _ofs)
    : FileNode(_fs->p.get(), _blockIdx, _ofs)
{
    // nothing
}

FileNode::FileNode(const FileNode& node)
{
    fs = node.fs;
    blockIdx = node.blockIdx;
    ofs = node.ofs;
}

FileNode& FileNode::operator=(const FileNode& node)
{
    fs = node.fs;
    blockIdx = node.blockIdx;
    ofs = node.ofs;
    return *this;
}

FileNode FileNode::operator[](const std::string& nodename) const
{
    if(!fs)
        return FileNode();

    CV_Assert( isMap() );

    unsigned key = fs->getStringOfs(nodename);
    size_t i, sz = size();
    FileNodeIterator it = begin();

    for( i = 0; i < sz; i++, ++it )
    {
        FileNode n = *it;
        const uchar* p = n.ptr();
        unsigned key2 = (unsigned)readInt(p + 1);
        CV_Assert( key2 < fs->str_hash_data.size() );
        if( key == key2 )
            return n;
    }
    return FileNode();
}

FileNode FileNode::operator[](const char* nodename) const
{
    return this->operator[](std::string(nodename));
}

FileNode FileNode::operator[](int i) const
{
    if(!fs)
        return FileNode();

    CV_Assert( isSeq() );

    int sz = (int)size();
    CV_Assert( 0 <= i && i < sz );

    FileNodeIterator it = begin();
    it += i;

    return *it;
}

std::vector<String> FileNode::keys() const
{
    CV_Assert(isMap());

    std::vector<String> res;
    res.reserve(size());
    for (FileNodeIterator it = begin(); it != end(); ++it)
    {
        res.push_back((*it).name());
    }
    return res;
}

int FileNode::type() const
{
    const uchar* p = ptr();
    if(!p)
        return NONE;
    return (*p & TYPE_MASK);
}

bool FileNode::isMap(int flags) { return (flags & TYPE_MASK) == MAP; }
bool FileNode::isSeq(int flags) { return (flags & TYPE_MASK) == SEQ; }
bool FileNode::isCollection(int flags) { return isMap(flags) || isSeq(flags); }
bool FileNode::isFlow(int flags) { return (flags & FLOW) != 0; }
bool FileNode::isEmptyCollection(int flags) { return (flags & EMPTY) != 0; }

bool FileNode::empty() const   { return fs == 0; }
bool FileNode::isNone() const  { return type() == NONE; }
bool FileNode::isSeq() const   { return type() == SEQ; }
bool FileNode::isMap() const   { return type() == MAP; }
bool FileNode::isInt() const   { return type() == INT;  }
bool FileNode::isReal() const  { return type() == REAL; }
bool FileNode::isString() const { return type() == STRING;  }
bool FileNode::isNamed() const
{
    const uchar* p = ptr();
    if(!p)
        return false;
    return (*p & NAMED) != 0;
}

std::string FileNode::name() const
{
    const uchar* p = ptr();
    if(!p)
        return std::string();
    size_t nameofs = p[1] | (p[2]<<8) | (p[3]<<16) | (p[4]<<24);
    return fs->getName(nameofs);
}

FileNode::operator int() const
{
    const uchar* p = ptr();
    if(!p)
        return 0;
    int tag = *p;
    int type = (tag & TYPE_MASK);
    p += (tag & NAMED) ? 5 : 1;

    if( type == INT )
    {
        return readInt(p);
    }
    else if( type == REAL )
    {
        return cvRound(readReal(p));
    }
    else
        return 0x7fffffff;
}

FileNode::operator float() const
{
    const uchar* p = ptr();
    if(!p)
        return 0.f;
    int tag = *p;
    int type = (tag & TYPE_MASK);
    p += (tag & NAMED) ? 5 : 1;

    if( type == INT )
    {
        return (float)readInt(p);
    }
    else if( type == REAL )
    {
        return (float)readReal(p);
    }
    else
        return FLT_MAX;
}

FileNode::operator double() const
{
    const uchar* p = ptr();
    if(!p)
        return 0.f;
    int tag = *p;
    int type = (tag & TYPE_MASK);
    p += (tag & NAMED) ? 5 : 1;

    if( type == INT )
    {
        return (double)readInt(p);
    }
    else if( type == REAL )
    {
        return readReal(p);
    }
    else
        return DBL_MAX;
}

double FileNode::real() const  { return double(*this); }
std::string FileNode::string() const
{
    const uchar* p = ptr();
    if( !p || (*p & TYPE_MASK) != STRING )
        return std::string();
    p += (*p & NAMED) ? 5 : 1;
    size_t sz = (size_t)(unsigned)readInt(p);
    return std::string((const char*)(p + 4), sz - 1);
}
Mat FileNode::mat() const { Mat value; read(*this, value, Mat()); return value; }

FileNodeIterator FileNode::begin() const { return FileNodeIterator(*this, false); }
FileNodeIterator FileNode::end() const   { return FileNodeIterator(*this, true); }

void FileNode::readRaw( const std::string& fmt, void* vec, size_t len ) const
{
    FileNodeIterator it = begin();
    it.readRaw( fmt, vec, len );
}

size_t FileNode::size() const
{
    const uchar* p = ptr();
    if( !p )
        return 0;
    int tag = *p;
    int tp = tag & TYPE_MASK;
    if( tp == MAP || tp == SEQ )
    {
        if( tag & NAMED )
            p += 4;
        return (size_t)(unsigned)readInt(p + 5);
    }
    return tp != NONE;
}

size_t FileNode::rawSize() const
{
    const uchar* p0 = ptr(), *p = p0;
    if( !p )
        return 0;
    int tag = *p++;
    int tp = tag & TYPE_MASK;
    if( tag & NAMED )
        p += 4;
    size_t sz0 = (size_t)(p - p0);
    if( tp == INT )
        return sz0 + 4;
    if( tp == REAL )
        return sz0 + 8;
    if( tp == NONE )
        return sz0;
    CV_Assert( tp == STRING || tp == SEQ || tp == MAP );
    return sz0 + 4 + readInt(p);
}

uchar* FileNode::ptr()
{
    return !fs ? 0 : (uchar*)fs->getNodePtr(blockIdx, ofs);
}

const uchar* FileNode::ptr() const
{
    return !fs ? 0 : fs->getNodePtr(blockIdx, ofs);
}

void FileNode::setValue( int type, const void* value, int len )
{
    uchar *p = ptr();
    CV_Assert(p != 0);

    int tag = *p;
    int current_type = tag & TYPE_MASK;
    CV_Assert( current_type == NONE || current_type == type );

    int sz = 1;

    if( tag & NAMED )
        sz += 4;

    if( type == INT )
        sz += 4;
    else if( type == REAL )
        sz += 8;
    else if( type == STRING )
    {
        if( len < 0 )
            len = (int)strlen((const char*)value);
        sz += 4 + len + 1; // besides the string content,
                           // take the size (4 bytes) and the final '\0' into account
    }
    else
        CV_Error(Error::StsNotImplemented, "Only scalar types can be dynamically assigned to a file node");

    p = fs->reserveNodeSpace(*this, sz);
    *p++ = (uchar)(type | (tag & NAMED));
    if( tag & NAMED )
        p += 4;

    if( type == INT )
    {
        int ival = *(const int*)value;
        writeInt(p, ival);
    }
    else if( type == REAL )
    {
        double dbval = *(const double*)value;
        writeReal(p, dbval);
    }
    else if( type == STRING )
    {
        const char* str = (const char*)value;
        writeInt(p, len + 1);
        memcpy(p + 4, str, len);
        p[4 + len] = (uchar)'\0';
    }
}

FileNodeIterator::FileNodeIterator()
{
    fs = 0;
    blockIdx = 0;
    ofs = 0;
    blockSize = 0;
    nodeNElems = 0;
    idx = 0;
}

FileNodeIterator::FileNodeIterator( const FileNode& node, bool seekEnd )
{
    fs = node.fs;
    idx = 0;
    if( !fs )
        blockIdx = ofs = blockSize = nodeNElems = 0;
    else
    {
        blockIdx = node.blockIdx;
        ofs = node.ofs;

        bool collection = node.isSeq() || node.isMap();
        if( node.isNone() )
        {
            nodeNElems = 0;
        }
        else if( !collection )
        {
            nodeNElems = 1;
            if( seekEnd )
            {
                idx = 1;
                ofs += node.rawSize();
            }
        }
        else
        {
            nodeNElems = node.size();
            const uchar* p0 = node.ptr(), *p = p0 + 1;
            if(*p0 & FileNode::NAMED )
                p += 4;
            if( !seekEnd )
                ofs += (p - p0) + 8;
            else
            {
                size_t rawsz = (size_t)(unsigned)readInt(p);
                ofs += (p - p0) + 4 + rawsz;
                idx = nodeNElems;
            }
        }
        fs->normalizeNodeOfs(blockIdx, ofs);
        blockSize = fs->fs_data_blksz[blockIdx];
    }
}

FileNodeIterator::FileNodeIterator(const FileNodeIterator& it)
{
    fs = it.fs;
    blockIdx = it.blockIdx;
    ofs = it.ofs;
    blockSize = it.blockSize;
    nodeNElems = it.nodeNElems;
    idx = it.idx;
}

FileNodeIterator& FileNodeIterator::operator=(const FileNodeIterator& it)
{
    fs = it.fs;
    blockIdx = it.blockIdx;
    ofs = it.ofs;
    blockSize = it.blockSize;
    nodeNElems = it.nodeNElems;
    idx = it.idx;
    return *this;
}

FileNode FileNodeIterator::operator *() const
{
    return FileNode(idx < nodeNElems ? fs : NULL, blockIdx, ofs);
}

FileNodeIterator& FileNodeIterator::operator ++ ()
{
    if( idx == nodeNElems || !fs )
        return *this;
    idx++;
    FileNode n(fs, blockIdx, ofs);
    ofs += n.rawSize();
    if( ofs >= blockSize )
    {
        fs->normalizeNodeOfs(blockIdx, ofs);
        blockSize = fs->fs_data_blksz[blockIdx];
    }
    return *this;
}

FileNodeIterator FileNodeIterator::operator ++ (int)
{
    FileNodeIterator it = *this;
    ++(*this);
    return it;
}

FileNodeIterator& FileNodeIterator::operator += (int _ofs)
{
    CV_Assert( _ofs >= 0 );
    for( ; _ofs > 0; _ofs-- )
        this->operator ++();
    return *this;
}

FileNodeIterator& FileNodeIterator::readRaw( const String& fmt, void* _data0, size_t maxsz)
{
    if( fs && idx < nodeNElems )
    {
        uchar* data0 = (uchar*)_data0;
        int fmt_pairs[CV_FS_MAX_FMT_PAIRS*2];
        int fmt_pair_count = fs::decodeFormat( fmt.c_str(), fmt_pairs, CV_FS_MAX_FMT_PAIRS );
        size_t esz = fs::calcStructSize( fmt.c_str(), 0 );

        CV_Assert( maxsz % esz == 0 );
        maxsz /= esz;

        for( ; maxsz > 0; maxsz--, data0 += esz )
        {
            size_t offset = 0;
            for( int k = 0; k < fmt_pair_count; k++ )
            {
                int elem_type = fmt_pairs[k*2+1];
                int elem_size = CV_ELEM_SIZE(elem_type);

                int count = fmt_pairs[k*2];
                offset = alignSize( offset, elem_size );
                uchar* data = data0 + offset;

                for( int i = 0; i < count; i++, ++(*this) )
                {
                    FileNode node = *(*this);
                    if( node.isInt() )
                    {
                        int ival = (int)node;
                        switch( elem_type )
                        {
                        case CV_8U:
                            *(uchar*)data = saturate_cast<uchar>(ival);
                            data++;
                            break;
                        case CV_8S:
                            *(char*)data = saturate_cast<schar>(ival);
                            data++;
                            break;
                        case CV_Bool:
                            *(bool*)data = ival != 0;
                            data++;
                            break;
                        case CV_16U:
                            *(ushort*)data = saturate_cast<ushort>(ival);
                            data += sizeof(ushort);
                            break;
                        case CV_16S:
                            *(short*)data = saturate_cast<short>(ival);
                            data += sizeof(short);
                            break;
                        case CV_32U:
                            *(unsigned*)data = (unsigned)std::max(ival, 0);
                            data += sizeof(unsigned);
                            break;
                        case CV_32S:
                            *(int*)data = ival;
                            data += sizeof(int);
                            break;
                        case CV_32F:
                            *(float*)data = (float)ival;
                            data += sizeof(float);
                            break;
                        case CV_64U:
                            *(uint64_t*)data = (uint64_t)ival;
                            data += sizeof(uint64_t);
                            break;
                        case CV_64S:
                            *(int64_t*)data = (int64_t)ival;
                            data += sizeof(int64_t);
                            break;
                        case CV_64F:
                            *(double*)data = (double)ival;
                            data += sizeof(double);
                            break;
                        case CV_16F:
                            *(hfloat*)data = hfloat((float)ival);
                            data += sizeof(hfloat);
                            break;
                        case CV_16BF:
                            *(bfloat*)data = bfloat((float)ival);
                            data += sizeof(bfloat);
                            break;
                        default:
                            CV_Error( Error::StsUnsupportedFormat, "Unsupported type" );
                        }
                    }
                    else if( node.isReal() )
                    {
                        double fval = (double)node;

                        switch( elem_type )
                        {
                        case CV_8U:
                            *(uchar*)data = saturate_cast<uchar>(fval);
                            data++;
                            break;
                        case CV_8S:
                            *(char*)data = saturate_cast<schar>(fval);
                            data++;
                            break;
                        case CV_16U:
                            *(ushort*)data = saturate_cast<ushort>(fval);
                            data += sizeof(ushort);
                            break;
                        case CV_16S:
                            *(short*)data = saturate_cast<short>(fval);
                            data += sizeof(short);
                            break;
                        case CV_32U:
                            *(int*)data = saturate_cast<unsigned>(fval);
                            data += sizeof(int);
                            break;
                        case CV_32S:
                            *(int*)data = saturate_cast<int>(fval);
                            data += sizeof(int);
                            break;
                        case CV_32F:
                            *(float*)data = (float)fval;
                            data += sizeof(float);
                            break;
                        case CV_64U:
                            *(uint64_t*)data = (uint64_t)round(std::max(fval, 0.));
                            data += sizeof(uint64_t);
                            break;
                        case CV_64S:
                            *(int64_t*)data = (int64_t)round(std::max(fval, 0.));
                            data += sizeof(int64_t);
                            break;
                        case CV_64F:
                            *(double*)data = fval;
                            data += sizeof(double);
                            break;
                        case CV_16F:
                            *(hfloat*)data = hfloat((float)fval);
                            data += sizeof(hfloat);
                            break;
                        case CV_16BF:
                            *(bfloat*)data = bfloat((float)fval);
                            data += sizeof(bfloat);
                            break;
                        default:
                            CV_Error( Error::StsUnsupportedFormat, "Unsupported type" );
                        }
                    }
                    else
                        CV_Error( Error::StsError, "readRawData can only be used to read plain sequences of numbers" );
                }
                offset = (int)(data - data0);
            }
        }
    }

    return *this;
}

bool FileNodeIterator::equalTo(const FileNodeIterator& it) const
{
    return fs == it.fs && blockIdx == it.blockIdx && ofs == it.ofs &&
           idx == it.idx && nodeNElems == it.nodeNElems;
}

size_t FileNodeIterator::remaining() const
{
    return nodeNElems - idx;
}

bool operator == ( const FileNodeIterator& it1, const FileNodeIterator& it2 )
{
    return it1.equalTo(it2);
}

bool operator != ( const FileNodeIterator& it1, const FileNodeIterator& it2 )
{
    return !it1.equalTo(it2);
}

void read(const FileNode& node, int& val, int default_val)
{
    val = default_val;
    if( !node.empty() )
    {
        val = (int)node;
    }
}

void read(const FileNode& node, double& val, double default_val)
{
    val = default_val;
    if( !node.empty() )
    {
        val = (double)node;
    }
}

void read(const FileNode& node, float& val, float default_val)
{
    val = default_val;
    if( !node.empty() )
    {
        val = (float)node;
    }
}

void read(const FileNode& node, std::string& val, const std::string& default_val)
{
    val = default_val;
    if( !node.empty() )
    {
        val = (std::string)node;
    }
}

FileStorage_API::~FileStorage_API() {}

namespace internal
{

WriteStructContext::WriteStructContext(FileStorage& _fs, const std::string& name,
                                       int flags, const std::string& typeName)
{
    fs = &_fs;
    fs->startWriteStruct(name, flags, typeName);
}

WriteStructContext::~WriteStructContext()
{
    fs->endWriteStruct();
}

}

}<|MERGE_RESOLUTION|>--- conflicted
+++ resolved
@@ -294,14 +294,10 @@
         case 'n': { elem_max_size = std::max( elem_max_size, sizeof(unsigned) ); break; }
         case 'f': { elem_max_size = std::max( elem_max_size, sizeof(float ) ); break; }
         case 'd': { elem_max_size = std::max( elem_max_size, sizeof(double) ); break; }
-<<<<<<< HEAD
-        case 'h': { elem_max_size = std::max( elem_max_size, sizeof(float16_t)); break; }
+        case 'h': { elem_max_size = std::max( elem_max_size, sizeof(hfloat)); break; }
         case 'H': { elem_max_size = std::max( elem_max_size, sizeof(bfloat)); break; }
         case 'I': { elem_max_size = std::max( elem_max_size, sizeof(int64_t)); break; }
         case 'U': { elem_max_size = std::max( elem_max_size, sizeof(uint64_t)); break; }
-=======
-        case 'h': { elem_max_size = std::max(elem_max_size, sizeof(hfloat)); break; }
->>>>>>> 2eedec74
         default:
             CV_Error_(Error::StsNotImplemented, ("Unknown type identifier: '%c' in '%s'", (char)(*type), dt));
         }
@@ -1175,15 +1171,9 @@
                         ptr = fs::doubleToString(buf, sizeof(buf), *(double *) data, explicitZero);
                         data += sizeof(double);
                         break;
-<<<<<<< HEAD
                     case CV_16F:
-                        ptr = fs::floatToString(buf, sizeof(buf), (float) *(float16_t *) data, true, explicitZero);
-                        data += sizeof(float16_t);
-=======
-                    case CV_16F: /* reference */
                         ptr = fs::floatToString(buf, sizeof(buf), (float) *(hfloat *) data, true, explicitZero);
                         data += sizeof(hfloat);
->>>>>>> 2eedec74
                         break;
                     case CV_16BF:
                         ptr = fs::floatToString(buf, sizeof(buf), (float) *(bfloat *) data, true, explicitZero);
