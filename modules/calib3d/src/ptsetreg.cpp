--- conflicted
+++ resolved
@@ -1196,8 +1196,6 @@
         CV_Error(Error::StsBadArg, "Unknown or unsupported robust estimation method");
 }
 
-<<<<<<< HEAD
-=======
 Mat estimateSE2(InputArray _from, InputArray _to, OutputArray inliers,
                      const UsacParams &params) {
     Ptr<usac::Model> model;
@@ -1210,7 +1208,6 @@
     } else return Mat();
 }
 
->>>>>>> 17fc1b88
 Mat estimateSIM2(InputArray _from, InputArray _to, OutputArray _inliers,
                      const int method, const double ransacReprojThreshold,
                      const size_t maxIters, const double confidence,
@@ -1224,8 +1221,6 @@
         CV_Error(Error::StsBadArg, "Unknown or unsupported robust estimation method");
 }
 
-<<<<<<< HEAD
-=======
 Mat estimateSIM2(InputArray _from, InputArray _to, OutputArray inliers,
                      const UsacParams &params) {
     Ptr<usac::Model> model;
@@ -1238,7 +1233,6 @@
     } else return Mat();
 }
 
->>>>>>> 17fc1b88
 Mat estimateSE3(InputArray _from, InputArray _to, OutputArray _inliers,
                      const int method, const double ransacReprojThreshold,
                      const size_t maxIters, const double confidence,
@@ -1251,8 +1245,6 @@
         CV_Error(Error::StsBadArg, "Unknown or unsupported robust estimation method");
 }
 
-<<<<<<< HEAD
-=======
 Mat estimateSE3(InputArray _from, InputArray _to, OutputArray inliers,
                      const UsacParams &params) {
     Ptr<usac::Model> model;
@@ -1265,7 +1257,6 @@
     } else return Mat();
 }
 
->>>>>>> 17fc1b88
 Mat estimateSIM3(InputArray _from, InputArray _to, OutputArray _inliers,
                      const int method, const double ransacReprojThreshold,
                      const size_t maxIters, const double confidence,
@@ -1279,8 +1270,6 @@
         CV_Error(Error::StsBadArg, "Unknown or unsupported robust estimation method");
 }
 
-<<<<<<< HEAD
-=======
 Mat estimateSIM3(InputArray _from, InputArray _to, OutputArray inliers,
                      const UsacParams &params) {
     Ptr<usac::Model> model;
@@ -1294,6 +1283,5 @@
 }
 
 
->>>>>>> 17fc1b88
 
 } // namespace cv