--- conflicted
+++ resolved
@@ -208,13 +208,6 @@
 public:
     static Ptr<SE2NonMinimalSolver> create(const Mat &points_);
 };
-<<<<<<< HEAD
-// class PartialNdNonMinimalSolver : public NonMinimalSolver {
-// public:
-//     static Ptr<PartialNdNonMinimalSolver> create(const Mat &points_, const int Nd=2, const bool is_similarity=false);
-// };
-=======
->>>>>>> 17fc1b88
 class SIM2NonMinimalSolver : public NonMinimalSolver {
 public:
     static Ptr<SIM2NonMinimalSolver> create(const Mat &points_);
