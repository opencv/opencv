--- conflicted
+++ resolved
@@ -1652,29 +1652,14 @@
                     dist <= q_k.edge_len * thresh_scale)
                 {
                     // check edge lengths, make sure they're compatible
-                    // edges that are different by more than 1:4 are rejected
-                    const float ediff = fabs(cur_quad.edge_len - q_k.edge_len);
-                    if (ediff > 32 * cur_quad.edge_len ||
-                        ediff > 32 * q_k.edge_len)
+                    // edges that are different by more than 1:4 are rejected.
+                    // edge_len is squared edge length, so we compare them
+                    // with squared constant 16 = 4^2
+                    if (q_k.edge_len > 16 * cur_quad.edge_len ||
+                        cur_quad.edge_len > 16 * q_k.edge_len)
                     {
-<<<<<<< HEAD
-                        // check edge lengths, make sure they're compatible
-                        // edges that are different by more than 1:4 are rejected.
-                        // edge_len is squared edge length, so we compare them
-                        // with squared constant 16 = 4^2
-                        if (q_k.edge_len > 16*cur_quad.edge_len ||
-                            cur_quad.edge_len > 16*q_k.edge_len)
-                        {
-                            DPRINTF("Incompatible edge lengths");
-                            continue;
-                        }
-                        closest_corner_idx = j;
-                        closest_quad = &q_k;
-                        min_dist = dist;
-=======
                         DPRINTF("Incompatible edge lengths");
                         continue;
->>>>>>> b1b59c87
                     }
                     closest_corner_idx = j;
                     closest_quad = &q_k;
