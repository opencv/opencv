/*M///////////////////////////////////////////////////////////////////////////////////////
//
//  IMPORTANT: READ BEFORE DOWNLOADING, COPYING, INSTALLING OR USING.
//
//  By downloading, copying, installing or using the software you agree to this license.
//  If you do not agree to this license, do not download, install,
//  copy or use the software.
//
//
//                          License Agreement
//                For Open Source Computer Vision Library
//
// Copyright (C) 2000-2008, Intel Corporation, all rights reserved.
// Copyright (C) 2009, Willow Garage Inc., all rights reserved.
// Copyright (C) 2013, OpenCV Foundation, all rights reserved.
// Third party copyrights are property of their respective owners.
//
// Redistribution and use in source and binary forms, with or without modification,
// are permitted provided that the following conditions are met:
//
//   * Redistribution's of source code must retain the above copyright notice,
//     this list of conditions and the following disclaimer.
//
//   * Redistribution's in binary form must reproduce the above copyright notice,
//     this list of conditions and the following disclaimer in the documentation
//     and/or other materials provided with the distribution.
//
//   * The name of the copyright holders may not be used to endorse or promote products
//     derived from this software without specific prior written permission.
//
// This software is provided by the copyright holders and contributors "as is" and
// any express or implied warranties, including, but not limited to, the implied
// warranties of merchantability and fitness for a particular purpose are disclaimed.
// In no event shall the Intel Corporation or contributors be liable for any direct,
// indirect, incidental, special, exemplary, or consequential damages
// (including, but not limited to, procurement of substitute goods or services;
// loss of use, data, or profits; or business interruption) however caused
// and on any theory of liability, whether in contract, strict liability,
// or tort (including negligence or otherwise) arising in any way out of
// the use of this software, even if advised of the possibility of such damage.
//
//M*/

#ifndef OPENCV_CALIB3D_HPP
#define OPENCV_CALIB3D_HPP

#include "opencv2/core.hpp"
#include "opencv2/core/types.hpp"
#include "opencv2/features2d.hpp"
#include "opencv2/core/affine.hpp"

/**
  @defgroup calib3d Camera Calibration and 3D Reconstruction

The functions in this section use a so-called pinhole camera model. The view of a scene
is obtained by projecting a scene's 3D point \f$P_w\f$ into the image plane using a perspective
transformation which forms the corresponding pixel \f$p\f$. Both \f$P_w\f$ and \f$p\f$ are
represented in homogeneous coordinates, i.e. as 3D and 2D homogeneous vector respectively. You will
find a brief introduction to projective geometry, homogeneous vectors and homogeneous
transformations at the end of this section's introduction. For more succinct notation, we often drop
the 'homogeneous' and say vector instead of homogeneous vector.

The distortion-free projective transformation given by a  pinhole camera model is shown below.

\f[s \; p = A \begin{bmatrix} R|t \end{bmatrix} P_w,\f]

where \f$P_w\f$ is a 3D point expressed with respect to the world coordinate system,
\f$p\f$ is a 2D pixel in the image plane, \f$A\f$ is the camera intrinsic matrix,
\f$R\f$ and \f$t\f$ are the rotation and translation that describe the change of coordinates from
world to camera coordinate systems (or camera frame) and \f$s\f$ is the projective transformation's
arbitrary scaling and not part of the camera model.

The camera intrinsic matrix \f$A\f$ (notation used as in @cite Zhang2000 and also generally notated
as \f$K\f$) projects 3D points given in the camera coordinate system to 2D pixel coordinates, i.e.

\f[p = A P_c.\f]

The camera intrinsic matrix \f$A\f$ is composed of the focal lengths \f$f_x\f$ and \f$f_y\f$, which are
expressed in pixel units, and the principal point \f$(c_x, c_y)\f$, that is usually close to the
image center:

\f[A = \vecthreethree{f_x}{0}{c_x}{0}{f_y}{c_y}{0}{0}{1},\f]

and thus

\f[s \vecthree{u}{v}{1} = \vecthreethree{f_x}{0}{c_x}{0}{f_y}{c_y}{0}{0}{1} \vecthree{X_c}{Y_c}{Z_c}.\f]

The matrix of intrinsic parameters does not depend on the scene viewed. So, once estimated, it can
be re-used as long as the focal length is fixed (in case of a zoom lens). Thus, if an image from the
camera is scaled by a factor, all of these parameters need to be scaled (multiplied/divided,
respectively) by the same factor.

The joint rotation-translation matrix \f$[R|t]\f$ is the matrix product of a projective
transformation and a homogeneous transformation. The 3-by-4 projective transformation maps 3D points
represented in camera coordinates to 2D points in the image plane and represented in normalized
camera coordinates \f$x' = X_c / Z_c\f$ and \f$y' = Y_c / Z_c\f$:

\f[Z_c \begin{bmatrix}
x' \\
y' \\
1
\end{bmatrix} = \begin{bmatrix}
1 & 0 & 0 & 0 \\
0 & 1 & 0 & 0 \\
0 & 0 & 1 & 0
\end{bmatrix}
\begin{bmatrix}
X_c \\
Y_c \\
Z_c \\
1
\end{bmatrix}.\f]

The homogeneous transformation is encoded by the extrinsic parameters \f$R\f$ and \f$t\f$ and
represents the change of basis from world coordinate system \f$w\f$ to the camera coordinate sytem
\f$c\f$. Thus, given the representation of the point \f$P\f$ in world coordinates, \f$P_w\f$, we
obtain \f$P\f$'s representation in the camera coordinate system, \f$P_c\f$, by

\f[P_c = \begin{bmatrix}
R & t \\
0 & 1
\end{bmatrix} P_w,\f]

This homogeneous transformation is composed out of \f$R\f$, a 3-by-3 rotation matrix, and \f$t\f$, a
3-by-1 translation vector:

\f[\begin{bmatrix}
R & t \\
0 & 1
\end{bmatrix} = \begin{bmatrix}
r_{11} & r_{12} & r_{13} & t_x \\
r_{21} & r_{22} & r_{23} & t_y \\
r_{31} & r_{32} & r_{33} & t_z \\
0 & 0 & 0 & 1
\end{bmatrix},
\f]

and therefore

\f[\begin{bmatrix}
X_c \\
Y_c \\
Z_c \\
1
\end{bmatrix} = \begin{bmatrix}
r_{11} & r_{12} & r_{13} & t_x \\
r_{21} & r_{22} & r_{23} & t_y \\
r_{31} & r_{32} & r_{33} & t_z \\
0 & 0 & 0 & 1
\end{bmatrix}
\begin{bmatrix}
X_w \\
Y_w \\
Z_w \\
1
\end{bmatrix}.\f]

Combining the projective transformation and the homogeneous transformation, we obtain the projective
transformation that maps 3D points in world coordinates into 2D points in the image plane and in
normalized camera coordinates:

\f[Z_c \begin{bmatrix}
x' \\
y' \\
1
\end{bmatrix} = \begin{bmatrix} R|t \end{bmatrix} \begin{bmatrix}
X_w \\
Y_w \\
Z_w \\
1
\end{bmatrix} = \begin{bmatrix}
r_{11} & r_{12} & r_{13} & t_x \\
r_{21} & r_{22} & r_{23} & t_y \\
r_{31} & r_{32} & r_{33} & t_z
\end{bmatrix}
\begin{bmatrix}
X_w \\
Y_w \\
Z_w \\
1
\end{bmatrix},\f]

with \f$x' = X_c / Z_c\f$ and \f$y' = Y_c / Z_c\f$. Putting the equations for instrincs and extrinsics together, we can write out
\f$s \; p = A \begin{bmatrix} R|t \end{bmatrix} P_w\f$ as

\f[s \vecthree{u}{v}{1} = \vecthreethree{f_x}{0}{c_x}{0}{f_y}{c_y}{0}{0}{1}
\begin{bmatrix}
r_{11} & r_{12} & r_{13} & t_x \\
r_{21} & r_{22} & r_{23} & t_y \\
r_{31} & r_{32} & r_{33} & t_z
\end{bmatrix}
\begin{bmatrix}
X_w \\
Y_w \\
Z_w \\
1
\end{bmatrix}.\f]

If \f$Z_c \ne 0\f$, the transformation above is equivalent to the following,

\f[\begin{bmatrix}
u \\
v
\end{bmatrix} = \begin{bmatrix}
f_x X_c/Z_c + c_x \\
f_y Y_c/Z_c + c_y
\end{bmatrix}\f]

with

\f[\vecthree{X_c}{Y_c}{Z_c} = \begin{bmatrix}
R|t
\end{bmatrix} \begin{bmatrix}
X_w \\
Y_w \\
Z_w \\
1
\end{bmatrix}.\f]

The following figure illustrates the pinhole camera model.

![Pinhole camera model](pics/pinhole_camera_model.png)

Real lenses usually have some distortion, mostly radial distortion, and slight tangential distortion.
So, the above model is extended as:

\f[\begin{bmatrix}
u \\
v
\end{bmatrix} = \begin{bmatrix}
f_x x'' + c_x \\
f_y y'' + c_y
\end{bmatrix}\f]

where

\f[\begin{bmatrix}
x'' \\
y''
\end{bmatrix} = \begin{bmatrix}
x' \frac{1 + k_1 r^2 + k_2 r^4 + k_3 r^6}{1 + k_4 r^2 + k_5 r^4 + k_6 r^6} + 2 p_1 x' y' + p_2(r^2 + 2 x'^2) + s_1 r^2 + s_2 r^4 \\
y' \frac{1 + k_1 r^2 + k_2 r^4 + k_3 r^6}{1 + k_4 r^2 + k_5 r^4 + k_6 r^6} + p_1 (r^2 + 2 y'^2) + 2 p_2 x' y' + s_3 r^2 + s_4 r^4 \\
\end{bmatrix}\f]

with

\f[r^2 = x'^2 + y'^2\f]

and

\f[\begin{bmatrix}
x'\\
y'
\end{bmatrix} = \begin{bmatrix}
X_c/Z_c \\
Y_c/Z_c
\end{bmatrix},\f]

if \f$Z_c \ne 0\f$.

The distortion parameters are the radial coefficients \f$k_1\f$, \f$k_2\f$, \f$k_3\f$, \f$k_4\f$, \f$k_5\f$, and \f$k_6\f$
,\f$p_1\f$ and \f$p_2\f$ are the tangential distortion coefficients, and \f$s_1\f$, \f$s_2\f$, \f$s_3\f$, and \f$s_4\f$,
are the thin prism distortion coefficients. Higher-order coefficients are not considered in OpenCV.

The next figures show two common types of radial distortion: barrel distortion
(\f$ 1 + k_1 r^2 + k_2 r^4 + k_3 r^6 \f$ monotonically decreasing)
and pincushion distortion (\f$ 1 + k_1 r^2 + k_2 r^4 + k_3 r^6 \f$ monotonically increasing).
Radial distortion is always monotonic for real lenses,
and if the estimator produces a non-monotonic result,
this should be considered a calibration failure.
More generally, radial distortion must be monotonic and the distortion function must be bijective.
A failed estimation result may look deceptively good near the image center
but will work poorly in e.g. AR/SFM applications.
The optimization method used in OpenCV camera calibration does not include these constraints as
the framework does not support the required integer programming and polynomial inequalities.
See [issue #15992](https://github.com/opencv/opencv/issues/15992) for additional information.

![](pics/distortion_examples.png)
![](pics/distortion_examples2.png)

In some cases, the image sensor may be tilted in order to focus an oblique plane in front of the
camera (Scheimpflug principle). This can be useful for particle image velocimetry (PIV) or
triangulation with a laser fan. The tilt causes a perspective distortion of \f$x''\f$ and
\f$y''\f$. This distortion can be modeled in the following way, see e.g. @cite Louhichi07.

\f[\begin{bmatrix}
u \\
v
\end{bmatrix} = \begin{bmatrix}
f_x x''' + c_x \\
f_y y''' + c_y
\end{bmatrix},\f]

where

\f[s\vecthree{x'''}{y'''}{1} =
\vecthreethree{R_{33}(\tau_x, \tau_y)}{0}{-R_{13}(\tau_x, \tau_y)}
{0}{R_{33}(\tau_x, \tau_y)}{-R_{23}(\tau_x, \tau_y)}
{0}{0}{1} R(\tau_x, \tau_y) \vecthree{x''}{y''}{1}\f]

and the matrix \f$R(\tau_x, \tau_y)\f$ is defined by two rotations with angular parameter
\f$\tau_x\f$ and \f$\tau_y\f$, respectively,

\f[
R(\tau_x, \tau_y) =
\vecthreethree{\cos(\tau_y)}{0}{-\sin(\tau_y)}{0}{1}{0}{\sin(\tau_y)}{0}{\cos(\tau_y)}
\vecthreethree{1}{0}{0}{0}{\cos(\tau_x)}{\sin(\tau_x)}{0}{-\sin(\tau_x)}{\cos(\tau_x)} =
\vecthreethree{\cos(\tau_y)}{\sin(\tau_y)\sin(\tau_x)}{-\sin(\tau_y)\cos(\tau_x)}
{0}{\cos(\tau_x)}{\sin(\tau_x)}
{\sin(\tau_y)}{-\cos(\tau_y)\sin(\tau_x)}{\cos(\tau_y)\cos(\tau_x)}.
\f]

In the functions below the coefficients are passed or returned as

\f[(k_1, k_2, p_1, p_2[, k_3[, k_4, k_5, k_6 [, s_1, s_2, s_3, s_4[, \tau_x, \tau_y]]]])\f]

vector. That is, if the vector contains four elements, it means that \f$k_3=0\f$ . The distortion
coefficients do not depend on the scene viewed. Thus, they also belong to the intrinsic camera
parameters. And they remain the same regardless of the captured image resolution. If, for example, a
camera has been calibrated on images of 320 x 240 resolution, absolutely the same distortion
coefficients can be used for 640 x 480 images from the same camera while \f$f_x\f$, \f$f_y\f$,
\f$c_x\f$, and \f$c_y\f$ need to be scaled appropriately.

The functions below use the above model to do the following:

-   Project 3D points to the image plane given intrinsic and extrinsic parameters.
-   Compute extrinsic parameters given intrinsic parameters, a few 3D points, and their
projections.
-   Estimate intrinsic and extrinsic camera parameters from several views of a known calibration
pattern (every view is described by several 3D-2D point correspondences).
-   Estimate the relative position and orientation of the stereo camera "heads" and compute the
*rectification* transformation that makes the camera optical axes parallel.

<B> Homogeneous Coordinates </B><br>
Homogeneous Coordinates are a system of coordinates that are used in projective geometry. Their use
allows to represent points at infinity by finite coordinates and simplifies formulas when compared
to the cartesian counterparts, e.g. they have the advantage that affine transformations can be
expressed as linear homogeneous transformation.

One obtains the homogeneous vector \f$P_h\f$ by appending a 1 along an n-dimensional cartesian
vector \f$P\f$ e.g. for a 3D cartesian vector the mapping \f$P \rightarrow P_h\f$ is:

\f[\begin{bmatrix}
X \\
Y \\
Z
\end{bmatrix} \rightarrow \begin{bmatrix}
X \\
Y \\
Z \\
1
\end{bmatrix}.\f]

For the inverse mapping \f$P_h \rightarrow P\f$, one divides all elements of the homogeneous vector
by its last element, e.g. for a 3D homogeneous vector one gets its 2D cartesian counterpart by:

\f[\begin{bmatrix}
X \\
Y \\
W
\end{bmatrix} \rightarrow \begin{bmatrix}
X / W \\
Y / W
\end{bmatrix},\f]

if \f$W \ne 0\f$.

Due to this mapping, all multiples \f$k P_h\f$, for \f$k \ne 0\f$, of a homogeneous point represent
the same point \f$P_h\f$. An intuitive understanding of this property is that under a projective
transformation, all multiples of \f$P_h\f$ are mapped to the same point. This is the physical
observation one does for pinhole cameras, as all points along a ray through the camera's pinhole are
projected to the same image point, e.g. all points along the red ray in the image of the pinhole
camera model above would be mapped to the same image coordinate. This property is also the source
for the scale ambiguity s in the equation of the pinhole camera model.

As mentioned, by using homogeneous coordinates we can express any change of basis parameterized by
\f$R\f$ and \f$t\f$ as a linear transformation, e.g. for the change of basis from coordinate system
0 to coordinate system 1 becomes:

\f[P_1 = R P_0 + t \rightarrow P_{h_1} = \begin{bmatrix}
R & t \\
0 & 1
\end{bmatrix} P_{h_0}.\f]

@note
    -   Many functions in this module take a camera intrinsic matrix as an input parameter. Although all
        functions assume the same structure of this parameter, they may name it differently. The
        parameter's description, however, will be clear in that a camera intrinsic matrix with the structure
        shown above is required.
    -   A calibration sample for 3 cameras in a horizontal position can be found at
        opencv_source_code/samples/cpp/3calibration.cpp
    -   A calibration sample based on a sequence of images can be found at
        opencv_source_code/samples/cpp/calibration.cpp
    -   A calibration sample in order to do 3D reconstruction can be found at
        opencv_source_code/samples/cpp/build3dmodel.cpp
    -   A calibration example on stereo calibration can be found at
        opencv_source_code/samples/cpp/stereo_calib.cpp
    -   A calibration example on stereo matching can be found at
        opencv_source_code/samples/cpp/stereo_match.cpp
    -   (Python) A camera calibration sample can be found at
        opencv_source_code/samples/python/calibrate.py

  @{
    @defgroup calib3d_fisheye Fisheye camera model

    Definitions: Let P be a point in 3D of coordinates X in the world reference frame (stored in the
    matrix X) The coordinate vector of P in the camera reference frame is:

    \f[Xc = R X + T\f]

    where R is the rotation matrix corresponding to the rotation vector om: R = rodrigues(om); call x, y
    and z the 3 coordinates of Xc:

    \f[x = Xc_1 \\ y = Xc_2 \\ z = Xc_3\f]

    The pinhole projection coordinates of P is [a; b] where

    \f[a = x / z \ and \ b = y / z \\ r^2 = a^2 + b^2 \\ \theta = atan(r)\f]

    Fisheye distortion:

    \f[\theta_d = \theta (1 + k_1 \theta^2 + k_2 \theta^4 + k_3 \theta^6 + k_4 \theta^8)\f]

    The distorted point coordinates are [x'; y'] where

    \f[x' = (\theta_d / r) a \\ y' = (\theta_d / r) b \f]

    Finally, conversion into pixel coordinates: The final pixel coordinates vector [u; v] where:

    \f[u = f_x (x' + \alpha y') + c_x \\
    v = f_y y' + c_y\f]

    Summary:
    Generic camera model @cite Kannala2006 with perspective projection and without distortion correction

    @defgroup calib3d_c C API

  @}
 */

namespace cv
{

//! @addtogroup calib3d
//! @{

//! type of the robust estimation algorithm
enum { LMEDS  = 4,  //!< least-median of squares algorithm
       RANSAC = 8,  //!< RANSAC algorithm
       RHO    = 16, //!< RHO algorithm
       USAC_DEFAULT  = 32, //!< USAC algorithm, default settings
       USAC_PARALLEL = 33, //!< USAC, parallel version
       USAC_FM_8PTS = 34,  //!< USAC, fundamental matrix 8 points
       USAC_FAST = 35,     //!< USAC, fast settings
       USAC_ACCURATE = 36, //!< USAC, accurate settings
       USAC_PROSAC = 37,   //!< USAC, sorted points, runs PROSAC
       USAC_MAGSAC = 38    //!< USAC, runs MAGSAC++
     };

enum SolvePnPMethod {
    SOLVEPNP_ITERATIVE   = 0, //!< Pose refinement using non-linear Levenberg-Marquardt minimization scheme @cite Madsen04 @cite Eade13 \n
                              //!< Initial solution for non-planar "objectPoints" needs at least 6 points and uses the DLT algorithm. \n
                              //!< Initial solution for planar "objectPoints" needs at least 4 points and uses pose from homography decomposition.
    SOLVEPNP_EPNP        = 1, //!< EPnP: Efficient Perspective-n-Point Camera Pose Estimation @cite lepetit2009epnp
    SOLVEPNP_P3P         = 2, //!< Complete Solution Classification for the Perspective-Three-Point Problem @cite gao2003complete
    SOLVEPNP_DLS         = 3, //!< **Broken implementation. Using this flag will fallback to EPnP.** \n
                              //!< A Direct Least-Squares (DLS) Method for PnP @cite hesch2011direct
    SOLVEPNP_UPNP        = 4, //!< **Broken implementation. Using this flag will fallback to EPnP.** \n
                              //!< Exhaustive Linearization for Robust Camera Pose and Focal Length Estimation @cite penate2013exhaustive
    SOLVEPNP_AP3P        = 5, //!< An Efficient Algebraic Solution to the Perspective-Three-Point Problem @cite Ke17
    SOLVEPNP_IPPE        = 6, //!< Infinitesimal Plane-Based Pose Estimation @cite Collins14 \n
                              //!< Object points must be coplanar.
    SOLVEPNP_IPPE_SQUARE = 7, //!< Infinitesimal Plane-Based Pose Estimation @cite Collins14 \n
                              //!< This is a special case suitable for marker pose estimation.\n
                              //!< 4 coplanar object points must be defined in the following order:
                              //!<   - point 0: [-squareLength / 2,  squareLength / 2, 0]
                              //!<   - point 1: [ squareLength / 2,  squareLength / 2, 0]
                              //!<   - point 2: [ squareLength / 2, -squareLength / 2, 0]
                              //!<   - point 3: [-squareLength / 2, -squareLength / 2, 0]
    SOLVEPNP_SQPNP       = 8, //!< SQPnP: A Consistently Fast and Globally OptimalSolution to the Perspective-n-Point Problem @cite Terzakis2020SQPnP
#ifndef CV_DOXYGEN
    SOLVEPNP_MAX_COUNT        //!< Used for count
#endif
};

enum { CALIB_CB_ADAPTIVE_THRESH = 1,
       CALIB_CB_NORMALIZE_IMAGE = 2,
       CALIB_CB_FILTER_QUADS    = 4,
       CALIB_CB_FAST_CHECK      = 8,
       CALIB_CB_EXHAUSTIVE      = 16,
       CALIB_CB_ACCURACY        = 32,
       CALIB_CB_LARGER          = 64,
       CALIB_CB_MARKER          = 128
     };

enum { CALIB_CB_SYMMETRIC_GRID  = 1,
       CALIB_CB_ASYMMETRIC_GRID = 2,
       CALIB_CB_CLUSTERING      = 4
     };

enum { CALIB_NINTRINSIC          = 18,
       CALIB_USE_INTRINSIC_GUESS = 0x00001,
       CALIB_FIX_ASPECT_RATIO    = 0x00002,
       CALIB_FIX_PRINCIPAL_POINT = 0x00004,
       CALIB_ZERO_TANGENT_DIST   = 0x00008,
       CALIB_FIX_FOCAL_LENGTH    = 0x00010,
       CALIB_FIX_K1              = 0x00020,
       CALIB_FIX_K2              = 0x00040,
       CALIB_FIX_K3              = 0x00080,
       CALIB_FIX_K4              = 0x00800,
       CALIB_FIX_K5              = 0x01000,
       CALIB_FIX_K6              = 0x02000,
       CALIB_RATIONAL_MODEL      = 0x04000,
       CALIB_THIN_PRISM_MODEL    = 0x08000,
       CALIB_FIX_S1_S2_S3_S4     = 0x10000,
       CALIB_TILTED_MODEL        = 0x40000,
       CALIB_FIX_TAUX_TAUY       = 0x80000,
       CALIB_USE_QR              = 0x100000, //!< use QR instead of SVD decomposition for solving. Faster but potentially less precise
       CALIB_FIX_TANGENT_DIST    = 0x200000,
       // only for stereo
       CALIB_FIX_INTRINSIC       = 0x00100,
       CALIB_SAME_FOCAL_LENGTH   = 0x00200,
       // for stereo rectification
       CALIB_ZERO_DISPARITY      = 0x00400,
       CALIB_USE_LU              = (1 << 17), //!< use LU instead of SVD decomposition for solving. much faster but potentially less precise
       CALIB_USE_EXTRINSIC_GUESS = (1 << 22)  //!< for stereoCalibrate
     };

//! the algorithm for finding fundamental matrix
enum { FM_7POINT = 1, //!< 7-point algorithm
       FM_8POINT = 2, //!< 8-point algorithm
       FM_LMEDS  = 4, //!< least-median algorithm. 7-point algorithm is used.
       FM_RANSAC = 8  //!< RANSAC algorithm. It needs at least 15 points. 7-point algorithm is used.
     };

enum HandEyeCalibrationMethod
{
    CALIB_HAND_EYE_TSAI         = 0, //!< A New Technique for Fully Autonomous and Efficient 3D Robotics Hand/Eye Calibration @cite Tsai89
    CALIB_HAND_EYE_PARK         = 1, //!< Robot Sensor Calibration: Solving AX = XB on the Euclidean Group @cite Park94
    CALIB_HAND_EYE_HORAUD       = 2, //!< Hand-eye Calibration @cite Horaud95
    CALIB_HAND_EYE_ANDREFF      = 3, //!< On-line Hand-Eye Calibration @cite Andreff99
    CALIB_HAND_EYE_DANIILIDIS   = 4  //!< Hand-Eye Calibration Using Dual Quaternions @cite Daniilidis98
};

enum RobotWorldHandEyeCalibrationMethod
{
    CALIB_ROBOT_WORLD_HAND_EYE_SHAH = 0, //!< Solving the robot-world/hand-eye calibration problem using the kronecker product @cite Shah2013SolvingTR
    CALIB_ROBOT_WORLD_HAND_EYE_LI   = 1  //!< Simultaneous robot-world and hand-eye calibration using dual-quaternions and kronecker product @cite Li2010SimultaneousRA
};

enum SamplingMethod { SAMPLING_UNIFORM, SAMPLING_PROGRESSIVE_NAPSAC, SAMPLING_NAPSAC,
        SAMPLING_PROSAC };
enum LocalOptimMethod {LOCAL_OPTIM_NULL, LOCAL_OPTIM_INNER_LO, LOCAL_OPTIM_INNER_AND_ITER_LO,
        LOCAL_OPTIM_GC, LOCAL_OPTIM_SIGMA};
enum ScoreMethod {SCORE_METHOD_RANSAC, SCORE_METHOD_MSAC, SCORE_METHOD_MAGSAC, SCORE_METHOD_LMEDS};
enum NeighborSearchMethod { NEIGH_FLANN_KNN, NEIGH_GRID, NEIGH_FLANN_RADIUS };

struct CV_EXPORTS_W_SIMPLE UsacParams
{ // in alphabetical order
    CV_WRAP UsacParams();
    CV_PROP_RW double confidence;
    CV_PROP_RW bool isParallel;
    CV_PROP_RW int loIterations;
    CV_PROP_RW LocalOptimMethod loMethod;
    CV_PROP_RW int loSampleSize;
    CV_PROP_RW int maxIterations;
    CV_PROP_RW NeighborSearchMethod neighborsSearch;
    CV_PROP_RW int randomGeneratorState;
    CV_PROP_RW SamplingMethod sampler;
    CV_PROP_RW ScoreMethod score;
    CV_PROP_RW double threshold;
};

/** @brief Converts a rotation matrix to a rotation vector or vice versa.

@param src Input rotation vector (3x1 or 1x3) or rotation matrix (3x3).
@param dst Output rotation matrix (3x3) or rotation vector (3x1 or 1x3), respectively.
@param jacobian Optional output Jacobian matrix, 3x9 or 9x3, which is a matrix of partial
derivatives of the output array components with respect to the input array components.

\f[\begin{array}{l} \theta \leftarrow norm(r) \\ r  \leftarrow r/ \theta \\ R =  \cos(\theta) I + (1- \cos{\theta} ) r r^T +  \sin(\theta) \vecthreethree{0}{-r_z}{r_y}{r_z}{0}{-r_x}{-r_y}{r_x}{0} \end{array}\f]

Inverse transformation can be also done easily, since

\f[\sin ( \theta ) \vecthreethree{0}{-r_z}{r_y}{r_z}{0}{-r_x}{-r_y}{r_x}{0} = \frac{R - R^T}{2}\f]

A rotation vector is a convenient and most compact representation of a rotation matrix (since any
rotation matrix has just 3 degrees of freedom). The representation is used in the global 3D geometry
optimization procedures like @ref calibrateCamera, @ref stereoCalibrate, or @ref solvePnP .

@note More information about the computation of the derivative of a 3D rotation matrix with respect to its exponential coordinate
can be found in:
    - A Compact Formula for the Derivative of a 3-D Rotation in Exponential Coordinates, Guillermo Gallego, Anthony J. Yezzi @cite Gallego2014ACF

@note Useful information on SE(3) and Lie Groups can be found in:
    - A tutorial on SE(3) transformation parameterizations and on-manifold optimization, Jose-Luis Blanco @cite blanco2010tutorial
    - Lie Groups for 2D and 3D Transformation, Ethan Eade @cite Eade17
    - A micro Lie theory for state estimation in robotics, Joan Solà, Jérémie Deray, Dinesh Atchuthan @cite Sol2018AML
 */
CV_EXPORTS_W void Rodrigues( InputArray src, OutputArray dst, OutputArray jacobian = noArray() );



/** Levenberg-Marquardt solver. Starting with the specified vector of parameters it
    optimizes the target vector criteria "err"
    (finds local minima of each target vector component absolute value).

    When needed, it calls user-provided callback.
*/
class CV_EXPORTS LMSolver : public Algorithm
{
public:
    class CV_EXPORTS Callback
    {
    public:
        virtual ~Callback() {}
        /**
         computes error and Jacobian for the specified vector of parameters

         @param param the current vector of parameters
         @param err output vector of errors: err_i = actual_f_i - ideal_f_i
         @param J output Jacobian: J_ij = d(ideal_f_i)/d(param_j)

         when J=noArray(), it means that it does not need to be computed.
         Dimensionality of error vector and param vector can be different.
         The callback should explicitly allocate (with "create" method) each output array
         (unless it's noArray()).
        */
        virtual bool compute(InputArray param, OutputArray err, OutputArray J) const = 0;
    };

    /**
       Runs Levenberg-Marquardt algorithm using the passed vector of parameters as the start point.
       The final vector of parameters (whether the algorithm converged or not) is stored at the same
       vector. The method returns the number of iterations used. If it's equal to the previously specified
       maxIters, there is a big chance the algorithm did not converge.

       @param param initial/final vector of parameters.

       Note that the dimensionality of parameter space is defined by the size of param vector,
       and the dimensionality of optimized criteria is defined by the size of err vector
       computed by the callback.
    */
    virtual int run(InputOutputArray param) const = 0;

    /**
       Sets the maximum number of iterations
       @param maxIters the number of iterations
    */
    virtual void setMaxIters(int maxIters) = 0;
    /**
       Retrieves the current maximum number of iterations
    */
    virtual int getMaxIters() const = 0;

    /**
       Creates Levenberg-Marquard solver

       @param cb callback
       @param maxIters maximum number of iterations that can be further
         modified using setMaxIters() method.
    */
    static Ptr<LMSolver> create(const Ptr<LMSolver::Callback>& cb, int maxIters);
    static Ptr<LMSolver> create(const Ptr<LMSolver::Callback>& cb, int maxIters, double eps);
};



/** @example samples/cpp/tutorial_code/features2D/Homography/pose_from_homography.cpp
An example program about pose estimation from coplanar points

Check @ref tutorial_homography "the corresponding tutorial" for more details
*/

/** @brief Finds a perspective transformation between two planes.

@param srcPoints Coordinates of the points in the original plane, a matrix of the type CV_32FC2
or vector\<Point2f\> .
@param dstPoints Coordinates of the points in the target plane, a matrix of the type CV_32FC2 or
a vector\<Point2f\> .
@param method Method used to compute a homography matrix. The following methods are possible:
-   **0** - a regular method using all the points, i.e., the least squares method
-   @ref RANSAC - RANSAC-based robust method
-   @ref LMEDS - Least-Median robust method
-   @ref RHO - PROSAC-based robust method
@param ransacReprojThreshold Maximum allowed reprojection error to treat a point pair as an inlier
(used in the RANSAC and RHO methods only). That is, if
\f[\| \texttt{dstPoints} _i -  \texttt{convertPointsHomogeneous} ( \texttt{H} \cdot \texttt{srcPoints} _i) \|_2  >  \texttt{ransacReprojThreshold}\f]
then the point \f$i\f$ is considered as an outlier. If srcPoints and dstPoints are measured in pixels,
it usually makes sense to set this parameter somewhere in the range of 1 to 10.
@param mask Optional output mask set by a robust method ( RANSAC or LMeDS ). Note that the input
mask values are ignored.
@param maxIters The maximum number of RANSAC iterations.
@param confidence Confidence level, between 0 and 1.

The function finds and returns the perspective transformation \f$H\f$ between the source and the
destination planes:

\f[s_i  \vecthree{x'_i}{y'_i}{1} \sim H  \vecthree{x_i}{y_i}{1}\f]

so that the back-projection error

\f[\sum _i \left ( x'_i- \frac{h_{11} x_i + h_{12} y_i + h_{13}}{h_{31} x_i + h_{32} y_i + h_{33}} \right )^2+ \left ( y'_i- \frac{h_{21} x_i + h_{22} y_i + h_{23}}{h_{31} x_i + h_{32} y_i + h_{33}} \right )^2\f]

is minimized. If the parameter method is set to the default value 0, the function uses all the point
pairs to compute an initial homography estimate with a simple least-squares scheme.

However, if not all of the point pairs ( \f$srcPoints_i\f$, \f$dstPoints_i\f$ ) fit the rigid perspective
transformation (that is, there are some outliers), this initial estimate will be poor. In this case,
you can use one of the three robust methods. The methods RANSAC, LMeDS and RHO try many different
random subsets of the corresponding point pairs (of four pairs each, collinear pairs are discarded), estimate the homography matrix
using this subset and a simple least-squares algorithm, and then compute the quality/goodness of the
computed homography (which is the number of inliers for RANSAC or the least median re-projection error for
LMeDS). The best subset is then used to produce the initial estimate of the homography matrix and
the mask of inliers/outliers.

Regardless of the method, robust or not, the computed homography matrix is refined further (using
inliers only in case of a robust method) with the Levenberg-Marquardt method to reduce the
re-projection error even more.

The methods RANSAC and RHO can handle practically any ratio of outliers but need a threshold to
distinguish inliers from outliers. The method LMeDS does not need any threshold but it works
correctly only when there are more than 50% of inliers. Finally, if there are no outliers and the
noise is rather small, use the default method (method=0).

The function is used to find initial intrinsic and extrinsic matrices. Homography matrix is
determined up to a scale. Thus, it is normalized so that \f$h_{33}=1\f$. Note that whenever an \f$H\f$ matrix
cannot be estimated, an empty one will be returned.

@sa
getAffineTransform, estimateAffine2D, estimateAffinePartial2D, getPerspectiveTransform, warpPerspective,
perspectiveTransform
 */
CV_EXPORTS_W Mat findHomography( InputArray srcPoints, InputArray dstPoints,
                                 int method = 0, double ransacReprojThreshold = 3,
                                 OutputArray mask=noArray(), const int maxIters = 2000,
                                 const double confidence = 0.995);

/** @overload */
CV_EXPORTS Mat findHomography( InputArray srcPoints, InputArray dstPoints,
                               OutputArray mask, int method = 0, double ransacReprojThreshold = 3 );


CV_EXPORTS_W Mat findHomography(InputArray srcPoints, InputArray dstPoints, OutputArray mask,
                   const UsacParams &params);

/** @brief Computes an RQ decomposition of 3x3 matrices.

@param src 3x3 input matrix.
@param mtxR Output 3x3 upper-triangular matrix.
@param mtxQ Output 3x3 orthogonal matrix.
@param Qx Optional output 3x3 rotation matrix around x-axis.
@param Qy Optional output 3x3 rotation matrix around y-axis.
@param Qz Optional output 3x3 rotation matrix around z-axis.

The function computes a RQ decomposition using the given rotations. This function is used in
#decomposeProjectionMatrix to decompose the left 3x3 submatrix of a projection matrix into a camera
and a rotation matrix.

It optionally returns three rotation matrices, one for each axis, and the three Euler angles in
degrees (as the return value) that could be used in OpenGL. Note, there is always more than one
sequence of rotations about the three principal axes that results in the same orientation of an
object, e.g. see @cite Slabaugh . Returned tree rotation matrices and corresponding three Euler angles
are only one of the possible solutions.
 */
CV_EXPORTS_W Vec3d RQDecomp3x3( InputArray src, OutputArray mtxR, OutputArray mtxQ,
                                OutputArray Qx = noArray(),
                                OutputArray Qy = noArray(),
                                OutputArray Qz = noArray());

/** @brief Decomposes a projection matrix into a rotation matrix and a camera intrinsic matrix.

@param projMatrix 3x4 input projection matrix P.
@param cameraMatrix Output 3x3 camera intrinsic matrix \f$\cameramatrix{A}\f$.
@param rotMatrix Output 3x3 external rotation matrix R.
@param transVect Output 4x1 translation vector T.
@param rotMatrixX Optional 3x3 rotation matrix around x-axis.
@param rotMatrixY Optional 3x3 rotation matrix around y-axis.
@param rotMatrixZ Optional 3x3 rotation matrix around z-axis.
@param eulerAngles Optional three-element vector containing three Euler angles of rotation in
degrees.

The function computes a decomposition of a projection matrix into a calibration and a rotation
matrix and the position of a camera.

It optionally returns three rotation matrices, one for each axis, and three Euler angles that could
be used in OpenGL. Note, there is always more than one sequence of rotations about the three
principal axes that results in the same orientation of an object, e.g. see @cite Slabaugh . Returned
tree rotation matrices and corresponding three Euler angles are only one of the possible solutions.

The function is based on #RQDecomp3x3 .
 */
CV_EXPORTS_W void decomposeProjectionMatrix( InputArray projMatrix, OutputArray cameraMatrix,
                                             OutputArray rotMatrix, OutputArray transVect,
                                             OutputArray rotMatrixX = noArray(),
                                             OutputArray rotMatrixY = noArray(),
                                             OutputArray rotMatrixZ = noArray(),
                                             OutputArray eulerAngles =noArray() );

/** @brief Computes partial derivatives of the matrix product for each multiplied matrix.

@param A First multiplied matrix.
@param B Second multiplied matrix.
@param dABdA First output derivative matrix d(A\*B)/dA of size
\f$\texttt{A.rows*B.cols} \times {A.rows*A.cols}\f$ .
@param dABdB Second output derivative matrix d(A\*B)/dB of size
\f$\texttt{A.rows*B.cols} \times {B.rows*B.cols}\f$ .

The function computes partial derivatives of the elements of the matrix product \f$A*B\f$ with regard to
the elements of each of the two input matrices. The function is used to compute the Jacobian
matrices in #stereoCalibrate but can also be used in any other similar optimization function.
 */
CV_EXPORTS_W void matMulDeriv( InputArray A, InputArray B, OutputArray dABdA, OutputArray dABdB );

/** @brief Combines two rotation-and-shift transformations.

@param rvec1 First rotation vector.
@param tvec1 First translation vector.
@param rvec2 Second rotation vector.
@param tvec2 Second translation vector.
@param rvec3 Output rotation vector of the superposition.
@param tvec3 Output translation vector of the superposition.
@param dr3dr1 Optional output derivative of rvec3 with regard to rvec1
@param dr3dt1 Optional output derivative of rvec3 with regard to tvec1
@param dr3dr2 Optional output derivative of rvec3 with regard to rvec2
@param dr3dt2 Optional output derivative of rvec3 with regard to tvec2
@param dt3dr1 Optional output derivative of tvec3 with regard to rvec1
@param dt3dt1 Optional output derivative of tvec3 with regard to tvec1
@param dt3dr2 Optional output derivative of tvec3 with regard to rvec2
@param dt3dt2 Optional output derivative of tvec3 with regard to tvec2

The functions compute:

\f[\begin{array}{l} \texttt{rvec3} =  \mathrm{rodrigues} ^{-1} \left ( \mathrm{rodrigues} ( \texttt{rvec2} )  \cdot \mathrm{rodrigues} ( \texttt{rvec1} ) \right )  \\ \texttt{tvec3} =  \mathrm{rodrigues} ( \texttt{rvec2} )  \cdot \texttt{tvec1} +  \texttt{tvec2} \end{array} ,\f]

where \f$\mathrm{rodrigues}\f$ denotes a rotation vector to a rotation matrix transformation, and
\f$\mathrm{rodrigues}^{-1}\f$ denotes the inverse transformation. See #Rodrigues for details.

Also, the functions can compute the derivatives of the output vectors with regards to the input
vectors (see #matMulDeriv ). The functions are used inside #stereoCalibrate but can also be used in
your own code where Levenberg-Marquardt or another gradient-based solver is used to optimize a
function that contains a matrix multiplication.
 */
CV_EXPORTS_W void composeRT( InputArray rvec1, InputArray tvec1,
                             InputArray rvec2, InputArray tvec2,
                             OutputArray rvec3, OutputArray tvec3,
                             OutputArray dr3dr1 = noArray(), OutputArray dr3dt1 = noArray(),
                             OutputArray dr3dr2 = noArray(), OutputArray dr3dt2 = noArray(),
                             OutputArray dt3dr1 = noArray(), OutputArray dt3dt1 = noArray(),
                             OutputArray dt3dr2 = noArray(), OutputArray dt3dt2 = noArray() );

/** @brief Projects 3D points to an image plane.

@param objectPoints Array of object points expressed wrt. the world coordinate frame. A 3xN/Nx3
1-channel or 1xN/Nx1 3-channel (or vector\<Point3f\> ), where N is the number of points in the view.
@param rvec The rotation vector (@ref Rodrigues) that, together with tvec, performs a change of
basis from world to camera coordinate system, see @ref calibrateCamera for details.
@param tvec The translation vector, see parameter description above.
@param cameraMatrix Camera intrinsic matrix \f$\cameramatrix{A}\f$ .
@param distCoeffs Input vector of distortion coefficients
\f$\distcoeffs\f$ . If the vector is empty, the zero distortion coefficients are assumed.
@param imagePoints Output array of image points, 1xN/Nx1 2-channel, or
vector\<Point2f\> .
@param jacobian Optional output 2Nx(10+\<numDistCoeffs\>) jacobian matrix of derivatives of image
points with respect to components of the rotation vector, translation vector, focal lengths,
coordinates of the principal point and the distortion coefficients. In the old interface different
components of the jacobian are returned via different output parameters.
@param aspectRatio Optional "fixed aspect ratio" parameter. If the parameter is not 0, the
function assumes that the aspect ratio (\f$f_x / f_y\f$) is fixed and correspondingly adjusts the
jacobian matrix.

The function computes the 2D projections of 3D points to the image plane, given intrinsic and
extrinsic camera parameters. Optionally, the function computes Jacobians -matrices of partial
derivatives of image points coordinates (as functions of all the input parameters) with respect to
the particular parameters, intrinsic and/or extrinsic. The Jacobians are used during the global
optimization in @ref calibrateCamera, @ref solvePnP, and @ref stereoCalibrate. The function itself
can also be used to compute a re-projection error, given the current intrinsic and extrinsic
parameters.

@note By setting rvec = tvec = \f$[0, 0, 0]\f$, or by setting cameraMatrix to a 3x3 identity matrix,
or by passing zero distortion coefficients, one can get various useful partial cases of the
function. This means, one can compute the distorted coordinates for a sparse set of points or apply
a perspective transformation (and also compute the derivatives) in the ideal zero-distortion setup.
 */
CV_EXPORTS_W void projectPoints( InputArray objectPoints,
                                 InputArray rvec, InputArray tvec,
                                 InputArray cameraMatrix, InputArray distCoeffs,
                                 OutputArray imagePoints,
                                 OutputArray jacobian = noArray(),
                                 double aspectRatio = 0 );

/** @example samples/cpp/tutorial_code/features2D/Homography/homography_from_camera_displacement.cpp
An example program about homography from the camera displacement

Check @ref tutorial_homography "the corresponding tutorial" for more details
*/

/** @brief Finds an object pose from 3D-2D point correspondences.

@see @ref calib3d_solvePnP

This function returns the rotation and the translation vectors that transform a 3D point expressed in the object
coordinate frame to the camera coordinate frame, using different methods:
- P3P methods (@ref SOLVEPNP_P3P, @ref SOLVEPNP_AP3P): need 4 input points to return a unique solution.
- @ref SOLVEPNP_IPPE Input points must be >= 4 and object points must be coplanar.
- @ref SOLVEPNP_IPPE_SQUARE Special case suitable for marker pose estimation.
Number of input points must be 4. Object points must be defined in the following order:
  - point 0: [-squareLength / 2,  squareLength / 2, 0]
  - point 1: [ squareLength / 2,  squareLength / 2, 0]
  - point 2: [ squareLength / 2, -squareLength / 2, 0]
  - point 3: [-squareLength / 2, -squareLength / 2, 0]
- for all the other flags, number of input points must be >= 4 and object points can be in any configuration.

@param objectPoints Array of object points in the object coordinate space, Nx3 1-channel or
1xN/Nx1 3-channel, where N is the number of points. vector\<Point3d\> can be also passed here.
@param imagePoints Array of corresponding image points, Nx2 1-channel or 1xN/Nx1 2-channel,
where N is the number of points. vector\<Point2d\> can be also passed here.
@param cameraMatrix Input camera intrinsic matrix \f$\cameramatrix{A}\f$ .
@param distCoeffs Input vector of distortion coefficients
\f$\distcoeffs\f$. If the vector is NULL/empty, the zero distortion coefficients are
assumed.
@param rvec Output rotation vector (see @ref Rodrigues ) that, together with tvec, brings points from
the model coordinate system to the camera coordinate system.
@param tvec Output translation vector.
@param useExtrinsicGuess Parameter used for #SOLVEPNP_ITERATIVE. If true (1), the function uses
the provided rvec and tvec values as initial approximations of the rotation and translation
vectors, respectively, and further optimizes them.
@param flags Method for solving a PnP problem: see @ref calib3d_solvePnP_flags

More information about Perspective-n-Points is described in @ref calib3d_solvePnP

@note
   -   An example of how to use solvePnP for planar augmented reality can be found at
        opencv_source_code/samples/python/plane_ar.py
   -   If you are using Python:
        - Numpy array slices won't work as input because solvePnP requires contiguous
        arrays (enforced by the assertion using cv::Mat::checkVector() around line 55 of
        modules/calib3d/src/solvepnp.cpp version 2.4.9)
        - The P3P algorithm requires image points to be in an array of shape (N,1,2) due
        to its calling of #undistortPoints (around line 75 of modules/calib3d/src/solvepnp.cpp version 2.4.9)
        which requires 2-channel information.
        - Thus, given some data D = np.array(...) where D.shape = (N,M), in order to use a subset of
        it as, e.g., imagePoints, one must effectively copy it into a new array: imagePoints =
        np.ascontiguousarray(D[:,:2]).reshape((N,1,2))
   -   The methods @ref SOLVEPNP_DLS and @ref SOLVEPNP_UPNP cannot be used as the current implementations are
       unstable and sometimes give completely wrong results. If you pass one of these two
       flags, @ref SOLVEPNP_EPNP method will be used instead.
   -   The minimum number of points is 4 in the general case. In the case of @ref SOLVEPNP_P3P and @ref SOLVEPNP_AP3P
       methods, it is required to use exactly 4 points (the first 3 points are used to estimate all the solutions
       of the P3P problem, the last one is used to retain the best solution that minimizes the reprojection error).
   -   With @ref SOLVEPNP_ITERATIVE method and `useExtrinsicGuess=true`, the minimum number of points is 3 (3 points
       are sufficient to compute a pose but there are up to 4 solutions). The initial solution should be close to the
       global solution to converge.
   -   With @ref SOLVEPNP_IPPE input points must be >= 4 and object points must be coplanar.
   -   With @ref SOLVEPNP_IPPE_SQUARE this is a special case suitable for marker pose estimation.
       Number of input points must be 4. Object points must be defined in the following order:
         - point 0: [-squareLength / 2,  squareLength / 2, 0]
         - point 1: [ squareLength / 2,  squareLength / 2, 0]
         - point 2: [ squareLength / 2, -squareLength / 2, 0]
         - point 3: [-squareLength / 2, -squareLength / 2, 0]
    -  With @ref SOLVEPNP_SQPNP input points must be >= 3
 */
CV_EXPORTS_W bool solvePnP( InputArray objectPoints, InputArray imagePoints,
                            InputArray cameraMatrix, InputArray distCoeffs,
                            OutputArray rvec, OutputArray tvec,
                            bool useExtrinsicGuess = false, int flags = SOLVEPNP_ITERATIVE );

/** @brief Finds an object pose from 3D-2D point correspondences using the RANSAC scheme.

@see @ref calib3d_solvePnP

@param objectPoints Array of object points in the object coordinate space, Nx3 1-channel or
1xN/Nx1 3-channel, where N is the number of points. vector\<Point3d\> can be also passed here.
@param imagePoints Array of corresponding image points, Nx2 1-channel or 1xN/Nx1 2-channel,
where N is the number of points. vector\<Point2d\> can be also passed here.
@param cameraMatrix Input camera intrinsic matrix \f$\cameramatrix{A}\f$ .
@param distCoeffs Input vector of distortion coefficients
\f$\distcoeffs\f$. If the vector is NULL/empty, the zero distortion coefficients are
assumed.
@param rvec Output rotation vector (see @ref Rodrigues ) that, together with tvec, brings points from
the model coordinate system to the camera coordinate system.
@param tvec Output translation vector.
@param useExtrinsicGuess Parameter used for @ref SOLVEPNP_ITERATIVE. If true (1), the function uses
the provided rvec and tvec values as initial approximations of the rotation and translation
vectors, respectively, and further optimizes them.
@param iterationsCount Number of iterations.
@param reprojectionError Inlier threshold value used by the RANSAC procedure. The parameter value
is the maximum allowed distance between the observed and computed point projections to consider it
an inlier.
@param confidence The probability that the algorithm produces a useful result.
@param inliers Output vector that contains indices of inliers in objectPoints and imagePoints .
@param flags Method for solving a PnP problem (see @ref solvePnP ).

The function estimates an object pose given a set of object points, their corresponding image
projections, as well as the camera intrinsic matrix and the distortion coefficients. This function finds such
a pose that minimizes reprojection error, that is, the sum of squared distances between the observed
projections imagePoints and the projected (using @ref projectPoints ) objectPoints. The use of RANSAC
makes the function resistant to outliers.

@note
   -   An example of how to use solvePNPRansac for object detection can be found at
        opencv_source_code/samples/cpp/tutorial_code/calib3d/real_time_pose_estimation/
   -   The default method used to estimate the camera pose for the Minimal Sample Sets step
       is #SOLVEPNP_EPNP. Exceptions are:
         - if you choose #SOLVEPNP_P3P or #SOLVEPNP_AP3P, these methods will be used.
         - if the number of input points is equal to 4, #SOLVEPNP_P3P is used.
   -   The method used to estimate the camera pose using all the inliers is defined by the
       flags parameters unless it is equal to #SOLVEPNP_P3P or #SOLVEPNP_AP3P. In this case,
       the method #SOLVEPNP_EPNP will be used instead.
 */
CV_EXPORTS_W bool solvePnPRansac( InputArray objectPoints, InputArray imagePoints,
                                  InputArray cameraMatrix, InputArray distCoeffs,
                                  OutputArray rvec, OutputArray tvec,
                                  bool useExtrinsicGuess = false, int iterationsCount = 100,
                                  float reprojectionError = 8.0, double confidence = 0.99,
                                  OutputArray inliers = noArray(), int flags = SOLVEPNP_ITERATIVE );


/*
Finds rotation and translation vector.
If cameraMatrix is given then run P3P. Otherwise run linear P6P and output cameraMatrix too.
*/
CV_EXPORTS_W bool solvePnPRansac( InputArray objectPoints, InputArray imagePoints,
                     InputOutputArray cameraMatrix, InputArray distCoeffs,
                     OutputArray rvec, OutputArray tvec, OutputArray inliers,
                     const UsacParams &params=UsacParams());

/** @brief Finds an object pose from 3 3D-2D point correspondences.

@see @ref calib3d_solvePnP

@param objectPoints Array of object points in the object coordinate space, 3x3 1-channel or
1x3/3x1 3-channel. vector\<Point3f\> can be also passed here.
@param imagePoints Array of corresponding image points, 3x2 1-channel or 1x3/3x1 2-channel.
 vector\<Point2f\> can be also passed here.
@param cameraMatrix Input camera intrinsic matrix \f$\cameramatrix{A}\f$ .
@param distCoeffs Input vector of distortion coefficients
\f$\distcoeffs\f$. If the vector is NULL/empty, the zero distortion coefficients are
assumed.
@param rvecs Output rotation vectors (see @ref Rodrigues ) that, together with tvecs, brings points from
the model coordinate system to the camera coordinate system. A P3P problem has up to 4 solutions.
@param tvecs Output translation vectors.
@param flags Method for solving a P3P problem:
-   @ref SOLVEPNP_P3P Method is based on the paper of X.S. Gao, X.-R. Hou, J. Tang, H.-F. Chang
"Complete Solution Classification for the Perspective-Three-Point Problem" (@cite gao2003complete).
-   @ref SOLVEPNP_AP3P Method is based on the paper of T. Ke and S. Roumeliotis.
"An Efficient Algebraic Solution to the Perspective-Three-Point Problem" (@cite Ke17).

The function estimates the object pose given 3 object points, their corresponding image
projections, as well as the camera intrinsic matrix and the distortion coefficients.

@note
The solutions are sorted by reprojection errors (lowest to highest).
 */
CV_EXPORTS_W int solveP3P( InputArray objectPoints, InputArray imagePoints,
                           InputArray cameraMatrix, InputArray distCoeffs,
                           OutputArrayOfArrays rvecs, OutputArrayOfArrays tvecs,
                           int flags );

/** @brief Refine a pose (the translation and the rotation that transform a 3D point expressed in the object coordinate frame
to the camera coordinate frame) from a 3D-2D point correspondences and starting from an initial solution.

@see @ref calib3d_solvePnP

@param objectPoints Array of object points in the object coordinate space, Nx3 1-channel or 1xN/Nx1 3-channel,
where N is the number of points. vector\<Point3d\> can also be passed here.
@param imagePoints Array of corresponding image points, Nx2 1-channel or 1xN/Nx1 2-channel,
where N is the number of points. vector\<Point2d\> can also be passed here.
@param cameraMatrix Input camera intrinsic matrix \f$\cameramatrix{A}\f$ .
@param distCoeffs Input vector of distortion coefficients
\f$\distcoeffs\f$. If the vector is NULL/empty, the zero distortion coefficients are
assumed.
@param rvec Input/Output rotation vector (see @ref Rodrigues ) that, together with tvec, brings points from
the model coordinate system to the camera coordinate system. Input values are used as an initial solution.
@param tvec Input/Output translation vector. Input values are used as an initial solution.
@param criteria Criteria when to stop the Levenberg-Marquard iterative algorithm.

The function refines the object pose given at least 3 object points, their corresponding image
projections, an initial solution for the rotation and translation vector,
as well as the camera intrinsic matrix and the distortion coefficients.
The function minimizes the projection error with respect to the rotation and the translation vectors, according
to a Levenberg-Marquardt iterative minimization @cite Madsen04 @cite Eade13 process.
 */
CV_EXPORTS_W void solvePnPRefineLM( InputArray objectPoints, InputArray imagePoints,
                                    InputArray cameraMatrix, InputArray distCoeffs,
                                    InputOutputArray rvec, InputOutputArray tvec,
                                    TermCriteria criteria = TermCriteria(TermCriteria::EPS + TermCriteria::COUNT, 20, FLT_EPSILON));

/** @brief Refine a pose (the translation and the rotation that transform a 3D point expressed in the object coordinate frame
to the camera coordinate frame) from a 3D-2D point correspondences and starting from an initial solution.

@see @ref calib3d_solvePnP

@param objectPoints Array of object points in the object coordinate space, Nx3 1-channel or 1xN/Nx1 3-channel,
where N is the number of points. vector\<Point3d\> can also be passed here.
@param imagePoints Array of corresponding image points, Nx2 1-channel or 1xN/Nx1 2-channel,
where N is the number of points. vector\<Point2d\> can also be passed here.
@param cameraMatrix Input camera intrinsic matrix \f$\cameramatrix{A}\f$ .
@param distCoeffs Input vector of distortion coefficients
\f$\distcoeffs\f$. If the vector is NULL/empty, the zero distortion coefficients are
assumed.
@param rvec Input/Output rotation vector (see @ref Rodrigues ) that, together with tvec, brings points from
the model coordinate system to the camera coordinate system. Input values are used as an initial solution.
@param tvec Input/Output translation vector. Input values are used as an initial solution.
@param criteria Criteria when to stop the Levenberg-Marquard iterative algorithm.
@param VVSlambda Gain for the virtual visual servoing control law, equivalent to the \f$\alpha\f$
gain in the Damped Gauss-Newton formulation.

The function refines the object pose given at least 3 object points, their corresponding image
projections, an initial solution for the rotation and translation vector,
as well as the camera intrinsic matrix and the distortion coefficients.
The function minimizes the projection error with respect to the rotation and the translation vectors, using a
virtual visual servoing (VVS) @cite Chaumette06 @cite Marchand16 scheme.
 */
CV_EXPORTS_W void solvePnPRefineVVS( InputArray objectPoints, InputArray imagePoints,
                                     InputArray cameraMatrix, InputArray distCoeffs,
                                     InputOutputArray rvec, InputOutputArray tvec,
                                     TermCriteria criteria = TermCriteria(TermCriteria::EPS + TermCriteria::COUNT, 20, FLT_EPSILON),
                                     double VVSlambda = 1);

/** @brief Finds an object pose from 3D-2D point correspondences.

@see @ref calib3d_solvePnP

This function returns a list of all the possible solutions (a solution is a <rotation vector, translation vector>
couple), depending on the number of input points and the chosen method:
- P3P methods (@ref SOLVEPNP_P3P, @ref SOLVEPNP_AP3P): 3 or 4 input points. Number of returned solutions can be between 0 and 4 with 3 input points.
- @ref SOLVEPNP_IPPE Input points must be >= 4 and object points must be coplanar. Returns 2 solutions.
- @ref SOLVEPNP_IPPE_SQUARE Special case suitable for marker pose estimation.
Number of input points must be 4 and 2 solutions are returned. Object points must be defined in the following order:
  - point 0: [-squareLength / 2,  squareLength / 2, 0]
  - point 1: [ squareLength / 2,  squareLength / 2, 0]
  - point 2: [ squareLength / 2, -squareLength / 2, 0]
  - point 3: [-squareLength / 2, -squareLength / 2, 0]
- for all the other flags, number of input points must be >= 4 and object points can be in any configuration.
Only 1 solution is returned.

@param objectPoints Array of object points in the object coordinate space, Nx3 1-channel or
1xN/Nx1 3-channel, where N is the number of points. vector\<Point3d\> can be also passed here.
@param imagePoints Array of corresponding image points, Nx2 1-channel or 1xN/Nx1 2-channel,
where N is the number of points. vector\<Point2d\> can be also passed here.
@param cameraMatrix Input camera intrinsic matrix \f$\cameramatrix{A}\f$ .
@param distCoeffs Input vector of distortion coefficients
\f$\distcoeffs\f$. If the vector is NULL/empty, the zero distortion coefficients are
assumed.
@param rvecs Vector of output rotation vectors (see @ref Rodrigues ) that, together with tvecs, brings points from
the model coordinate system to the camera coordinate system.
@param tvecs Vector of output translation vectors.
@param useExtrinsicGuess Parameter used for #SOLVEPNP_ITERATIVE. If true (1), the function uses
the provided rvec and tvec values as initial approximations of the rotation and translation
vectors, respectively, and further optimizes them.
@param flags Method for solving a PnP problem: see @ref calib3d_solvePnP_flags
@param rvec Rotation vector used to initialize an iterative PnP refinement algorithm, when flag is @ref SOLVEPNP_ITERATIVE
and useExtrinsicGuess is set to true.
@param tvec Translation vector used to initialize an iterative PnP refinement algorithm, when flag is @ref SOLVEPNP_ITERATIVE
and useExtrinsicGuess is set to true.
@param reprojectionError Optional vector of reprojection error, that is the RMS error
(\f$ \text{RMSE} = \sqrt{\frac{\sum_{i}^{N} \left ( \hat{y_i} - y_i \right )^2}{N}} \f$) between the input image points
and the 3D object points projected with the estimated pose.

More information is described in @ref calib3d_solvePnP

@note
   -   An example of how to use solvePnP for planar augmented reality can be found at
        opencv_source_code/samples/python/plane_ar.py
   -   If you are using Python:
        - Numpy array slices won't work as input because solvePnP requires contiguous
        arrays (enforced by the assertion using cv::Mat::checkVector() around line 55 of
        modules/calib3d/src/solvepnp.cpp version 2.4.9)
        - The P3P algorithm requires image points to be in an array of shape (N,1,2) due
        to its calling of #undistortPoints (around line 75 of modules/calib3d/src/solvepnp.cpp version 2.4.9)
        which requires 2-channel information.
        - Thus, given some data D = np.array(...) where D.shape = (N,M), in order to use a subset of
        it as, e.g., imagePoints, one must effectively copy it into a new array: imagePoints =
        np.ascontiguousarray(D[:,:2]).reshape((N,1,2))
   -   The methods @ref SOLVEPNP_DLS and @ref SOLVEPNP_UPNP cannot be used as the current implementations are
       unstable and sometimes give completely wrong results. If you pass one of these two
       flags, @ref SOLVEPNP_EPNP method will be used instead.
   -   The minimum number of points is 4 in the general case. In the case of @ref SOLVEPNP_P3P and @ref SOLVEPNP_AP3P
       methods, it is required to use exactly 4 points (the first 3 points are used to estimate all the solutions
       of the P3P problem, the last one is used to retain the best solution that minimizes the reprojection error).
   -   With @ref SOLVEPNP_ITERATIVE method and `useExtrinsicGuess=true`, the minimum number of points is 3 (3 points
       are sufficient to compute a pose but there are up to 4 solutions). The initial solution should be close to the
       global solution to converge.
   -   With @ref SOLVEPNP_IPPE input points must be >= 4 and object points must be coplanar.
   -   With @ref SOLVEPNP_IPPE_SQUARE this is a special case suitable for marker pose estimation.
       Number of input points must be 4. Object points must be defined in the following order:
         - point 0: [-squareLength / 2,  squareLength / 2, 0]
         - point 1: [ squareLength / 2,  squareLength / 2, 0]
         - point 2: [ squareLength / 2, -squareLength / 2, 0]
         - point 3: [-squareLength / 2, -squareLength / 2, 0]
 */
CV_EXPORTS_W int solvePnPGeneric( InputArray objectPoints, InputArray imagePoints,
                                  InputArray cameraMatrix, InputArray distCoeffs,
                                  OutputArrayOfArrays rvecs, OutputArrayOfArrays tvecs,
                                  bool useExtrinsicGuess = false, SolvePnPMethod flags = SOLVEPNP_ITERATIVE,
                                  InputArray rvec = noArray(), InputArray tvec = noArray(),
                                  OutputArray reprojectionError = noArray() );

/** @brief Finds an initial camera intrinsic matrix from 3D-2D point correspondences.

@param objectPoints Vector of vectors of the calibration pattern points in the calibration pattern
coordinate space. In the old interface all the per-view vectors are concatenated. See
#calibrateCamera for details.
@param imagePoints Vector of vectors of the projections of the calibration pattern points. In the
old interface all the per-view vectors are concatenated.
@param imageSize Image size in pixels used to initialize the principal point.
@param aspectRatio If it is zero or negative, both \f$f_x\f$ and \f$f_y\f$ are estimated independently.
Otherwise, \f$f_x = f_y \cdot \texttt{aspectRatio}\f$ .

The function estimates and returns an initial camera intrinsic matrix for the camera calibration process.
Currently, the function only supports planar calibration patterns, which are patterns where each
object point has z-coordinate =0.
 */
CV_EXPORTS_W Mat initCameraMatrix2D( InputArrayOfArrays objectPoints,
                                     InputArrayOfArrays imagePoints,
                                     Size imageSize, double aspectRatio = 1.0 );

/** @brief Finds the positions of internal corners of the chessboard.

@param image Source chessboard view. It must be an 8-bit grayscale or color image.
@param patternSize Number of inner corners per a chessboard row and column
( patternSize = cv::Size(points_per_row,points_per_colum) = cv::Size(columns,rows) ).
@param corners Output array of detected corners.
@param flags Various operation flags that can be zero or a combination of the following values:
-   @ref CALIB_CB_ADAPTIVE_THRESH Use adaptive thresholding to convert the image to black
and white, rather than a fixed threshold level (computed from the average image brightness).
-   @ref CALIB_CB_NORMALIZE_IMAGE Normalize the image gamma with #equalizeHist before
applying fixed or adaptive thresholding.
-   @ref CALIB_CB_FILTER_QUADS Use additional criteria (like contour area, perimeter,
square-like shape) to filter out false quads extracted at the contour retrieval stage.
-   @ref CALIB_CB_FAST_CHECK Run a fast check on the image that looks for chessboard corners,
and shortcut the call if none is found. This can drastically speed up the call in the
degenerate condition when no chessboard is observed.

The function attempts to determine whether the input image is a view of the chessboard pattern and
locate the internal chessboard corners. The function returns a non-zero value if all of the corners
are found and they are placed in a certain order (row by row, left to right in every row).
Otherwise, if the function fails to find all the corners or reorder them, it returns 0. For example,
a regular chessboard has 8 x 8 squares and 7 x 7 internal corners, that is, points where the black
squares touch each other. The detected coordinates are approximate, and to determine their positions
more accurately, the function calls #cornerSubPix. You also may use the function #cornerSubPix with
different parameters if returned coordinates are not accurate enough.

Sample usage of detecting and drawing chessboard corners: :
@code
    Size patternsize(8,6); //interior number of corners
    Mat gray = ....; //source image
    vector<Point2f> corners; //this will be filled by the detected corners

    //CALIB_CB_FAST_CHECK saves a lot of time on images
    //that do not contain any chessboard corners
    bool patternfound = findChessboardCorners(gray, patternsize, corners,
            CALIB_CB_ADAPTIVE_THRESH + CALIB_CB_NORMALIZE_IMAGE
            + CALIB_CB_FAST_CHECK);

    if(patternfound)
      cornerSubPix(gray, corners, Size(11, 11), Size(-1, -1),
        TermCriteria(CV_TERMCRIT_EPS + CV_TERMCRIT_ITER, 30, 0.1));

    drawChessboardCorners(img, patternsize, Mat(corners), patternfound);
@endcode
@note The function requires white space (like a square-thick border, the wider the better) around
the board to make the detection more robust in various environments. Otherwise, if there is no
border and the background is dark, the outer black squares cannot be segmented properly and so the
square grouping and ordering algorithm fails.

Use gen_pattern.py (@ref tutorial_camera_calibration_pattern) to create checkerboard.
 */
CV_EXPORTS_W bool findChessboardCorners( InputArray image, Size patternSize, OutputArray corners,
                                         int flags = CALIB_CB_ADAPTIVE_THRESH + CALIB_CB_NORMALIZE_IMAGE );

/*
   Checks whether the image contains chessboard of the specific size or not.
   If yes, nonzero value is returned.
*/
CV_EXPORTS_W bool checkChessboard(InputArray img, Size size);

/** @brief Finds the positions of internal corners of the chessboard using a sector based approach.

@param image Source chessboard view. It must be an 8-bit grayscale or color image.
@param patternSize Number of inner corners per a chessboard row and column
( patternSize = cv::Size(points_per_row,points_per_colum) = cv::Size(columns,rows) ).
@param corners Output array of detected corners.
@param flags Various operation flags that can be zero or a combination of the following values:
-   @ref CALIB_CB_NORMALIZE_IMAGE Normalize the image gamma with equalizeHist before detection.
-   @ref CALIB_CB_EXHAUSTIVE Run an exhaustive search to improve detection rate.
-   @ref CALIB_CB_ACCURACY Up sample input image to improve sub-pixel accuracy due to aliasing effects.
-   @ref CALIB_CB_LARGER The detected pattern is allowed to be larger than patternSize (see description).
-   @ref CALIB_CB_MARKER The detected pattern must have a marker (see description).
This should be used if an accurate camera calibration is required.
@param meta Optional output arrray of detected corners (CV_8UC1 and size = cv::Size(columns,rows)).
Each entry stands for one corner of the pattern and can have one of the following values:
-   0 = no meta data attached
-   1 = left-top corner of a black cell
-   2 = left-top corner of a white cell
-   3 = left-top corner of a black cell with a white marker dot
-   4 = left-top corner of a white cell with a black marker dot (pattern origin in case of markers otherwise first corner)

The function is analog to #findChessboardCorners but uses a localized radon
transformation approximated by box filters being more robust to all sort of
noise, faster on larger images and is able to directly return the sub-pixel
position of the internal chessboard corners. The Method is based on the paper
@cite duda2018 "Accurate Detection and Localization of Checkerboard Corners for
Calibration" demonstrating that the returned sub-pixel positions are more
accurate than the one returned by cornerSubPix allowing a precise camera
calibration for demanding applications.

In the case, the flags @ref CALIB_CB_LARGER or @ref CALIB_CB_MARKER are given,
the result can be recovered from the optional meta array. Both flags are
helpful to use calibration patterns exceeding the field of view of the camera.
These oversized patterns allow more accurate calibrations as corners can be
utilized, which are as close as possible to the image borders.  For a
consistent coordinate system across all images, the optional marker (see image
below) can be used to move the origin of the board to the location where the
black circle is located.

@note The function requires a white boarder with roughly the same width as one
of the checkerboard fields around the whole board to improve the detection in
various environments. In addition, because of the localized radon
transformation it is beneficial to use round corners for the field corners
which are located on the outside of the board. The following figure illustrates
a sample checkerboard optimized for the detection. However, any other checkerboard
can be used as well.

Use gen_pattern.py (@ref tutorial_camera_calibration_pattern) to create checkerboard.
![Checkerboard](pics/checkerboard_radon.png)
 */
CV_EXPORTS_AS(findChessboardCornersSBWithMeta)
bool findChessboardCornersSB(InputArray image,Size patternSize, OutputArray corners,
                             int flags,OutputArray meta);
/** @overload */
CV_EXPORTS_W inline
bool findChessboardCornersSB(InputArray image, Size patternSize, OutputArray corners,
                             int flags = 0)
{
    return findChessboardCornersSB(image, patternSize, corners, flags, noArray());
}

/** @brief Estimates the sharpness of a detected chessboard.

Image sharpness, as well as brightness, are a critical parameter for accuracte
camera calibration. For accessing these parameters for filtering out
problematic calibraiton images, this method calculates edge profiles by traveling from
black to white chessboard cell centers. Based on this, the number of pixels is
calculated required to transit from black to white. This width of the
transition area is a good indication of how sharp the chessboard is imaged
and should be below ~3.0 pixels.

@param image Gray image used to find chessboard corners
@param patternSize Size of a found chessboard pattern
@param corners Corners found by #findChessboardCornersSB
@param rise_distance Rise distance 0.8 means 10% ... 90% of the final signal strength
@param vertical By default edge responses for horizontal lines are calculated
@param sharpness Optional output array with a sharpness value for calculated edge responses (see description)

The optional sharpness array is of type CV_32FC1 and has for each calculated
profile one row with the following five entries:
* 0 = x coordinate of the underlying edge in the image
* 1 = y coordinate of the underlying edge in the image
* 2 = width of the transition area (sharpness)
* 3 = signal strength in the black cell (min brightness)
* 4 = signal strength in the white cell (max brightness)

@return Scalar(average sharpness, average min brightness, average max brightness,0)
*/
CV_EXPORTS_W Scalar estimateChessboardSharpness(InputArray image, Size patternSize, InputArray corners,
                                                float rise_distance=0.8F,bool vertical=false,
                                                OutputArray sharpness=noArray());


//! finds subpixel-accurate positions of the chessboard corners
CV_EXPORTS_W bool find4QuadCornerSubpix( InputArray img, InputOutputArray corners, Size region_size );

/** @brief Renders the detected chessboard corners.

@param image Destination image. It must be an 8-bit color image.
@param patternSize Number of inner corners per a chessboard row and column
(patternSize = cv::Size(points_per_row,points_per_column)).
@param corners Array of detected corners, the output of #findChessboardCorners.
@param patternWasFound Parameter indicating whether the complete board was found or not. The
return value of #findChessboardCorners should be passed here.

The function draws individual chessboard corners detected either as red circles if the board was not
found, or as colored corners connected with lines if the board was found.
 */
CV_EXPORTS_W void drawChessboardCorners( InputOutputArray image, Size patternSize,
                                         InputArray corners, bool patternWasFound );

/** @brief Draw axes of the world/object coordinate system from pose estimation. @sa solvePnP

@param image Input/output image. It must have 1 or 3 channels. The number of channels is not altered.
@param cameraMatrix Input 3x3 floating-point matrix of camera intrinsic parameters.
\f$\cameramatrix{A}\f$
@param distCoeffs Input vector of distortion coefficients
\f$\distcoeffs\f$. If the vector is empty, the zero distortion coefficients are assumed.
@param rvec Rotation vector (see @ref Rodrigues ) that, together with tvec, brings points from
the model coordinate system to the camera coordinate system.
@param tvec Translation vector.
@param length Length of the painted axes in the same unit than tvec (usually in meters).
@param thickness Line thickness of the painted axes.

This function draws the axes of the world/object coordinate system w.r.t. to the camera frame.
OX is drawn in red, OY in green and OZ in blue.
 */
CV_EXPORTS_W void drawFrameAxes(InputOutputArray image, InputArray cameraMatrix, InputArray distCoeffs,
                                InputArray rvec, InputArray tvec, float length, int thickness=3);

struct CV_EXPORTS_W_SIMPLE CirclesGridFinderParameters
{
    CV_WRAP CirclesGridFinderParameters();
    CV_PROP_RW cv::Size2f densityNeighborhoodSize;
    CV_PROP_RW float minDensity;
    CV_PROP_RW int kmeansAttempts;
    CV_PROP_RW int minDistanceToAddKeypoint;
    CV_PROP_RW int keypointScale;
    CV_PROP_RW float minGraphConfidence;
    CV_PROP_RW float vertexGain;
    CV_PROP_RW float vertexPenalty;
    CV_PROP_RW float existingVertexGain;
    CV_PROP_RW float edgeGain;
    CV_PROP_RW float edgePenalty;
    CV_PROP_RW float convexHullFactor;
    CV_PROP_RW float minRNGEdgeSwitchDist;

    enum GridType
    {
      SYMMETRIC_GRID, ASYMMETRIC_GRID
    };
    GridType gridType;

    CV_PROP_RW float squareSize; //!< Distance between two adjacent points. Used by CALIB_CB_CLUSTERING.
    CV_PROP_RW float maxRectifiedDistance; //!< Max deviation from prediction. Used by CALIB_CB_CLUSTERING.
};

#ifndef DISABLE_OPENCV_3_COMPATIBILITY
typedef CirclesGridFinderParameters CirclesGridFinderParameters2;
#endif

/** @brief Finds centers in the grid of circles.

@param image grid view of input circles; it must be an 8-bit grayscale or color image.
@param patternSize number of circles per row and column
( patternSize = Size(points_per_row, points_per_colum) ).
@param centers output array of detected centers.
@param flags various operation flags that can be one of the following values:
-   @ref CALIB_CB_SYMMETRIC_GRID uses symmetric pattern of circles.
-   @ref CALIB_CB_ASYMMETRIC_GRID uses asymmetric pattern of circles.
-   @ref CALIB_CB_CLUSTERING uses a special algorithm for grid detection. It is more robust to
perspective distortions but much more sensitive to background clutter.
@param blobDetector feature detector that finds blobs like dark circles on light background.
                    If `blobDetector` is NULL then `image` represents Point2f array of candidates.
@param parameters struct for finding circles in a grid pattern.

The function attempts to determine whether the input image contains a grid of circles. If it is, the
function locates centers of the circles. The function returns a non-zero value if all of the centers
have been found and they have been placed in a certain order (row by row, left to right in every
row). Otherwise, if the function fails to find all the corners or reorder them, it returns 0.

Sample usage of detecting and drawing the centers of circles: :
@code
    Size patternsize(7,7); //number of centers
    Mat gray = ...; //source image
    vector<Point2f> centers; //this will be filled by the detected centers

    bool patternfound = findCirclesGrid(gray, patternsize, centers);

    drawChessboardCorners(img, patternsize, Mat(centers), patternfound);
@endcode
@note The function requires white space (like a square-thick border, the wider the better) around
the board to make the detection more robust in various environments.
 */
CV_EXPORTS_W bool findCirclesGrid( InputArray image, Size patternSize,
                                   OutputArray centers, int flags,
                                   const Ptr<FeatureDetector> &blobDetector,
                                   const CirclesGridFinderParameters& parameters);

/** @overload */
CV_EXPORTS_W bool findCirclesGrid( InputArray image, Size patternSize,
                                   OutputArray centers, int flags = CALIB_CB_SYMMETRIC_GRID,
                                   const Ptr<FeatureDetector> &blobDetector = SimpleBlobDetector::create());

/** @brief Finds the camera intrinsic and extrinsic parameters from several views of a calibration
pattern.

@param objectPoints In the new interface it is a vector of vectors of calibration pattern points in
the calibration pattern coordinate space (e.g. std::vector<std::vector<cv::Vec3f>>). The outer
vector contains as many elements as the number of pattern views. If the same calibration pattern
is shown in each view and it is fully visible, all the vectors will be the same. Although, it is
possible to use partially occluded patterns or even different patterns in different views. Then,
the vectors will be different. Although the points are 3D, they all lie in the calibration pattern's
XY coordinate plane (thus 0 in the Z-coordinate), if the used calibration pattern is a planar rig.
In the old interface all the vectors of object points from different views are concatenated
together.
@param imagePoints In the new interface it is a vector of vectors of the projections of calibration
pattern points (e.g. std::vector<std::vector<cv::Vec2f>>). imagePoints.size() and
objectPoints.size(), and imagePoints[i].size() and objectPoints[i].size() for each i, must be equal,
respectively. In the old interface all the vectors of object points from different views are
concatenated together.
@param imageSize Size of the image used only to initialize the camera intrinsic matrix.
@param cameraMatrix Input/output 3x3 floating-point camera intrinsic matrix
\f$\cameramatrix{A}\f$ . If @ref CALIB_USE_INTRINSIC_GUESS
and/or @ref CALIB_FIX_ASPECT_RATIO, @ref CALIB_FIX_PRINCIPAL_POINT or @ref CALIB_FIX_FOCAL_LENGTH
are specified, some or all of fx, fy, cx, cy must be initialized before calling the function.
@param distCoeffs Input/output vector of distortion coefficients
\f$\distcoeffs\f$.
@param rvecs Output vector of rotation vectors (@ref Rodrigues ) estimated for each pattern view
(e.g. std::vector<cv::Mat>>). That is, each i-th rotation vector together with the corresponding
i-th translation vector (see the next output parameter description) brings the calibration pattern
from the object coordinate space (in which object points are specified) to the camera coordinate
space. In more technical terms, the tuple of the i-th rotation and translation vector performs
a change of basis from object coordinate space to camera coordinate space. Due to its duality, this
tuple is equivalent to the position of the calibration pattern with respect to the camera coordinate
space.
@param tvecs Output vector of translation vectors estimated for each pattern view, see parameter
describtion above.
@param stdDeviationsIntrinsics Output vector of standard deviations estimated for intrinsic
parameters. Order of deviations values:
\f$(f_x, f_y, c_x, c_y, k_1, k_2, p_1, p_2, k_3, k_4, k_5, k_6 , s_1, s_2, s_3,
 s_4, \tau_x, \tau_y)\f$ If one of parameters is not estimated, it's deviation is equals to zero.
@param stdDeviationsExtrinsics Output vector of standard deviations estimated for extrinsic
parameters. Order of deviations values: \f$(R_0, T_0, \dotsc , R_{M - 1}, T_{M - 1})\f$ where M is
the number of pattern views. \f$R_i, T_i\f$ are concatenated 1x3 vectors.
 @param perViewErrors Output vector of the RMS re-projection error estimated for each pattern view.
@param flags Different flags that may be zero or a combination of the following values:
-   @ref CALIB_USE_INTRINSIC_GUESS cameraMatrix contains valid initial values of
fx, fy, cx, cy that are optimized further. Otherwise, (cx, cy) is initially set to the image
center ( imageSize is used), and focal distances are computed in a least-squares fashion.
Note, that if intrinsic parameters are known, there is no need to use this function just to
estimate extrinsic parameters. Use @ref solvePnP instead.
-   @ref CALIB_FIX_PRINCIPAL_POINT The principal point is not changed during the global
optimization. It stays at the center or at a different location specified when
 @ref CALIB_USE_INTRINSIC_GUESS is set too.
-   @ref CALIB_FIX_ASPECT_RATIO The functions consider only fy as a free parameter. The
ratio fx/fy stays the same as in the input cameraMatrix . When
 @ref CALIB_USE_INTRINSIC_GUESS is not set, the actual input values of fx and fy are
ignored, only their ratio is computed and used further.
-   @ref CALIB_ZERO_TANGENT_DIST Tangential distortion coefficients \f$(p_1, p_2)\f$ are set
to zeros and stay zero.
-   @ref CALIB_FIX_FOCAL_LENGTH The focal length is not changed during the global optimization if
 @ref CALIB_USE_INTRINSIC_GUESS is set.
-   @ref CALIB_FIX_K1,..., @ref CALIB_FIX_K6 The corresponding radial distortion
coefficient is not changed during the optimization. If @ref CALIB_USE_INTRINSIC_GUESS is
set, the coefficient from the supplied distCoeffs matrix is used. Otherwise, it is set to 0.
-   @ref CALIB_RATIONAL_MODEL Coefficients k4, k5, and k6 are enabled. To provide the
backward compatibility, this extra flag should be explicitly specified to make the
calibration function use the rational model and return 8 coefficients or more.
-   @ref CALIB_THIN_PRISM_MODEL Coefficients s1, s2, s3 and s4 are enabled. To provide the
backward compatibility, this extra flag should be explicitly specified to make the
calibration function use the thin prism model and return 12 coefficients or more.
-   @ref CALIB_FIX_S1_S2_S3_S4 The thin prism distortion coefficients are not changed during
the optimization. If @ref CALIB_USE_INTRINSIC_GUESS is set, the coefficient from the
supplied distCoeffs matrix is used. Otherwise, it is set to 0.
-   @ref CALIB_TILTED_MODEL Coefficients tauX and tauY are enabled. To provide the
backward compatibility, this extra flag should be explicitly specified to make the
calibration function use the tilted sensor model and return 14 coefficients.
-   @ref CALIB_FIX_TAUX_TAUY The coefficients of the tilted sensor model are not changed during
the optimization. If @ref CALIB_USE_INTRINSIC_GUESS is set, the coefficient from the
supplied distCoeffs matrix is used. Otherwise, it is set to 0.
@param criteria Termination criteria for the iterative optimization algorithm.

@return the overall RMS re-projection error.

The function estimates the intrinsic camera parameters and extrinsic parameters for each of the
views. The algorithm is based on @cite Zhang2000 and @cite BouguetMCT . The coordinates of 3D object
points and their corresponding 2D projections in each view must be specified. That may be achieved
by using an object with known geometry and easily detectable feature points. Such an object is
called a calibration rig or calibration pattern, and OpenCV has built-in support for a chessboard as
a calibration rig (see @ref findChessboardCorners). Currently, initialization of intrinsic
parameters (when @ref CALIB_USE_INTRINSIC_GUESS is not set) is only implemented for planar calibration
patterns (where Z-coordinates of the object points must be all zeros). 3D calibration rigs can also
be used as long as initial cameraMatrix is provided.

The algorithm performs the following steps:

-   Compute the initial intrinsic parameters (the option only available for planar calibration
    patterns) or read them from the input parameters. The distortion coefficients are all set to
    zeros initially unless some of CALIB_FIX_K? are specified.

-   Estimate the initial camera pose as if the intrinsic parameters have been already known. This is
    done using @ref solvePnP .

-   Run the global Levenberg-Marquardt optimization algorithm to minimize the reprojection error,
    that is, the total sum of squared distances between the observed feature points imagePoints and
    the projected (using the current estimates for camera parameters and the poses) object points
    objectPoints. See @ref projectPoints for details.

@note
    If you use a non-square (i.e. non-N-by-N) grid and @ref findChessboardCorners for calibration,
    and @ref calibrateCamera returns bad values (zero distortion coefficients, \f$c_x\f$ and
    \f$c_y\f$ very far from the image center, and/or large differences between \f$f_x\f$ and
    \f$f_y\f$ (ratios of 10:1 or more)), then you are probably using patternSize=cvSize(rows,cols)
    instead of using patternSize=cvSize(cols,rows) in @ref findChessboardCorners.

@sa
   calibrateCameraRO, findChessboardCorners, solvePnP, initCameraMatrix2D, stereoCalibrate,
   undistort
 */
CV_EXPORTS_AS(calibrateCameraExtended) double calibrateCamera( InputArrayOfArrays objectPoints,
                                     InputArrayOfArrays imagePoints, Size imageSize,
                                     InputOutputArray cameraMatrix, InputOutputArray distCoeffs,
                                     OutputArrayOfArrays rvecs, OutputArrayOfArrays tvecs,
                                     OutputArray stdDeviationsIntrinsics,
                                     OutputArray stdDeviationsExtrinsics,
                                     OutputArray perViewErrors,
                                     int flags = 0, TermCriteria criteria = TermCriteria(
                                        TermCriteria::COUNT + TermCriteria::EPS, 30, DBL_EPSILON) );

/** @overload */
CV_EXPORTS_W double calibrateCamera( InputArrayOfArrays objectPoints,
                                     InputArrayOfArrays imagePoints, Size imageSize,
                                     InputOutputArray cameraMatrix, InputOutputArray distCoeffs,
                                     OutputArrayOfArrays rvecs, OutputArrayOfArrays tvecs,
                                     int flags = 0, TermCriteria criteria = TermCriteria(
                                        TermCriteria::COUNT + TermCriteria::EPS, 30, DBL_EPSILON) );

/** @brief Finds the camera intrinsic and extrinsic parameters from several views of a calibration pattern.

This function is an extension of #calibrateCamera with the method of releasing object which was
proposed in @cite strobl2011iccv. In many common cases with inaccurate, unmeasured, roughly planar
targets (calibration plates), this method can dramatically improve the precision of the estimated
camera parameters. Both the object-releasing method and standard method are supported by this
function. Use the parameter **iFixedPoint** for method selection. In the internal implementation,
#calibrateCamera is a wrapper for this function.

@param objectPoints Vector of vectors of calibration pattern points in the calibration pattern
coordinate space. See #calibrateCamera for details. If the method of releasing object to be used,
the identical calibration board must be used in each view and it must be fully visible, and all
objectPoints[i] must be the same and all points should be roughly close to a plane. **The calibration
target has to be rigid, or at least static if the camera (rather than the calibration target) is
shifted for grabbing images.**
@param imagePoints Vector of vectors of the projections of calibration pattern points. See
#calibrateCamera for details.
@param imageSize Size of the image used only to initialize the intrinsic camera matrix.
@param iFixedPoint The index of the 3D object point in objectPoints[0] to be fixed. It also acts as
a switch for calibration method selection. If object-releasing method to be used, pass in the
parameter in the range of [1, objectPoints[0].size()-2], otherwise a value out of this range will
make standard calibration method selected. Usually the top-right corner point of the calibration
board grid is recommended to be fixed when object-releasing method being utilized. According to
\cite strobl2011iccv, two other points are also fixed. In this implementation, objectPoints[0].front
and objectPoints[0].back.z are used. With object-releasing method, accurate rvecs, tvecs and
newObjPoints are only possible if coordinates of these three fixed points are accurate enough.
@param cameraMatrix Output 3x3 floating-point camera matrix. See #calibrateCamera for details.
@param distCoeffs Output vector of distortion coefficients. See #calibrateCamera for details.
@param rvecs Output vector of rotation vectors estimated for each pattern view. See #calibrateCamera
for details.
@param tvecs Output vector of translation vectors estimated for each pattern view.
@param newObjPoints The updated output vector of calibration pattern points. The coordinates might
be scaled based on three fixed points. The returned coordinates are accurate only if the above
mentioned three fixed points are accurate. If not needed, noArray() can be passed in. This parameter
is ignored with standard calibration method.
@param stdDeviationsIntrinsics Output vector of standard deviations estimated for intrinsic parameters.
See #calibrateCamera for details.
@param stdDeviationsExtrinsics Output vector of standard deviations estimated for extrinsic parameters.
See #calibrateCamera for details.
@param stdDeviationsObjPoints Output vector of standard deviations estimated for refined coordinates
of calibration pattern points. It has the same size and order as objectPoints[0] vector. This
parameter is ignored with standard calibration method.
 @param perViewErrors Output vector of the RMS re-projection error estimated for each pattern view.
@param flags Different flags that may be zero or a combination of some predefined values. See
#calibrateCamera for details. If the method of releasing object is used, the calibration time may
be much longer. CALIB_USE_QR or CALIB_USE_LU could be used for faster calibration with potentially
less precise and less stable in some rare cases.
@param criteria Termination criteria for the iterative optimization algorithm.

@return the overall RMS re-projection error.

The function estimates the intrinsic camera parameters and extrinsic parameters for each of the
views. The algorithm is based on @cite Zhang2000, @cite BouguetMCT and @cite strobl2011iccv. See
#calibrateCamera for other detailed explanations.
@sa
   calibrateCamera, findChessboardCorners, solvePnP, initCameraMatrix2D, stereoCalibrate, undistort
 */
CV_EXPORTS_AS(calibrateCameraROExtended) double calibrateCameraRO( InputArrayOfArrays objectPoints,
                                     InputArrayOfArrays imagePoints, Size imageSize, int iFixedPoint,
                                     InputOutputArray cameraMatrix, InputOutputArray distCoeffs,
                                     OutputArrayOfArrays rvecs, OutputArrayOfArrays tvecs,
                                     OutputArray newObjPoints,
                                     OutputArray stdDeviationsIntrinsics,
                                     OutputArray stdDeviationsExtrinsics,
                                     OutputArray stdDeviationsObjPoints,
                                     OutputArray perViewErrors,
                                     int flags = 0, TermCriteria criteria = TermCriteria(
                                        TermCriteria::COUNT + TermCriteria::EPS, 30, DBL_EPSILON) );

/** @overload */
CV_EXPORTS_W double calibrateCameraRO( InputArrayOfArrays objectPoints,
                                     InputArrayOfArrays imagePoints, Size imageSize, int iFixedPoint,
                                     InputOutputArray cameraMatrix, InputOutputArray distCoeffs,
                                     OutputArrayOfArrays rvecs, OutputArrayOfArrays tvecs,
                                     OutputArray newObjPoints,
                                     int flags = 0, TermCriteria criteria = TermCriteria(
                                        TermCriteria::COUNT + TermCriteria::EPS, 30, DBL_EPSILON) );

/** @brief Computes useful camera characteristics from the camera intrinsic matrix.

@param cameraMatrix Input camera intrinsic matrix that can be estimated by #calibrateCamera or
#stereoCalibrate .
@param imageSize Input image size in pixels.
@param apertureWidth Physical width in mm of the sensor.
@param apertureHeight Physical height in mm of the sensor.
@param fovx Output field of view in degrees along the horizontal sensor axis.
@param fovy Output field of view in degrees along the vertical sensor axis.
@param focalLength Focal length of the lens in mm.
@param principalPoint Principal point in mm.
@param aspectRatio \f$f_y/f_x\f$

The function computes various useful camera characteristics from the previously estimated camera
matrix.

@note
   Do keep in mind that the unity measure 'mm' stands for whatever unit of measure one chooses for
    the chessboard pitch (it can thus be any value).
 */
CV_EXPORTS_W void calibrationMatrixValues( InputArray cameraMatrix, Size imageSize,
                                           double apertureWidth, double apertureHeight,
                                           CV_OUT double& fovx, CV_OUT double& fovy,
                                           CV_OUT double& focalLength, CV_OUT Point2d& principalPoint,
                                           CV_OUT double& aspectRatio );

/** @brief Calibrates a stereo camera set up. This function finds the intrinsic parameters
for each of the two cameras and the extrinsic parameters between the two cameras.

@param objectPoints Vector of vectors of the calibration pattern points. The same structure as
in @ref calibrateCamera. For each pattern view, both cameras need to see the same object
points. Therefore, objectPoints.size(), imagePoints1.size(), and imagePoints2.size() need to be
equal as well as objectPoints[i].size(), imagePoints1[i].size(), and imagePoints2[i].size() need to
be equal for each i.
@param imagePoints1 Vector of vectors of the projections of the calibration pattern points,
observed by the first camera. The same structure as in @ref calibrateCamera.
@param imagePoints2 Vector of vectors of the projections of the calibration pattern points,
observed by the second camera. The same structure as in @ref calibrateCamera.
@param cameraMatrix1 Input/output camera intrinsic matrix for the first camera, the same as in
@ref calibrateCamera. Furthermore, for the stereo case, additional flags may be used, see below.
@param distCoeffs1 Input/output vector of distortion coefficients, the same as in
@ref calibrateCamera.
@param cameraMatrix2 Input/output second camera intrinsic matrix for the second camera. See description for
cameraMatrix1.
@param distCoeffs2 Input/output lens distortion coefficients for the second camera. See
description for distCoeffs1.
@param imageSize Size of the image used only to initialize the camera intrinsic matrices.
@param R Output rotation matrix. Together with the translation vector T, this matrix brings
points given in the first camera's coordinate system to points in the second camera's
coordinate system. In more technical terms, the tuple of R and T performs a change of basis
from the first camera's coordinate system to the second camera's coordinate system. Due to its
duality, this tuple is equivalent to the position of the first camera with respect to the
second camera coordinate system.
@param T Output translation vector, see description above.
@param E Output essential matrix.
@param F Output fundamental matrix.
@param rvecs Output vector of rotation vectors ( @ref Rodrigues ) estimated for each pattern view in the
coordinate system of the first camera of the stereo pair (e.g. std::vector<cv::Mat>). More in detail, each
i-th rotation vector together with the corresponding i-th translation vector (see the next output parameter
description) brings the calibration pattern from the object coordinate space (in which object points are
specified) to the camera coordinate space of the first camera of the stereo pair. In more technical terms,
the tuple of the i-th rotation and translation vector performs a change of basis from object coordinate space
to camera coordinate space of the first camera of the stereo pair.
@param tvecs Output vector of translation vectors estimated for each pattern view, see parameter description
of previous output parameter ( rvecs ).
@param perViewErrors Output vector of the RMS re-projection error estimated for each pattern view.
@param flags Different flags that may be zero or a combination of the following values:
-   @ref CALIB_FIX_INTRINSIC Fix cameraMatrix? and distCoeffs? so that only R, T, E, and F
matrices are estimated.
-   @ref CALIB_USE_INTRINSIC_GUESS Optimize some or all of the intrinsic parameters
according to the specified flags. Initial values are provided by the user.
-   @ref CALIB_USE_EXTRINSIC_GUESS R and T contain valid initial values that are optimized further.
Otherwise R and T are initialized to the median value of the pattern views (each dimension separately).
-   @ref CALIB_FIX_PRINCIPAL_POINT Fix the principal points during the optimization.
-   @ref CALIB_FIX_FOCAL_LENGTH Fix \f$f^{(j)}_x\f$ and \f$f^{(j)}_y\f$ .
-   @ref CALIB_FIX_ASPECT_RATIO Optimize \f$f^{(j)}_y\f$ . Fix the ratio \f$f^{(j)}_x/f^{(j)}_y\f$
.
-   @ref CALIB_SAME_FOCAL_LENGTH Enforce \f$f^{(0)}_x=f^{(1)}_x\f$ and \f$f^{(0)}_y=f^{(1)}_y\f$ .
-   @ref CALIB_ZERO_TANGENT_DIST Set tangential distortion coefficients for each camera to
zeros and fix there.
-   @ref CALIB_FIX_K1,..., @ref CALIB_FIX_K6 Do not change the corresponding radial
distortion coefficient during the optimization. If @ref CALIB_USE_INTRINSIC_GUESS is set,
the coefficient from the supplied distCoeffs matrix is used. Otherwise, it is set to 0.
-   @ref CALIB_RATIONAL_MODEL Enable coefficients k4, k5, and k6. To provide the backward
compatibility, this extra flag should be explicitly specified to make the calibration
function use the rational model and return 8 coefficients. If the flag is not set, the
function computes and returns only 5 distortion coefficients.
-   @ref CALIB_THIN_PRISM_MODEL Coefficients s1, s2, s3 and s4 are enabled. To provide the
backward compatibility, this extra flag should be explicitly specified to make the
calibration function use the thin prism model and return 12 coefficients. If the flag is not
set, the function computes and returns only 5 distortion coefficients.
-   @ref CALIB_FIX_S1_S2_S3_S4 The thin prism distortion coefficients are not changed during
the optimization. If @ref CALIB_USE_INTRINSIC_GUESS is set, the coefficient from the
supplied distCoeffs matrix is used. Otherwise, it is set to 0.
-   @ref CALIB_TILTED_MODEL Coefficients tauX and tauY are enabled. To provide the
backward compatibility, this extra flag should be explicitly specified to make the
calibration function use the tilted sensor model and return 14 coefficients. If the flag is not
set, the function computes and returns only 5 distortion coefficients.
-   @ref CALIB_FIX_TAUX_TAUY The coefficients of the tilted sensor model are not changed during
the optimization. If @ref CALIB_USE_INTRINSIC_GUESS is set, the coefficient from the
supplied distCoeffs matrix is used. Otherwise, it is set to 0.
@param criteria Termination criteria for the iterative optimization algorithm.

The function estimates the transformation between two cameras making a stereo pair. If one computes
the poses of an object relative to the first camera and to the second camera,
( \f$R_1\f$,\f$T_1\f$ ) and (\f$R_2\f$,\f$T_2\f$), respectively, for a stereo camera where the
relative position and orientation between the two cameras are fixed, then those poses definitely
relate to each other. This means, if the relative position and orientation (\f$R\f$,\f$T\f$) of the
two cameras is known, it is possible to compute (\f$R_2\f$,\f$T_2\f$) when (\f$R_1\f$,\f$T_1\f$) is
given. This is what the described function does. It computes (\f$R\f$,\f$T\f$) such that:

\f[R_2=R R_1\f]
\f[T_2=R T_1 + T.\f]

Therefore, one can compute the coordinate representation of a 3D point for the second camera's
coordinate system when given the point's coordinate representation in the first camera's coordinate
system:

\f[\begin{bmatrix}
X_2 \\
Y_2 \\
Z_2 \\
1
\end{bmatrix} = \begin{bmatrix}
R & T \\
0 & 1
\end{bmatrix} \begin{bmatrix}
X_1 \\
Y_1 \\
Z_1 \\
1
\end{bmatrix}.\f]


Optionally, it computes the essential matrix E:

\f[E= \vecthreethree{0}{-T_2}{T_1}{T_2}{0}{-T_0}{-T_1}{T_0}{0} R\f]

where \f$T_i\f$ are components of the translation vector \f$T\f$ : \f$T=[T_0, T_1, T_2]^T\f$ .
And the function can also compute the fundamental matrix F:

\f[F = cameraMatrix2^{-T}\cdot E \cdot cameraMatrix1^{-1}\f]

Besides the stereo-related information, the function can also perform a full calibration of each of
the two cameras. However, due to the high dimensionality of the parameter space and noise in the
input data, the function can diverge from the correct solution. If the intrinsic parameters can be
estimated with high accuracy for each of the cameras individually (for example, using
#calibrateCamera ), you are recommended to do so and then pass @ref CALIB_FIX_INTRINSIC flag to the
function along with the computed intrinsic parameters. Otherwise, if all the parameters are
estimated at once, it makes sense to restrict some parameters, for example, pass
 @ref CALIB_SAME_FOCAL_LENGTH and @ref CALIB_ZERO_TANGENT_DIST flags, which is usually a
reasonable assumption.

Similarly to #calibrateCamera, the function minimizes the total re-projection error for all the
points in all the available views from both cameras. The function returns the final value of the
re-projection error.
 */
CV_EXPORTS_AS(stereoCalibrateExtended) double stereoCalibrate( InputArrayOfArrays objectPoints,
                                     InputArrayOfArrays imagePoints1, InputArrayOfArrays imagePoints2,
                                     InputOutputArray cameraMatrix1, InputOutputArray distCoeffs1,
                                     InputOutputArray cameraMatrix2, InputOutputArray distCoeffs2,
                                     Size imageSize, InputOutputArray R, InputOutputArray T, OutputArray E, OutputArray F,
                                     OutputArrayOfArrays rvecs, OutputArrayOfArrays tvecs, OutputArray perViewErrors, int flags = CALIB_FIX_INTRINSIC,
                                     TermCriteria criteria = TermCriteria(TermCriteria::COUNT+TermCriteria::EPS, 30, 1e-6) );

/// @overload
CV_EXPORTS_W double stereoCalibrate( InputArrayOfArrays objectPoints,
                                     InputArrayOfArrays imagePoints1, InputArrayOfArrays imagePoints2,
                                     InputOutputArray cameraMatrix1, InputOutputArray distCoeffs1,
                                     InputOutputArray cameraMatrix2, InputOutputArray distCoeffs2,
                                     Size imageSize, OutputArray R,OutputArray T, OutputArray E, OutputArray F,
                                     int flags = CALIB_FIX_INTRINSIC,
                                     TermCriteria criteria = TermCriteria(TermCriteria::COUNT+TermCriteria::EPS, 30, 1e-6) );

/// @overload
CV_EXPORTS_W double stereoCalibrate( InputArrayOfArrays objectPoints,
                                     InputArrayOfArrays imagePoints1, InputArrayOfArrays imagePoints2,
                                     InputOutputArray cameraMatrix1, InputOutputArray distCoeffs1,
                                     InputOutputArray cameraMatrix2, InputOutputArray distCoeffs2,
                                     Size imageSize, InputOutputArray R, InputOutputArray T, OutputArray E, OutputArray F,
                                     OutputArray perViewErrors, int flags = CALIB_FIX_INTRINSIC,
                                     TermCriteria criteria = TermCriteria(TermCriteria::COUNT+TermCriteria::EPS, 30, 1e-6) );

/** @brief Computes rectification transforms for each head of a calibrated stereo camera.

@param cameraMatrix1 First camera intrinsic matrix.
@param distCoeffs1 First camera distortion parameters.
@param cameraMatrix2 Second camera intrinsic matrix.
@param distCoeffs2 Second camera distortion parameters.
@param imageSize Size of the image used for stereo calibration.
@param R Rotation matrix from the coordinate system of the first camera to the second camera,
see @ref stereoCalibrate.
@param T Translation vector from the coordinate system of the first camera to the second camera,
see @ref stereoCalibrate.
@param R1 Output 3x3 rectification transform (rotation matrix) for the first camera. This matrix
brings points given in the unrectified first camera's coordinate system to points in the rectified
first camera's coordinate system. In more technical terms, it performs a change of basis from the
unrectified first camera's coordinate system to the rectified first camera's coordinate system.
@param R2 Output 3x3 rectification transform (rotation matrix) for the second camera. This matrix
brings points given in the unrectified second camera's coordinate system to points in the rectified
second camera's coordinate system. In more technical terms, it performs a change of basis from the
unrectified second camera's coordinate system to the rectified second camera's coordinate system.
@param P1 Output 3x4 projection matrix in the new (rectified) coordinate systems for the first
camera, i.e. it projects points given in the rectified first camera coordinate system into the
rectified first camera's image.
@param P2 Output 3x4 projection matrix in the new (rectified) coordinate systems for the second
camera, i.e. it projects points given in the rectified first camera coordinate system into the
rectified second camera's image.
@param Q Output \f$4 \times 4\f$ disparity-to-depth mapping matrix (see @ref reprojectImageTo3D).
@param flags Operation flags that may be zero or @ref CALIB_ZERO_DISPARITY . If the flag is set,
the function makes the principal points of each camera have the same pixel coordinates in the
rectified views. And if the flag is not set, the function may still shift the images in the
horizontal or vertical direction (depending on the orientation of epipolar lines) to maximize the
useful image area.
@param alpha Free scaling parameter. If it is -1 or absent, the function performs the default
scaling. Otherwise, the parameter should be between 0 and 1. alpha=0 means that the rectified
images are zoomed and shifted so that only valid pixels are visible (no black areas after
rectification). alpha=1 means that the rectified image is decimated and shifted so that all the
pixels from the original images from the cameras are retained in the rectified images (no source
image pixels are lost). Any intermediate value yields an intermediate result between
those two extreme cases.
@param newImageSize New image resolution after rectification. The same size should be passed to
#initUndistortRectifyMap (see the stereo_calib.cpp sample in OpenCV samples directory). When (0,0)
is passed (default), it is set to the original imageSize . Setting it to a larger value can help you
preserve details in the original image, especially when there is a big radial distortion.
@param validPixROI1 Optional output rectangles inside the rectified images where all the pixels
are valid. If alpha=0 , the ROIs cover the whole images. Otherwise, they are likely to be smaller
(see the picture below).
@param validPixROI2 Optional output rectangles inside the rectified images where all the pixels
are valid. If alpha=0 , the ROIs cover the whole images. Otherwise, they are likely to be smaller
(see the picture below).

The function computes the rotation matrices for each camera that (virtually) make both camera image
planes the same plane. Consequently, this makes all the epipolar lines parallel and thus simplifies
the dense stereo correspondence problem. The function takes the matrices computed by #stereoCalibrate
as input. As output, it provides two rotation matrices and also two projection matrices in the new
coordinates. The function distinguishes the following two cases:

-   **Horizontal stereo**: the first and the second camera views are shifted relative to each other
    mainly along the x-axis (with possible small vertical shift). In the rectified images, the
    corresponding epipolar lines in the left and right cameras are horizontal and have the same
    y-coordinate. P1 and P2 look like:

    \f[\texttt{P1} = \begin{bmatrix}
                        f & 0 & cx_1 & 0 \\
                        0 & f & cy & 0 \\
                        0 & 0 & 1 & 0
                     \end{bmatrix}\f]

    \f[\texttt{P2} = \begin{bmatrix}
                        f & 0 & cx_2 & T_x \cdot f \\
                        0 & f & cy & 0 \\
                        0 & 0 & 1 & 0
                     \end{bmatrix} ,\f]

    \f[\texttt{Q} = \begin{bmatrix}
                        1 & 0 & 0 & -cx_1 \\
                        0 & 1 & 0 & -cy \\
                        0 & 0 & 0 & f \\
                        0 & 0 & -\frac{1}{T_x} & \frac{cx_1 - cx_2}{T_x}
                    \end{bmatrix} \f]

    where \f$T_x\f$ is a horizontal shift between the cameras and \f$cx_1=cx_2\f$ if
    @ref CALIB_ZERO_DISPARITY is set.

-   **Vertical stereo**: the first and the second camera views are shifted relative to each other
    mainly in the vertical direction (and probably a bit in the horizontal direction too). The epipolar
    lines in the rectified images are vertical and have the same x-coordinate. P1 and P2 look like:

    \f[\texttt{P1} = \begin{bmatrix}
                        f & 0 & cx & 0 \\
                        0 & f & cy_1 & 0 \\
                        0 & 0 & 1 & 0
                     \end{bmatrix}\f]

    \f[\texttt{P2} = \begin{bmatrix}
                        f & 0 & cx & 0 \\
                        0 & f & cy_2 & T_y \cdot f \\
                        0 & 0 & 1 & 0
                     \end{bmatrix},\f]

    \f[\texttt{Q} = \begin{bmatrix}
                        1 & 0 & 0 & -cx \\
                        0 & 1 & 0 & -cy_1 \\
                        0 & 0 & 0 & f \\
                        0 & 0 & -\frac{1}{T_y} & \frac{cy_1 - cy_2}{T_y}
                    \end{bmatrix} \f]

    where \f$T_y\f$ is a vertical shift between the cameras and \f$cy_1=cy_2\f$ if
    @ref CALIB_ZERO_DISPARITY is set.

As you can see, the first three columns of P1 and P2 will effectively be the new "rectified" camera
matrices. The matrices, together with R1 and R2 , can then be passed to #initUndistortRectifyMap to
initialize the rectification map for each camera.

See below the screenshot from the stereo_calib.cpp sample. Some red horizontal lines pass through
the corresponding image regions. This means that the images are well rectified, which is what most
stereo correspondence algorithms rely on. The green rectangles are roi1 and roi2 . You see that
their interiors are all valid pixels.

![image](pics/stereo_undistort.jpg)
 */
CV_EXPORTS_W void stereoRectify( InputArray cameraMatrix1, InputArray distCoeffs1,
                                 InputArray cameraMatrix2, InputArray distCoeffs2,
                                 Size imageSize, InputArray R, InputArray T,
                                 OutputArray R1, OutputArray R2,
                                 OutputArray P1, OutputArray P2,
                                 OutputArray Q, int flags = CALIB_ZERO_DISPARITY,
                                 double alpha = -1, Size newImageSize = Size(),
                                 CV_OUT Rect* validPixROI1 = 0, CV_OUT Rect* validPixROI2 = 0 );

/** @brief Computes a rectification transform for an uncalibrated stereo camera.

@param points1 Array of feature points in the first image.
@param points2 The corresponding points in the second image. The same formats as in
#findFundamentalMat are supported.
@param F Input fundamental matrix. It can be computed from the same set of point pairs using
#findFundamentalMat .
@param imgSize Size of the image.
@param H1 Output rectification homography matrix for the first image.
@param H2 Output rectification homography matrix for the second image.
@param threshold Optional threshold used to filter out the outliers. If the parameter is greater
than zero, all the point pairs that do not comply with the epipolar geometry (that is, the points
for which \f$|\texttt{points2[i]}^T \cdot \texttt{F} \cdot \texttt{points1[i]}|>\texttt{threshold}\f$ )
are rejected prior to computing the homographies. Otherwise, all the points are considered inliers.

The function computes the rectification transformations without knowing intrinsic parameters of the
cameras and their relative position in the space, which explains the suffix "uncalibrated". Another
related difference from #stereoRectify is that the function outputs not the rectification
transformations in the object (3D) space, but the planar perspective transformations encoded by the
homography matrices H1 and H2 . The function implements the algorithm @cite Hartley99 .

@note
   While the algorithm does not need to know the intrinsic parameters of the cameras, it heavily
    depends on the epipolar geometry. Therefore, if the camera lenses have a significant distortion,
    it would be better to correct it before computing the fundamental matrix and calling this
    function. For example, distortion coefficients can be estimated for each head of stereo camera
    separately by using #calibrateCamera . Then, the images can be corrected using #undistort , or
    just the point coordinates can be corrected with #undistortPoints .
 */
CV_EXPORTS_W bool stereoRectifyUncalibrated( InputArray points1, InputArray points2,
                                             InputArray F, Size imgSize,
                                             OutputArray H1, OutputArray H2,
                                             double threshold = 5 );

//! computes the rectification transformations for 3-head camera, where all the heads are on the same line.
CV_EXPORTS_W float rectify3Collinear( InputArray cameraMatrix1, InputArray distCoeffs1,
                                      InputArray cameraMatrix2, InputArray distCoeffs2,
                                      InputArray cameraMatrix3, InputArray distCoeffs3,
                                      InputArrayOfArrays imgpt1, InputArrayOfArrays imgpt3,
                                      Size imageSize, InputArray R12, InputArray T12,
                                      InputArray R13, InputArray T13,
                                      OutputArray R1, OutputArray R2, OutputArray R3,
                                      OutputArray P1, OutputArray P2, OutputArray P3,
                                      OutputArray Q, double alpha, Size newImgSize,
                                      CV_OUT Rect* roi1, CV_OUT Rect* roi2, int flags );

/** @brief Returns the new camera intrinsic matrix based on the free scaling parameter.

@param cameraMatrix Input camera intrinsic matrix.
@param distCoeffs Input vector of distortion coefficients
\f$\distcoeffs\f$. If the vector is NULL/empty, the zero distortion coefficients are
assumed.
@param imageSize Original image size.
@param alpha Free scaling parameter between 0 (when all the pixels in the undistorted image are
valid) and 1 (when all the source image pixels are retained in the undistorted image). See
#stereoRectify for details.
@param newImgSize Image size after rectification. By default, it is set to imageSize .
@param validPixROI Optional output rectangle that outlines all-good-pixels region in the
undistorted image. See roi1, roi2 description in #stereoRectify .
@param centerPrincipalPoint Optional flag that indicates whether in the new camera intrinsic matrix the
principal point should be at the image center or not. By default, the principal point is chosen to
best fit a subset of the source image (determined by alpha) to the corrected image.
@return new_camera_matrix Output new camera intrinsic matrix.

The function computes and returns the optimal new camera intrinsic matrix based on the free scaling parameter.
By varying this parameter, you may retrieve only sensible pixels alpha=0 , keep all the original
image pixels if there is valuable information in the corners alpha=1 , or get something in between.
When alpha\>0 , the undistorted result is likely to have some black pixels corresponding to
"virtual" pixels outside of the captured distorted image. The original camera intrinsic matrix, distortion
coefficients, the computed new camera intrinsic matrix, and newImageSize should be passed to
#initUndistortRectifyMap to produce the maps for #remap .
 */
CV_EXPORTS_W Mat getOptimalNewCameraMatrix( InputArray cameraMatrix, InputArray distCoeffs,
                                            Size imageSize, double alpha, Size newImgSize = Size(),
                                            CV_OUT Rect* validPixROI = 0,
                                            bool centerPrincipalPoint = false);

/** @brief Computes Hand-Eye calibration: \f$_{}^{g}\textrm{T}_c\f$

@param[in] R_gripper2base Rotation part extracted from the homogeneous matrix that transforms a point
expressed in the gripper frame to the robot base frame (\f$_{}^{b}\textrm{T}_g\f$).
This is a vector (`vector<Mat>`) that contains the rotation, `(3x3)` rotation matrices or `(3x1)` rotation vectors,
for all the transformations from gripper frame to robot base frame.
@param[in] t_gripper2base Translation part extracted from the homogeneous matrix that transforms a point
expressed in the gripper frame to the robot base frame (\f$_{}^{b}\textrm{T}_g\f$).
This is a vector (`vector<Mat>`) that contains the `(3x1)` translation vectors for all the transformations
from gripper frame to robot base frame.
@param[in] R_target2cam Rotation part extracted from the homogeneous matrix that transforms a point
expressed in the target frame to the camera frame (\f$_{}^{c}\textrm{T}_t\f$).
This is a vector (`vector<Mat>`) that contains the rotation, `(3x3)` rotation matrices or `(3x1)` rotation vectors,
for all the transformations from calibration target frame to camera frame.
@param[in] t_target2cam Rotation part extracted from the homogeneous matrix that transforms a point
expressed in the target frame to the camera frame (\f$_{}^{c}\textrm{T}_t\f$).
This is a vector (`vector<Mat>`) that contains the `(3x1)` translation vectors for all the transformations
from calibration target frame to camera frame.
@param[out] R_cam2gripper Estimated `(3x3)` rotation part extracted from the homogeneous matrix that transforms a point
expressed in the camera frame to the gripper frame (\f$_{}^{g}\textrm{T}_c\f$).
@param[out] t_cam2gripper Estimated `(3x1)` translation part extracted from the homogeneous matrix that transforms a point
expressed in the camera frame to the gripper frame (\f$_{}^{g}\textrm{T}_c\f$).
@param[in] method One of the implemented Hand-Eye calibration method, see cv::HandEyeCalibrationMethod

The function performs the Hand-Eye calibration using various methods. One approach consists in estimating the
rotation then the translation (separable solutions) and the following methods are implemented:
  - R. Tsai, R. Lenz A New Technique for Fully Autonomous and Efficient 3D Robotics Hand/EyeCalibration \cite Tsai89
  - F. Park, B. Martin Robot Sensor Calibration: Solving AX = XB on the Euclidean Group \cite Park94
  - R. Horaud, F. Dornaika Hand-Eye Calibration \cite Horaud95

Another approach consists in estimating simultaneously the rotation and the translation (simultaneous solutions),
with the following implemented methods:
  - N. Andreff, R. Horaud, B. Espiau On-line Hand-Eye Calibration \cite Andreff99
  - K. Daniilidis Hand-Eye Calibration Using Dual Quaternions \cite Daniilidis98

The following picture describes the Hand-Eye calibration problem where the transformation between a camera ("eye")
mounted on a robot gripper ("hand") has to be estimated. This configuration is called eye-in-hand.

The eye-to-hand configuration consists in a static camera observing a calibration pattern mounted on the robot
end-effector. The transformation from the camera to the robot base frame can then be estimated by inputting
the suitable transformations to the function, see below.

![](pics/hand-eye_figure.png)

The calibration procedure is the following:
  - a static calibration pattern is used to estimate the transformation between the target frame
  and the camera frame
  - the robot gripper is moved in order to acquire several poses
  - for each pose, the homogeneous transformation between the gripper frame and the robot base frame is recorded using for
  instance the robot kinematics
\f[
    \begin{bmatrix}
    X_b\\
    Y_b\\
    Z_b\\
    1
    \end{bmatrix}
    =
    \begin{bmatrix}
    _{}^{b}\textrm{R}_g & _{}^{b}\textrm{t}_g \\
    0_{1 \times 3} & 1
    \end{bmatrix}
    \begin{bmatrix}
    X_g\\
    Y_g\\
    Z_g\\
    1
    \end{bmatrix}
\f]
  - for each pose, the homogeneous transformation between the calibration target frame and the camera frame is recorded using
  for instance a pose estimation method (PnP) from 2D-3D point correspondences
\f[
    \begin{bmatrix}
    X_c\\
    Y_c\\
    Z_c\\
    1
    \end{bmatrix}
    =
    \begin{bmatrix}
    _{}^{c}\textrm{R}_t & _{}^{c}\textrm{t}_t \\
    0_{1 \times 3} & 1
    \end{bmatrix}
    \begin{bmatrix}
    X_t\\
    Y_t\\
    Z_t\\
    1
    \end{bmatrix}
\f]

The Hand-Eye calibration procedure returns the following homogeneous transformation
\f[
    \begin{bmatrix}
    X_g\\
    Y_g\\
    Z_g\\
    1
    \end{bmatrix}
    =
    \begin{bmatrix}
    _{}^{g}\textrm{R}_c & _{}^{g}\textrm{t}_c \\
    0_{1 \times 3} & 1
    \end{bmatrix}
    \begin{bmatrix}
    X_c\\
    Y_c\\
    Z_c\\
    1
    \end{bmatrix}
\f]

This problem is also known as solving the \f$\mathbf{A}\mathbf{X}=\mathbf{X}\mathbf{B}\f$ equation:
  - for an eye-in-hand configuration
\f[
    \begin{align*}
    ^{b}{\textrm{T}_g}^{(1)} \hspace{0.2em} ^{g}\textrm{T}_c \hspace{0.2em} ^{c}{\textrm{T}_t}^{(1)} &=
    \hspace{0.1em} ^{b}{\textrm{T}_g}^{(2)} \hspace{0.2em} ^{g}\textrm{T}_c \hspace{0.2em} ^{c}{\textrm{T}_t}^{(2)} \\

    (^{b}{\textrm{T}_g}^{(2)})^{-1} \hspace{0.2em} ^{b}{\textrm{T}_g}^{(1)} \hspace{0.2em} ^{g}\textrm{T}_c &=
    \hspace{0.1em} ^{g}\textrm{T}_c \hspace{0.2em} ^{c}{\textrm{T}_t}^{(2)} (^{c}{\textrm{T}_t}^{(1)})^{-1} \\

    \textrm{A}_i \textrm{X} &= \textrm{X} \textrm{B}_i \\
    \end{align*}
\f]

  - for an eye-to-hand configuration
\f[
    \begin{align*}
    ^{g}{\textrm{T}_b}^{(1)} \hspace{0.2em} ^{b}\textrm{T}_c \hspace{0.2em} ^{c}{\textrm{T}_t}^{(1)} &=
    \hspace{0.1em} ^{g}{\textrm{T}_b}^{(2)} \hspace{0.2em} ^{b}\textrm{T}_c \hspace{0.2em} ^{c}{\textrm{T}_t}^{(2)} \\

    (^{g}{\textrm{T}_b}^{(2)})^{-1} \hspace{0.2em} ^{g}{\textrm{T}_b}^{(1)} \hspace{0.2em} ^{b}\textrm{T}_c &=
    \hspace{0.1em} ^{b}\textrm{T}_c \hspace{0.2em} ^{c}{\textrm{T}_t}^{(2)} (^{c}{\textrm{T}_t}^{(1)})^{-1} \\

    \textrm{A}_i \textrm{X} &= \textrm{X} \textrm{B}_i \\
    \end{align*}
\f]

\note
Additional information can be found on this [website](http://campar.in.tum.de/Chair/HandEyeCalibration).
\note
A minimum of 2 motions with non parallel rotation axes are necessary to determine the hand-eye transformation.
So at least 3 different poses are required, but it is strongly recommended to use many more poses.

 */
CV_EXPORTS_W void calibrateHandEye( InputArrayOfArrays R_gripper2base, InputArrayOfArrays t_gripper2base,
                                    InputArrayOfArrays R_target2cam, InputArrayOfArrays t_target2cam,
                                    OutputArray R_cam2gripper, OutputArray t_cam2gripper,
                                    HandEyeCalibrationMethod method=CALIB_HAND_EYE_TSAI );

/** @brief Computes Robot-World/Hand-Eye calibration: \f$_{}^{w}\textrm{T}_b\f$ and \f$_{}^{c}\textrm{T}_g\f$

@param[in] R_world2cam Rotation part extracted from the homogeneous matrix that transforms a point
expressed in the world frame to the camera frame (\f$_{}^{c}\textrm{T}_w\f$).
This is a vector (`vector<Mat>`) that contains the rotation, `(3x3)` rotation matrices or `(3x1)` rotation vectors,
for all the transformations from world frame to the camera frame.
@param[in] t_world2cam Translation part extracted from the homogeneous matrix that transforms a point
expressed in the world frame to the camera frame (\f$_{}^{c}\textrm{T}_w\f$).
This is a vector (`vector<Mat>`) that contains the `(3x1)` translation vectors for all the transformations
from world frame to the camera frame.
@param[in] R_base2gripper Rotation part extracted from the homogeneous matrix that transforms a point
expressed in the robot base frame to the gripper frame (\f$_{}^{g}\textrm{T}_b\f$).
This is a vector (`vector<Mat>`) that contains the rotation, `(3x3)` rotation matrices or `(3x1)` rotation vectors,
for all the transformations from robot base frame to the gripper frame.
@param[in] t_base2gripper Rotation part extracted from the homogeneous matrix that transforms a point
expressed in the robot base frame to the gripper frame (\f$_{}^{g}\textrm{T}_b\f$).
This is a vector (`vector<Mat>`) that contains the `(3x1)` translation vectors for all the transformations
from robot base frame to the gripper frame.
@param[out] R_base2world Estimated `(3x3)` rotation part extracted from the homogeneous matrix that transforms a point
expressed in the robot base frame to the world frame (\f$_{}^{w}\textrm{T}_b\f$).
@param[out] t_base2world Estimated `(3x1)` translation part extracted from the homogeneous matrix that transforms a point
expressed in the robot base frame to the world frame (\f$_{}^{w}\textrm{T}_b\f$).
@param[out] R_gripper2cam Estimated `(3x3)` rotation part extracted from the homogeneous matrix that transforms a point
expressed in the gripper frame to the camera frame (\f$_{}^{c}\textrm{T}_g\f$).
@param[out] t_gripper2cam Estimated `(3x1)` translation part extracted from the homogeneous matrix that transforms a point
expressed in the gripper frame to the camera frame (\f$_{}^{c}\textrm{T}_g\f$).
@param[in] method One of the implemented Robot-World/Hand-Eye calibration method, see cv::RobotWorldHandEyeCalibrationMethod

The function performs the Robot-World/Hand-Eye calibration using various methods. One approach consists in estimating the
rotation then the translation (separable solutions):
  - M. Shah, Solving the robot-world/hand-eye calibration problem using the kronecker product \cite Shah2013SolvingTR

Another approach consists in estimating simultaneously the rotation and the translation (simultaneous solutions),
with the following implemented method:
  - A. Li, L. Wang, and D. Wu, Simultaneous robot-world and hand-eye calibration using dual-quaternions and kronecker product \cite Li2010SimultaneousRA

The following picture describes the Robot-World/Hand-Eye calibration problem where the transformations between a robot and a world frame
and between a robot gripper ("hand") and a camera ("eye") mounted at the robot end-effector have to be estimated.

![](pics/robot-world_hand-eye_figure.png)

The calibration procedure is the following:
  - a static calibration pattern is used to estimate the transformation between the target frame
  and the camera frame
  - the robot gripper is moved in order to acquire several poses
  - for each pose, the homogeneous transformation between the gripper frame and the robot base frame is recorded using for
  instance the robot kinematics
\f[
    \begin{bmatrix}
    X_g\\
    Y_g\\
    Z_g\\
    1
    \end{bmatrix}
    =
    \begin{bmatrix}
    _{}^{g}\textrm{R}_b & _{}^{g}\textrm{t}_b \\
    0_{1 \times 3} & 1
    \end{bmatrix}
    \begin{bmatrix}
    X_b\\
    Y_b\\
    Z_b\\
    1
    \end{bmatrix}
\f]
  - for each pose, the homogeneous transformation between the calibration target frame (the world frame) and the camera frame is recorded using
  for instance a pose estimation method (PnP) from 2D-3D point correspondences
\f[
    \begin{bmatrix}
    X_c\\
    Y_c\\
    Z_c\\
    1
    \end{bmatrix}
    =
    \begin{bmatrix}
    _{}^{c}\textrm{R}_w & _{}^{c}\textrm{t}_w \\
    0_{1 \times 3} & 1
    \end{bmatrix}
    \begin{bmatrix}
    X_w\\
    Y_w\\
    Z_w\\
    1
    \end{bmatrix}
\f]

The Robot-World/Hand-Eye calibration procedure returns the following homogeneous transformations
\f[
    \begin{bmatrix}
    X_w\\
    Y_w\\
    Z_w\\
    1
    \end{bmatrix}
    =
    \begin{bmatrix}
    _{}^{w}\textrm{R}_b & _{}^{w}\textrm{t}_b \\
    0_{1 \times 3} & 1
    \end{bmatrix}
    \begin{bmatrix}
    X_b\\
    Y_b\\
    Z_b\\
    1
    \end{bmatrix}
\f]
\f[
    \begin{bmatrix}
    X_c\\
    Y_c\\
    Z_c\\
    1
    \end{bmatrix}
    =
    \begin{bmatrix}
    _{}^{c}\textrm{R}_g & _{}^{c}\textrm{t}_g \\
    0_{1 \times 3} & 1
    \end{bmatrix}
    \begin{bmatrix}
    X_g\\
    Y_g\\
    Z_g\\
    1
    \end{bmatrix}
\f]

This problem is also known as solving the \f$\mathbf{A}\mathbf{X}=\mathbf{Z}\mathbf{B}\f$ equation, with:
  - \f$\mathbf{A} \Leftrightarrow \hspace{0.1em} _{}^{c}\textrm{T}_w\f$
  - \f$\mathbf{X} \Leftrightarrow \hspace{0.1em} _{}^{w}\textrm{T}_b\f$
  - \f$\mathbf{Z} \Leftrightarrow \hspace{0.1em} _{}^{c}\textrm{T}_g\f$
  - \f$\mathbf{B} \Leftrightarrow \hspace{0.1em} _{}^{g}\textrm{T}_b\f$

\note
At least 3 measurements are required (input vectors size must be greater or equal to 3).

 */
CV_EXPORTS_W void calibrateRobotWorldHandEye( InputArrayOfArrays R_world2cam, InputArrayOfArrays t_world2cam,
                                              InputArrayOfArrays R_base2gripper, InputArrayOfArrays t_base2gripper,
                                              OutputArray R_base2world, OutputArray t_base2world,
                                              OutputArray R_gripper2cam, OutputArray t_gripper2cam,
                                              RobotWorldHandEyeCalibrationMethod method=CALIB_ROBOT_WORLD_HAND_EYE_SHAH );

/** @brief Converts points from Euclidean to homogeneous space.

@param src Input vector of N-dimensional points.
@param dst Output vector of N+1-dimensional points.

The function converts points from Euclidean to homogeneous space by appending 1's to the tuple of
point coordinates. That is, each point (x1, x2, ..., xn) is converted to (x1, x2, ..., xn, 1).
 */
CV_EXPORTS_W void convertPointsToHomogeneous( InputArray src, OutputArray dst );

/** @brief Converts points from homogeneous to Euclidean space.

@param src Input vector of N-dimensional points.
@param dst Output vector of N-1-dimensional points.

The function converts points homogeneous to Euclidean space using perspective projection. That is,
each point (x1, x2, ... x(n-1), xn) is converted to (x1/xn, x2/xn, ..., x(n-1)/xn). When xn=0, the
output point coordinates will be (0,0,0,...).
 */
CV_EXPORTS_W void convertPointsFromHomogeneous( InputArray src, OutputArray dst );

/** @brief Converts points to/from homogeneous coordinates.

@param src Input array or vector of 2D, 3D, or 4D points.
@param dst Output vector of 2D, 3D, or 4D points.

The function converts 2D or 3D points from/to homogeneous coordinates by calling either
#convertPointsToHomogeneous or #convertPointsFromHomogeneous.

@note The function is obsolete. Use one of the previous two functions instead.
 */
CV_EXPORTS void convertPointsHomogeneous( InputArray src, OutputArray dst );

/** @brief Calculates a fundamental matrix from the corresponding points in two images.

@param points1 Array of N points from the first image. The point coordinates should be
floating-point (single or double precision).
@param points2 Array of the second image points of the same size and format as points1 .
@param method Method for computing a fundamental matrix.
-   @ref FM_7POINT for a 7-point algorithm. \f$N = 7\f$
-   @ref FM_8POINT for an 8-point algorithm. \f$N \ge 8\f$
-   @ref FM_RANSAC for the RANSAC algorithm. \f$N \ge 8\f$
-   @ref FM_LMEDS for the LMedS algorithm. \f$N \ge 8\f$
@param ransacReprojThreshold Parameter used only for RANSAC. It is the maximum distance from a point to an epipolar
line in pixels, beyond which the point is considered an outlier and is not used for computing the
final fundamental matrix. It can be set to something like 1-3, depending on the accuracy of the
point localization, image resolution, and the image noise.
@param confidence Parameter used for the RANSAC and LMedS methods only. It specifies a desirable level
of confidence (probability) that the estimated matrix is correct.
@param[out] mask optional output mask
@param maxIters The maximum number of robust method iterations.

The epipolar geometry is described by the following equation:

\f[[p_2; 1]^T F [p_1; 1] = 0\f]

where \f$F\f$ is a fundamental matrix, \f$p_1\f$ and \f$p_2\f$ are corresponding points in the first and the
second images, respectively.

The function calculates the fundamental matrix using one of four methods listed above and returns
the found fundamental matrix. Normally just one matrix is found. But in case of the 7-point
algorithm, the function may return up to 3 solutions ( \f$9 \times 3\f$ matrix that stores all 3
matrices sequentially).

The calculated fundamental matrix may be passed further to #computeCorrespondEpilines that finds the
epipolar lines corresponding to the specified points. It can also be passed to
#stereoRectifyUncalibrated to compute the rectification transformation. :
@code
    // Example. Estimation of fundamental matrix using the RANSAC algorithm
    int point_count = 100;
    vector<Point2f> points1(point_count);
    vector<Point2f> points2(point_count);

    // initialize the points here ...
    for( int i = 0; i < point_count; i++ )
    {
        points1[i] = ...;
        points2[i] = ...;
    }

    Mat fundamental_matrix =
     findFundamentalMat(points1, points2, FM_RANSAC, 3, 0.99);
@endcode
 */
CV_EXPORTS_W Mat findFundamentalMat( InputArray points1, InputArray points2,
                                     int method, double ransacReprojThreshold, double confidence,
                                     int maxIters, OutputArray mask = noArray() );

/** @overload */
CV_EXPORTS_W Mat findFundamentalMat( InputArray points1, InputArray points2,
                                     int method = FM_RANSAC,
                                     double ransacReprojThreshold = 3., double confidence = 0.99,
                                     OutputArray mask = noArray() );

/** @overload */
CV_EXPORTS Mat findFundamentalMat( InputArray points1, InputArray points2,
                                   OutputArray mask, int method = FM_RANSAC,
                                   double ransacReprojThreshold = 3., double confidence = 0.99 );


CV_EXPORTS_W Mat findFundamentalMat( InputArray points1, InputArray points2,
                        OutputArray mask, const UsacParams &params);

/** @brief Calculates an essential matrix from the corresponding points in two images.

@param points1 Array of N (N \>= 5) 2D points from the first image. The point coordinates should
be floating-point (single or double precision).
@param points2 Array of the second image points of the same size and format as points1 .
@param cameraMatrix Camera intrinsic matrix \f$\cameramatrix{A}\f$ .
Note that this function assumes that points1 and points2 are feature points from cameras with the
same camera intrinsic matrix. If this assumption does not hold for your use case, use
#undistortPoints with `P = cv::NoArray()` for both cameras to transform image points
to normalized image coordinates, which are valid for the identity camera intrinsic matrix. When
passing these coordinates, pass the identity matrix for this parameter.
@param method Method for computing an essential matrix.
-   @ref RANSAC for the RANSAC algorithm.
-   @ref LMEDS for the LMedS algorithm.
@param prob Parameter used for the RANSAC or LMedS methods only. It specifies a desirable level of
confidence (probability) that the estimated matrix is correct.
@param threshold Parameter used for RANSAC. It is the maximum distance from a point to an epipolar
line in pixels, beyond which the point is considered an outlier and is not used for computing the
final fundamental matrix. It can be set to something like 1-3, depending on the accuracy of the
point localization, image resolution, and the image noise.
@param mask Output array of N elements, every element of which is set to 0 for outliers and to 1
for the other points. The array is computed only in the RANSAC and LMedS methods.
@param maxIters The maximum number of robust method iterations.

This function estimates essential matrix based on the five-point algorithm solver in @cite Nister03 .
@cite SteweniusCFS is also a related. The epipolar geometry is described by the following equation:

\f[[p_2; 1]^T K^{-T} E K^{-1} [p_1; 1] = 0\f]

where \f$E\f$ is an essential matrix, \f$p_1\f$ and \f$p_2\f$ are corresponding points in the first and the
second images, respectively. The result of this function may be passed further to
#decomposeEssentialMat or #recoverPose to recover the relative pose between cameras.
 */
CV_EXPORTS_W
Mat findEssentialMat(
    InputArray points1, InputArray points2,
    InputArray cameraMatrix, int method = RANSAC,
    double prob = 0.999, double threshold = 1.0,
    int maxIters = 1000, OutputArray mask = noArray()
);

/** @overload */
CV_EXPORTS
Mat findEssentialMat(
    InputArray points1, InputArray points2,
    InputArray cameraMatrix, int method,
    double prob, double threshold,
    OutputArray mask
);  // TODO remove from OpenCV 5.0

/** @overload
@param points1 Array of N (N \>= 5) 2D points from the first image. The point coordinates should
be floating-point (single or double precision).
@param points2 Array of the second image points of the same size and format as points1 .
@param focal focal length of the camera. Note that this function assumes that points1 and points2
are feature points from cameras with same focal length and principal point.
@param pp principal point of the camera.
@param method Method for computing a fundamental matrix.
-   @ref RANSAC for the RANSAC algorithm.
-   @ref LMEDS for the LMedS algorithm.
@param threshold Parameter used for RANSAC. It is the maximum distance from a point to an epipolar
line in pixels, beyond which the point is considered an outlier and is not used for computing the
final fundamental matrix. It can be set to something like 1-3, depending on the accuracy of the
point localization, image resolution, and the image noise.
@param prob Parameter used for the RANSAC or LMedS methods only. It specifies a desirable level of
confidence (probability) that the estimated matrix is correct.
@param mask Output array of N elements, every element of which is set to 0 for outliers and to 1
for the other points. The array is computed only in the RANSAC and LMedS methods.
@param maxIters The maximum number of robust method iterations.

This function differs from the one above that it computes camera intrinsic matrix from focal length and
principal point:

\f[A =
\begin{bmatrix}
f & 0 & x_{pp}  \\
0 & f & y_{pp}  \\
0 & 0 & 1
\end{bmatrix}\f]
 */
CV_EXPORTS_W
Mat findEssentialMat(
    InputArray points1, InputArray points2,
    double focal = 1.0, Point2d pp = Point2d(0, 0),
    int method = RANSAC, double prob = 0.999,
    double threshold = 1.0, int maxIters = 1000,
    OutputArray mask = noArray()
);

/** @overload */
CV_EXPORTS
Mat findEssentialMat(
    InputArray points1, InputArray points2,
    double focal, Point2d pp,
    int method, double prob,
    double threshold, OutputArray mask
);  // TODO remove from OpenCV 5.0

/** @brief Calculates an essential matrix from the corresponding points in two images from potentially two different cameras.

@param points1 Array of N (N \>= 5) 2D points from the first image. The point coordinates should
be floating-point (single or double precision).
@param points2 Array of the second image points of the same size and format as points1 .
@param cameraMatrix1 Camera matrix \f$K = \vecthreethree{f_x}{0}{c_x}{0}{f_y}{c_y}{0}{0}{1}\f$ .
Note that this function assumes that points1 and points2 are feature points from cameras with the
same camera matrix. If this assumption does not hold for your use case, use
#undistortPoints with `P = cv::NoArray()` for both cameras to transform image points
to normalized image coordinates, which are valid for the identity camera matrix. When
passing these coordinates, pass the identity matrix for this parameter.
@param cameraMatrix2 Camera matrix \f$K = \vecthreethree{f_x}{0}{c_x}{0}{f_y}{c_y}{0}{0}{1}\f$ .
Note that this function assumes that points1 and points2 are feature points from cameras with the
same camera matrix. If this assumption does not hold for your use case, use
#undistortPoints with `P = cv::NoArray()` for both cameras to transform image points
to normalized image coordinates, which are valid for the identity camera matrix. When
passing these coordinates, pass the identity matrix for this parameter.
@param distCoeffs1 Input vector of distortion coefficients
\f$(k_1, k_2, p_1, p_2[, k_3[, k_4, k_5, k_6[, s_1, s_2, s_3, s_4[, \tau_x, \tau_y]]]])\f$
of 4, 5, 8, 12 or 14 elements. If the vector is NULL/empty, the zero distortion coefficients are assumed.
@param distCoeffs2 Input vector of distortion coefficients
\f$(k_1, k_2, p_1, p_2[, k_3[, k_4, k_5, k_6[, s_1, s_2, s_3, s_4[, \tau_x, \tau_y]]]])\f$
of 4, 5, 8, 12 or 14 elements. If the vector is NULL/empty, the zero distortion coefficients are assumed.
@param method Method for computing an essential matrix.
-   @ref RANSAC for the RANSAC algorithm.
-   @ref LMEDS for the LMedS algorithm.
@param prob Parameter used for the RANSAC or LMedS methods only. It specifies a desirable level of
confidence (probability) that the estimated matrix is correct.
@param threshold Parameter used for RANSAC. It is the maximum distance from a point to an epipolar
line in pixels, beyond which the point is considered an outlier and is not used for computing the
final fundamental matrix. It can be set to something like 1-3, depending on the accuracy of the
point localization, image resolution, and the image noise.
@param mask Output array of N elements, every element of which is set to 0 for outliers and to 1
for the other points. The array is computed only in the RANSAC and LMedS methods.

This function estimates essential matrix based on the five-point algorithm solver in @cite Nister03 .
@cite SteweniusCFS is also a related. The epipolar geometry is described by the following equation:

\f[[p_2; 1]^T K^{-T} E K^{-1} [p_1; 1] = 0\f]

where \f$E\f$ is an essential matrix, \f$p_1\f$ and \f$p_2\f$ are corresponding points in the first and the
second images, respectively. The result of this function may be passed further to
#decomposeEssentialMat or  #recoverPose to recover the relative pose between cameras.
 */
CV_EXPORTS_W Mat findEssentialMat( InputArray points1, InputArray points2,
                                 InputArray cameraMatrix1, InputArray distCoeffs1,
                                 InputArray cameraMatrix2, InputArray distCoeffs2,
                                 int method = RANSAC,
                                 double prob = 0.999, double threshold = 1.0,
                                 OutputArray mask = noArray() );


CV_EXPORTS_W Mat findEssentialMat( InputArray points1, InputArray points2,
                      InputArray cameraMatrix1, InputArray cameraMatrix2,
                      InputArray dist_coeff1, InputArray dist_coeff2, OutputArray mask,
                      const UsacParams &params);

/** @brief Decompose an essential matrix to possible rotations and translation.

@param E The input essential matrix.
@param R1 One possible rotation matrix.
@param R2 Another possible rotation matrix.
@param t One possible translation.

This function decomposes the essential matrix E using svd decomposition @cite HartleyZ00. In
general, four possible poses exist for the decomposition of E. They are \f$[R_1, t]\f$,
\f$[R_1, -t]\f$, \f$[R_2, t]\f$, \f$[R_2, -t]\f$.

If E gives the epipolar constraint \f$[p_2; 1]^T A^{-T} E A^{-1} [p_1; 1] = 0\f$ between the image
points \f$p_1\f$ in the first image and \f$p_2\f$ in second image, then any of the tuples
\f$[R_1, t]\f$, \f$[R_1, -t]\f$, \f$[R_2, t]\f$, \f$[R_2, -t]\f$ is a change of basis from the first
camera's coordinate system to the second camera's coordinate system. However, by decomposing E, one
can only get the direction of the translation. For this reason, the translation t is returned with
unit length.
 */
CV_EXPORTS_W void decomposeEssentialMat( InputArray E, OutputArray R1, OutputArray R2, OutputArray t );

/** @brief Recovers the relative camera rotation and the translation from corresponding points in two images from two different cameras, using cheirality check. Returns the number of
inliers that pass the check.

@param points1 Array of N 2D points from the first image. The point coordinates should be
floating-point (single or double precision).
@param points2 Array of the second image points of the same size and format as points1 .
@param cameraMatrix1 Input/output camera matrix for the first camera, the same as in
@ref calibrateCamera. Furthermore, for the stereo case, additional flags may be used, see below.
@param distCoeffs1 Input/output vector of distortion coefficients, the same as in
@ref calibrateCamera.
@param cameraMatrix2 Input/output camera matrix for the first camera, the same as in
@ref calibrateCamera. Furthermore, for the stereo case, additional flags may be used, see below.
@param distCoeffs2 Input/output vector of distortion coefficients, the same as in
@ref calibrateCamera.
@param E The output essential matrix.
@param R Output rotation matrix. Together with the translation vector, this matrix makes up a tuple
that performs a change of basis from the first camera's coordinate system to the second camera's
coordinate system. Note that, in general, t can not be used for this tuple, see the parameter
described below.
@param t Output translation vector. This vector is obtained by @ref decomposeEssentialMat and
therefore is only known up to scale, i.e. t is the direction of the translation vector and has unit
length.
@param method Method for computing an essential matrix.
-   @ref RANSAC for the RANSAC algorithm.
-   @ref LMEDS for the LMedS algorithm.
@param prob Parameter used for the RANSAC or LMedS methods only. It specifies a desirable level of
confidence (probability) that the estimated matrix is correct.
@param threshold Parameter used for RANSAC. It is the maximum distance from a point to an epipolar
line in pixels, beyond which the point is considered an outlier and is not used for computing the
final fundamental matrix. It can be set to something like 1-3, depending on the accuracy of the
point localization, image resolution, and the image noise.
@param mask Input/output mask for inliers in points1 and points2. If it is not empty, then it marks
inliers in points1 and points2 for then given essential matrix E. Only these inliers will be used to
recover pose. In the output mask only inliers which pass the cheirality check.

This function decomposes an essential matrix using @ref decomposeEssentialMat and then verifies
possible pose hypotheses by doing cheirality check. The cheirality check means that the
triangulated 3D points should have positive depth. Some details can be found in @cite Nister03.

This function can be used to process the output E and mask from @ref findEssentialMat. In this
scenario, points1 and points2 are the same input for findEssentialMat.:
@code
    // Example. Estimation of fundamental matrix using the RANSAC algorithm
    int point_count = 100;
    vector<Point2f> points1(point_count);
    vector<Point2f> points2(point_count);

    // initialize the points here ...
    for( int i = 0; i < point_count; i++ )
    {
        points1[i] = ...;
        points2[i] = ...;
    }

    // Input: camera calibration of both cameras, for example using intrinsic chessboard calibration.
    Mat cameraMatrix1, distCoeffs1, cameraMatrix2, distCoeffs2;

    // Output: Essential matrix, relative rotation and relative translation.
    Mat E, R, t, mask;

    recoverPose(points1, points2, cameraMatrix1, distCoeffs1, cameraMatrix2, distCoeffs2, E, R, t, mask);
@endcode
 */
CV_EXPORTS_W int recoverPose( InputArray points1, InputArray points2,
                            InputArray cameraMatrix1, InputArray distCoeffs1,
                            InputArray cameraMatrix2, InputArray distCoeffs2,
                            OutputArray E, OutputArray R, OutputArray t,
                            int method = cv::RANSAC, double prob = 0.999, double threshold = 1.0,
                            InputOutputArray mask = noArray());

/** @brief Recovers the relative camera rotation and the translation from an estimated essential
matrix and the corresponding points in two images, using chirality check. Returns the number of
inliers that pass the check.

@param E The input essential matrix.
@param points1 Array of N 2D points from the first image. The point coordinates should be
floating-point (single or double precision).
@param points2 Array of the second image points of the same size and format as points1 .
@param cameraMatrix Camera intrinsic matrix \f$\cameramatrix{A}\f$ .
Note that this function assumes that points1 and points2 are feature points from cameras with the
same camera intrinsic matrix.
@param R Output rotation matrix. Together with the translation vector, this matrix makes up a tuple
that performs a change of basis from the first camera's coordinate system to the second camera's
coordinate system. Note that, in general, t can not be used for this tuple, see the parameter
described below.
@param t Output translation vector. This vector is obtained by @ref decomposeEssentialMat and
therefore is only known up to scale, i.e. t is the direction of the translation vector and has unit
length.
@param mask Input/output mask for inliers in points1 and points2. If it is not empty, then it marks
inliers in points1 and points2 for the given essential matrix E. Only these inliers will be used to
recover pose. In the output mask only inliers which pass the chirality check.

This function decomposes an essential matrix using @ref decomposeEssentialMat and then verifies
possible pose hypotheses by doing chirality check. The chirality check means that the
triangulated 3D points should have positive depth. Some details can be found in @cite Nister03.

This function can be used to process the output E and mask from @ref findEssentialMat. In this
scenario, points1 and points2 are the same input for #findEssentialMat :
@code
    // Example. Estimation of fundamental matrix using the RANSAC algorithm
    int point_count = 100;
    vector<Point2f> points1(point_count);
    vector<Point2f> points2(point_count);

    // initialize the points here ...
    for( int i = 0; i < point_count; i++ )
    {
        points1[i] = ...;
        points2[i] = ...;
    }

    // cametra matrix with both focal lengths = 1, and principal point = (0, 0)
    Mat cameraMatrix = Mat::eye(3, 3, CV_64F);

    Mat E, R, t, mask;

    E = findEssentialMat(points1, points2, cameraMatrix, RANSAC, 0.999, 1.0, mask);
    recoverPose(E, points1, points2, cameraMatrix, R, t, mask);
@endcode
 */
CV_EXPORTS_W int recoverPose( InputArray E, InputArray points1, InputArray points2,
                            InputArray cameraMatrix, OutputArray R, OutputArray t,
                            InputOutputArray mask = noArray() );

/** @overload
@param E The input essential matrix.
@param points1 Array of N 2D points from the first image. The point coordinates should be
floating-point (single or double precision).
@param points2 Array of the second image points of the same size and format as points1 .
@param R Output rotation matrix. Together with the translation vector, this matrix makes up a tuple
that performs a change of basis from the first camera's coordinate system to the second camera's
coordinate system. Note that, in general, t can not be used for this tuple, see the parameter
description below.
@param t Output translation vector. This vector is obtained by @ref decomposeEssentialMat and
therefore is only known up to scale, i.e. t is the direction of the translation vector and has unit
length.
@param focal Focal length of the camera. Note that this function assumes that points1 and points2
are feature points from cameras with same focal length and principal point.
@param pp principal point of the camera.
@param mask Input/output mask for inliers in points1 and points2. If it is not empty, then it marks
inliers in points1 and points2 for the given essential matrix E. Only these inliers will be used to
recover pose. In the output mask only inliers which pass the chirality check.

This function differs from the one above that it computes camera intrinsic matrix from focal length and
principal point:

\f[A =
\begin{bmatrix}
f & 0 & x_{pp}  \\
0 & f & y_{pp}  \\
0 & 0 & 1
\end{bmatrix}\f]
 */
CV_EXPORTS_W int recoverPose( InputArray E, InputArray points1, InputArray points2,
                            OutputArray R, OutputArray t,
                            double focal = 1.0, Point2d pp = Point2d(0, 0),
                            InputOutputArray mask = noArray() );

/** @overload
@param E The input essential matrix.
@param points1 Array of N 2D points from the first image. The point coordinates should be
floating-point (single or double precision).
@param points2 Array of the second image points of the same size and format as points1.
@param cameraMatrix Camera intrinsic matrix \f$\cameramatrix{A}\f$ .
Note that this function assumes that points1 and points2 are feature points from cameras with the
same camera intrinsic matrix.
@param R Output rotation matrix. Together with the translation vector, this matrix makes up a tuple
that performs a change of basis from the first camera's coordinate system to the second camera's
coordinate system. Note that, in general, t can not be used for this tuple, see the parameter
description below.
@param t Output translation vector. This vector is obtained by @ref decomposeEssentialMat and
therefore is only known up to scale, i.e. t is the direction of the translation vector and has unit
length.
@param distanceThresh threshold distance which is used to filter out far away points (i.e. infinite
points).
@param mask Input/output mask for inliers in points1 and points2. If it is not empty, then it marks
inliers in points1 and points2 for the given essential matrix E. Only these inliers will be used to
recover pose. In the output mask only inliers which pass the chirality check.
@param triangulatedPoints 3D points which were reconstructed by triangulation.

This function differs from the one above that it outputs the triangulated 3D point that are used for
the chirality check.
 */
CV_EXPORTS_W int recoverPose( InputArray E, InputArray points1, InputArray points2,
                            InputArray cameraMatrix, OutputArray R, OutputArray t, double distanceThresh, InputOutputArray mask = noArray(),
                            OutputArray triangulatedPoints = noArray());

/** @brief For points in an image of a stereo pair, computes the corresponding epilines in the other image.

@param points Input points. \f$N \times 1\f$ or \f$1 \times N\f$ matrix of type CV_32FC2 or
vector\<Point2f\> .
@param whichImage Index of the image (1 or 2) that contains the points .
@param F Fundamental matrix that can be estimated using #findFundamentalMat or #stereoRectify .
@param lines Output vector of the epipolar lines corresponding to the points in the other image.
Each line \f$ax + by + c=0\f$ is encoded by 3 numbers \f$(a, b, c)\f$ .

For every point in one of the two images of a stereo pair, the function finds the equation of the
corresponding epipolar line in the other image.

From the fundamental matrix definition (see #findFundamentalMat ), line \f$l^{(2)}_i\f$ in the second
image for the point \f$p^{(1)}_i\f$ in the first image (when whichImage=1 ) is computed as:

\f[l^{(2)}_i = F p^{(1)}_i\f]

And vice versa, when whichImage=2, \f$l^{(1)}_i\f$ is computed from \f$p^{(2)}_i\f$ as:

\f[l^{(1)}_i = F^T p^{(2)}_i\f]

Line coefficients are defined up to a scale. They are normalized so that \f$a_i^2+b_i^2=1\f$ .
 */
CV_EXPORTS_W void computeCorrespondEpilines( InputArray points, int whichImage,
                                             InputArray F, OutputArray lines );

/** @brief This function reconstructs 3-dimensional points (in homogeneous coordinates) by using
their observations with a stereo camera.

@param projMatr1 3x4 projection matrix of the first camera, i.e. this matrix projects 3D points
given in the world's coordinate system into the first image.
@param projMatr2 3x4 projection matrix of the second camera, i.e. this matrix projects 3D points
given in the world's coordinate system into the second image.
@param projPoints1 2xN array of feature points in the first image. In the case of the c++ version,
it can be also a vector of feature points or two-channel matrix of size 1xN or Nx1.
@param projPoints2 2xN array of corresponding points in the second image. In the case of the c++
version, it can be also a vector of feature points or two-channel matrix of size 1xN or Nx1.
@param points4D 4xN array of reconstructed points in homogeneous coordinates. These points are
returned in the world's coordinate system.

@note
   Keep in mind that all input data should be of float type in order for this function to work.

@note
   If the projection matrices from @ref stereoRectify are used, then the returned points are
   represented in the first camera's rectified coordinate system.

@sa
   reprojectImageTo3D
 */
CV_EXPORTS_W void triangulatePoints( InputArray projMatr1, InputArray projMatr2,
                                     InputArray projPoints1, InputArray projPoints2,
                                     OutputArray points4D );

/** @brief Refines coordinates of corresponding points.

@param F 3x3 fundamental matrix.
@param points1 1xN array containing the first set of points.
@param points2 1xN array containing the second set of points.
@param newPoints1 The optimized points1.
@param newPoints2 The optimized points2.

The function implements the Optimal Triangulation Method (see Multiple View Geometry @cite HartleyZ00 for details).
For each given point correspondence points1[i] \<-\> points2[i], and a fundamental matrix F, it
computes the corrected correspondences newPoints1[i] \<-\> newPoints2[i] that minimize the geometric
error \f$d(points1[i], newPoints1[i])^2 + d(points2[i],newPoints2[i])^2\f$ (where \f$d(a,b)\f$ is the
geometric distance between points \f$a\f$ and \f$b\f$ ) subject to the epipolar constraint
\f$newPoints2^T \cdot F \cdot newPoints1 = 0\f$ .
 */
CV_EXPORTS_W void correctMatches( InputArray F, InputArray points1, InputArray points2,
                                  OutputArray newPoints1, OutputArray newPoints2 );

/** @brief Filters off small noise blobs (speckles) in the disparity map

@param img The input 16-bit signed disparity image
@param newVal The disparity value used to paint-off the speckles
@param maxSpeckleSize The maximum speckle size to consider it a speckle. Larger blobs are not
affected by the algorithm
@param maxDiff Maximum difference between neighbor disparity pixels to put them into the same
blob. Note that since StereoBM, StereoSGBM and may be other algorithms return a fixed-point
disparity map, where disparity values are multiplied by 16, this scale factor should be taken into
account when specifying this parameter value.
@param buf The optional temporary buffer to avoid memory allocation within the function.
 */
CV_EXPORTS_W void filterSpeckles( InputOutputArray img, double newVal,
                                  int maxSpeckleSize, double maxDiff,
                                  InputOutputArray buf = noArray() );

//! computes valid disparity ROI from the valid ROIs of the rectified images (that are returned by #stereoRectify)
CV_EXPORTS_W Rect getValidDisparityROI( Rect roi1, Rect roi2,
                                        int minDisparity, int numberOfDisparities,
                                        int blockSize );

//! validates disparity using the left-right check. The matrix "cost" should be computed by the stereo correspondence algorithm
CV_EXPORTS_W void validateDisparity( InputOutputArray disparity, InputArray cost,
                                     int minDisparity, int numberOfDisparities,
                                     int disp12MaxDisp = 1 );

/** @brief Reprojects a disparity image to 3D space.

@param disparity Input single-channel 8-bit unsigned, 16-bit signed, 32-bit signed or 32-bit
floating-point disparity image. The values of 8-bit / 16-bit signed formats are assumed to have no
fractional bits. If the disparity is 16-bit signed format, as computed by @ref StereoBM or
@ref StereoSGBM and maybe other algorithms, it should be divided by 16 (and scaled to float) before
being used here.
@param _3dImage Output 3-channel floating-point image of the same size as disparity. Each element of
_3dImage(x,y) contains 3D coordinates of the point (x,y) computed from the disparity map. If one
uses Q obtained by @ref stereoRectify, then the returned points are represented in the first
camera's rectified coordinate system.
@param Q \f$4 \times 4\f$ perspective transformation matrix that can be obtained with
@ref stereoRectify.
@param handleMissingValues Indicates, whether the function should handle missing values (i.e.
points where the disparity was not computed). If handleMissingValues=true, then pixels with the
minimal disparity that corresponds to the outliers (see StereoMatcher::compute ) are transformed
to 3D points with a very large Z value (currently set to 10000).
@param ddepth The optional output array depth. If it is -1, the output image will have CV_32F
depth. ddepth can also be set to CV_16S, CV_32S or CV_32F.

The function transforms a single-channel disparity map to a 3-channel image representing a 3D
surface. That is, for each pixel (x,y) and the corresponding disparity d=disparity(x,y) , it
computes:

\f[\begin{bmatrix}
X \\
Y \\
Z \\
W
\end{bmatrix} = Q \begin{bmatrix}
x \\
y \\
\texttt{disparity} (x,y) \\
z
\end{bmatrix}.\f]

@sa
   To reproject a sparse set of points {(x,y,d),...} to 3D space, use perspectiveTransform.
 */
CV_EXPORTS_W void reprojectImageTo3D( InputArray disparity,
                                      OutputArray _3dImage, InputArray Q,
                                      bool handleMissingValues = false,
                                      int ddepth = -1 );

/** @brief Calculates the Sampson Distance between two points.

The function cv::sampsonDistance calculates and returns the first order approximation of the geometric error as:
\f[
sd( \texttt{pt1} , \texttt{pt2} )=
\frac{(\texttt{pt2}^t \cdot \texttt{F} \cdot \texttt{pt1})^2}
{((\texttt{F} \cdot \texttt{pt1})(0))^2 +
((\texttt{F} \cdot \texttt{pt1})(1))^2 +
((\texttt{F}^t \cdot \texttt{pt2})(0))^2 +
((\texttt{F}^t \cdot \texttt{pt2})(1))^2}
\f]
The fundamental matrix may be calculated using the #findFundamentalMat function. See @cite HartleyZ00 11.4.3 for details.
@param pt1 first homogeneous 2d point
@param pt2 second homogeneous 2d point
@param F fundamental matrix
@return The computed Sampson distance.
*/
CV_EXPORTS_W double sampsonDistance(InputArray pt1, InputArray pt2, InputArray F);

/** @brief Computes an optimal affine transformation between two 3D point sets.

It computes
\f[
\begin{bmatrix}
x\\
y\\
z\\
\end{bmatrix}
=
\begin{bmatrix}
a_{11} & a_{12} & a_{13}\\
a_{21} & a_{22} & a_{23}\\
a_{31} & a_{32} & a_{33}\\
\end{bmatrix}
\begin{bmatrix}
X\\
Y\\
Z\\
\end{bmatrix}
+
\begin{bmatrix}
b_1\\
b_2\\
b_3\\
\end{bmatrix}
\f]

@param src First input 3D point set containing \f$(X,Y,Z)\f$.
@param dst Second input 3D point set containing \f$(x,y,z)\f$.
@param out Output 3D affine transformation matrix \f$3 \times 4\f$ of the form
\f[
\begin{bmatrix}
a_{11} & a_{12} & a_{13} & b_1\\
a_{21} & a_{22} & a_{23} & b_2\\
a_{31} & a_{32} & a_{33} & b_3\\
\end{bmatrix}
\f]
@param inliers Output vector indicating which points are inliers (1-inlier, 0-outlier).
@param ransacThreshold Maximum reprojection error in the RANSAC algorithm to consider a point as
an inlier.
@param confidence Confidence level, between 0 and 1, for the estimated transformation. Anything
between 0.95 and 0.99 is usually good enough. Values too close to 1 can slow down the estimation
significantly. Values lower than 0.8-0.9 can result in an incorrectly estimated transformation.

The function estimates an optimal 3D affine transformation between two 3D point sets using the
RANSAC algorithm.
 */
CV_EXPORTS_W  int estimateAffine3D(InputArray src, InputArray dst,
                                   OutputArray out, OutputArray inliers,
                                   double ransacThreshold = 3, double confidence = 0.99);

/** @brief Computes an optimal affine transformation between two 3D point sets.

It computes \f$R,s,t\f$ minimizing \f$\sum{i} dst_i - c \cdot R \cdot src_i \f$
where \f$R\f$ is a 3x3 rotation matrix, \f$t\f$ is a 3x1 translation vector and \f$s\f$ is a
scalar size value. This is an implementation of the algorithm by Umeyama \cite umeyama1991least .
The estimated affine transform has a homogeneous scale which is a subclass of affine
transformations with 7 degrees of freedom. The paired point sets need to comprise at least 3
points each.

@param src First input 3D point set.
@param dst Second input 3D point set.
@param scale If null is passed, the scale parameter c will be assumed to be 1.0.
Else the pointed-to variable will be set to the optimal scale.
@param force_rotation If true, the returned rotation will never be a reflection.
This might be unwanted, e.g. when optimizing a transform between a right- and a
left-handed coordinate system.
@return 3D affine transformation matrix \f$3 \times 4\f$ of the form
\f[T =
\begin{bmatrix}
R & t\\
\end{bmatrix}
\f]

 */
CV_EXPORTS_W   cv::Mat estimateAffine3D(InputArray src, InputArray dst,
                                        CV_OUT double* scale = nullptr, bool force_rotation = true);

/** @brief Computes an optimal translation between two 3D point sets.
 *
 * It computes
 * \f[
 * \begin{bmatrix}
 * x\\
 * y\\
 * z\\
 * \end{bmatrix}
 * =
 * \begin{bmatrix}
 * X\\
 * Y\\
 * Z\\
 * \end{bmatrix}
 * +
 * \begin{bmatrix}
 * b_1\\
 * b_2\\
 * b_3\\
 * \end{bmatrix}
 * \f]
 *
 * @param src First input 3D point set containing \f$(X,Y,Z)\f$.
 * @param dst Second input 3D point set containing \f$(x,y,z)\f$.
 * @param out Output 3D translation vector \f$3 \times 1\f$ of the form
 * \f[
 * \begin{bmatrix}
 * b_1 \\
 * b_2 \\
 * b_3 \\
 * \end{bmatrix}
 * \f]
 * @param inliers Output vector indicating which points are inliers (1-inlier, 0-outlier).
 * @param ransacThreshold Maximum reprojection error in the RANSAC algorithm to consider a point as
 * an inlier.
 * @param confidence Confidence level, between 0 and 1, for the estimated transformation. Anything
 * between 0.95 and 0.99 is usually good enough. Values too close to 1 can slow down the estimation
 * significantly. Values lower than 0.8-0.9 can result in an incorrectly estimated transformation.
 *
 * The function estimates an optimal 3D translation between two 3D point sets using the
 * RANSAC algorithm.
 *  */
CV_EXPORTS_W  int estimateTranslation3D(InputArray src, InputArray dst,
                                        OutputArray out, OutputArray inliers,
                                        double ransacThreshold = 3, double confidence = 0.99);

/** @brief Computes an optimal affine transformation between two 2D point sets.

It computes
\f[
\begin{bmatrix}
x\\
y\\
\end{bmatrix}
=
\begin{bmatrix}
a_{11} & a_{12}\\
a_{21} & a_{22}\\
\end{bmatrix}
\begin{bmatrix}
X\\
Y\\
\end{bmatrix}
+
\begin{bmatrix}
b_1\\
b_2\\
\end{bmatrix}
\f]

@param from First input 2D point set containing \f$(X,Y)\f$.
@param to Second input 2D point set containing \f$(x,y)\f$.
@param inliers Output vector indicating which points are inliers (1-inlier, 0-outlier).
@param method Robust method used to compute transformation. The following methods are possible:
-   @ref RANSAC - RANSAC-based robust method
-   @ref LMEDS - Least-Median robust method
RANSAC is the default method.
@param ransacReprojThreshold Maximum reprojection error in the RANSAC algorithm to consider
a point as an inlier. Applies only to RANSAC.
@param maxIters The maximum number of robust method iterations.
@param confidence Confidence level, between 0 and 1, for the estimated transformation. Anything
between 0.95 and 0.99 is usually good enough. Values too close to 1 can slow down the estimation
significantly. Values lower than 0.8-0.9 can result in an incorrectly estimated transformation.
@param refineIters Maximum number of iterations of refining algorithm (Levenberg-Marquardt).
Passing 0 will disable refining, so the output matrix will be output of robust method.

@return Output 2D affine transformation matrix \f$2 \times 3\f$ or empty matrix if transformation
could not be estimated. The returned matrix has the following form:
\f[
\begin{bmatrix}
a_{11} & a_{12} & b_1\\
a_{21} & a_{22} & b_2\\
\end{bmatrix}
\f]

The function estimates an optimal 2D affine transformation between two 2D point sets using the
selected robust algorithm.

The computed transformation is then refined further (using only inliers) with the
Levenberg-Marquardt method to reduce the re-projection error even more.

@note
The RANSAC method can handle practically any ratio of outliers but needs a threshold to
distinguish inliers from outliers. The method LMeDS does not need any threshold but it works
correctly only when there are more than 50% of inliers.

@sa estimateAffinePartial2D, getAffineTransform
*/
CV_EXPORTS_W cv::Mat estimateAffine2D(InputArray from, InputArray to, OutputArray inliers = noArray(),
                                  int method = RANSAC, double ransacReprojThreshold = 3,
                                  size_t maxIters = 2000, double confidence = 0.99,
                                  size_t refineIters = 10);


CV_EXPORTS_W cv::Mat estimateAffine2D(InputArray pts1, InputArray pts2, OutputArray inliers,
                     const UsacParams &params);

/** @brief Computes an optimal limited affine transformation with 4 degrees of freedom between
two 2D point sets.

@param from First input 2D point set.
@param to Second input 2D point set.
@param inliers Output vector indicating which points are inliers.
@param method Robust method used to compute transformation. The following methods are possible:
-   @ref RANSAC - RANSAC-based robust method
-   @ref LMEDS - Least-Median robust method
RANSAC is the default method.
@param ransacReprojThreshold Maximum reprojection error in the RANSAC algorithm to consider
a point as an inlier. Applies only to RANSAC.
@param maxIters The maximum number of robust method iterations.
@param confidence Confidence level, between 0 and 1, for the estimated transformation. Anything
between 0.95 and 0.99 is usually good enough. Values too close to 1 can slow down the estimation
significantly. Values lower than 0.8-0.9 can result in an incorrectly estimated transformation.
@param refineIters Maximum number of iterations of refining algorithm (Levenberg-Marquardt).
Passing 0 will disable refining, so the output matrix will be output of robust method.

@return Output 2D affine transformation (4 degrees of freedom) matrix \f$2 \times 3\f$ or
empty matrix if transformation could not be estimated.

The function estimates an optimal 2D affine transformation with 4 degrees of freedom limited to
combinations of translation, rotation, and uniform scaling. Uses the selected algorithm for robust
estimation.

The computed transformation is then refined further (using only inliers) with the
Levenberg-Marquardt method to reduce the re-projection error even more.

Estimated transformation matrix is:
\f[ \begin{bmatrix} \cos(\theta) \cdot s & -\sin(\theta) \cdot s & t_x \\
                \sin(\theta) \cdot s & \cos(\theta) \cdot s & t_y
\end{bmatrix} \f]
Where \f$ \theta \f$ is the rotation angle, \f$ s \f$ the scaling factor and \f$ t_x, t_y \f$ are
translations in \f$ x, y \f$ axes respectively.

@note
The RANSAC method can handle practically any ratio of outliers but need a threshold to
distinguish inliers from outliers. The method LMeDS does not need any threshold but it works
correctly only when there are more than 50% of inliers.

@sa estimateAffine2D, getAffineTransform
*/
CV_EXPORTS_W cv::Mat estimateAffinePartial2D(InputArray from, InputArray to, OutputArray inliers = noArray(),
                                  int method = RANSAC, double ransacReprojThreshold = 3,
                                  size_t maxIters = 2000, double confidence = 0.99,
                                  size_t refineIters = 10);


/** @brief Computes an optimal limited \f$SE(2)\f$ transformation with 3 degrees of freedom between
two 2D point sets.

@param from First input 2D point set containing \f$(X,Y)\f$.
@param to Second input 2D point set containing \f$(x,y)\f$.
@param inliers Output vector indicating which points are inliers (1-inlier, 0-outlier).
@param method Robust method used to compute transformation. The following methods are possible:
-   @ref USAC_DEFAULT – has standard LO-RANSAC.
-   @ref USAC_PARALLEL – has LO-RANSAC and RANSACs run in parallel.
-   @ref USAC_ACCURATE – has GC-RANSAC.
-   @ref USAC_FAST – has LO-RANSAC with smaller number iterations in local optimization step. Uses RANSAC score to maximize number of inliers and terminate earlier.
-   @ref USAC_PROSAC – has PROSAC sampling. Note, points must be sorted.
-   @ref USAC_MAGSAC – has MAGSAC++.
USAC_DEFAULT is the default method.
The legacy methods of @ref RANSAC and @ref LMEDS are not supported. Use @sa estimateAffinePartial2D for them.
@param ransacReprojThreshold Maximum reprojection error in the RANSAC algorithm to consider
a point as an inlier. Applies only to RANSAC.
@param maxIters The maximum number of robust method iterations.
@param confidence Confidence level, between 0 and 1, for the estimated transformation. Anything
between 0.95 and 0.99 is usually good enough. Values too close to 1 can slow down the estimation
significantly. Values lower than 0.8-0.9 can result in an incorrectly estimated transformation.
@param refineIters Maximum number of iterations of refining algorithm (Levenberg-Marquardt).
Passing 0 will disable refining, so the output matrix will be output of robust method.

@return Output \f$SE(2)\f$ transformation (3 degrees of freedom) matrix \f$2 \times 3\f$ or
empty matrix if transformation could not be estimated.

The function estimates an optimal \f$SE(2)\f$ transformation with 3 degrees of freedom limited to
combinations of translation and rotation.
@sa estimateAffine2D
*/
CV_EXPORTS_W cv::Mat estimateSE2(InputArray from, InputArray to, OutputArray inliers = noArray(),
                                  int method = USAC_DEFAULT, double ransacReprojThreshold = 3,
                                  size_t maxIters = 2000, double confidence = 0.99,
                                  size_t refineIters = 10);

CV_EXPORTS_W cv::Mat estimateSE2(InputArray pts1, InputArray pts2, OutputArray inliers,
                     const UsacParams &params);


/** @brief Computes an optimal limited \f$Sim(2)\f$ transformation with 4 degrees of freedom between
two 2D point sets.

@param from First input 2D point set containing \f$(X,Y)\f$.
@param to Second input 2D point set containing \f$(x,y)\f$.
@param inliers Output vector indicating which points are inliers (1-inlier, 0-outlier).
@param method Robust method used to compute transformation. The following methods are possible:
-   @ref USAC_DEFAULT – has standard LO-RANSAC.
-   @ref USAC_PARALLEL – has LO-RANSAC and RANSACs run in parallel.
-   @ref USAC_ACCURATE – has GC-RANSAC.
-   @ref USAC_FAST – has LO-RANSAC with smaller number iterations in local optimization step. Uses RANSAC score to maximize number of inliers and terminate earlier.
-   @ref USAC_PROSAC – has PROSAC sampling. Note, points must be sorted.
-   @ref USAC_MAGSAC – has MAGSAC++.
USAC_DEFAULT is the default method.
The legacy methods of @ref RANSAC and @ref LMEDS are not supported. Use @sa estimateAffinePartial2D for them.
@param ransacReprojThreshold Maximum reprojection error in the RANSAC algorithm to consider
a point as an inlier. Applies only to RANSAC.
@param maxIters The maximum number of robust method iterations.
@param confidence Confidence level, between 0 and 1, for the estimated transformation. Anything
between 0.95 and 0.99 is usually good enough. Values too close to 1 can slow down the estimation
significantly. Values lower than 0.8-0.9 can result in an incorrectly estimated transformation.
@param refineIters Maximum number of iterations of refining algorithm (Levenberg-Marquardt).
Passing 0 will disable refining, so the output matrix will be output of robust method.

@return Output \f$Sim(2)\f$ transformation (4 degrees of freedom) matrix \f$2 \times 3\f$ or
empty matrix if transformation could not be estimated.

The function estimates an optimal \f$Sim(2)\f$ transformation with 4 degrees of freedom limited to
combinations of translation, rotation, and uniform scaling.
@sa estimateAffine2D
*/
CV_EXPORTS_W cv::Mat estimateSIM2(InputArray from, InputArray to, OutputArray inliers = noArray(),
                                  int method = USAC_DEFAULT, double ransacReprojThreshold = 3,
                                  size_t maxIters = 2000, double confidence = 0.99,
                                  size_t refineIters = 10);

CV_EXPORTS_W cv::Mat estimateSIM2(InputArray pts1, InputArray pts2, OutputArray inliers,
                     const UsacParams &params);

<<<<<<< HEAD
/** @brief Computes an optimal limited \f$SO(3)\f$ transformation with 3 degrees of freedom between
=======
/** @brief Computes an optimal limited \f$SE(3)\f$ transformation with 6 degrees of freedom between
>>>>>>> ab69a2f3
two 3D point sets.

@param from First input 3D point set containing \f$(X,Y,Z)\f$.
@param to Second input 3D point set containing \f$(x,y,z)\f$.
@param inliers Output vector indicating which points are inliers (1-inlier, 0-outlier).
@param method Robust method used to compute transformation. The following methods are possible:
-   @ref USAC_DEFAULT – has standard LO-RANSAC.
-   @ref USAC_PARALLEL – has LO-RANSAC and RANSACs run in parallel.
-   @ref USAC_ACCURATE – has GC-RANSAC.
-   @ref USAC_FAST – has LO-RANSAC with smaller number iterations in local optimization step. Uses RANSAC score to maximize number of inliers and terminate earlier.
-   @ref USAC_PROSAC – has PROSAC sampling. Note, points must be sorted.
-   @ref USAC_MAGSAC – has MAGSAC++.
USAC_DEFAULT is the default method.
The legacy methods of @ref RANSAC and @ref LMEDS are not supported. Use @sa estimateAffine3D for them.
@param ransacReprojThreshold Maximum reprojection error in the RANSAC algorithm to consider
a point as an inlier. Applies only to RANSAC.
@param maxIters The maximum number of robust method iterations.
@param confidence Confidence level, between 0 and 1, for the estimated transformation. Anything
between 0.95 and 0.99 is usually good enough. Values too close to 1 can slow down the estimation
significantly. Values lower than 0.8-0.9 can result in an incorrectly estimated transformation.
@param refineIters Maximum number of iterations of refining algorithm (Levenberg-Marquardt).
Passing 0 will disable refining, so the output matrix will be output of robust method.

<<<<<<< HEAD
@return Output \f$SO(3)\f$ transformation (3 degrees of freedom) matrix \f$3 \times 4\f$ or
empty matrix if transformation could not be estimated.

The function estimates an optimal \f$SO(3)\f$ transformation with 3 degrees of freedom limited to
combinations of translation and rotation.
@sa estimateAffine3D
*/
CV_EXPORTS_W cv::Mat estimateSO3(InputArray from, InputArray to, OutputArray inliers = noArray(),
                                  int method = USAC_DEFAULT, double ransacReprojThreshold = 3,
                                  size_t maxIters = 2000, double confidence = 0.99,
                                  size_t refineIters = 10);

CV_EXPORTS_W cv::Mat estimateSO3(InputArray pts1, InputArray pts2, OutputArray inliers,
                     const UsacParams &params);

/** @brief Computes an optimal limited \f$SE(3)\f$ transformation with 6 degrees of freedom between
two 3D point sets.

@param from First input 3D point set containing \f$(X,Y,Z)\f$.
@param to Second input 3D point set containing \f$(x,y,z)\f$.
@param inliers Output vector indicating which points are inliers (1-inlier, 0-outlier).
@param method Robust method used to compute transformation. The following methods are possible:
-   @ref USAC_DEFAULT – has standard LO-RANSAC.
-   @ref USAC_PARALLEL – has LO-RANSAC and RANSACs run in parallel.
-   @ref USAC_ACCURATE – has GC-RANSAC.
-   @ref USAC_FAST – has LO-RANSAC with smaller number iterations in local optimization step. Uses RANSAC score to maximize number of inliers and terminate earlier.
-   @ref USAC_PROSAC – has PROSAC sampling. Note, points must be sorted.
-   @ref USAC_MAGSAC – has MAGSAC++.
USAC_DEFAULT is the default method.
The legacy methods of @ref RANSAC and @ref LMEDS are not supported. Use @sa estimateAffine3D for them.
@param ransacReprojThreshold Maximum reprojection error in the RANSAC algorithm to consider
a point as an inlier. Applies only to RANSAC.
@param maxIters The maximum number of robust method iterations.
@param confidence Confidence level, between 0 and 1, for the estimated transformation. Anything
between 0.95 and 0.99 is usually good enough. Values too close to 1 can slow down the estimation
significantly. Values lower than 0.8-0.9 can result in an incorrectly estimated transformation.
@param refineIters Maximum number of iterations of refining algorithm (Levenberg-Marquardt).
Passing 0 will disable refining, so the output matrix will be output of robust method.

@return Output \f$SE(3)\f$ transformation (6 degrees of freedom) matrix \f$3 \times 4\f$ or
empty matrix if transformation could not be estimated.

=======
@return Output \f$SE(3)\f$ transformation (6 degrees of freedom) matrix \f$3 \times 4\f$ or
empty matrix if transformation could not be estimated.

>>>>>>> ab69a2f3
The function estimates an optimal \f$SE(3)\f$ transformation with 6 degrees of freedom limited to
combinations of translation and rotation.
@sa estimateAffine3D
*/
CV_EXPORTS_W cv::Mat estimateSE3(InputArray from, InputArray to, OutputArray inliers = noArray(),
                                  int method = USAC_DEFAULT, double ransacReprojThreshold = 3,
                                  size_t maxIters = 2000, double confidence = 0.99,
                                  size_t refineIters = 10);

CV_EXPORTS_W cv::Mat estimateSE3(InputArray pts1, InputArray pts2, OutputArray inliers,
                     const UsacParams &params);

/** @brief Computes an optimal limited \f$Sim(3)\f$ transformation with 7 degrees of freedom between
two 3D point sets.

@param from First input 3D point set containing \f$(X,Y,Z)\f$.
@param to Second input 3D point set containing \f$(x,y,z)\f$.
@param inliers Output vector indicating which points are inliers (1-inlier, 0-outlier).
@param method Robust method used to compute transformation. The following methods are possible:
-   @ref USAC_DEFAULT – has standard LO-RANSAC.
-   @ref USAC_PARALLEL – has LO-RANSAC and RANSACs run in parallel.
-   @ref USAC_ACCURATE – has GC-RANSAC.
-   @ref USAC_FAST – has LO-RANSAC with smaller number iterations in local optimization step. Uses RANSAC score to maximize number of inliers and terminate earlier.
-   @ref USAC_PROSAC – has PROSAC sampling. Note, points must be sorted.
-   @ref USAC_MAGSAC – has MAGSAC++.
USAC_DEFAULT is the default method.
The legacy methods of @ref RANSAC and @ref LMEDS are not supported. Use @sa estimateAffine3D for them.
@param ransacReprojThreshold Maximum reprojection error in the RANSAC algorithm to consider
a point as an inlier. Applies only to RANSAC.
@param maxIters The maximum number of robust method iterations.
@param confidence Confidence level, between 0 and 1, for the estimated transformation. Anything
between 0.95 and 0.99 is usually good enough. Values too close to 1 can slow down the estimation
significantly. Values lower than 0.8-0.9 can result in an incorrectly estimated transformation.
@param refineIters Maximum number of iterations of refining algorithm (Levenberg-Marquardt).
Passing 0 will disable refining, so the output matrix will be output of robust method.

@return Output \f$Sim(3)\f$ transformation (7 degrees of freedom) matrix \f$3 \times 4\f$ or
empty matrix if transformation could not be estimated.

The function estimates an optimal \f$Sim(3)\f$ transformation with 7 degrees of freedom limited to
combinations of translation, rotation, and uniform scaling.
@sa estimateAffine3D
*/CV_EXPORTS_W cv::Mat estimateSIM3(InputArray from, InputArray to, OutputArray inliers = noArray(),
                                  int method = USAC_DEFAULT, double ransacReprojThreshold = 3,
                                  size_t maxIters = 2000, double confidence = 0.99,
                                  size_t refineIters = 10);

CV_EXPORTS_W cv::Mat estimateSIM3(InputArray pts1, InputArray pts2, OutputArray inliers,
                     const UsacParams &params);

/** @example samples/cpp/tutorial_code/features2D/Homography/decompose_homography.cpp
An example program with homography decomposition.

Check @ref tutorial_homography "the corresponding tutorial" for more details.
*/

/** @brief Decompose a homography matrix to rotation(s), translation(s) and plane normal(s).

@param H The input homography matrix between two images.
@param K The input camera intrinsic matrix.
@param rotations Array of rotation matrices.
@param translations Array of translation matrices.
@param normals Array of plane normal matrices.

This function extracts relative camera motion between two views of a planar object and returns up to
four mathematical solution tuples of rotation, translation, and plane normal. The decomposition of
the homography matrix H is described in detail in @cite Malis2007.

If the homography H, induced by the plane, gives the constraint
\f[s_i \vecthree{x'_i}{y'_i}{1} \sim H \vecthree{x_i}{y_i}{1}\f] on the source image points
\f$p_i\f$ and the destination image points \f$p'_i\f$, then the tuple of rotations[k] and
translations[k] is a change of basis from the source camera's coordinate system to the destination
camera's coordinate system. However, by decomposing H, one can only get the translation normalized
by the (typically unknown) depth of the scene, i.e. its direction but with normalized length.

If point correspondences are available, at least two solutions may further be invalidated, by
applying positive depth constraint, i.e. all points must be in front of the camera.
 */
CV_EXPORTS_W int decomposeHomographyMat(InputArray H,
                                        InputArray K,
                                        OutputArrayOfArrays rotations,
                                        OutputArrayOfArrays translations,
                                        OutputArrayOfArrays normals);

/** @brief Filters homography decompositions based on additional information.

@param rotations Vector of rotation matrices.
@param normals Vector of plane normal matrices.
@param beforePoints Vector of (rectified) visible reference points before the homography is applied
@param afterPoints Vector of (rectified) visible reference points after the homography is applied
@param possibleSolutions Vector of int indices representing the viable solution set after filtering
@param pointsMask optional Mat/Vector of 8u type representing the mask for the inliers as given by the #findHomography function

This function is intended to filter the output of the #decomposeHomographyMat based on additional
information as described in @cite Malis2007 . The summary of the method: the #decomposeHomographyMat function
returns 2 unique solutions and their "opposites" for a total of 4 solutions. If we have access to the
sets of points visible in the camera frame before and after the homography transformation is applied,
we can determine which are the true potential solutions and which are the opposites by verifying which
homographies are consistent with all visible reference points being in front of the camera. The inputs
are left unchanged; the filtered solution set is returned as indices into the existing one.

*/
CV_EXPORTS_W void filterHomographyDecompByVisibleRefpoints(InputArrayOfArrays rotations,
                                                           InputArrayOfArrays normals,
                                                           InputArray beforePoints,
                                                           InputArray afterPoints,
                                                           OutputArray possibleSolutions,
                                                           InputArray pointsMask = noArray());

/** @brief The base class for stereo correspondence algorithms.
 */
class CV_EXPORTS_W StereoMatcher : public Algorithm
{
public:
    enum { DISP_SHIFT = 4,
           DISP_SCALE = (1 << DISP_SHIFT)
         };

    /** @brief Computes disparity map for the specified stereo pair

    @param left Left 8-bit single-channel image.
    @param right Right image of the same size and the same type as the left one.
    @param disparity Output disparity map. It has the same size as the input images. Some algorithms,
    like StereoBM or StereoSGBM compute 16-bit fixed-point disparity map (where each disparity value
    has 4 fractional bits), whereas other algorithms output 32-bit floating-point disparity map.
     */
    CV_WRAP virtual void compute( InputArray left, InputArray right,
                                  OutputArray disparity ) = 0;

    CV_WRAP virtual int getMinDisparity() const = 0;
    CV_WRAP virtual void setMinDisparity(int minDisparity) = 0;

    CV_WRAP virtual int getNumDisparities() const = 0;
    CV_WRAP virtual void setNumDisparities(int numDisparities) = 0;

    CV_WRAP virtual int getBlockSize() const = 0;
    CV_WRAP virtual void setBlockSize(int blockSize) = 0;

    CV_WRAP virtual int getSpeckleWindowSize() const = 0;
    CV_WRAP virtual void setSpeckleWindowSize(int speckleWindowSize) = 0;

    CV_WRAP virtual int getSpeckleRange() const = 0;
    CV_WRAP virtual void setSpeckleRange(int speckleRange) = 0;

    CV_WRAP virtual int getDisp12MaxDiff() const = 0;
    CV_WRAP virtual void setDisp12MaxDiff(int disp12MaxDiff) = 0;
};


/** @brief Class for computing stereo correspondence using the block matching algorithm, introduced and
contributed to OpenCV by K. Konolige.
 */
class CV_EXPORTS_W StereoBM : public StereoMatcher
{
public:
    enum { PREFILTER_NORMALIZED_RESPONSE = 0,
           PREFILTER_XSOBEL              = 1
         };

    CV_WRAP virtual int getPreFilterType() const = 0;
    CV_WRAP virtual void setPreFilterType(int preFilterType) = 0;

    CV_WRAP virtual int getPreFilterSize() const = 0;
    CV_WRAP virtual void setPreFilterSize(int preFilterSize) = 0;

    CV_WRAP virtual int getPreFilterCap() const = 0;
    CV_WRAP virtual void setPreFilterCap(int preFilterCap) = 0;

    CV_WRAP virtual int getTextureThreshold() const = 0;
    CV_WRAP virtual void setTextureThreshold(int textureThreshold) = 0;

    CV_WRAP virtual int getUniquenessRatio() const = 0;
    CV_WRAP virtual void setUniquenessRatio(int uniquenessRatio) = 0;

    CV_WRAP virtual int getSmallerBlockSize() const = 0;
    CV_WRAP virtual void setSmallerBlockSize(int blockSize) = 0;

    CV_WRAP virtual Rect getROI1() const = 0;
    CV_WRAP virtual void setROI1(Rect roi1) = 0;

    CV_WRAP virtual Rect getROI2() const = 0;
    CV_WRAP virtual void setROI2(Rect roi2) = 0;

    /** @brief Creates StereoBM object

    @param numDisparities the disparity search range. For each pixel algorithm will find the best
    disparity from 0 (default minimum disparity) to numDisparities. The search range can then be
    shifted by changing the minimum disparity.
    @param blockSize the linear size of the blocks compared by the algorithm. The size should be odd
    (as the block is centered at the current pixel). Larger block size implies smoother, though less
    accurate disparity map. Smaller block size gives more detailed disparity map, but there is higher
    chance for algorithm to find a wrong correspondence.

    The function create StereoBM object. You can then call StereoBM::compute() to compute disparity for
    a specific stereo pair.
     */
    CV_WRAP static Ptr<StereoBM> create(int numDisparities = 0, int blockSize = 21);
};

/** @brief The class implements the modified H. Hirschmuller algorithm @cite HH08 that differs from the original
one as follows:

-   By default, the algorithm is single-pass, which means that you consider only 5 directions
instead of 8. Set mode=StereoSGBM::MODE_HH in createStereoSGBM to run the full variant of the
algorithm but beware that it may consume a lot of memory.
-   The algorithm matches blocks, not individual pixels. Though, setting blockSize=1 reduces the
blocks to single pixels.
-   Mutual information cost function is not implemented. Instead, a simpler Birchfield-Tomasi
sub-pixel metric from @cite BT98 is used. Though, the color images are supported as well.
-   Some pre- and post- processing steps from K. Konolige algorithm StereoBM are included, for
example: pre-filtering (StereoBM::PREFILTER_XSOBEL type) and post-filtering (uniqueness
check, quadratic interpolation and speckle filtering).

@note
   -   (Python) An example illustrating the use of the StereoSGBM matching algorithm can be found
        at opencv_source_code/samples/python/stereo_match.py
 */
class CV_EXPORTS_W StereoSGBM : public StereoMatcher
{
public:
    enum
    {
        MODE_SGBM = 0,
        MODE_HH   = 1,
        MODE_SGBM_3WAY = 2,
        MODE_HH4  = 3
    };

    CV_WRAP virtual int getPreFilterCap() const = 0;
    CV_WRAP virtual void setPreFilterCap(int preFilterCap) = 0;

    CV_WRAP virtual int getUniquenessRatio() const = 0;
    CV_WRAP virtual void setUniquenessRatio(int uniquenessRatio) = 0;

    CV_WRAP virtual int getP1() const = 0;
    CV_WRAP virtual void setP1(int P1) = 0;

    CV_WRAP virtual int getP2() const = 0;
    CV_WRAP virtual void setP2(int P2) = 0;

    CV_WRAP virtual int getMode() const = 0;
    CV_WRAP virtual void setMode(int mode) = 0;

    /** @brief Creates StereoSGBM object

    @param minDisparity Minimum possible disparity value. Normally, it is zero but sometimes
    rectification algorithms can shift images, so this parameter needs to be adjusted accordingly.
    @param numDisparities Maximum disparity minus minimum disparity. The value is always greater than
    zero. In the current implementation, this parameter must be divisible by 16.
    @param blockSize Matched block size. It must be an odd number \>=1 . Normally, it should be
    somewhere in the 3..11 range.
    @param P1 The first parameter controlling the disparity smoothness. See below.
    @param P2 The second parameter controlling the disparity smoothness. The larger the values are,
    the smoother the disparity is. P1 is the penalty on the disparity change by plus or minus 1
    between neighbor pixels. P2 is the penalty on the disparity change by more than 1 between neighbor
    pixels. The algorithm requires P2 \> P1 . See stereo_match.cpp sample where some reasonably good
    P1 and P2 values are shown (like 8\*number_of_image_channels\*blockSize\*blockSize and
    32\*number_of_image_channels\*blockSize\*blockSize , respectively).
    @param disp12MaxDiff Maximum allowed difference (in integer pixel units) in the left-right
    disparity check. Set it to a non-positive value to disable the check.
    @param preFilterCap Truncation value for the prefiltered image pixels. The algorithm first
    computes x-derivative at each pixel and clips its value by [-preFilterCap, preFilterCap] interval.
    The result values are passed to the Birchfield-Tomasi pixel cost function.
    @param uniquenessRatio Margin in percentage by which the best (minimum) computed cost function
    value should "win" the second best value to consider the found match correct. Normally, a value
    within the 5-15 range is good enough.
    @param speckleWindowSize Maximum size of smooth disparity regions to consider their noise speckles
    and invalidate. Set it to 0 to disable speckle filtering. Otherwise, set it somewhere in the
    50-200 range.
    @param speckleRange Maximum disparity variation within each connected component. If you do speckle
    filtering, set the parameter to a positive value, it will be implicitly multiplied by 16.
    Normally, 1 or 2 is good enough.
    @param mode Set it to StereoSGBM::MODE_HH to run the full-scale two-pass dynamic programming
    algorithm. It will consume O(W\*H\*numDisparities) bytes, which is large for 640x480 stereo and
    huge for HD-size pictures. By default, it is set to false .

    The first constructor initializes StereoSGBM with all the default parameters. So, you only have to
    set StereoSGBM::numDisparities at minimum. The second constructor enables you to set each parameter
    to a custom value.
     */
    CV_WRAP static Ptr<StereoSGBM> create(int minDisparity = 0, int numDisparities = 16, int blockSize = 3,
                                          int P1 = 0, int P2 = 0, int disp12MaxDiff = 0,
                                          int preFilterCap = 0, int uniquenessRatio = 0,
                                          int speckleWindowSize = 0, int speckleRange = 0,
                                          int mode = StereoSGBM::MODE_SGBM);
};


//! cv::undistort mode
enum UndistortTypes
{
    PROJ_SPHERICAL_ORTHO  = 0,
    PROJ_SPHERICAL_EQRECT = 1
};

/** @brief Transforms an image to compensate for lens distortion.

The function transforms an image to compensate radial and tangential lens distortion.

The function is simply a combination of #initUndistortRectifyMap (with unity R ) and #remap
(with bilinear interpolation). See the former function for details of the transformation being
performed.

Those pixels in the destination image, for which there is no correspondent pixels in the source
image, are filled with zeros (black color).

A particular subset of the source image that will be visible in the corrected image can be regulated
by newCameraMatrix. You can use #getOptimalNewCameraMatrix to compute the appropriate
newCameraMatrix depending on your requirements.

The camera matrix and the distortion parameters can be determined using #calibrateCamera. If
the resolution of images is different from the resolution used at the calibration stage, \f$f_x,
f_y, c_x\f$ and \f$c_y\f$ need to be scaled accordingly, while the distortion coefficients remain
the same.

@param src Input (distorted) image.
@param dst Output (corrected) image that has the same size and type as src .
@param cameraMatrix Input camera matrix \f$A = \vecthreethree{f_x}{0}{c_x}{0}{f_y}{c_y}{0}{0}{1}\f$ .
@param distCoeffs Input vector of distortion coefficients
\f$(k_1, k_2, p_1, p_2[, k_3[, k_4, k_5, k_6[, s_1, s_2, s_3, s_4[, \tau_x, \tau_y]]]])\f$
of 4, 5, 8, 12 or 14 elements. If the vector is NULL/empty, the zero distortion coefficients are assumed.
@param newCameraMatrix Camera matrix of the distorted image. By default, it is the same as
cameraMatrix but you may additionally scale and shift the result by using a different matrix.
 */
CV_EXPORTS_W void undistort( InputArray src, OutputArray dst,
                             InputArray cameraMatrix,
                             InputArray distCoeffs,
                             InputArray newCameraMatrix = noArray() );

/** @brief Computes the undistortion and rectification transformation map.

The function computes the joint undistortion and rectification transformation and represents the
result in the form of maps for #remap. The undistorted image looks like original, as if it is
captured with a camera using the camera matrix =newCameraMatrix and zero distortion. In case of a
monocular camera, newCameraMatrix is usually equal to cameraMatrix, or it can be computed by
#getOptimalNewCameraMatrix for a better control over scaling. In case of a stereo camera,
newCameraMatrix is normally set to P1 or P2 computed by #stereoRectify .

Also, this new camera is oriented differently in the coordinate space, according to R. That, for
example, helps to align two heads of a stereo camera so that the epipolar lines on both images
become horizontal and have the same y- coordinate (in case of a horizontally aligned stereo camera).

The function actually builds the maps for the inverse mapping algorithm that is used by #remap. That
is, for each pixel \f$(u, v)\f$ in the destination (corrected and rectified) image, the function
computes the corresponding coordinates in the source image (that is, in the original image from
camera). The following process is applied:
\f[
\begin{array}{l}
x  \leftarrow (u - {c'}_x)/{f'}_x  \\
y  \leftarrow (v - {c'}_y)/{f'}_y  \\
{[X\,Y\,W]} ^T  \leftarrow R^{-1}*[x \, y \, 1]^T  \\
x'  \leftarrow X/W  \\
y'  \leftarrow Y/W  \\
r^2  \leftarrow x'^2 + y'^2 \\
x''  \leftarrow x' \frac{1 + k_1 r^2 + k_2 r^4 + k_3 r^6}{1 + k_4 r^2 + k_5 r^4 + k_6 r^6}
+ 2p_1 x' y' + p_2(r^2 + 2 x'^2)  + s_1 r^2 + s_2 r^4\\
y''  \leftarrow y' \frac{1 + k_1 r^2 + k_2 r^4 + k_3 r^6}{1 + k_4 r^2 + k_5 r^4 + k_6 r^6}
+ p_1 (r^2 + 2 y'^2) + 2 p_2 x' y' + s_3 r^2 + s_4 r^4 \\
s\vecthree{x'''}{y'''}{1} =
\vecthreethree{R_{33}(\tau_x, \tau_y)}{0}{-R_{13}((\tau_x, \tau_y)}
{0}{R_{33}(\tau_x, \tau_y)}{-R_{23}(\tau_x, \tau_y)}
{0}{0}{1} R(\tau_x, \tau_y) \vecthree{x''}{y''}{1}\\
map_x(u,v)  \leftarrow x''' f_x + c_x  \\
map_y(u,v)  \leftarrow y''' f_y + c_y
\end{array}
\f]
where \f$(k_1, k_2, p_1, p_2[, k_3[, k_4, k_5, k_6[, s_1, s_2, s_3, s_4[, \tau_x, \tau_y]]]])\f$
are the distortion coefficients.

In case of a stereo camera, this function is called twice: once for each camera head, after
#stereoRectify, which in its turn is called after #stereoCalibrate. But if the stereo camera
was not calibrated, it is still possible to compute the rectification transformations directly from
the fundamental matrix using #stereoRectifyUncalibrated. For each camera, the function computes
homography H as the rectification transformation in a pixel domain, not a rotation matrix R in 3D
space. R can be computed from H as
\f[\texttt{R} = \texttt{cameraMatrix} ^{-1} \cdot \texttt{H} \cdot \texttt{cameraMatrix}\f]
where cameraMatrix can be chosen arbitrarily.

@param cameraMatrix Input camera matrix \f$A=\vecthreethree{f_x}{0}{c_x}{0}{f_y}{c_y}{0}{0}{1}\f$ .
@param distCoeffs Input vector of distortion coefficients
\f$(k_1, k_2, p_1, p_2[, k_3[, k_4, k_5, k_6[, s_1, s_2, s_3, s_4[, \tau_x, \tau_y]]]])\f$
of 4, 5, 8, 12 or 14 elements. If the vector is NULL/empty, the zero distortion coefficients are assumed.
@param R Optional rectification transformation in the object space (3x3 matrix). R1 or R2 ,
computed by #stereoRectify can be passed here. If the matrix is empty, the identity transformation
is assumed. In #initUndistortRectifyMap R assumed to be an identity matrix.
@param newCameraMatrix New camera matrix \f$A'=\vecthreethree{f_x'}{0}{c_x'}{0}{f_y'}{c_y'}{0}{0}{1}\f$.
@param size Undistorted image size.
@param m1type Type of the first output map that can be CV_32FC1, CV_32FC2 or CV_16SC2, see #convertMaps
@param map1 The first output map.
@param map2 The second output map.
 */
CV_EXPORTS_W
void initUndistortRectifyMap(InputArray cameraMatrix, InputArray distCoeffs,
                             InputArray R, InputArray newCameraMatrix,
                             Size size, int m1type, OutputArray map1, OutputArray map2);

/** @brief Computes the projection and inverse-rectification transformation map. In essense, this is the inverse of
#initUndistortRectifyMap to accomodate stereo-rectification of projectors ('inverse-cameras') in projector-camera pairs.

The function computes the joint projection and inverse rectification transformation and represents the
result in the form of maps for #remap. The projected image looks like a distorted version of the original which,
once projected by a projector, should visually match the original. In case of a monocular camera, newCameraMatrix
is usually equal to cameraMatrix, or it can be computed by
#getOptimalNewCameraMatrix for a better control over scaling. In case of a projector-camera pair,
newCameraMatrix is normally set to P1 or P2 computed by #stereoRectify .

The projector is oriented differently in the coordinate space, according to R. In case of projector-camera pairs,
this helps align the projector (in the same manner as #initUndistortRectifyMap for the camera) to create a stereo-rectified pair. This
allows epipolar lines on both images to become horizontal and have the same y-coordinate (in case of a horizontally aligned projector-camera pair).

The function builds the maps for the inverse mapping algorithm that is used by #remap. That
is, for each pixel \f$(u, v)\f$ in the destination (projected and inverse-rectified) image, the function
computes the corresponding coordinates in the source image (that is, in the original digital image). The following process is applied:

\f[
\begin{array}{l}
\text{newCameraMatrix}\\
x  \leftarrow (u - {c'}_x)/{f'}_x  \\
y  \leftarrow (v - {c'}_y)/{f'}_y  \\

\\\text{Undistortion}
\\\scriptsize{\textit{though equation shown is for radial undistortion, function implements cv::undistortPoints()}}\\
r^2  \leftarrow x^2 + y^2 \\
\theta \leftarrow \frac{1 + k_1 r^2 + k_2 r^4 + k_3 r^6}{1 + k_4 r^2 + k_5 r^4 + k_6 r^6}\\
x' \leftarrow \frac{x}{\theta} \\
y'  \leftarrow \frac{y}{\theta} \\

\\\text{Rectification}\\
{[X\,Y\,W]} ^T  \leftarrow R*[x' \, y' \, 1]^T  \\
x''  \leftarrow X/W  \\
y''  \leftarrow Y/W  \\

\\\text{cameraMatrix}\\
map_x(u,v)  \leftarrow x'' f_x + c_x  \\
map_y(u,v)  \leftarrow y'' f_y + c_y
\end{array}
\f]
where \f$(k_1, k_2, p_1, p_2[, k_3[, k_4, k_5, k_6[, s_1, s_2, s_3, s_4[, \tau_x, \tau_y]]]])\f$
are the distortion coefficients vector distCoeffs.

In case of a stereo-rectified projector-camera pair, this function is called for the projector while #initUndistortRectifyMap is called for the camera head.
This is done after #stereoRectify, which in turn is called after #stereoCalibrate. If the projector-camera pair
is not calibrated, it is still possible to compute the rectification transformations directly from
the fundamental matrix using #stereoRectifyUncalibrated. For the projector and camera, the function computes
homography H as the rectification transformation in a pixel domain, not a rotation matrix R in 3D
space. R can be computed from H as
\f[\texttt{R} = \texttt{cameraMatrix} ^{-1} \cdot \texttt{H} \cdot \texttt{cameraMatrix}\f]
where cameraMatrix can be chosen arbitrarily.

@param cameraMatrix Input camera matrix \f$A=\vecthreethree{f_x}{0}{c_x}{0}{f_y}{c_y}{0}{0}{1}\f$ .
@param distCoeffs Input vector of distortion coefficients
\f$(k_1, k_2, p_1, p_2[, k_3[, k_4, k_5, k_6[, s_1, s_2, s_3, s_4[, \tau_x, \tau_y]]]])\f$
of 4, 5, 8, 12 or 14 elements. If the vector is NULL/empty, the zero distortion coefficients are assumed.
@param R Optional rectification transformation in the object space (3x3 matrix). R1 or R2,
computed by #stereoRectify can be passed here. If the matrix is empty, the identity transformation
is assumed.
@param newCameraMatrix New camera matrix \f$A'=\vecthreethree{f_x'}{0}{c_x'}{0}{f_y'}{c_y'}{0}{0}{1}\f$.
@param size Distorted image size.
@param m1type Type of the first output map. Can be CV_32FC1, CV_32FC2 or CV_16SC2, see #convertMaps
@param map1 The first output map for #remap.
@param map2 The second output map for #remap.
 */
CV_EXPORTS_W
void initInverseRectificationMap( InputArray cameraMatrix, InputArray distCoeffs,
                           InputArray R, InputArray newCameraMatrix,
                           const Size& size, int m1type, OutputArray map1, OutputArray map2 );

//! initializes maps for #remap for wide-angle
CV_EXPORTS
float initWideAngleProjMap(InputArray cameraMatrix, InputArray distCoeffs,
                           Size imageSize, int destImageWidth,
                           int m1type, OutputArray map1, OutputArray map2,
                           enum UndistortTypes projType = PROJ_SPHERICAL_EQRECT, double alpha = 0);
static inline
float initWideAngleProjMap(InputArray cameraMatrix, InputArray distCoeffs,
                           Size imageSize, int destImageWidth,
                           int m1type, OutputArray map1, OutputArray map2,
                           int projType, double alpha = 0)
{
    return initWideAngleProjMap(cameraMatrix, distCoeffs, imageSize, destImageWidth,
                                m1type, map1, map2, (UndistortTypes)projType, alpha);
}

/** @brief Returns the default new camera matrix.

The function returns the camera matrix that is either an exact copy of the input cameraMatrix (when
centerPrinicipalPoint=false ), or the modified one (when centerPrincipalPoint=true).

In the latter case, the new camera matrix will be:

\f[\begin{bmatrix} f_x && 0 && ( \texttt{imgSize.width} -1)*0.5  \\ 0 && f_y && ( \texttt{imgSize.height} -1)*0.5  \\ 0 && 0 && 1 \end{bmatrix} ,\f]

where \f$f_x\f$ and \f$f_y\f$ are \f$(0,0)\f$ and \f$(1,1)\f$ elements of cameraMatrix, respectively.

By default, the undistortion functions in OpenCV (see #initUndistortRectifyMap, #undistort) do not
move the principal point. However, when you work with stereo, it is important to move the principal
points in both views to the same y-coordinate (which is required by most of stereo correspondence
algorithms), and may be to the same x-coordinate too. So, you can form the new camera matrix for
each view where the principal points are located at the center.

@param cameraMatrix Input camera matrix.
@param imgsize Camera view image size in pixels.
@param centerPrincipalPoint Location of the principal point in the new camera matrix. The
parameter indicates whether this location should be at the image center or not.
 */
CV_EXPORTS_W
Mat getDefaultNewCameraMatrix(InputArray cameraMatrix, Size imgsize = Size(),
                              bool centerPrincipalPoint = false);

/** @brief Computes the ideal point coordinates from the observed point coordinates.

The function is similar to #undistort and #initUndistortRectifyMap but it operates on a
sparse set of points instead of a raster image. Also the function performs a reverse transformation
to  #projectPoints. In case of a 3D object, it does not reconstruct its 3D coordinates, but for a
planar object, it does, up to a translation vector, if the proper R is specified.

For each observed point coordinate \f$(u, v)\f$ the function computes:
\f[
\begin{array}{l}
x^{"}  \leftarrow (u - c_x)/f_x  \\
y^{"}  \leftarrow (v - c_y)/f_y  \\
(x',y') = undistort(x^{"},y^{"}, \texttt{distCoeffs}) \\
{[X\,Y\,W]} ^T  \leftarrow R*[x' \, y' \, 1]^T  \\
x  \leftarrow X/W  \\
y  \leftarrow Y/W  \\
\text{only performed if P is specified:} \\
u'  \leftarrow x {f'}_x + {c'}_x  \\
v'  \leftarrow y {f'}_y + {c'}_y
\end{array}
\f]

where *undistort* is an approximate iterative algorithm that estimates the normalized original
point coordinates out of the normalized distorted point coordinates ("normalized" means that the
coordinates do not depend on the camera matrix).

The function can be used for both a stereo camera head or a monocular camera (when R is empty).
@param src Observed point coordinates, 2xN/Nx2 1-channel or 1xN/Nx1 2-channel (CV_32FC2 or CV_64FC2) (or
vector\<Point2f\> ).
@param dst Output ideal point coordinates (1xN/Nx1 2-channel or vector\<Point2f\> ) after undistortion and reverse perspective
transformation. If matrix P is identity or omitted, dst will contain normalized point coordinates.
@param cameraMatrix Camera matrix \f$\vecthreethree{f_x}{0}{c_x}{0}{f_y}{c_y}{0}{0}{1}\f$ .
@param distCoeffs Input vector of distortion coefficients
\f$(k_1, k_2, p_1, p_2[, k_3[, k_4, k_5, k_6[, s_1, s_2, s_3, s_4[, \tau_x, \tau_y]]]])\f$
of 4, 5, 8, 12 or 14 elements. If the vector is NULL/empty, the zero distortion coefficients are assumed.
@param R Rectification transformation in the object space (3x3 matrix). R1 or R2 computed by
#stereoRectify can be passed here. If the matrix is empty, the identity transformation is used.
@param P New camera matrix (3x3) or new projection matrix (3x4) \f$\begin{bmatrix} {f'}_x & 0 & {c'}_x & t_x \\ 0 & {f'}_y & {c'}_y & t_y \\ 0 & 0 & 1 & t_z \end{bmatrix}\f$. P1 or P2 computed by
#stereoRectify can be passed here. If the matrix is empty, the identity new camera matrix is used.
 */
CV_EXPORTS_W
void undistortPoints(InputArray src, OutputArray dst,
                     InputArray cameraMatrix, InputArray distCoeffs,
                     InputArray R = noArray(), InputArray P = noArray());
/** @overload
    @note Default version of #undistortPoints does 5 iterations to compute undistorted points.
 */
CV_EXPORTS_AS(undistortPointsIter)
void undistortPoints(InputArray src, OutputArray dst,
                     InputArray cameraMatrix, InputArray distCoeffs,
                     InputArray R, InputArray P, TermCriteria criteria);

/**
 * @brief Compute undistorted image points position
 *
 * @param src Observed points position, 2xN/Nx2 1-channel or 1xN/Nx1 2-channel (CV_32FC2 or
CV_64FC2) (or vector\<Point2f\> ).
 * @param dst Output undistorted points position (1xN/Nx1 2-channel or vector\<Point2f\> ).
 * @param cameraMatrix Camera matrix \f$\vecthreethree{f_x}{0}{c_x}{0}{f_y}{c_y}{0}{0}{1}\f$ .
 * @param distCoeffs Distortion coefficients
 */
CV_EXPORTS_W
void undistortImagePoints(InputArray src, OutputArray dst, InputArray cameraMatrix,
                          InputArray distCoeffs,
                          TermCriteria = TermCriteria(TermCriteria::MAX_ITER + TermCriteria::EPS, 5,
                                                      0.01));

//! @} calib3d

/** @brief The methods in this namespace use a so-called fisheye camera model.
  @ingroup calib3d_fisheye
*/
namespace fisheye
{
//! @addtogroup calib3d_fisheye
//! @{

    enum{
        CALIB_USE_INTRINSIC_GUESS   = 1 << 0,
        CALIB_RECOMPUTE_EXTRINSIC   = 1 << 1,
        CALIB_CHECK_COND            = 1 << 2,
        CALIB_FIX_SKEW              = 1 << 3,
        CALIB_FIX_K1                = 1 << 4,
        CALIB_FIX_K2                = 1 << 5,
        CALIB_FIX_K3                = 1 << 6,
        CALIB_FIX_K4                = 1 << 7,
        CALIB_FIX_INTRINSIC         = 1 << 8,
        CALIB_FIX_PRINCIPAL_POINT   = 1 << 9,
        CALIB_ZERO_DISPARITY        = 1 << 10,
        CALIB_FIX_FOCAL_LENGTH      = 1 << 11
    };

    /** @brief Projects points using fisheye model

    @param objectPoints Array of object points, 1xN/Nx1 3-channel (or vector\<Point3f\> ), where N is
    the number of points in the view.
    @param imagePoints Output array of image points, 2xN/Nx2 1-channel or 1xN/Nx1 2-channel, or
    vector\<Point2f\>.
    @param affine
    @param K Camera intrinsic matrix \f$cameramatrix{K}\f$.
    @param D Input vector of distortion coefficients \f$\distcoeffsfisheye\f$.
    @param alpha The skew coefficient.
    @param jacobian Optional output 2Nx15 jacobian matrix of derivatives of image points with respect
    to components of the focal lengths, coordinates of the principal point, distortion coefficients,
    rotation vector, translation vector, and the skew. In the old interface different components of
    the jacobian are returned via different output parameters.

    The function computes projections of 3D points to the image plane given intrinsic and extrinsic
    camera parameters. Optionally, the function computes Jacobians - matrices of partial derivatives of
    image points coordinates (as functions of all the input parameters) with respect to the particular
    parameters, intrinsic and/or extrinsic.
     */
    CV_EXPORTS void projectPoints(InputArray objectPoints, OutputArray imagePoints, const Affine3d& affine,
        InputArray K, InputArray D, double alpha = 0, OutputArray jacobian = noArray());

    /** @overload */
    CV_EXPORTS_W void projectPoints(InputArray objectPoints, OutputArray imagePoints, InputArray rvec, InputArray tvec,
        InputArray K, InputArray D, double alpha = 0, OutputArray jacobian = noArray());

    /** @brief Distorts 2D points using fisheye model.

    @param undistorted Array of object points, 1xN/Nx1 2-channel (or vector\<Point2f\> ), where N is
    the number of points in the view.
    @param K Camera intrinsic matrix \f$cameramatrix{K}\f$.
    @param D Input vector of distortion coefficients \f$\distcoeffsfisheye\f$.
    @param alpha The skew coefficient.
    @param distorted Output array of image points, 1xN/Nx1 2-channel, or vector\<Point2f\> .

    Note that the function assumes the camera intrinsic matrix of the undistorted points to be identity.
    This means if you want to distort image points you have to multiply them with \f$K^{-1}\f$.
     */
    CV_EXPORTS_W void distortPoints(InputArray undistorted, OutputArray distorted, InputArray K, InputArray D, double alpha = 0);

    /** @brief Undistorts 2D points using fisheye model

    @param distorted Array of object points, 1xN/Nx1 2-channel (or vector\<Point2f\> ), where N is the
    number of points in the view.
    @param K Camera intrinsic matrix \f$cameramatrix{K}\f$.
    @param D Input vector of distortion coefficients \f$\distcoeffsfisheye\f$.
    @param R Rectification transformation in the object space: 3x3 1-channel, or vector: 3x1/1x3
    1-channel or 1x1 3-channel
    @param P New camera intrinsic matrix (3x3) or new projection matrix (3x4)
    @param criteria Termination criteria
    @param undistorted Output array of image points, 1xN/Nx1 2-channel, or vector\<Point2f\> .
     */
    CV_EXPORTS_W void undistortPoints(InputArray distorted, OutputArray undistorted,
        InputArray K, InputArray D, InputArray R = noArray(), InputArray P  = noArray(),
                TermCriteria criteria = TermCriteria(TermCriteria::MAX_ITER + TermCriteria::EPS, 10, 1e-8));

    /** @brief Computes undistortion and rectification maps for image transform by #remap. If D is empty zero
    distortion is used, if R or P is empty identity matrixes are used.

    @param K Camera intrinsic matrix \f$cameramatrix{K}\f$.
    @param D Input vector of distortion coefficients \f$\distcoeffsfisheye\f$.
    @param R Rectification transformation in the object space: 3x3 1-channel, or vector: 3x1/1x3
    1-channel or 1x1 3-channel
    @param P New camera intrinsic matrix (3x3) or new projection matrix (3x4)
    @param size Undistorted image size.
    @param m1type Type of the first output map that can be CV_32FC1 or CV_16SC2 . See #convertMaps
    for details.
    @param map1 The first output map.
    @param map2 The second output map.
     */
    CV_EXPORTS_W void initUndistortRectifyMap(InputArray K, InputArray D, InputArray R, InputArray P,
        const cv::Size& size, int m1type, OutputArray map1, OutputArray map2);

    /** @brief Transforms an image to compensate for fisheye lens distortion.

    @param distorted image with fisheye lens distortion.
    @param undistorted Output image with compensated fisheye lens distortion.
    @param K Camera intrinsic matrix \f$cameramatrix{K}\f$.
    @param D Input vector of distortion coefficients \f$\distcoeffsfisheye\f$.
    @param Knew Camera intrinsic matrix of the distorted image. By default, it is the identity matrix but you
    may additionally scale and shift the result by using a different matrix.
    @param new_size the new size

    The function transforms an image to compensate radial and tangential lens distortion.

    The function is simply a combination of #fisheye::initUndistortRectifyMap (with unity R ) and #remap
    (with bilinear interpolation). See the former function for details of the transformation being
    performed.

    See below the results of undistortImage.
       -   a\) result of undistort of perspective camera model (all possible coefficients (k_1, k_2, k_3,
            k_4, k_5, k_6) of distortion were optimized under calibration)
        -   b\) result of #fisheye::undistortImage of fisheye camera model (all possible coefficients (k_1, k_2,
            k_3, k_4) of fisheye distortion were optimized under calibration)
        -   c\) original image was captured with fisheye lens

    Pictures a) and b) almost the same. But if we consider points of image located far from the center
    of image, we can notice that on image a) these points are distorted.

    ![image](pics/fisheye_undistorted.jpg)
     */
    CV_EXPORTS_W void undistortImage(InputArray distorted, OutputArray undistorted,
        InputArray K, InputArray D, InputArray Knew = cv::noArray(), const Size& new_size = Size());

    /** @brief Estimates new camera intrinsic matrix for undistortion or rectification.

    @param K Camera intrinsic matrix \f$cameramatrix{K}\f$.
    @param image_size Size of the image
    @param D Input vector of distortion coefficients \f$\distcoeffsfisheye\f$.
    @param R Rectification transformation in the object space: 3x3 1-channel, or vector: 3x1/1x3
    1-channel or 1x1 3-channel
    @param P New camera intrinsic matrix (3x3) or new projection matrix (3x4)
    @param balance Sets the new focal length in range between the min focal length and the max focal
    length. Balance is in range of [0, 1].
    @param new_size the new size
    @param fov_scale Divisor for new focal length.
     */
    CV_EXPORTS_W void estimateNewCameraMatrixForUndistortRectify(InputArray K, InputArray D, const Size &image_size, InputArray R,
        OutputArray P, double balance = 0.0, const Size& new_size = Size(), double fov_scale = 1.0);

    /** @brief Performs camera calibration

    @param objectPoints vector of vectors of calibration pattern points in the calibration pattern
    coordinate space.
    @param imagePoints vector of vectors of the projections of calibration pattern points.
    imagePoints.size() and objectPoints.size() and imagePoints[i].size() must be equal to
    objectPoints[i].size() for each i.
    @param image_size Size of the image used only to initialize the camera intrinsic matrix.
    @param K Output 3x3 floating-point camera intrinsic matrix
    \f$\cameramatrix{A}\f$ . If
    @ref fisheye::CALIB_USE_INTRINSIC_GUESS is specified, some or all of fx, fy, cx, cy must be
    initialized before calling the function.
    @param D Output vector of distortion coefficients \f$\distcoeffsfisheye\f$.
    @param rvecs Output vector of rotation vectors (see Rodrigues ) estimated for each pattern view.
    That is, each k-th rotation vector together with the corresponding k-th translation vector (see
    the next output parameter description) brings the calibration pattern from the model coordinate
    space (in which object points are specified) to the world coordinate space, that is, a real
    position of the calibration pattern in the k-th pattern view (k=0.. *M* -1).
    @param tvecs Output vector of translation vectors estimated for each pattern view.
    @param flags Different flags that may be zero or a combination of the following values:
    -    @ref fisheye::CALIB_USE_INTRINSIC_GUESS  cameraMatrix contains valid initial values of
    fx, fy, cx, cy that are optimized further. Otherwise, (cx, cy) is initially set to the image
    center ( imageSize is used), and focal distances are computed in a least-squares fashion.
    -    @ref fisheye::CALIB_RECOMPUTE_EXTRINSIC  Extrinsic will be recomputed after each iteration
    of intrinsic optimization.
    -    @ref fisheye::CALIB_CHECK_COND  The functions will check validity of condition number.
    -    @ref fisheye::CALIB_FIX_SKEW  Skew coefficient (alpha) is set to zero and stay zero.
    -    @ref fisheye::CALIB_FIX_K1,..., @ref fisheye::CALIB_FIX_K4 Selected distortion coefficients
    are set to zeros and stay zero.
    -    @ref fisheye::CALIB_FIX_PRINCIPAL_POINT  The principal point is not changed during the global
optimization. It stays at the center or at a different location specified when @ref fisheye::CALIB_USE_INTRINSIC_GUESS is set too.
    -    @ref fisheye::CALIB_FIX_FOCAL_LENGTH The focal length is not changed during the global
optimization. It is the \f$max(width,height)/\pi\f$ or the provided \f$f_x\f$, \f$f_y\f$ when @ref fisheye::CALIB_USE_INTRINSIC_GUESS is set too.
    @param criteria Termination criteria for the iterative optimization algorithm.
     */
    CV_EXPORTS_W double calibrate(InputArrayOfArrays objectPoints, InputArrayOfArrays imagePoints, const Size& image_size,
        InputOutputArray K, InputOutputArray D, OutputArrayOfArrays rvecs, OutputArrayOfArrays tvecs, int flags = 0,
            TermCriteria criteria = TermCriteria(TermCriteria::COUNT + TermCriteria::EPS, 100, DBL_EPSILON));

    /** @brief Stereo rectification for fisheye camera model

    @param K1 First camera intrinsic matrix.
    @param D1 First camera distortion parameters.
    @param K2 Second camera intrinsic matrix.
    @param D2 Second camera distortion parameters.
    @param imageSize Size of the image used for stereo calibration.
    @param R Rotation matrix between the coordinate systems of the first and the second
    cameras.
    @param tvec Translation vector between coordinate systems of the cameras.
    @param R1 Output 3x3 rectification transform (rotation matrix) for the first camera.
    @param R2 Output 3x3 rectification transform (rotation matrix) for the second camera.
    @param P1 Output 3x4 projection matrix in the new (rectified) coordinate systems for the first
    camera.
    @param P2 Output 3x4 projection matrix in the new (rectified) coordinate systems for the second
    camera.
    @param Q Output \f$4 \times 4\f$ disparity-to-depth mapping matrix (see #reprojectImageTo3D ).
    @param flags Operation flags that may be zero or @ref fisheye::CALIB_ZERO_DISPARITY . If the flag is set,
    the function makes the principal points of each camera have the same pixel coordinates in the
    rectified views. And if the flag is not set, the function may still shift the images in the
    horizontal or vertical direction (depending on the orientation of epipolar lines) to maximize the
    useful image area.
    @param newImageSize New image resolution after rectification. The same size should be passed to
    #initUndistortRectifyMap (see the stereo_calib.cpp sample in OpenCV samples directory). When (0,0)
    is passed (default), it is set to the original imageSize . Setting it to larger value can help you
    preserve details in the original image, especially when there is a big radial distortion.
    @param balance Sets the new focal length in range between the min focal length and the max focal
    length. Balance is in range of [0, 1].
    @param fov_scale Divisor for new focal length.
     */
    CV_EXPORTS_W void stereoRectify(InputArray K1, InputArray D1, InputArray K2, InputArray D2, const Size &imageSize, InputArray R, InputArray tvec,
        OutputArray R1, OutputArray R2, OutputArray P1, OutputArray P2, OutputArray Q, int flags, const Size &newImageSize = Size(),
        double balance = 0.0, double fov_scale = 1.0);

    /** @brief Performs stereo calibration

    @param objectPoints Vector of vectors of the calibration pattern points.
    @param imagePoints1 Vector of vectors of the projections of the calibration pattern points,
    observed by the first camera.
    @param imagePoints2 Vector of vectors of the projections of the calibration pattern points,
    observed by the second camera.
    @param K1 Input/output first camera intrinsic matrix:
    \f$\vecthreethree{f_x^{(j)}}{0}{c_x^{(j)}}{0}{f_y^{(j)}}{c_y^{(j)}}{0}{0}{1}\f$ , \f$j = 0,\, 1\f$ . If
    any of @ref fisheye::CALIB_USE_INTRINSIC_GUESS , @ref fisheye::CALIB_FIX_INTRINSIC are specified,
    some or all of the matrix components must be initialized.
    @param D1 Input/output vector of distortion coefficients \f$\distcoeffsfisheye\f$ of 4 elements.
    @param K2 Input/output second camera intrinsic matrix. The parameter is similar to K1 .
    @param D2 Input/output lens distortion coefficients for the second camera. The parameter is
    similar to D1 .
    @param imageSize Size of the image used only to initialize camera intrinsic matrix.
    @param R Output rotation matrix between the 1st and the 2nd camera coordinate systems.
    @param T Output translation vector between the coordinate systems of the cameras.
    @param rvecs Output vector of rotation vectors ( @ref Rodrigues ) estimated for each pattern view in the
    coordinate system of the first camera of the stereo pair (e.g. std::vector<cv::Mat>). More in detail, each
    i-th rotation vector together with the corresponding i-th translation vector (see the next output parameter
    description) brings the calibration pattern from the object coordinate space (in which object points are
    specified) to the camera coordinate space of the first camera of the stereo pair. In more technical terms,
    the tuple of the i-th rotation and translation vector performs a change of basis from object coordinate space
    to camera coordinate space of the first camera of the stereo pair.
    @param tvecs Output vector of translation vectors estimated for each pattern view, see parameter description
    of previous output parameter ( rvecs ).
    @param flags Different flags that may be zero or a combination of the following values:
    -    @ref fisheye::CALIB_FIX_INTRINSIC  Fix K1, K2? and D1, D2? so that only R, T matrices
    are estimated.
    -    @ref fisheye::CALIB_USE_INTRINSIC_GUESS  K1, K2 contains valid initial values of
    fx, fy, cx, cy that are optimized further. Otherwise, (cx, cy) is initially set to the image
    center (imageSize is used), and focal distances are computed in a least-squares fashion.
    -    @ref fisheye::CALIB_RECOMPUTE_EXTRINSIC  Extrinsic will be recomputed after each iteration
    of intrinsic optimization.
    -    @ref fisheye::CALIB_CHECK_COND  The functions will check validity of condition number.
    -    @ref fisheye::CALIB_FIX_SKEW  Skew coefficient (alpha) is set to zero and stay zero.
    -   @ref fisheye::CALIB_FIX_K1,..., @ref fisheye::CALIB_FIX_K4 Selected distortion coefficients are set to zeros and stay
    zero.
    @param criteria Termination criteria for the iterative optimization algorithm.
     */
    CV_EXPORTS_W double stereoCalibrate(InputArrayOfArrays objectPoints, InputArrayOfArrays imagePoints1, InputArrayOfArrays imagePoints2,
                                  InputOutputArray K1, InputOutputArray D1, InputOutputArray K2, InputOutputArray D2, Size imageSize,
                                  OutputArray R, OutputArray T, OutputArrayOfArrays rvecs, OutputArrayOfArrays tvecs, int flags = fisheye::CALIB_FIX_INTRINSIC,
                                  TermCriteria criteria = TermCriteria(TermCriteria::COUNT + TermCriteria::EPS, 100, DBL_EPSILON));

    /// @overload
    CV_EXPORTS_W double stereoCalibrate(InputArrayOfArrays objectPoints, InputArrayOfArrays imagePoints1, InputArrayOfArrays imagePoints2,
                                  InputOutputArray K1, InputOutputArray D1, InputOutputArray K2, InputOutputArray D2, Size imageSize,
                                  OutputArray R, OutputArray T, int flags = fisheye::CALIB_FIX_INTRINSIC,
                                  TermCriteria criteria = TermCriteria(TermCriteria::COUNT + TermCriteria::EPS, 100, DBL_EPSILON));

//! @} calib3d_fisheye
} // end namespace fisheye

} //end namespace cv

#if 0 //def __cplusplus
//////////////////////////////////////////////////////////////////////////////////////////
class CV_EXPORTS CvLevMarq
{
public:
    CvLevMarq();
    CvLevMarq( int nparams, int nerrs, CvTermCriteria criteria=
              cvTermCriteria(CV_TERMCRIT_EPS+CV_TERMCRIT_ITER,30,DBL_EPSILON),
              bool completeSymmFlag=false );
    ~CvLevMarq();
    void init( int nparams, int nerrs, CvTermCriteria criteria=
              cvTermCriteria(CV_TERMCRIT_EPS+CV_TERMCRIT_ITER,30,DBL_EPSILON),
              bool completeSymmFlag=false );
    bool update( const CvMat*& param, CvMat*& J, CvMat*& err );
    bool updateAlt( const CvMat*& param, CvMat*& JtJ, CvMat*& JtErr, double*& errNorm );

    void clear();
    void step();
    enum { DONE=0, STARTED=1, CALC_J=2, CHECK_ERR=3 };

    cv::Ptr<CvMat> mask;
    cv::Ptr<CvMat> prevParam;
    cv::Ptr<CvMat> param;
    cv::Ptr<CvMat> J;
    cv::Ptr<CvMat> err;
    cv::Ptr<CvMat> JtJ;
    cv::Ptr<CvMat> JtJN;
    cv::Ptr<CvMat> JtErr;
    cv::Ptr<CvMat> JtJV;
    cv::Ptr<CvMat> JtJW;
    double prevErrNorm, errNorm;
    int lambdaLg10;
    CvTermCriteria criteria;
    int state;
    int iters;
    bool completeSymmFlag;
    int solveMethod;
};
#endif

#endif<|MERGE_RESOLUTION|>--- conflicted
+++ resolved
@@ -3326,11 +3326,23 @@
 CV_EXPORTS_W cv::Mat estimateSIM2(InputArray pts1, InputArray pts2, OutputArray inliers,
                      const UsacParams &params);
 
-<<<<<<< HEAD
 /** @brief Computes an optimal limited \f$SO(3)\f$ transformation with 3 degrees of freedom between
-=======
+@return Output \f$SO(3)\f$ transformation (3 degrees of freedom) matrix \f$3 \times 4\f$ or
+empty matrix if transformation could not be estimated.
+
+The function estimates an optimal \f$SO(3)\f$ transformation with 3 degrees of freedom limited to
+combinations of translation and rotation.
+@sa estimateAffine3D
+*/
+CV_EXPORTS_W cv::Mat estimateSO3(InputArray from, InputArray to, OutputArray inliers = noArray(),
+                                  int method = USAC_DEFAULT, double ransacReprojThreshold = 3,
+                                  size_t maxIters = 2000, double confidence = 0.99,
+                                  size_t refineIters = 10);
+
+CV_EXPORTS_W cv::Mat estimateSO3(InputArray pts1, InputArray pts2, OutputArray inliers,
+                     const UsacParams &params);
+
 /** @brief Computes an optimal limited \f$SE(3)\f$ transformation with 6 degrees of freedom between
->>>>>>> ab69a2f3
 two 3D point sets.
 
 @param from First input 3D point set containing \f$(X,Y,Z)\f$.
@@ -3354,54 +3366,8 @@
 @param refineIters Maximum number of iterations of refining algorithm (Levenberg-Marquardt).
 Passing 0 will disable refining, so the output matrix will be output of robust method.
 
-<<<<<<< HEAD
-@return Output \f$SO(3)\f$ transformation (3 degrees of freedom) matrix \f$3 \times 4\f$ or
-empty matrix if transformation could not be estimated.
-
-The function estimates an optimal \f$SO(3)\f$ transformation with 3 degrees of freedom limited to
-combinations of translation and rotation.
-@sa estimateAffine3D
-*/
-CV_EXPORTS_W cv::Mat estimateSO3(InputArray from, InputArray to, OutputArray inliers = noArray(),
-                                  int method = USAC_DEFAULT, double ransacReprojThreshold = 3,
-                                  size_t maxIters = 2000, double confidence = 0.99,
-                                  size_t refineIters = 10);
-
-CV_EXPORTS_W cv::Mat estimateSO3(InputArray pts1, InputArray pts2, OutputArray inliers,
-                     const UsacParams &params);
-
-/** @brief Computes an optimal limited \f$SE(3)\f$ transformation with 6 degrees of freedom between
-two 3D point sets.
-
-@param from First input 3D point set containing \f$(X,Y,Z)\f$.
-@param to Second input 3D point set containing \f$(x,y,z)\f$.
-@param inliers Output vector indicating which points are inliers (1-inlier, 0-outlier).
-@param method Robust method used to compute transformation. The following methods are possible:
--   @ref USAC_DEFAULT – has standard LO-RANSAC.
--   @ref USAC_PARALLEL – has LO-RANSAC and RANSACs run in parallel.
--   @ref USAC_ACCURATE – has GC-RANSAC.
--   @ref USAC_FAST – has LO-RANSAC with smaller number iterations in local optimization step. Uses RANSAC score to maximize number of inliers and terminate earlier.
--   @ref USAC_PROSAC – has PROSAC sampling. Note, points must be sorted.
--   @ref USAC_MAGSAC – has MAGSAC++.
-USAC_DEFAULT is the default method.
-The legacy methods of @ref RANSAC and @ref LMEDS are not supported. Use @sa estimateAffine3D for them.
-@param ransacReprojThreshold Maximum reprojection error in the RANSAC algorithm to consider
-a point as an inlier. Applies only to RANSAC.
-@param maxIters The maximum number of robust method iterations.
-@param confidence Confidence level, between 0 and 1, for the estimated transformation. Anything
-between 0.95 and 0.99 is usually good enough. Values too close to 1 can slow down the estimation
-significantly. Values lower than 0.8-0.9 can result in an incorrectly estimated transformation.
-@param refineIters Maximum number of iterations of refining algorithm (Levenberg-Marquardt).
-Passing 0 will disable refining, so the output matrix will be output of robust method.
-
 @return Output \f$SE(3)\f$ transformation (6 degrees of freedom) matrix \f$3 \times 4\f$ or
 empty matrix if transformation could not be estimated.
-
-=======
-@return Output \f$SE(3)\f$ transformation (6 degrees of freedom) matrix \f$3 \times 4\f$ or
-empty matrix if transformation could not be estimated.
-
->>>>>>> ab69a2f3
 The function estimates an optimal \f$SE(3)\f$ transformation with 6 degrees of freedom limited to
 combinations of translation and rotation.
 @sa estimateAffine3D
