/*M///////////////////////////////////////////////////////////////////////////////////////
//
//  IMPORTANT: READ BEFORE DOWNLOADING, COPYING, INSTALLING OR USING.
//
//  By downloading, copying, installing or using the software you agree to this license.
//  If you do not agree to this license, do not download, install,
//  copy or use the software.
//
//
//                        Intel License Agreement
//                For Open Source Computer Vision Library
//
// Copyright (C) 2000, Intel Corporation, all rights reserved.
// Third party copyrights are property of their respective owners.
//
// Redistribution and use in source and binary forms, with or without modification,
// are permitted provided that the following conditions are met:
//
//   * Redistribution's of source code must retain the above copyright notice,
//     this list of conditions and the following disclaimer.
//
//   * Redistribution's in binary form must reproduce the above copyright notice,
//     this list of conditions and the following disclaimer in the documentation
//     and/or other materials provided with the distribution.
//
//   * The name of Intel Corporation may not be used to endorse or promote products
//     derived from this software without specific prior written permission.
//
// This software is provided by the copyright holders and contributors "as is" and
// any express or implied warranties, including, but not limited to, the implied
// warranties of merchantability and fitness for a particular purpose are disclaimed.
// In no event shall the Intel Corporation or contributors be liable for any direct,
// indirect, incidental, special, exemplary, or consequential damages
// (including, but not limited to, procurement of substitute goods or services;
// loss of use, data, or profits; or business interruption) however caused
// and on any theory of liability, whether in contract, strict liability,
// or tort (including negligence or otherwise) arising in any way out of
// the use of this software, even if advised of the possibility of such damage.
//
//M*/

#include "precomp.hpp"

#include "opencv2/videoio/registry.hpp"
#include "videoio_registry.hpp"

namespace cv {

static bool param_VIDEOIO_DEBUG = utils::getConfigurationParameterBool("OPENCV_VIDEOIO_DEBUG", false);
static bool param_VIDEOCAPTURE_DEBUG = utils::getConfigurationParameterBool("OPENCV_VIDEOCAPTURE_DEBUG", false);
static bool param_VIDEOWRITER_DEBUG = utils::getConfigurationParameterBool("OPENCV_VIDEOWRITER_DEBUG", false);

#define CV_CAPTURE_LOG_DEBUG(tag, ...)                   \
    if (param_VIDEOIO_DEBUG || param_VIDEOCAPTURE_DEBUG) \
    {                                                    \
        CV_LOG_WARNING(nullptr, __VA_ARGS__);            \
    }

#define CV_WRITER_LOG_DEBUG(tag, ...)                   \
    if (param_VIDEOIO_DEBUG || param_VIDEOWRITER_DEBUG) \
    {                                                   \
        CV_LOG_WARNING(nullptr, __VA_ARGS__)            \
    }

<<<<<<< HEAD
=======
void DefaultDeleter<CvCapture>::operator ()(CvCapture* obj) const { cvReleaseCapture(&obj); }
void DefaultDeleter<CvVideoWriter>::operator ()(CvVideoWriter* obj) const { cvReleaseVideoWriter(&obj); }

IStreamReader::~IStreamReader()
{
    // nothing
}
>>>>>>> 342ced1e

VideoCapture::VideoCapture() : throwOnFail(false)
{}

VideoCapture::VideoCapture(const String& filename, int apiPreference) : throwOnFail(false)
{
    CV_TRACE_FUNCTION();
    open(filename, apiPreference);
}

VideoCapture::VideoCapture(const String& filename, int apiPreference, const std::vector<int>& params)
    : throwOnFail(false)
{
    CV_TRACE_FUNCTION();
    open(filename, apiPreference, params);
}

VideoCapture::VideoCapture(const Ptr<IStreamReader>& source, int apiPreference, const std::vector<int>& params)
    : throwOnFail(false)
{
    CV_TRACE_FUNCTION();
    open(source, apiPreference, params);
}

VideoCapture::VideoCapture(int index, int apiPreference) : throwOnFail(false)
{
    CV_TRACE_FUNCTION();
    open(index, apiPreference);
}

VideoCapture::VideoCapture(int index, int apiPreference, const std::vector<int>& params)
    : throwOnFail(false)
{
    CV_TRACE_FUNCTION();
    open(index, apiPreference, params);
}

VideoCapture::~VideoCapture()
{
    CV_TRACE_FUNCTION();
    icap.release();
}

bool VideoCapture::open(const String& filename, int apiPreference)
{
    return open(filename, apiPreference, std::vector<int>());
}

bool VideoCapture::open(const String& filename, int apiPreference, const std::vector<int>& params)
{
    CV_INSTRUMENT_REGION();

    if (isOpened())
    {
        release();
    }

    const VideoCaptureParameters parameters(params);
    const std::vector<VideoBackendInfo> backends = cv::videoio_registry::getAvailableBackends_CaptureByFilename();
    for (size_t i = 0; i < backends.size(); i++)
    {
        const VideoBackendInfo& info = backends[i];
        if (apiPreference == CAP_ANY || apiPreference == info.id)
        {
            if (!info.backendFactory)
            {
                CV_LOG_DEBUG(NULL, "VIDEOIO(" << info.name << "): factory is not available (plugins require filesystem support)");
                continue;
            }
            CV_CAPTURE_LOG_DEBUG(NULL,
                                 cv::format("VIDEOIO(%s): trying capture filename='%s' ...",
                                            info.name, filename.c_str()));
            CV_Assert(!info.backendFactory.empty());
            const Ptr<IBackend> backend = info.backendFactory->getBackend();
            if (!backend.empty())
            {
                try
                {
                    icap = backend->createCapture(filename, parameters);
                    if (!icap.empty())
                    {
                        CV_CAPTURE_LOG_DEBUG(NULL,
                                             cv::format("VIDEOIO(%s): created, isOpened=%d",
                                                        info.name, icap->isOpened()));
                        if (icap->isOpened())
                        {
                            return true;
                        }
                        icap.release();
                    }
                    else
                    {
                        CV_CAPTURE_LOG_DEBUG(NULL,
                                             cv::format("VIDEOIO(%s): can't create capture",
                                                        info.name));
                    }
                }
                catch (const cv::Exception& e)
                {
                    if (throwOnFail && apiPreference != CAP_ANY)
                    {
                        throw;
                    }
                    CV_LOG_WARNING(NULL,
                                   cv::format("VIDEOIO(%s): raised OpenCV exception:\n\n%s\n",
                                              info.name, e.what()));
                }
                catch (const std::exception& e)
                {
                    if (throwOnFail && apiPreference != CAP_ANY)
                    {
                        throw;
                    }
                    CV_LOG_WARNING(NULL, cv::format("VIDEOIO(%s): raised C++ exception:\n\n%s\n",
                                                    info.name, e.what()));
                }
                catch (...)
                {
                    if (throwOnFail && apiPreference != CAP_ANY)
                    {
                        throw;
                    }
                    CV_LOG_WARNING(NULL,
                                   cv::format("VIDEOIO(%s): raised unknown C++ exception!\n\n",
                                              info.name));
                }
            }
            else
            {
                CV_CAPTURE_LOG_DEBUG(NULL,
                                     cv::format("VIDEOIO(%s): backend is not available "
                                                "(plugin is missing, or can't be loaded due "
                                                "dependencies or it is not compatible)",
                                                info.name));
            }
        }
    }

    if(apiPreference != CAP_ANY)
    {
        bool found = cv::videoio_registry::isBackendBuiltIn(static_cast<VideoCaptureAPIs>(apiPreference));
        if (found)
        {
            CV_LOG_WARNING(NULL, cv::format("VIDEOIO(%s): backend is generally available "
                                            "but can't be used to capture by name",
                                            cv::videoio_registry::getBackendName(static_cast<VideoCaptureAPIs>(apiPreference)).c_str()));
        }
    }

    if (throwOnFail)
    {
        CV_Error_(Error::StsError, ("could not open '%s'", filename.c_str()));
    }

    if (cv::videoio_registry::checkDeprecatedBackend(apiPreference))
    {
        CV_LOG_DEBUG(NULL,
            cv::format("VIDEOIO(%s): backend is removed from OpenCV",
                cv::videoio_registry::getBackendName((VideoCaptureAPIs) apiPreference).c_str()));
    }
    else
    {
        CV_LOG_DEBUG(NULL, "VIDEOIO: choosen backend does not work or wrong. "
            "Please make sure that your computer support chosen backend and OpenCV built "
            "with right flags.");
    }

    return false;
}

bool VideoCapture::open(const Ptr<IStreamReader>& stream, int apiPreference, const std::vector<int>& params)

{
    CV_INSTRUMENT_REGION();

    if (apiPreference == CAP_ANY)
    {
        CV_Error_(Error::StsBadArg, ("Avoid CAP_ANY - explicit backend expected to avoid read data stream reset"));
    }

    if (isOpened())
    {
        release();
    }

    const VideoCaptureParameters parameters(params);
    const std::vector<VideoBackendInfo> backends = cv::videoio_registry::getAvailableBackends_CaptureByStream();
    for (size_t i = 0; i < backends.size(); i++)
    {
        const VideoBackendInfo& info = backends[i];
        if (apiPreference != info.id)
            continue;

        if (!info.backendFactory)
        {
            CV_LOG_DEBUG(NULL, "VIDEOIO(" << info.name << "): factory is not available (plugins require filesystem support)");
            continue;
        }
        CV_CAPTURE_LOG_DEBUG(NULL,
                                cv::format("VIDEOIO(%s): trying capture buffer ...",
                                        info.name));
        CV_Assert(!info.backendFactory.empty());
        const Ptr<IBackend> backend = info.backendFactory->getBackend();
        if (!backend.empty())
        {
            try
            {
                icap = backend->createCapture(stream, parameters);
                if (!icap.empty())
                {
                    CV_CAPTURE_LOG_DEBUG(NULL,
                                            cv::format("VIDEOIO(%s): created, isOpened=%d",
                                                    info.name, icap->isOpened()));
                    if (icap->isOpened())
                    {
                        return true;
                    }
                    icap.release();
                }
                else
                {
                    CV_CAPTURE_LOG_DEBUG(NULL,
                                            cv::format("VIDEOIO(%s): can't create capture",
                                                    info.name));
                }
            }
            catch (const cv::Exception& e)
            {
                if (throwOnFail)
                {
                    throw;
                }
                CV_LOG_WARNING(NULL,
                                cv::format("VIDEOIO(%s): raised OpenCV exception:\n\n%s\n",
                                            info.name, e.what()));
            }
            catch (const std::exception& e)
            {
                if (throwOnFail)
                {
                    throw;
                }
                CV_LOG_WARNING(NULL, cv::format("VIDEOIO(%s): raised C++ exception:\n\n%s\n",
                                                info.name, e.what()));
            }
            catch (...)
            {
                if (throwOnFail)
                {
                    throw;
                }
                CV_LOG_WARNING(NULL,
                                cv::format("VIDEOIO(%s): raised unknown C++ exception!\n\n",
                                            info.name));
            }
        }
        else
        {
            CV_CAPTURE_LOG_DEBUG(NULL,
                                 cv::format("VIDEOIO(%s): backend is not available "
                                            "(plugin is missing, or can't be loaded due "
                                            "dependencies or it is not compatible)",
                                            info.name));
        }
    }

    bool found = cv::videoio_registry::isBackendBuiltIn(static_cast<VideoCaptureAPIs>(apiPreference));
    if (found)
    {
        CV_LOG_WARNING(NULL, cv::format("VIDEOIO(%s): backend is generally available "
                                        "but can't be used to capture by read data stream",
                                        cv::videoio_registry::getBackendName(static_cast<VideoCaptureAPIs>(apiPreference)).c_str()));
    }

    if (throwOnFail)
    {
        CV_Error_(Error::StsError, ("could not open read data stream"));
    }

    if (cv::videoio_registry::checkDeprecatedBackend(apiPreference))
    {
        CV_LOG_DEBUG(NULL,
            cv::format("VIDEOIO(%s): backend is removed from OpenCV",
                cv::videoio_registry::getBackendName((VideoCaptureAPIs) apiPreference).c_str()));
    }
    else
    {
        CV_LOG_DEBUG(NULL, "VIDEOIO: choosen backend does not work or wrong. "
            "Please make sure that your computer support chosen backend and OpenCV built "
            "with right flags.");
    }

    return false;
}

bool VideoCapture::open(int cameraNum, int apiPreference)
{
    return open(cameraNum, apiPreference, std::vector<int>());
}

bool VideoCapture::open(int cameraNum, int apiPreference, const std::vector<int>& params)
{
    CV_TRACE_FUNCTION();

    if (isOpened())
    {
        release();
    }

    if (apiPreference == CAP_ANY)
    {
        // interpret preferred interface (0 = autodetect)
        int backendID = (cameraNum / 100) * 100;
        if (backendID)
        {
            cameraNum %= 100;
            apiPreference = backendID;
        }
    }

    const VideoCaptureParameters parameters(params);
    const std::vector<VideoBackendInfo> backends = cv::videoio_registry::getAvailableBackends_CaptureByIndex();
    for (size_t i = 0; i < backends.size(); i++)
    {
        const VideoBackendInfo& info = backends[i];
        if (apiPreference == CAP_ANY || apiPreference == info.id)
        {
            if (!info.backendFactory)
            {
                CV_LOG_DEBUG(NULL, "VIDEOIO(" << info.name << "): factory is not available (plugins require filesystem support)");
                continue;
            }
            CV_CAPTURE_LOG_DEBUG(NULL,
                                 cv::format("VIDEOIO(%s): trying capture cameraNum=%d ...",
                                            info.name, cameraNum));
            CV_Assert(!info.backendFactory.empty());
            const Ptr<IBackend> backend = info.backendFactory->getBackend();
            if (!backend.empty())
            {
                try
                {
                    icap = backend->createCapture(cameraNum, parameters);
                    if (!icap.empty())
                    {
                        CV_CAPTURE_LOG_DEBUG(NULL,
                                             cv::format("VIDEOIO(%s): created, isOpened=%d",
                                                        info.name, icap->isOpened()));
                        if (icap->isOpened())
                        {
                            return true;
                        }
                        icap.release();
                    }
                    else
                    {
                        CV_CAPTURE_LOG_DEBUG(NULL,
                                             cv::format("VIDEOIO(%s): can't create capture",
                                                        info.name));
                    }
                }
                catch (const cv::Exception& e)
                {
                    if (throwOnFail && apiPreference != CAP_ANY)
                    {
                        throw;
                    }
                    CV_LOG_WARNING(NULL,
                                   cv::format("VIDEOIO(%s): raised OpenCV exception:\n\n%s\n",
                                              info.name, e.what()));
                }
                catch (const std::exception& e)
                {
                    if (throwOnFail && apiPreference != CAP_ANY)
                    {
                        throw;
                    }
                    CV_LOG_WARNING(NULL, cv::format("VIDEOIO(%s): raised C++ exception:\n\n%s\n",
                                                    info.name, e.what()));
                }
                catch (...)
                {
                    if (throwOnFail && apiPreference != CAP_ANY)
                    {
                        throw;
                    }
                    CV_LOG_WARNING(NULL,
                                   cv::format("VIDEOIO(%s): raised unknown C++ exception!\n\n",
                                              info.name));
                }
            }
            else
            {
                CV_CAPTURE_LOG_DEBUG(NULL,
                                     cv::format("VIDEOIO(%s): backend is not available "
                                                "(plugin is missing, or can't be loaded due "
                                                "dependencies or it is not compatible)",
                                                info.name));
            }
        }
    }

    if(apiPreference != CAP_ANY)
    {
        bool found = cv::videoio_registry::isBackendBuiltIn(static_cast<VideoCaptureAPIs>(apiPreference));
        if (found)
        {
            CV_LOG_WARNING(NULL, cv::format("VIDEOIO(%s): backend is generally available "
                                            "but can't be used to capture by index",
                                            cv::videoio_registry::getBackendName(static_cast<VideoCaptureAPIs>(apiPreference)).c_str()));
        }
    }

    if (throwOnFail)
    {
        CV_Error_(Error::StsError, ("could not open camera %d", cameraNum));
    }

    if (cv::videoio_registry::checkDeprecatedBackend(apiPreference))
    {
        CV_LOG_DEBUG(NULL,
            cv::format("VIDEOIO(%s): backend is removed from OpenCV",
                cv::videoio_registry::getBackendName((VideoCaptureAPIs) apiPreference).c_str()));
    }
    else
    {
        CV_LOG_DEBUG(NULL, "VIDEOIO: choosen backend does not work or wrong."
            "Please make sure that your computer support chosen backend and OpenCV built "
            "with right flags.");
    }

    return false;
}

bool VideoCapture::isOpened() const
{
    return !icap.empty() ? icap->isOpened() : false;
}

String VideoCapture::getBackendName() const
{
    int api = 0;
    if (icap)
    {
        api = icap->isOpened() ? icap->getCaptureDomain() : 0;
    }
    CV_Assert(api != 0);
    return cv::videoio_registry::getBackendName(static_cast<VideoCaptureAPIs>(api));
}

void VideoCapture::release()
{
    CV_TRACE_FUNCTION();
    icap.release();
}

bool VideoCapture::grab()
{
    CV_INSTRUMENT_REGION();
    bool ret = !icap.empty() ? icap->grabFrame() : false;
    if (!ret && throwOnFail)
    {
        CV_Error(Error::StsError, "");
    }
    return ret;
}

bool VideoCapture::retrieve(OutputArray image, int channel)
{
    CV_INSTRUMENT_REGION();

    bool ret = false;
    if (!icap.empty())
    {
        ret = icap->retrieveFrame(channel, image);
    }
    if (!ret && throwOnFail)
    {
        CV_Error_(Error::StsError, ("could not retrieve channel %d", channel));
    }
    return ret;
}

bool VideoCapture::read(OutputArray image)
{
    CV_INSTRUMENT_REGION();

    if (grab())
    {
        retrieve(image);
    } else {
        image.release();
    }
    return !image.empty();
}

VideoCapture& VideoCapture::operator >> (Mat& image)
{
#ifdef WINRT_VIDEO
    // FIXIT grab/retrieve methods() should work too
    if (grab())
    {
        if (retrieve(image))
        {
            std::lock_guard<std::mutex> lock(VideoioBridge::getInstance().inputBufferMutex);
            VideoioBridge& bridge = VideoioBridge::getInstance();

            // double buffering
            bridge.swapInputBuffers();
            auto p = bridge.frontInputPtr;

            bridge.bIsFrameNew = false;

            // needed here because setting Mat 'image' is not allowed by OutputArray in read()
            Mat m(bridge.getHeight(), bridge.getWidth(), CV_8UC3, p);
            image = m;
        }
    }
#else
    read(image);
#endif
    return *this;
}

VideoCapture& VideoCapture::operator >> (UMat& image)
{
    CV_INSTRUMENT_REGION();

    read(image);
    return *this;
}

bool VideoCapture::set(int propId, double value)
{
    CV_CheckNE(propId, (int)CAP_PROP_BACKEND, "Can't set read-only property");
    bool ret = !icap.empty() ? icap->setProperty(propId, value) : false;
    if (!ret && throwOnFail)
    {
        CV_Error_(Error::StsError, ("could not set prop %d = %f", propId, value));
    }
    return ret;
}

double VideoCapture::get(int propId) const
{
    if (propId == CAP_PROP_BACKEND)
    {
        int api = 0;
        if (icap && icap->isOpened())
        {
            api = icap->getCaptureDomain();
        }
        if (api <= 0)
        {
            return -1.0;
        }
        return static_cast<double>(api);
    }
    return !icap.empty() ? icap->getProperty(propId) : 0;
}


bool VideoCapture::waitAny(const std::vector<VideoCapture>& streams,
                           CV_OUT std::vector<int>& readyIndex, int64 timeoutNs)
{
    CV_Assert(!streams.empty());

    VideoCaptureAPIs backend = (VideoCaptureAPIs)streams[0].icap->getCaptureDomain();

    for (size_t i = 1; i < streams.size(); ++i)
    {
        VideoCaptureAPIs backend_i = (VideoCaptureAPIs)streams[i].icap->getCaptureDomain();
        CV_CheckEQ((int)backend, (int)backend_i, "All captures must have the same backend");
    }

#if (defined HAVE_CAMV4L2 || defined HAVE_VIDEOIO) // see cap_v4l.cpp guard
    if (backend == CAP_V4L2)
    {
        return VideoCapture_V4L_waitAny(streams, readyIndex, timeoutNs);
    }
#else
    CV_UNUSED(readyIndex);
    CV_UNUSED(timeoutNs);
#endif
    CV_Error(Error::StsNotImplemented, "VideoCapture::waitAny() is supported by V4L backend only");
}


//=================================================================================================



VideoWriter::VideoWriter()
{}

VideoWriter::VideoWriter(const String& filename, int _fourcc, double fps, Size frameSize,
                         bool isColor)
{
    open(filename, _fourcc, fps, frameSize, isColor);
}


VideoWriter::VideoWriter(const String& filename, int apiPreference, int _fourcc, double fps,
                         Size frameSize, bool isColor)
{
    open(filename, apiPreference, _fourcc, fps, frameSize, isColor);
}

VideoWriter::VideoWriter(const cv::String& filename, int fourcc, double fps,
                         const cv::Size& frameSize, const std::vector<int>& params)
{
    open(filename, fourcc, fps, frameSize, params);
}

VideoWriter::VideoWriter(const cv::String& filename, int apiPreference, int fourcc, double fps,
                         const cv::Size& frameSize, const std::vector<int>& params)
{
    open(filename, apiPreference, fourcc, fps, frameSize, params);
}

void VideoWriter::release()
{
    iwriter.release();
}

VideoWriter::~VideoWriter()
{
    release();
}

bool VideoWriter::open(const String& filename, int _fourcc, double fps, Size frameSize,
                       bool isColor)
{
    return open(filename, CAP_ANY, _fourcc, fps, frameSize,
                std::vector<int> { VIDEOWRITER_PROP_IS_COLOR, static_cast<int>(isColor) });
}

bool VideoWriter::open(const String& filename, int apiPreference, int _fourcc, double fps,
                       Size frameSize, bool isColor)
{
    return open(filename, apiPreference, _fourcc, fps, frameSize,
                std::vector<int> { VIDEOWRITER_PROP_IS_COLOR, static_cast<int>(isColor) });
}


bool VideoWriter::open(const String& filename, int fourcc, double fps, const Size& frameSize,
                       const std::vector<int>& params)
{
    return open(filename, CAP_ANY, fourcc, fps, frameSize, params);
}

bool VideoWriter::open(const String& filename, int apiPreference, int fourcc, double fps,
                       const Size& frameSize, const std::vector<int>& params)
{
    CV_INSTRUMENT_REGION();

    if (isOpened())
    {
        release();
    }

    const VideoWriterParameters parameters(params);
    for (const auto& info : videoio_registry::getAvailableBackends_Writer())
    {
        if (apiPreference == CAP_ANY || apiPreference == info.id)
        {
            CV_WRITER_LOG_DEBUG(NULL,
                                cv::format("VIDEOIO(%s): trying writer with filename='%s' "
                                           "fourcc=0x%08x fps=%g sz=%dx%d isColor=%d...",
                                           info.name, filename.c_str(), (unsigned)fourcc, fps,
                                           frameSize.width, frameSize.height,
                                           parameters.get(VIDEOWRITER_PROP_IS_COLOR, true)));
            CV_Assert(!info.backendFactory.empty());
            const Ptr<IBackend> backend = info.backendFactory->getBackend();
            if (!backend.empty())
            {
                try
                {
                    iwriter = backend->createWriter(filename, fourcc, fps, frameSize, parameters);
                    if (!iwriter.empty())
                    {

                        CV_WRITER_LOG_DEBUG(NULL,
                                            cv::format("VIDEOIO(%s): created, isOpened=%d",
                                                       info.name, iwriter->isOpened()));
                        if (param_VIDEOIO_DEBUG || param_VIDEOWRITER_DEBUG)
                        {
                            for (int key: parameters.getUnused())
                            {
                                CV_LOG_WARNING(NULL,
                                               cv::format("VIDEOIO(%s): parameter with key '%d' was unused",
                                                          info.name, key));
                            }
                        }
                        if (iwriter->isOpened())
                        {
                            return true;
                        }
                        iwriter.release();
                    }
                    else
                    {
                        CV_WRITER_LOG_DEBUG(NULL, cv::format("VIDEOIO(%s): can't create writer",
                                                             info.name));
                    }
                }
                catch (const cv::Exception& e)
                {
                    CV_LOG_WARNING(NULL,
                                   cv::format("VIDEOIO(%s): raised OpenCV exception:\n\n%s\n",
                                              info.name, e.what()));
                }
                catch (const std::exception& e)
                {
                    CV_LOG_WARNING(NULL, cv::format("VIDEOIO(%s): raised C++ exception:\n\n%s\n",
                                                    info.name, e.what()));
                }
                catch (...)
                {
                    CV_LOG_WARNING(NULL,
                                   cv::format("VIDEOIO(%s): raised unknown C++ exception!\n\n",
                                              info.name));
                }
            }
            else
            {
                CV_WRITER_LOG_DEBUG(NULL,
                                    cv::format("VIDEOIO(%s): backend is not available "
                                               "(plugin is missing, or can't be loaded due "
                                               "dependencies or it is not compatible)",
                                               info.name));
            }
        }
    }

    if (cv::videoio_registry::checkDeprecatedBackend(apiPreference))
    {
        CV_LOG_DEBUG(NULL,
            cv::format("VIDEOIO(%s): backend is removed from OpenCV",
                cv::videoio_registry::getBackendName((VideoCaptureAPIs) apiPreference).c_str()));
    }
    else
    {
        CV_LOG_DEBUG(NULL, "VIDEOIO: choosen backend does not work or wrong."
            "Please make sure that your computer support chosen backend and OpenCV built "
            "with right flags.");
    }

    return false;
}

bool VideoWriter::isOpened() const
{
    return !iwriter.empty();
}


bool VideoWriter::set(int propId, double value)
{
    CV_CheckNE(propId, (int)CAP_PROP_BACKEND, "Can't set read-only property");

    if (!iwriter.empty())
    {
        return iwriter->setProperty(propId, value);
    }
    return false;
}

double VideoWriter::get(int propId) const
{
    if (propId == CAP_PROP_BACKEND)
    {
        int api = 0;
        if (iwriter)
        {
            api = iwriter->getCaptureDomain();
        }
        return (api <= 0) ?  -1. : static_cast<double>(api);
    }
    if (!iwriter.empty())
    {
        return iwriter->getProperty(propId);
    }
    return 0.;
}

String VideoWriter::getBackendName() const
{
    int api = 0;
    if (iwriter)
    {
        api = iwriter->getCaptureDomain();
    }
    CV_Assert(api != 0);
    return cv::videoio_registry::getBackendName(static_cast<VideoCaptureAPIs>(api));
}

void VideoWriter::write(InputArray image)
{
    CV_INSTRUMENT_REGION();

    if (iwriter)
    {
        iwriter->write(image);
    }
}

VideoWriter& VideoWriter::operator << (const Mat& image)
{
    CV_INSTRUMENT_REGION();

    write(image);
    return *this;
}

VideoWriter& VideoWriter::operator << (const UMat& image)
{
    CV_INSTRUMENT_REGION();
    write(image);
    return *this;
}

// FIXIT OpenCV 4.0: make inline
int VideoWriter::fourcc(char c1, char c2, char c3, char c4)
{
    return (c1 & 255) + ((c2 & 255) << 8) + ((c3 & 255) << 16) + ((c4 & 255) << 24);
}

} // namespace cv<|MERGE_RESOLUTION|>--- conflicted
+++ resolved
@@ -62,16 +62,10 @@
         CV_LOG_WARNING(nullptr, __VA_ARGS__)            \
     }
 
-<<<<<<< HEAD
-=======
-void DefaultDeleter<CvCapture>::operator ()(CvCapture* obj) const { cvReleaseCapture(&obj); }
-void DefaultDeleter<CvVideoWriter>::operator ()(CvVideoWriter* obj) const { cvReleaseVideoWriter(&obj); }
-
 IStreamReader::~IStreamReader()
 {
     // nothing
 }
->>>>>>> 342ced1e
 
 VideoCapture::VideoCapture() : throwOnFail(false)
 {}
