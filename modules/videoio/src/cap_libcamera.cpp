--- conflicted
+++ resolved
@@ -70,10 +70,7 @@
 #include <libcamera/stream.h>
 #include "cap_libcamera.hpp"
 
-<<<<<<< HEAD
-
-=======
->>>>>>> c33e02fb
+
 namespace cv
 {
 // Forward declaration
@@ -158,7 +155,6 @@
     }
 }
 
-<<<<<<< HEAD
 
 LibcameraApp::LibcameraApp(std::unique_ptr<Options> opts)
     : options_(std::move(opts)), capture_instance_(nullptr), controls_(controls::controls)
@@ -187,9 +183,6 @@
 // 获取当前摄像头的设备ID字符串
 // Get the current camera's device ID string
 std::string const &LibcameraApp::CameraId() const
-=======
-std::string const &LibcameraCapture::CameraId() const
->>>>>>> c33e02fb
 {
     return camera_->id();
 }
@@ -199,7 +192,6 @@
 
     if (options_->verbose)
         CV_LOG_INFO(NULL, "VIDEOIO(Libcamera): Opening camera...");
-<<<<<<< HEAD
 
     if (camera_started_ || camera_acquired_ || camera_) {
         CV_LOG_WARNING(NULL, "VIDEOIO(Libcamera): Camera not properly closed, forcing cleanup");
@@ -215,21 +207,15 @@
     CV_Assert(getCameraManager()->cameras().size() != 0 && "no cameras available");
     CV_Assert(options_->camera < getCameraManager()->cameras().size() && "camera index out of range");
 
-=======
-    CV_Assert(getCameraManager()->cameras().size() != 0 && "no cameras available");
-    CV_Assert(options_->camera < getCameraManager()->cameras().size() && "camera index out of range");
->>>>>>> c33e02fb
     std::string const &cam_id = getCameraManager()->cameras()[options_->camera]->id();
     camera_ = getCameraManager()->get(cam_id);
     if (!camera_)
         CV_Error(cv::Error::StsAssert, "failed to find camera " + cam_id);
-<<<<<<< HEAD
-
-=======
->>>>>>> c33e02fb
+
     if (!camera_acquired_ && camera_->acquire())
         CV_Error(cv::Error::StsAssert, "failed to acquire camera " + cam_id);
     camera_acquired_ = true;
+
     if (options_->verbose)
         CV_LOG_INFO(NULL, "VIDEOIO(Libcamera): Acquired camera " << cam_id);
 }
@@ -258,12 +244,8 @@
 
     StreamRoles stream_roles = {StreamRole::Viewfinder};
     configuration_ = camera_->generateConfiguration(stream_roles);
-<<<<<<< HEAD
     if (!configuration_)
         CV_Error(cv::Error::StsAssert, "failed to generate viewfinder configuration");
-=======
-    CV_Assert(configuration_ && "failed to generate viewfinder configuration");
->>>>>>> c33e02fb
 
     // Now we get to override any of the default settings from the options_->
     configuration_->at(0).pixelFormat = libcamera::formats::RGB888;
@@ -284,10 +266,7 @@
     
     configuration_->at(0).bufferCount = options_->buffer_count;
 
-<<<<<<< HEAD
-
-=======
->>>>>>> c33e02fb
+
     configureDenoise(options_->denoise == "auto" ? "cdn_off" : options_->denoise);
     setupCapture();
 
@@ -310,6 +289,8 @@
 
     for (auto &iter : mapped_buffers_)
     {
+        // assert(iter.first->planes().size() == iter.second.size());
+        // for (unsigned i = 0; i < iter.first->planes().size(); i++)
         for (auto &span : iter.second)
             munmap(span.data(), span.size());
     }
@@ -362,7 +343,6 @@
             controls_.set(controls::FrameDurationLimits, libcamera::Span<const int64_t, 2>({frame_time, frame_time}));
         }
     }
-}
 
     if (!controls_.get(controls::ExposureTime) && options_->shutter)
         controls_.set(controls::ExposureTime, options_->shutter);
@@ -388,26 +368,15 @@
         controls_.set(controls::Sharpness, options_->sharpness);
 
     if (camera_->start(&controls_))
-<<<<<<< HEAD
         CV_Error(cv::Error::StsError, "failed to start camera");
-=======
-        CV_Error(cv::Error::StsAssert, "failed to start camera");
->>>>>>> c33e02fb
     controls_.clear();
     camera_started_ = true;
     last_timestamp_ = 0;
 
     camera_->requestCompleted.connect(this, &LibcameraApp::requestComplete);
 
-<<<<<<< HEAD
     for (std::unique_ptr<Request> &request : requests_) {
         free_requests_.push(request.get());
-=======
-    for (std::unique_ptr<Request> &request : requests_)
-    {
-        if (camera_->queueRequest(request.get()) < 0)
-            CV_Error(cv::Error::StsAssert, "Failed to queue request");
->>>>>>> c33e02fb
     }
     if (options_->verbose)
         CV_LOG_DEBUG(NULL, "VIDEOIO(Libcamera): On-demand mode: " << free_requests_.size() << " requests available");
@@ -428,12 +397,8 @@
                 camera_->requestCompleted.disconnect(this, &LibcameraApp::requestComplete);
             
             if (camera_->stop())
-<<<<<<< HEAD
                 CV_Error(cv::Error::StsError, "failed to stop camera");
 
-=======
-                CV_Error(cv::Error::StsAssert, "failed to stop camera");
->>>>>>> c33e02fb
             camera_started_ = false;
         }
     }
@@ -468,21 +433,6 @@
 
 bool LibcameraApp::submitSingleRequest()
 {
-<<<<<<< HEAD
-=======
-    return msg_queue_.Wait();
-}
-
-void LibcameraCapture::queueRequest(CompletedRequest *completed_request)
-{
-    BufferMap buffers(std::move(completed_request->buffers));
-
-    Request *request = completed_request->request;
-    CV_Assert(request);
-
-    // This function may run asynchronously so needs protection from the
-    // camera stopping at the same time.
->>>>>>> c33e02fb
     std::lock_guard<std::mutex> stop_lock(camera_stop_mutex_);
     if (!camera_started_)
         return false;
@@ -492,7 +442,6 @@
         return false;
     }
 
-<<<<<<< HEAD
     Request* request = free_requests_.front();
     free_requests_.pop();
 
@@ -517,12 +466,6 @@
             return false;
         }
         frame_buffers_[stream].push(buffer);
-=======
-    for (auto const &p : buffers)
-    {
-        if (request->addBuffer(p.first, p.second) < 0)
-            CV_Error(cv::Error::StsAssert, "failed to add buffer to request in QueueRequest");
->>>>>>> c33e02fb
     }
 
     {
@@ -532,23 +475,16 @@
         }
     }
 
-<<<<<<< HEAD
     if (camera_->queueRequest(request) < 0) {
         CV_LOG_ERROR(NULL, "VIDEOIO(Libcamera): Failed to queue single request");
         free_requests_.push(request);
         return false;
     }
-    return res;
-}
 
     if (options_->verbose)
         CV_LOG_DEBUG(NULL, "VIDEOIO(Libcamera): Single request submitted, remaining free requests: " << free_requests_.size());
 
     return true;
-=======
-    if (camera_->queueRequest(request) < 0)
-        CV_Error(cv::Error::StsAssert, "failed to queue request");
->>>>>>> c33e02fb
 }
 
 
@@ -657,20 +593,12 @@
 
     CameraConfiguration::Status validation = configuration_->validate();
     if (validation == CameraConfiguration::Invalid)
-<<<<<<< HEAD
         CV_Error(cv::Error::StsError, "failed to validate stream configurations");
-=======
-        CV_Error(cv::Error::StsAssert, "failed to valid stream configurations");
->>>>>>> c33e02fb
     else if (validation == CameraConfiguration::Adjusted)
         CV_LOG_INFO(NULL, "VIDEOIO(Libcamera): Stream configuration adjusted");
 
     if (camera_->configure(configuration_.get()) < 0)
-<<<<<<< HEAD
         CV_Error(cv::Error::StsError, "failed to configure streams");
-=======
-        CV_Error(cv::Error::StsAssert, "failed to configure streams");
->>>>>>> c33e02fb
 
     if (options_->verbose)
         CV_LOG_INFO(NULL, "VIDEOIO(Libcamera): Camera streams configured");
@@ -683,7 +611,6 @@
 
         // Allocate buffers for this stream (count was set in ConfigureViewfinder)
         if (allocator_->allocate(stream) < 0)
-<<<<<<< HEAD
             CV_Error(cv::Error::StsError, "failed to allocate capture buffers");
 
         if (options_->verbose)
@@ -691,9 +618,6 @@
             CV_LOG_DEBUG(NULL, "VIDEOIO(Libcamera): Allocated " << allocator_->buffers(stream).size() 
                       << " buffers for stream (requested: " << options_->buffer_count << ")");
         }
-=======
-            CV_Error(cv::Error::StsAssert, "failed to allocate capture buffers");
->>>>>>> c33e02fb
 
         for (const std::unique_ptr<FrameBuffer> &buffer : allocator_->buffers(stream))
         {
@@ -739,11 +663,7 @@
                 }
                 std::unique_ptr<Request> request = camera_->createRequest();
                 if (!request)
-<<<<<<< HEAD
                     CV_Error(cv::Error::StsError, "failed to make request");
-=======
-                    CV_Error(cv::Error::StsAssert, "failed to make request");
->>>>>>> c33e02fb
                 requests_.push_back(std::move(request));
             }
             else if (free_buffers[stream].empty())
@@ -752,11 +672,7 @@
             FrameBuffer *buffer = free_buffers[stream].front();
             free_buffers[stream].pop();
             if (requests_.back()->addBuffer(stream, buffer) < 0)
-<<<<<<< HEAD
                 CV_Error(cv::Error::StsError, "failed to add buffer to request");
-=======
-                CV_Error(cv::Error::StsAssert, "failed to add buffer to request");
->>>>>>> c33e02fb
         }
     }
 }
@@ -798,17 +714,12 @@
 
     auto const mode = denoise_table.find(denoise_mode);
     if (mode == denoise_table.end())
-<<<<<<< HEAD
         CV_Error(cv::Error::StsBadArg, "Invalid denoise mode " + denoise_mode);
-=======
-        CV_Error(cv::Error::StsAssert, "Invalid denoise mode " + denoise_mode);
->>>>>>> c33e02fb
     denoise = mode->second;
 
     controls_.set(NoiseReductionMode, denoise);
 }
 
-<<<<<<< HEAD
 LibcameraCapture::LibcameraCapture()
 {
     auto opts = std::make_unique<Options>();
@@ -835,46 +746,11 @@
     needsReconfigure.store(false, std::memory_order_release);
     vw = vh = vstr = 0;
 }
-=======
-LibcameraCapture::LibcameraCapture() : LibcameraCapture(-1) {}
->>>>>>> c33e02fb
 
 LibcameraCapture::LibcameraCapture(int camera_index) : LibcameraCapture()
 {
-<<<<<<< HEAD
     options->camera = camera_index;
     open(camera_index);
-=======
-    options_ = std::unique_ptr<Options>(new Options());
-    controls_ = controls::controls;
-    if (!options_)
-        options_ = std::make_unique<Options>();
-    controls_.clear();
-    options = static_cast<Options *>(GetOptions());
-    still_flags = FLAG_STILL_NONE;
-    options->photo_width = 2560;
-    options->photo_height = 1440;
-    options->video_width = 640;
-    options->video_height = 480;
-    options->framerate = 30;
-    options->denoise = "auto";
-    options->timeout = 1000;
-    options->setMetering(Metering_Modes::METERING_MATRIX);
-    options->setExposureMode(Exposure_Modes::EXPOSURE_NORMAL);
-    options->setWhiteBalance(WhiteBalance_Modes::WB_AUTO);
-    options->contrast = 1.0f;
-    options->saturation = 1.0f;
-    options->camera = camera_index;
-    // still_flags |= FLAG_STILL_RGB;
-    still_flags |= FLAG_STILL_BGR;
-    needsReconfigure.store(false, std::memory_order_release);
-    camerastarted = false;
-    current_request_ = nullptr;
-    // Automatically open the camera
-    if (camera_index >= 0) {
-        open(camera_index);
-    }
->>>>>>> c33e02fb
 }
 
 LibcameraCapture::~LibcameraCapture()
@@ -1025,12 +901,7 @@
         needsReconfigure.store(false, std::memory_order_release);
     }
     
-<<<<<<< HEAD
     if (!camera_started_.load(std::memory_order_acquire))
-=======
-    // Try to get a message from libcamera (non-blocking check)
-    try 
->>>>>>> c33e02fb
     {
         if (!startVideo()) {
             CV_LOG_ERROR(NULL, "VIDEOIO(Libcamera): Failed to start camera");
@@ -1321,6 +1192,11 @@
         needsReconfigure.store(true, std::memory_order_release);
         break;
 
+        // case cv::CAP_PROP_ZOOM: // This is a custom property for ROI
+        //     options->roi_x = options->roi_y = (1.0 - value) / 2.0; // Assuming value is normalized zoom level (0.0 - 1.0)
+        //     options->roi_width = options->roi_height = value;
+        //     break;
+
     case cv::CAP_PROP_XI_AEAG_ROI_OFFSET_X:
         options->roi_x = value;
         app->ApplyRoiSettings();
@@ -1344,6 +1220,26 @@
     case cv::CAP_PROP_FOURCC:
     {
         // Not implemented yet
+
+        // char fourcc[4];
+        // fourcc[0] = (char)((int)value & 0XFF);
+        // fourcc[1] = (char)(((int)value >> 8) & 0XFF);
+        // fourcc[2] = (char)(((int)value >> 16) & 0XFF);
+        // fourcc[3] = (char)(((int)value >> 24) & 0XFF);
+        // if(fourcc[0]=='M'&&fourcc[1]=='J'&&fourcc[2]=='P'&&fourcc[3]=='G'){
+
+        // }
+        // else if(fourcc[0]=='Y'&&fourcc[1]=='U'&&fourcc[2]=='Y'&&fourcc[3]=='V'){
+
+        // }
+        // else if(fourcc[0]=='R'&&fourcc[1]=='G'&&fourcc[2]=='B'&&fourcc[3]=='3'){
+        //     still_flags = LibcameraApp::FLAG_STILL_RGB;
+        // }
+        // else{
+        //     std::cerr << "Warning: FourCC code " << fourcc << " not supported." << std::endl;
+        //     return false;
+        // }
+        // // needsReconfigure.store(true, std::memory_order_release);
         break;
     }
 
@@ -1377,10 +1273,7 @@
         CV_LOG_WARNING(NULL, "VIDEOIO(Libcamera): Unsupported property: " << propId);
         return false;
     }
-<<<<<<< HEAD
-
-=======
->>>>>>> c33e02fb
+
     return true;
 }
 
@@ -1424,17 +1317,10 @@
 
 bool LibcameraCapture::open(const std::string &_deviceName)
 {
-<<<<<<< HEAD
     (void)_deviceName;
     
     options->video_width = 1280;
     options->video_height = 720;
-=======
-    CV_LOG_DEBUG(NULL, "VIDEOIO(Libcamera:" << _deviceName << "): opening...");
-    // Some parameters initialization here, maybe more needed.
-    options->video_width = 640;
-    options->video_height = 480;
->>>>>>> c33e02fb
     options->framerate = 30;
     options->verbose = false;
     
