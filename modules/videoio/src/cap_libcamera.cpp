--- conflicted
+++ resolved
@@ -34,9 +34,6 @@
  *
  * \brief Use Libcamera to read/write video
  */
-<<<<<<< HEAD
-#include "precomp.hpp"
-=======
 
 #include "precomp.hpp"
 #include <opencv2/core/utils/logger.hpp>
@@ -71,16 +68,8 @@
 #include <libcamera/framebuffer_allocator.h>
 #include <libcamera/property_ids.h>
 #include <libcamera/stream.h>
->>>>>>> 8e016ba1
 #include "cap_libcamera.hpp"
 
-<<<<<<< HEAD
-/**
- * @brief implementation of the LibcameraApp class and LibcameraCapture
- * The LibcameraApp implements is from LCCV
- * Source: https://github.com/kbarni/LCCV
-*/
-=======
 
 namespace cv
 {
@@ -102,7 +91,6 @@
         throw std::invalid_argument("Cannot create LibcameraFrameAllocator with null request");
     }
 }
->>>>>>> 8e016ba1
 
 LibcameraFrameAllocator::~LibcameraFrameAllocator()
 {
@@ -112,60 +100,6 @@
     }
 }
 
-<<<<<<< HEAD
-/* ***************Start of methods from original LibcameraApp class*************** */
-std::string const &LibcameraCapture::CameraId() const
-{
-    return camera_->id();
-}
-
-void LibcameraCapture::OpenCamera()
-{
-
-    if (options_->verbose)
-        CV_LOG_INFO(NULL, "VIDEOIO(Libcamera): Opening camera...");
-
-    if (getCameraManager()->cameras().size() == 0)
-        throw std::runtime_error("no cameras available");
-    if (options_->camera >= getCameraManager()->cameras().size())
-        throw std::runtime_error("selected camera is not available");
-
-    std::string const &cam_id = getCameraManager()->cameras()[options_->camera]->id();
-    camera_ = getCameraManager()->get(cam_id);
-    if (!camera_)
-        throw std::runtime_error("failed to find camera " + cam_id);
-
-    if (!camera_acquired_ && camera_->acquire())
-        throw std::runtime_error("failed to acquire camera " + cam_id);
-    camera_acquired_ = true;
-
-    if (options_->verbose)
-        CV_LOG_INFO(NULL, "VIDEOIO(Libcamera): Acquired camera " << cam_id);
-}
-
-
-void LibcameraCapture::CloseCamera()
-{
-    if (camera_acquired_)
-        camera_->release();
-    camera_acquired_ = false;
-
-    camera_.reset();
-
-    if (options_->verbose && !options_->help)
-        CV_LOG_INFO(NULL, "VIDEOIO(Libcamera): Camera closed");
-}
-
-void LibcameraCapture::ConfigureViewfinder()
-{
-    if (options_->verbose)
-        CV_LOG_INFO(NULL, "VIDEOIO(Libcamera): Configuring viewfinder...");
-
-    StreamRoles stream_roles = {StreamRole::Viewfinder};
-    configuration_ = camera_->generateConfiguration(stream_roles);
-    if (!configuration_)
-        throw std::runtime_error("failed to generate viewfinder configuration");
-=======
 void LibcameraFrameAllocator::resetRequest(libcamera::Request* request)
 {
     if (app_ && request_to_recycle_) {
@@ -312,17 +246,11 @@
     configuration_ = camera_->generateConfiguration(stream_roles);
     if (!configuration_)
         CV_Error(cv::Error::StsAssert, "failed to generate viewfinder configuration");
->>>>>>> 8e016ba1
 
     // Now we get to override any of the default settings from the options_->
     configuration_->at(0).pixelFormat = libcamera::formats::RGB888;
     configuration_->at(0).size.width = options_->video_width;
     configuration_->at(0).size.height = options_->video_height;
-<<<<<<< HEAD
-    configuration_->at(0).bufferCount = 4;
-
-    //    configuration_->transform = options_->transform;
-=======
     
     if (capture_instance_) {
         unsigned int min_safe_buffers = 4;
@@ -338,7 +266,6 @@
     
     configuration_->at(0).bufferCount = options_->buffer_count;
 
->>>>>>> 8e016ba1
 
     configureDenoise(options_->denoise == "auto" ? "cdn_off" : options_->denoise);
     setupCapture();
@@ -349,49 +276,46 @@
         CV_LOG_INFO(NULL, "VIDEOIO(Libcamera): Viewfinder setup complete");
 }
 
-<<<<<<< HEAD
-void LibcameraCapture::Teardown()
-=======
 // 清理所有已分配的资源：内存映射、缓冲区分配器、配置等
 // Teardown all allocated resources: memory mappings, buffer allocator, configuration, etc.
 void LibcameraApp::Teardown()
->>>>>>> 8e016ba1
 {
     if (options_->verbose && !options_->help)
         CV_LOG_INFO(NULL, "VIDEOIO(Libcamera): Tearing down requests, buffers and configuration");
 
-<<<<<<< HEAD
+    if (camera_started_) {
+        StopCamera();
+    }
+
     for (auto &iter : mapped_buffers_)
     {
         // assert(iter.first->planes().size() == iter.second.size());
         // for (unsigned i = 0; i < iter.first->planes().size(); i++)
         for (auto &span : iter.second)
             munmap(span.data(), span.size());
-=======
-    if (camera_started_) {
-        StopCamera();
->>>>>>> 8e016ba1
     }
     mapped_buffers_.clear();
 
-<<<<<<< HEAD
-    delete allocator_;
-    allocator_ = nullptr;
+    if (allocator_) {
+        delete allocator_;
+        allocator_ = nullptr;
+    }
 
     configuration_.reset();
 
     frame_buffers_.clear();
 
     streams_.clear();
-}
-
-void LibcameraCapture::StartCamera()
-{
-    // This makes all the Request objects that we shall need.
+    
+    camera_started_ = false;
+}
+
+// 启动摄像头：创建请求、设置控制参数、连接回调、开始捕获
+// Start the camera: create requests, set control parameters, connect callbacks, and start capturing
+void LibcameraApp::StartCamera()
+{
     makeRequests();
 
-    // Build a list of initial controls that we must set in the camera before starting it.
-    // We don't overwrite anything the application may have set before calling us.
     if (!controls_.get(controls::ScalerCrop) && options_->roi_width != 0 && options_->roi_height != 0)
     {
         Rectangle sensor_area = *camera_->properties().get(properties::ScalerCropMaximum);
@@ -415,10 +339,11 @@
             controls_.set(controls::FrameDurationLimits, libcamera::Span<const int64_t, 2>({INT64_C(100), INT64_C(1000000000)}));
         else if (options_->framerate > 0)
         {
-            int64_t frame_time = 1000000 / options_->framerate; // in us
+            int64_t frame_time = 1000000 / options_->framerate;
             controls_.set(controls::FrameDurationLimits, libcamera::Span<const int64_t, 2>({frame_time, frame_time}));
         }
     }
+}
 
     if (!controls_.get(controls::ExposureTime) && options_->shutter)
         controls_.set(controls::ExposureTime, options_->shutter);
@@ -444,80 +369,54 @@
         controls_.set(controls::Sharpness, options_->sharpness);
 
     if (camera_->start(&controls_))
-        throw std::runtime_error("failed to start camera");
+        CV_Error(cv::Error::StsError, "failed to start camera");
     controls_.clear();
     camera_started_ = true;
     last_timestamp_ = 0;
 
-    camera_->requestCompleted.connect(this, &LibcameraCapture::requestComplete);
-
-    for (std::unique_ptr<Request> &request : requests_)
-    {
-        if (camera_->queueRequest(request.get()) < 0)
-            throw std::runtime_error("Failed to queue request");
-    }
+    camera_->requestCompleted.connect(this, &LibcameraApp::requestComplete);
+
+    for (std::unique_ptr<Request> &request : requests_) {
+        free_requests_.push(request.get());
+    }
+    if (options_->verbose)
+        CV_LOG_DEBUG(NULL, "VIDEOIO(Libcamera): On-demand mode: " << free_requests_.size() << " requests available");
 
     if (options_->verbose)
         CV_LOG_INFO(NULL, "VIDEOIO(Libcamera): Camera started!");
 }
 
-void LibcameraCapture::StopCamera()
-{
-    {
-        // We don't want QueueRequest to run asynchronously while we stop the camera.
+void LibcameraApp::StopCamera()
+{
+    {
         std::lock_guard<std::mutex> lock(camera_stop_mutex_);
         if (camera_started_)
         {
             CV_LOG_DEBUG(NULL, "VIDEOIO(Libcamera): Camera tries to stop!");
+            
+            if (camera_)
+                camera_->requestCompleted.disconnect(this, &LibcameraApp::requestComplete);
+            
             if (camera_->stop())
-                throw std::runtime_error("failed to stop camera");
+                CV_Error(cv::Error::StsError, "failed to stop camera");
 
             camera_started_ = false;
         }
-        // camera_->requestCompleted.disconnect(this, &LibcameraApp::requestComplete);
-        // if (!camera_->requestCompleted.disconnect(this, &LibcameraApp::requestComplete)) {
-        //     throw std::runtime_error("failed to disconnect camera callbacks");
-        // }
-    }
-
-    if (camera_)
-        camera_->requestCompleted.disconnect(this, &LibcameraCapture::requestComplete);
-
-    // An application might be holding a CompletedRequest, so queueRequest will get
-    // called to delete it later, but we need to know not to try and re-queue it.
-    completed_requests_.clear();
-
-    msg_queue_.Clear();
-=======
-    for (auto &iter : mapped_buffers_)
-    {
-        // assert(iter.first->planes().size() == iter.second.size());
-        // for (unsigned i = 0; i < iter.first->planes().size(); i++)
-        for (auto &span : iter.second)
-            munmap(span.data(), span.size());
-    }
-    mapped_buffers_.clear();
-
-    if (allocator_) {
-        delete allocator_;
-        allocator_ = nullptr;
-    }
-
-    configuration_.reset();
-
-    frame_buffers_.clear();
-
-    streams_.clear();
-    
-    camera_started_ = false;
-}
-
-// 启动摄像头：创建请求、设置控制参数、连接回调、开始捕获
-// Start the camera: create requests, set control parameters, connect callbacks, and start capturing
-void LibcameraApp::StartCamera()
-{
-    makeRequests();
-
+    }
+
+    while (!free_requests_.empty())
+        free_requests_.pop();
+
+    requests_.clear();
+
+    controls_.clear(); 
+
+    if (options_->verbose && !options_->help)
+         CV_LOG_INFO(NULL, "VIDEOIO(Libcamera): Camera stopped!");
+}
+
+void LibcameraApp::ApplyRoiSettings()
+{
     if (!controls_.get(controls::ScalerCrop) && options_->roi_width != 0 && options_->roi_height != 0)
     {
         Rectangle sensor_area = *camera_->properties().get(properties::ScalerCropMaximum);
@@ -531,208 +430,8 @@
             CV_LOG_INFO(NULL, "VIDEOIO(Libcamera): Using crop " << crop.toString());
         controls_.set(controls::ScalerCrop, crop);
     }
-
-    // Framerate is a bit weird. If it was set programmatically, we go with that, but
-    // otherwise it applies only to preview/video modes. For stills capture we set it
-    // as long as possible so that we get whatever the exposure profile wants.
-    if (!controls_.get(controls::FrameDurationLimits))
-    {
-        if (StillStream())
-            controls_.set(controls::FrameDurationLimits, libcamera::Span<const int64_t, 2>({INT64_C(100), INT64_C(1000000000)}));
-        else if (options_->framerate > 0)
-        {
-            int64_t frame_time = 1000000 / options_->framerate;
-            controls_.set(controls::FrameDurationLimits, libcamera::Span<const int64_t, 2>({frame_time, frame_time}));
-        }
-    }
-
-    if (!controls_.get(controls::ExposureTime) && options_->shutter)
-        controls_.set(controls::ExposureTime, options_->shutter);
-    if (!controls_.get(controls::AnalogueGain) && options_->gain)
-        controls_.set(controls::AnalogueGain, options_->gain);
-    if (!controls_.get(controls::AeMeteringMode))
-        controls_.set(controls::AeMeteringMode, options_->getMeteringMode());
-    if (!controls_.get(controls::AeExposureMode))
-        controls_.set(controls::AeExposureMode, options_->getExposureMode());
-    if (!controls_.get(controls::ExposureValue))
-        controls_.set(controls::ExposureValue, options_->ev);
-    if (!controls_.get(controls::AwbMode))
-        controls_.set(controls::AwbMode, options_->getWhiteBalance());
-    if (!controls_.get(controls::ColourGains) && options_->awb_gain_r && options_->awb_gain_b)
-        controls_.set(controls::ColourGains, libcamera::Span<const float, 2>({options_->awb_gain_r, options_->awb_gain_b}));
-    if (!controls_.get(controls::Brightness))
-        controls_.set(controls::Brightness, options_->brightness);
-    if (!controls_.get(controls::Contrast))
-        controls_.set(controls::Contrast, options_->contrast);
-    if (!controls_.get(controls::Saturation))
-        controls_.set(controls::Saturation, options_->saturation);
-    if (!controls_.get(controls::Sharpness))
-        controls_.set(controls::Sharpness, options_->sharpness);
-
-    if (camera_->start(&controls_))
-        CV_Error(cv::Error::StsError, "failed to start camera");
-    controls_.clear();
-    camera_started_ = true;
-    last_timestamp_ = 0;
-
-    camera_->requestCompleted.connect(this, &LibcameraApp::requestComplete);
-
-    for (std::unique_ptr<Request> &request : requests_) {
-        free_requests_.push(request.get());
-    }
-    if (options_->verbose)
-        CV_LOG_DEBUG(NULL, "VIDEOIO(Libcamera): On-demand mode: " << free_requests_.size() << " requests available");
-
-    if (options_->verbose)
-        CV_LOG_INFO(NULL, "VIDEOIO(Libcamera): Camera started!");
-}
-
-void LibcameraApp::StopCamera()
-{
-    {
-        std::lock_guard<std::mutex> lock(camera_stop_mutex_);
-        if (camera_started_)
-        {
-            CV_LOG_DEBUG(NULL, "VIDEOIO(Libcamera): Camera tries to stop!");
-            
-            if (camera_)
-                camera_->requestCompleted.disconnect(this, &LibcameraApp::requestComplete);
-            
-            if (camera_->stop())
-                CV_Error(cv::Error::StsError, "failed to stop camera");
-
-            camera_started_ = false;
-        }
-    }
->>>>>>> 8e016ba1
-
-    while (!free_requests_.empty())
-        free_requests_.pop();
-
-    requests_.clear();
-
-<<<<<<< HEAD
-    controls_.clear(); // no need for mutex here
-
-    if (options_->verbose && !options_->help)
-        CV_LOG_INFO(NULL, "VIDEOIO(Libcamera): Camera stopped!");
-}
-
-void LibcameraCapture::ApplyRoiSettings()
-=======
-    controls_.clear(); 
-
-    if (options_->verbose && !options_->help)
-         CV_LOG_INFO(NULL, "VIDEOIO(Libcamera): Camera stopped!");
-}
-
-void LibcameraApp::ApplyRoiSettings()
->>>>>>> 8e016ba1
-{
-    if (!controls_.get(controls::ScalerCrop) && options_->roi_width != 0 && options_->roi_height != 0)
-    {
-        Rectangle sensor_area = *camera_->properties().get(properties::ScalerCropMaximum);
-        int x = options_->roi_x * sensor_area.width;
-        int y = options_->roi_y * sensor_area.height;
-        int w = options_->roi_width * sensor_area.width;
-        int h = options_->roi_height * sensor_area.height;
-        Rectangle crop(x, y, w, h);
-        crop.translateBy(sensor_area.topLeft());
-        if (options_->verbose)
-            CV_LOG_INFO(NULL, "VIDEOIO(Libcamera): Using crop " << crop.toString());
-        controls_.set(controls::ScalerCrop, crop);
-    }
-}
-
-<<<<<<< HEAD
-LibcameraCapture::Msg LibcameraCapture::Wait()
-{
-    return msg_queue_.Wait();
-}
-
-void LibcameraCapture::queueRequest(CompletedRequest *completed_request)
-{
-    BufferMap buffers(std::move(completed_request->buffers));
-
-    Request *request = completed_request->request;
-    assert(request);
-
-    // This function may run asynchronously so needs protection from the
-    // camera stopping at the same time.
-    std::lock_guard<std::mutex> stop_lock(camera_stop_mutex_);
-    if (!camera_started_)
-        return;
-
-    // An application could be holding a CompletedRequest while it stops and re-starts
-    // the camera, after which we don't want to queue another request now.
-    {
-        std::lock_guard<std::mutex> lock(completed_requests_mutex_);
-        auto it = completed_requests_.find(completed_request);
-        delete completed_request;
-        if (it == completed_requests_.end())
-            return;
-        completed_requests_.erase(it);
-    }
-
-    for (auto const &p : buffers)
-    {
-        if (request->addBuffer(p.first, p.second) < 0)
-            throw std::runtime_error("failed to add buffer to request in QueueRequest");
-    }
-
-    {
-        std::lock_guard<std::mutex> lock(control_mutex_);
-        request->controls() = std::move(controls_);
-    }
-
-    if (camera_->queueRequest(request) < 0)
-        throw std::runtime_error("failed to queue request");
-}
-
-void LibcameraCapture::PostMessage(MsgType &t, MsgPayload &p)
-{
-    Msg msg(t);
-    msg.payload = p;
-    msg_queue_.Post(std::move(msg));
-}
-
-libcamera::Stream *LibcameraCapture::GetStream(std::string const &name, unsigned int *w, unsigned int *h,
-                                            unsigned int *stride) const
-{
-    auto it = streams_.find(name);
-    if (it == streams_.end())
-        return nullptr;
-    StreamDimensions(it->second, w, h, stride);
-    return it->second;
-}
-
-libcamera::Stream *LibcameraCapture::ViewfinderStream(unsigned int *w, unsigned int *h, unsigned int *stride) const
-{
-    return GetStream("viewfinder", w, h, stride);
-}
-
-libcamera::Stream *LibcameraCapture::StillStream(unsigned int *w, unsigned int *h, unsigned int *stride) const
-{
-    return GetStream("still", w, h, stride);
-}
-
-libcamera::Stream *LibcameraCapture::RawStream(unsigned int *w, unsigned int *h, unsigned int *stride) const
-{
-    return GetStream("raw", w, h, stride);
-}
-
-libcamera::Stream *LibcameraCapture::VideoStream(unsigned int *w, unsigned int *h, unsigned int *stride) const
-{
-    return GetStream("video", w, h, stride);
-}
-
-libcamera::Stream *LibcameraCapture::LoresStream(unsigned int *w, unsigned int *h, unsigned int *stride) const
-{
-    return GetStream("lores", w, h, stride);
-}
-
-libcamera::Stream *LibcameraCapture::GetMainStream() const
-=======
+}
+
 bool LibcameraApp::submitSingleRequest()
 {
     std::lock_guard<std::mutex> stop_lock(camera_stop_mutex_);
@@ -782,6 +481,8 @@
         free_requests_.push(request);
         return false;
     }
+    return res;
+}
 
     if (options_->verbose)
         CV_LOG_DEBUG(NULL, "VIDEOIO(Libcamera): Single request submitted, remaining free requests: " << free_requests_.size());
@@ -850,7 +551,6 @@
 }
 
 libcamera::Stream *LibcameraApp::GetMainStream() const
->>>>>>> 8e016ba1
 {
     for (auto &p : streams_)
     {
@@ -860,9 +560,10 @@
 
     return nullptr;
 }
-<<<<<<< HEAD
-
-std::vector<libcamera::Span<uint8_t>> LibcameraCapture::Mmap(FrameBuffer *buffer) const
+
+// 返回可访问的内存区域列表
+// Return the list of accessible memory regions
+std::vector<libcamera::Span<uint8_t>> LibcameraApp::Mmap(FrameBuffer *buffer) const
 {
     auto item = mapped_buffers_.find(buffer);
     if (item == mapped_buffers_.end())
@@ -870,34 +571,13 @@
     return item->second;
 }
 
-void LibcameraCapture::SetControls(ControlList &controls)
+void LibcameraApp::SetControls(ControlList &controls)
 {
     std::lock_guard<std::mutex> lock(control_mutex_);
     controls_ = std::move(controls);
 }
 
-
-void LibcameraCapture::StreamDimensions(Stream const *stream, unsigned int *w, unsigned int *h, unsigned int *stride) const
-=======
-
-// 返回可访问的内存区域列表
-// Return the list of accessible memory regions
-std::vector<libcamera::Span<uint8_t>> LibcameraApp::Mmap(FrameBuffer *buffer) const
-{
-    auto item = mapped_buffers_.find(buffer);
-    if (item == mapped_buffers_.end())
-        return {};
-    return item->second;
-}
-
-void LibcameraApp::SetControls(ControlList &controls)
-{
-    std::lock_guard<std::mutex> lock(control_mutex_);
-    controls_ = std::move(controls);
-}
-
 void LibcameraApp::StreamDimensions(Stream const *stream, unsigned int *w, unsigned int *h, unsigned int *stride) const
->>>>>>> 8e016ba1
 {
     StreamConfiguration const &cfg = stream->configuration();
     if (w)
@@ -908,48 +588,19 @@
         *stride = cfg.stride;
 }
 
-<<<<<<< HEAD
-void LibcameraCapture::setupCapture()
-=======
 // 设置捕获参数：验证配置、配置摄像头、分配缓冲区、建立内存映射
 // Setup capture parameters: validate configuration, configure camera, allocate buffers, establish memory mappings
 void LibcameraApp::setupCapture()
->>>>>>> 8e016ba1
 {
     // First finish setting up the configuration.
 
     CameraConfiguration::Status validation = configuration_->validate();
     if (validation == CameraConfiguration::Invalid)
-<<<<<<< HEAD
-        throw std::runtime_error("failed to valid stream configurations");
-=======
         CV_Error(cv::Error::StsError, "failed to validate stream configurations");
->>>>>>> 8e016ba1
     else if (validation == CameraConfiguration::Adjusted)
         CV_LOG_INFO(NULL, "VIDEOIO(Libcamera): Stream configuration adjusted");
 
     if (camera_->configure(configuration_.get()) < 0)
-<<<<<<< HEAD
-        throw std::runtime_error("failed to configure streams");
-
-    if (options_->verbose)
-        CV_LOG_INFO(NULL, "VIDEOIO(Libcamera): Camera streams configured");
-
-    // Next allocate all the buffers we need, mmap them and store them on a free list.
-
-    allocator_ = new FrameBufferAllocator(camera_);
-    for (StreamConfiguration &config : *configuration_)
-    {
-        Stream *stream = config.stream();
-
-        if (allocator_->allocate(stream) < 0)
-            throw std::runtime_error("failed to allocate capture buffers");
-
-        for (const std::unique_ptr<FrameBuffer> &buffer : allocator_->buffers(stream))
-        {
-            // "Single plane" buffers appear as multi-plane here, but we can spot them because then
-            // planes all share the same fd. We accumulate them so as to mmap the buffer only once.
-=======
         CV_Error(cv::Error::StsError, "failed to configure streams");
 
     if (options_->verbose)
@@ -973,7 +624,6 @@
 
         for (const std::unique_ptr<FrameBuffer> &buffer : allocator_->buffers(stream))
         {
->>>>>>> 8e016ba1
             size_t buffer_size = 0;
             for (unsigned i = 0; i < buffer->planes().size(); i++)
             {
@@ -991,14 +641,6 @@
         }
     }
     if (options_->verbose)
-<<<<<<< HEAD
-        CV_LOG_INFO(NULL, "VIDEOIO(Libcamera): Buffers allocated and mapped");
-
-    // The requests will be made when StartCamera() is called.
-}
-
-void LibcameraCapture::makeRequests()
-=======
         CV_LOG_DEBUG(NULL, "VIDEOIO(Libcamera): Buffers allocated and mapped");
 
     // The requests will be made when StartCamera() is called.
@@ -1007,7 +649,6 @@
 // 创建所有需要的请求对象，为每个流分配缓冲区
 // Create all the required request objects and allocate buffers for each stream
 void LibcameraApp::makeRequests()
->>>>>>> 8e016ba1
 {
     auto free_buffers(frame_buffers_);
     while (true)
@@ -1020,52 +661,35 @@
                 if (free_buffers[stream].empty())
                 {
                     if (options_->verbose)
-<<<<<<< HEAD
-                        CV_LOG_INFO(NULL, "VIDEOIO(Libcamera): Requests created");
-=======
                         CV_LOG_INFO(NULL, "VIDEOIO(Libcamera): Buffers allocated and mapped");
->>>>>>> 8e016ba1
                     return;
                 }
                 std::unique_ptr<Request> request = camera_->createRequest();
                 if (!request)
-<<<<<<< HEAD
-                    throw std::runtime_error("failed to make request");
-                requests_.push_back(std::move(request));
-            }
-            else if (free_buffers[stream].empty())
-                throw std::runtime_error("concurrent streams need matching numbers of buffers");
-=======
                     CV_Error(cv::Error::StsError, "failed to make request");
                 requests_.push_back(std::move(request));
             }
             else if (free_buffers[stream].empty())
                 CV_Error(cv::Error::StsAssert, "concurrent streams need matching numbers of buffers");
->>>>>>> 8e016ba1
 
             FrameBuffer *buffer = free_buffers[stream].front();
             free_buffers[stream].pop();
             if (requests_.back()->addBuffer(stream, buffer) < 0)
-<<<<<<< HEAD
-                throw std::runtime_error("failed to add buffer to request");
-        }
-    }
-}
-
-void LibcameraCapture::requestComplete(Request *request)
+                CV_Error(cv::Error::StsError, "failed to add buffer to request");
+        }
+    }
+}
+
+// 回调函数：处理完成的请求，计算帧率，分发给消费者
+// Callback function to handle completed requests, calculate framerate, and dispatch to consumers
+void LibcameraApp::requestComplete(Request *request)
 {
     if (request->status() == Request::RequestCancelled)
         return;
 
-    CompletedRequest *r = new CompletedRequest(sequence_++, request);
-    CompletedRequestPtr payload(r, [this](CompletedRequest *cr)
-                                { this->queueRequest(cr); });
-    {
-        std::lock_guard<std::mutex> lock(completed_requests_mutex_);
-        completed_requests_.insert(r);
-    }
-
-    // We calculate the instantaneous framerate in case anyone wants it.
+    CompletedRequest completed_req(sequence_++, request);
+    CompletedRequestPtr payload = std::make_shared<CompletedRequest>(std::move(completed_req));
+
     uint64_t timestamp = payload->buffers.begin()->second->metadata().timestamp;
     if (last_timestamp_ == 0 || last_timestamp_ == timestamp)
         payload->framerate = 0;
@@ -1073,10 +697,14 @@
         payload->framerate = 1e9 / (timestamp - last_timestamp_);
     last_timestamp_ = timestamp;
 
-    msg_queue_.Post(Msg(MsgType::RequestComplete, std::move(payload)));
-}
-
-void LibcameraCapture::configureDenoise(const std::string &denoise_mode)
+    if (capture_instance_) {
+        capture_instance_->onRequestComplete(std::move(payload));
+    }
+}
+
+// 配置降噪模式
+// Configure the denoise mode
+void LibcameraApp::configureDenoise(const std::string &denoise_mode)
 {
     using namespace libcamera::controls::draft;
 
@@ -1089,70 +717,6 @@
 
     auto const mode = denoise_table.find(denoise_mode);
     if (mode == denoise_table.end())
-        throw std::runtime_error("Invalid denoise mode " + denoise_mode);
-    denoise = mode->second;
-
-    controls_.set(NoiseReductionMode, denoise);
-}
-
-/* ***************End of methods from original LibcameraApp class*************** */
-
-LibcameraCapture::LibcameraCapture()
-{
-    // original libcamera_app constructor
-    options_ = std::unique_ptr<Options>(new Options());
-    controls_ = controls::controls;
-    if (!options_)
-        options_ = std::make_unique<Options>();
-    controls_.clear();
-    // original constructor ends
-    options = static_cast<Options *>(GetOptions());
-    still_flags = FLAG_STILL_NONE;
-    options->photo_width = 2560;
-    options->photo_height = 1440;
-=======
-                CV_Error(cv::Error::StsError, "failed to add buffer to request");
-        }
-    }
-}
-
-// 回调函数：处理完成的请求，计算帧率，分发给消费者
-// Callback function to handle completed requests, calculate framerate, and dispatch to consumers
-void LibcameraApp::requestComplete(Request *request)
-{
-    if (request->status() == Request::RequestCancelled)
-        return;
-
-    CompletedRequest completed_req(sequence_++, request);
-    CompletedRequestPtr payload = std::make_shared<CompletedRequest>(std::move(completed_req));
-
-    uint64_t timestamp = payload->buffers.begin()->second->metadata().timestamp;
-    if (last_timestamp_ == 0 || last_timestamp_ == timestamp)
-        payload->framerate = 0;
-    else
-        payload->framerate = 1e9 / (timestamp - last_timestamp_);
-    last_timestamp_ = timestamp;
-
-    if (capture_instance_) {
-        capture_instance_->onRequestComplete(std::move(payload));
-    }
-}
-
-// 配置降噪模式
-// Configure the denoise mode
-void LibcameraApp::configureDenoise(const std::string &denoise_mode)
-{
-    using namespace libcamera::controls::draft;
-
-    static const std::map<std::string, NoiseReductionModeEnum> denoise_table = {
-        {"off", NoiseReductionModeOff},
-        {"cdn_off", NoiseReductionModeMinimal},
-        {"cdn_fast", NoiseReductionModeFast},
-        {"cdn_hq", NoiseReductionModeHighQuality}};
-    NoiseReductionModeEnum denoise;
-
-    auto const mode = denoise_table.find(denoise_mode);
-    if (mode == denoise_table.end())
         CV_Error(cv::Error::StsBadArg, "Invalid denoise mode " + denoise_mode);
     denoise = mode->second;
 
@@ -1170,7 +734,6 @@
     still_flags = LibcameraApp::FLAG_STILL_NONE;
     options->photo_width = 4056;
     options->photo_height = 3040;
->>>>>>> 8e016ba1
     options->video_width = 640;
     options->video_height = 480;
     options->framerate = 30;
@@ -1181,45 +744,6 @@
     options->setWhiteBalance(WhiteBalance_Modes::WB_AUTO);
     options->contrast = 1.0f;
     options->saturation = 1.0f;
-<<<<<<< HEAD
-    // still_flags |= LibcameraApp::FLAG_STILL_RGB;
-    still_flags |= FLAG_STILL_BGR;
-    needsReconfigure.store(false, std::memory_order_release);
-    camerastarted = false;
-    current_request_ = nullptr;
-}
-
-LibcameraCapture::LibcameraCapture(int camera_index)
-{
-    // LibcameraCapture();
-    options_ = std::unique_ptr<Options>(new Options());
-    controls_ = controls::controls;
-    if (!options_)
-        options_ = std::make_unique<Options>();
-    controls_.clear();
-    // original constructor ends
-    options = static_cast<Options *>(GetOptions());
-    still_flags = FLAG_STILL_NONE;
-    options->photo_width = 2560;
-    options->photo_height = 1440;
-    options->video_width = 640;
-    options->video_height = 480;
-    options->framerate = 30;
-    options->denoise = "auto";
-    options->timeout = 1000;
-    options->setMetering(Metering_Modes::METERING_MATRIX);
-    options->setExposureMode(Exposure_Modes::EXPOSURE_NORMAL);
-    options->setWhiteBalance(WhiteBalance_Modes::WB_AUTO);
-    options->contrast = 1.0f;
-    options->saturation = 1.0f;
-    options->camera = camera_index;
-    // still_flags |= LibcameraApp::FLAG_STILL_RGB;
-    still_flags |= FLAG_STILL_BGR;
-    needsReconfigure.store(false, std::memory_order_release);
-    camerastarted = false;
-    current_request_ = nullptr;
-    // Automatically open the camera
-=======
     still_flags |= LibcameraApp::FLAG_STILL_BGR;
     camera_started_.store(false, std::memory_order_release);
     needsReconfigure.store(false, std::memory_order_release);
@@ -1229,56 +753,12 @@
 LibcameraCapture::LibcameraCapture(int camera_index) : LibcameraCapture()
 {
     options->camera = camera_index;
->>>>>>> 8e016ba1
     open(camera_index);
 }
 
 LibcameraCapture::~LibcameraCapture()
 {
     stopVideo();
-<<<<<<< HEAD
-    // delete app;
-    CV_LOG_DEBUG(NULL, "VIDEOIO(Libcamera): End of ~LibcameraCapture() call");
-}
-
-bool LibcameraCapture::startVideo() // not resolved
-{
-    if (camerastarted)
-    {
-        CV_LOG_DEBUG(NULL, "VIDEOIO(Libcamera): Camera already started");
-        return false;
-    }
-    
-    LibcameraCapture::OpenCamera();
-    LibcameraCapture::ConfigureViewfinder();
-    LibcameraCapture::StartCamera();
-    
-    // Get stream dimensions for later use
-    libcamera::Stream *stream = ViewfinderStream(&vw, &vh, &vstr);
-    if (!stream)
-    {
-        CV_LOG_ERROR(NULL, "VIDEOIO(Libcamera): Error getting viewfinder stream");
-        return false;
-    }
-    
-    camerastarted = true;
-    return true;
-}
-
-void LibcameraCapture::stopVideo() // not resolved
-{
-    if (!camerastarted)
-        return;
-
-    LibcameraCapture::StopCamera();
-    LibcameraCapture::Teardown();
-    LibcameraCapture::CloseCamera();
-    
-    // Clear any pending request
-    {
-        std::lock_guard<std::mutex> lock(request_mutex_);
-        current_request_ = nullptr;
-=======
     
     if (app) {
         app->SetCaptureInstance(nullptr);
@@ -1298,200 +778,8 @@
     {
         CV_LOG_DEBUG(NULL, "VIDEOIO(Libcamera): Camera already started");
         return true;
->>>>>>> 8e016ba1
-    }
-    
-    camerastarted = false;
-}
-
-<<<<<<< HEAD
-/**
- * @brief Check if a frame is available and ready for retrieval.
- *
- * This function checks if libcamera has a completed request ready.
- * If the camera is not started, it will start the camera first.
- * It uses libcamera's asynchronous message system to check for available frames.
- *
- * @return `true` if a frame is ready for retrieval.
- *         `false` if no frame is available or camera failed to start.
- */
-bool LibcameraCapture::grabFrame()
-{
-    if (!camerastarted)
-    {
-        if (!startVideo())
-        {
-            CV_LOG_ERROR(NULL, "VIDEOIO(Libcamera): Failed to start camera");
-            return false;
-        }
-    }
-    
-    // Check if we need to reconfigure
-    // if (needsReconfigure.load(std::memory_order_acquire))
-    // {
-    //     stopVideo();
-    //     if (!startVideo())
-    //     {
-    //         std::cerr << "Failed to restart camera after reconfiguration" << std::endl;
-    //         return false;
-    //     }
-    //     needsReconfigure.store(false, std::memory_order_release);
-    // }
-    
-    // Try to get a message from libcamera (non-blocking check)
-    try 
-    {
-        // Use Wait() with short timeout to check for available messages
-        LibcameraCapture::Msg msg = Wait();
-
-        if (msg.type == LibcameraCapture::MsgType::RequestComplete)
-        {
-            CompletedRequestPtr payload = msg.getCompletedRequest();
-            {
-                std::lock_guard<std::mutex> lock(request_mutex_);
-                current_request_ = payload;
-            }
-            return true;
-        }
-        else if (msg.type == LibcameraCapture::MsgType::Quit)
-        {
-            CV_LOG_INFO(NULL, "VIDEOIO(Libcamera): Quit message received");
-            return false;
-        }
-    }
-    catch (const std::exception& e)
-    {
-        // No message available or error occurred
-        return false;
-    }
-    
-    return false;
-}
-
-/**
- * @brief Retrieve the frame data from the current completed request.
- *
- * This function extracts frame data directly from libcamera's memory-mapped buffers
- * without additional copying. It uses the completed request obtained in grabFrame().
- *
- * @param int Unused parameter.
- * @param dst An OpenCV `OutputArray` where the retrieved frame will be stored.
- *            The frame is stored in RGB format (8-bit, 3 channels, CV_8UC3).
- *
- * @return `true` if a frame is successfully retrieved and copied to `dst`.
- *         `false` if no frame is ready or an error occurred.
- */
-bool LibcameraCapture::retrieveFrame(int, OutputArray dst)
-{
-    CompletedRequestPtr request;
-    {
-        std::lock_guard<std::mutex> lock(request_mutex_);
-        if (!current_request_)
-        {
-            return false;
-        }
-        request = current_request_;
-        current_request_ = nullptr; // Clear after use
-    }
-    
-    // Get the viewfinder stream
-    libcamera::Stream *stream = ViewfinderStream(&vw, &vh, &vstr);
-    if (!stream)
-    {
-        CV_LOG_ERROR(NULL, "VIDEOIO(Libcamera): Error getting viewfinder stream");
-        return false;
-    }
-    
-    // Get memory mapped buffer directly from libcamera
-    std::vector<libcamera::Span<uint8_t>> mem = Mmap(request->buffers[stream]);
-    if (mem.empty())
-    {
-        CV_LOG_ERROR(NULL, "VIDEOIO(Libcamera): Error getting memory mapped buffer");
-        return false;
-    }
-    
-    // Create OpenCV Mat directly from libcamera buffer
-    Mat frame(vh, vw, CV_8UC3);
-    uint8_t *src_ptr = mem[0].data();
-    uint line_size = vw * 3;
-    
-    // Copy line by line to handle stride correctly
-    for (unsigned int i = 0; i < vh; i++, src_ptr += vstr)
-    {
-        memcpy(frame.ptr(i), src_ptr, line_size);
-    }
-    
-    frame.copyTo(dst);
-    return true;
-}
-
-bool LibcameraCapture::retrieve(cv::Mat& frame, int stream_idx)
-{
-    cv::OutputArray dst(frame);
-    return retrieveFrame(stream_idx, dst);
-}
-
-double LibcameraCapture::getProperty(int propId) const
-{
-    switch (propId)
-    {
-    case cv::CAP_PROP_BRIGHTNESS:
-        return options->brightness;
-
-    case cv::CAP_PROP_CONTRAST:
-        return options->contrast;
-
-    case cv::CAP_PROP_SATURATION:
-        return options->saturation;
-
-    case cv::CAP_PROP_SHARPNESS:
-        return options->sharpness;
-
-    case cv::CAP_PROP_AUTO_EXPOSURE:
-        return options->getExposureMode() == Exposure_Modes::EXPOSURE_NORMAL;
-
-    case cv::CAP_PROP_EXPOSURE:
-        return options->shutter;
-
-    case cv::CAP_PROP_AUTO_WB:
-        return options->getWhiteBalance() == WhiteBalance_Modes::WB_AUTO;
-
-    case cv::CAP_PROP_WB_TEMPERATURE:
-        // Since we don't have a direct WB temperature, return an approximation based on the current setting
-        switch (options->getWhiteBalance())
-        {
-        case WhiteBalance_Modes::WB_TUNGSTEN:
-            return 3000.0; // Approximate value for tungsten
-        case WhiteBalance_Modes::WB_INDOOR:
-            return 4500.0; // Approximate value for indoor
-        case WhiteBalance_Modes::WB_DAYLIGHT:
-            return 5500.0; // Approximate value for daylight
-        case WhiteBalance_Modes::WB_CLOUDY:
-            return 7000.0; // Approximate value for cloudy
-        default:
-            return 5000.0; // Default approximation if none of the above
-        }
-
-    case cv::CAP_PROP_XI_AEAG_ROI_OFFSET_X:
-        return options->roi_x;
-
-    case cv::CAP_PROP_XI_AEAG_ROI_OFFSET_Y:
-        return options->roi_y;
-
-    case cv::CAP_PROP_XI_AEAG_ROI_WIDTH:
-        return options->roi_width;
-
-    case cv::CAP_PROP_XI_AEAG_ROI_HEIGHT:
-        return options->roi_height;
-
-    case cv::CAP_PROP_FOURCC:
-    {
-        // Return the FOURCC code of the current video format.
-        // This is a placeholder. You should replace it with the actual FOURCC code.
-        // return cv::VideoWriter::fourcc('M', 'J', 'P', 'G');
-        // return options->getFourCC();
-        CV_LOG_WARNING(NULL, "VIDEOIO(Libcamera): Property FOURCC is not implemented yet");
-=======
+    }
+
     try {
         app->OpenCamera();
         app->ConfigureViewfinder();
@@ -1834,21 +1122,10 @@
 
     default:
         CV_LOG_WARNING(NULL, "VIDEOIO(Libcamera): Unsupported property: " << propId);
->>>>>>> 8e016ba1
         return 0;
     }
 }
 
-<<<<<<< HEAD
-    case cv::CAP_PROP_FRAME_WIDTH:
-        if (options->video_width != 0)
-        {
-            return options->video_width;
-        }
-        else
-        {
-            return options->photo_width;
-=======
 bool LibcameraCapture::setProperty(int propId, double value)
 {
     switch (propId)
@@ -1914,7 +1191,6 @@
         else
         {
             options->setWhiteBalance(WhiteBalance_Modes::WB_CLOUDY);
->>>>>>> 8e016ba1
         }
         needsReconfigure.store(true, std::memory_order_release);
         break;
@@ -1948,34 +1224,6 @@
     {
         // Not implemented yet
 
-<<<<<<< HEAD
-    case cv::CAP_PROP_FRAME_HEIGHT:
-        if (options->video_height != 0)
-        {
-            return options->video_height;
-        }
-        else
-        {
-            return options->photo_height;
-        }
-
-    case cv::CAP_PROP_FPS:
-        return options->framerate;
-
-    case cv::CAP_PROP_AUTOFOCUS:
-    case cv::CAP_PROP_BUFFERSIZE:
-    case cv::CAP_PROP_PAN:
-    case cv::CAP_PROP_TILT:
-    case cv::CAP_PROP_ROLL:
-    case cv::CAP_PROP_IRIS:
-        // Not implemented, return a default value or an error code
-        CV_LOG_WARNING(NULL, "VIDEOIO(Libcamera): Property " << propId << " is not supported.");
-        return 0; // Or some other value indicating an error or not supported
-
-    default:
-        CV_LOG_WARNING(NULL, "VIDEOIO(Libcamera): Unsupported property: " << propId);
-        return 0;
-=======
         // char fourcc[4];
         // fourcc[0] = (char)((int)value & 0XFF);
         // fourcc[1] = (char)(((int)value >> 8) & 0XFF);
@@ -1996,202 +1244,8 @@
         // }
         // // needsReconfigure.store(true, std::memory_order_release);
         break;
->>>>>>> 8e016ba1
-    }
-}
-
-<<<<<<< HEAD
-bool LibcameraCapture::setProperty(int propId, double value)
-{
-    switch (propId)
-    {
-    case cv::CAP_PROP_BRIGHTNESS:
-        options->brightness = value;
-        needsReconfigure.store(true, std::memory_order_release);
-        break;
-
-    case cv::CAP_PROP_CONTRAST:
-        options->contrast = value;
-        needsReconfigure.store(true, std::memory_order_release);
-        break;
-
-    case cv::CAP_PROP_SATURATION:
-        options->saturation = value;
-        needsReconfigure.store(true, std::memory_order_release);
-        break;
-
-    case cv::CAP_PROP_SHARPNESS:
-        options->sharpness = value;
-        needsReconfigure.store(true, std::memory_order_release);
-        break;
-
-    case cv::CAP_PROP_AUTO_EXPOSURE:
-        if (value)
-        {
-            options->setExposureMode(Exposure_Modes::EXPOSURE_NORMAL);
-        }
-        else
-        {
-            options->setExposureMode(Exposure_Modes::EXPOSURE_SHORT);
-        }
-        needsReconfigure.store(true, std::memory_order_release);
-        break;
-
-    case cv::CAP_PROP_EXPOSURE:
-        options->shutter = value; // Assumes value is in milliseconds, libcamera uses seconds
-        needsReconfigure.store(true, std::memory_order_release);
-        break;
-
-    case cv::CAP_PROP_AUTO_WB:
-        options->setWhiteBalance(value ? WhiteBalance_Modes::WB_AUTO : WhiteBalance_Modes::WB_INDOOR);
-        needsReconfigure.store(true, std::memory_order_release);
-        break;
-
-    case cv::CAP_PROP_WB_TEMPERATURE:
-        // Libcamera does not have a direct WB temperature setting,
-        // you might need to convert this to r/b gains for manual control.
-        // For now, let's assume a simplified approach.
-        if (value < 4000)
-        {
-            options->setWhiteBalance(WhiteBalance_Modes::WB_TUNGSTEN);
-        }
-        else if (value < 5000)
-        {
-            options->setWhiteBalance(WhiteBalance_Modes::WB_INDOOR);
-        }
-        else if (value < 6500)
-        {
-            options->setWhiteBalance(WhiteBalance_Modes::WB_DAYLIGHT);
-        }
-        else
-        {
-            options->setWhiteBalance(WhiteBalance_Modes::WB_CLOUDY);
-        }
-        needsReconfigure.store(true, std::memory_order_release);
-        break;
-
-        // case cv::CAP_PROP_ZOOM: // This is a custom property for ROI
-        //     options->roi_x = options->roi_y = (1.0 - value) / 2.0; // Assuming value is normalized zoom level (0.0 - 1.0)
-        //     options->roi_width = options->roi_height = value;
-        //     break;
-
-    case cv::CAP_PROP_XI_AEAG_ROI_OFFSET_X:
-        options->roi_x = value;
-        ApplyRoiSettings();
-        break;
-
-    case cv::CAP_PROP_XI_AEAG_ROI_OFFSET_Y:
-        options->roi_y = value;
-        ApplyRoiSettings();
-        break;
-
-    case cv::CAP_PROP_XI_AEAG_ROI_WIDTH:
-        options->roi_width = value;
-        ApplyRoiSettings();
-        break;
-
-    case cv::CAP_PROP_XI_AEAG_ROI_HEIGHT:
-        options->roi_height = value;
-        ApplyRoiSettings();
-        break;
-
-    case cv::CAP_PROP_FOURCC:
-    {
-        // Not implemented yet
-
-        // char fourcc[4];
-        // fourcc[0] = (char)((int)value & 0XFF);
-        // fourcc[1] = (char)(((int)value >> 8) & 0XFF);
-        // fourcc[2] = (char)(((int)value >> 16) & 0XFF);
-        // fourcc[3] = (char)(((int)value >> 24) & 0XFF);
-        // if(fourcc[0]=='M'&&fourcc[1]=='J'&&fourcc[2]=='P'&&fourcc[3]=='G'){
-
-        // }
-        // else if(fourcc[0]=='Y'&&fourcc[1]=='U'&&fourcc[2]=='Y'&&fourcc[3]=='V'){
-
-        // }
-        // else if(fourcc[0]=='R'&&fourcc[1]=='G'&&fourcc[2]=='B'&&fourcc[3]=='3'){
-        //     still_flags = LibcameraApp::FLAG_STILL_RGB;
-        // }
-        // else{
-        //     std::cerr << "Warning: FourCC code " << fourcc << " not supported." << std::endl;
-        //     return false;
-        // }
-        // // needsReconfigure.store(true, std::memory_order_release);
-        break;
-    }
-
-    case cv::CAP_PROP_FRAME_WIDTH:
-        options->video_width = options->photo_width = (int)value;
-        needsReconfigure.store(true, std::memory_order_release);
-        break;
-
-    case cv::CAP_PROP_FRAME_HEIGHT:
-        options->video_height = options->photo_height = (int)value;
-        needsReconfigure.store(true, std::memory_order_release);
-        break;
-
-    case cv::CAP_PROP_FPS:
-        options->framerate = (float)value;
-        needsReconfigure.store(true, std::memory_order_release);
-        break;
-    case cv::CAP_PROP_AUTOFOCUS:  // Not implemented
-    case cv::CAP_PROP_BUFFERSIZE: // Not implemented
-    case cv::CAP_PROP_PAN:        // Not implemented
-    case cv::CAP_PROP_TILT:       // Not implemented
-    case cv::CAP_PROP_ROLL:       // Not implemen ted
-    case cv::CAP_PROP_IRIS:       // Not implemented
-        // These properties might need to trigger a re-configuration of the camera.
-        // You can handle them here if you want to support changing resolution or framerate on-the-fly.
-        // For now, we'll return false to indicate that these properties are not supported for dynamic changes.
-        CV_LOG_WARNING(NULL, "VIDEOIO(Libcamera): Property " << propId << " is not supported for dynamic changes.");
-        return false;
-
-    default:
-        CV_LOG_WARNING(NULL, "VIDEOIO(Libcamera): Unsupported property: " << propId);
-        return false;
-    }
-
-    // if (needsReconfigure)
-    // {
-    //     if (isFramePending)
-    //     {
-    //         stopVideo();
-    //         startVideo();
-    //     }
-    // }
-    return true;
-}
-
-bool LibcameraCapture::open(int _index)
-{
-    cv::String name;
-    /* Select camera, or rather, V4L video source */
-    if (_index < 0) // Asking for the first device available
-    {
-        for (int autoindex = 0; autoindex < 8; ++autoindex) // 8=MAX_CAMERAS
-        {
-            name = cv::format("/dev/video%d", autoindex);
-            /* Test using an open to see if this new device name really does exists. */
-            int h = ::open(name.c_str(), O_RDONLY);
-            if (h != -1)
-            {
-                ::close(h);
-                _index = autoindex;
-                break;
-            }
-        }
-        if (_index < 0)
-        {
-            CV_LOG_WARNING(NULL, "VIDEOIO(Libcamera): can't find camera device");
-            name.clear();
-            return false;
-        }
-    }
-    else
-    {
-        name = cv::format("/dev/video%d", _index);
-=======
+    }
+
     case cv::CAP_PROP_FRAME_WIDTH:
         options->video_width = options->photo_width = (int)value;
         needsReconfigure.store(true, std::memory_order_release);
@@ -2260,43 +1314,10 @@
     if (!res)
     {
         CV_LOG_WARNING(NULL, "VIDEOIO(Libcamera:" << name << "): can't open camera by index");
->>>>>>> 8e016ba1
     }
     return res;
 }
 
-<<<<<<< HEAD
-    bool res = open(name);
-    if (!res)
-    {
-        CV_LOG_WARNING(NULL, "VIDEOIO(Libcamera:" << name << "): can't open camera by index");
-    }
-    return res;
-}
-
-bool LibcameraCapture::open(const std::string &_deviceName)
-{
-    CV_LOG_DEBUG(NULL, "VIDEOIO(Libcamera:" << _deviceName << "): opening...");
-    // Some parameters initialization here, maybe more needed.
-    options->video_width = 1280;
-    options->video_height = 720;
-    options->framerate = 30;
-    options->verbose = true;
-    return startVideo();
-}
-
-bool LibcameraCapture::isOpened() const
-{
-    return camerastarted;
-}
-
-Ptr<IVideoCapture> createLibcameraCapture_file(const std::string &filename)
-{
-    auto ret = makePtr<LibcameraCapture>();
-    if (ret->open(filename))
-        return ret;
-    return NULL;
-=======
 bool LibcameraCapture::open(const std::string &_deviceName)
 {
     (void)_deviceName;
@@ -2315,18 +1336,13 @@
     if (cap && cap->open(filename))
         return cap.staticCast<IVideoCapture>();
     return Ptr<IVideoCapture>();
->>>>>>> 8e016ba1
 }
 
 Ptr<IVideoCapture> createLibcameraCapture_cam(int index)
 {
     Ptr<LibcameraCapture> cap = makePtr<LibcameraCapture>();
     if (cap && cap->open(index))
-<<<<<<< HEAD
-        return cap;
-=======
         return cap.staticCast<IVideoCapture>();
->>>>>>> 8e016ba1
     return Ptr<IVideoCapture>();
 }
 
