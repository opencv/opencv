/* This is the contributed code:

File:             cvcap_v4l.cpp
Current Location: ../opencv-0.9.6/otherlibs/videoio

Original Version: 2003-03-12  Magnus Lundin lundin@mlu.mine.nu
Original Comments:

ML:This set of files adds support for firevre and usb cameras.
First it tries to install a firewire camera,
if that fails it tries a v4l/USB camera
It has been tested with the motempl sample program

First Patch:  August 24, 2004 Travis Wood   TravisOCV@tkwood.com
For Release:  OpenCV-Linux Beta4  opencv-0.9.6
Tested On:    LMLBT44 with 8 video inputs
Patched Comments:

TW: The cv cam utils that came with the initial release of OpenCV for LINUX Beta4
were not working.  I have rewritten them so they work for me. At the same time, trying
to keep the original code as ML wrote it as unchanged as possible.  No one likes to debug
someone elses code, so I resisted changes as much as possible.  I have tried to keep the
same "ideas" where applicable, that is, where I could figure out what the previous author
intended. Some areas I just could not help myself and had to "spiffy-it-up" my way.

These drivers should work with other V4L frame capture cards other then my bttv
driven frame capture card.

Re Written driver for standard V4L mode. Tested using LMLBT44 video capture card.
Standard bttv drivers are on the LMLBT44 with up to 8 Inputs.

This utility was written with the help of the document:
http://pages.cpsc.ucalgary.ca/~sayles/VFL_HowTo
as a general guide for interfacing into the V4l standard.

Made the index value passed for icvOpenCAM_V4L(index) be the number of the
video device source in the /dev tree. The -1 uses original /dev/video.

Index  Device
  0    /dev/video0
  1    /dev/video1
  2    /dev/video2
  3    /dev/video3
  ...
  7    /dev/video7
with
  -1   /dev/video

TW: You can select any video source, but this package was limited from the start to only
ONE camera opened at any ONE time.
This is an original program limitation.
If you are interested, I will make my version available to other OpenCV users.  The big
difference in mine is you may pass the camera number as part of the cv argument, but this
convention is non standard for current OpenCV calls and the camera number is not currently
passed into the called routine.

Second Patch:   August 28, 2004 Sfuncia Fabio fiblan@yahoo.it
For Release:  OpenCV-Linux Beta4 Opencv-0.9.6

FS: this patch fix not sequential index of device (unplugged device), and real numCameras.
    for -1 index (icvOpenCAM_V4L) I don't use /dev/video but real device available, because
    if /dev/video is a link to /dev/video0 and i unplugged device on /dev/video0, /dev/video
    is a bad link. I search the first available device with indexList.

Third Patch:   December 9, 2004 Frederic Devernay Frederic.Devernay@inria.fr
For Release:  OpenCV-Linux Beta4 Opencv-0.9.6

[FD] I modified the following:
 - handle YUV420P, YUV420, and YUV411P palettes (for many webcams) without using floating-point
 - cvGrabFrame should not wait for the end of the first frame, and should return quickly
   (see videoio doc)
 - cvRetrieveFrame should in turn wait for the end of frame capture, and should not
   trigger the capture of the next frame (the user choses when to do it using GrabFrame)
   To get the old behavior, re-call cvRetrieveFrame just after cvGrabFrame.
 - having global bufferIndex and FirstCapture variables makes the code non-reentrant
 (e.g. when using several cameras), put these in the CvCapture struct.
 - according to V4L HowTo, incrementing the buffer index must be done before VIDIOCMCAPTURE.
 - the VID_TYPE_SCALES stuff from V4L HowTo is wrong: image size can be changed
   even if the hardware does not support scaling (e.g. webcams can have several
   resolutions available). Just don't try to set the size at 640x480 if the hardware supports
   scaling: open with the default (probably best) image size, and let the user scale it
   using SetProperty.
 - image size can be changed by two subsequent calls to SetProperty (for width and height)
 - bug fix: if the image size changes, realloc the new image only when it is grabbed
 - issue errors only when necessary, fix error message formatting.

Fourth Patch: Sept 7, 2005 Csaba Kertesz sign@freemail.hu
For Release:  OpenCV-Linux Beta5 OpenCV-0.9.7

I modified the following:
  - Additional Video4Linux2 support :)
  - Use mmap functions (v4l2)
  - New methods are internal:
    try_palette_v4l2 -> rewrite try_palette for v4l2
    mainloop_v4l2, read_image_v4l2 -> this methods are moved from official v4l2 capture.c example
    try_init_v4l -> device v4l initialisation
    try_init_v4l2 -> device v4l2 initialisation
    autosetup_capture_mode_v4l -> autodetect capture modes for v4l
    autosetup_capture_mode_v4l2 -> autodetect capture modes for v4l2
  - Modifications are according with Video4Linux old codes
  - Video4Linux handling is automatically if it does not recognize a Video4Linux2 device
  - Tested successfully with Logitech Quickcam Express (V4L), Creative Vista (V4L) and Genius VideoCam Notebook (V4L2)
  - Correct source lines with compiler warning messages
  - Information message from v4l/v4l2 detection

Fifth Patch: Sept 7, 2005 Csaba Kertesz sign@freemail.hu
For Release:  OpenCV-Linux Beta5 OpenCV-0.9.7

I modified the following:
  - SN9C10x chip based webcams support
  - New methods are internal:
    bayer2rgb24, sonix_decompress -> decoder routines for SN9C10x decoding from Takafumi Mizuno <taka-qce@ls-a.jp> with his pleasure :)
  - Tested successfully with Genius VideoCam Notebook (V4L2)

Sixth Patch: Sept 10, 2005 Csaba Kertesz sign@freemail.hu
For Release:  OpenCV-Linux Beta5 OpenCV-0.9.7

I added the following:
  - Add capture control support (hue, saturation, brightness, contrast, gain)
  - Get and change V4L capture controls (hue, saturation, brightness, contrast)
  - New method is internal:
    icvSetControl -> set capture controls
  - Tested successfully with Creative Vista (V4L)

Seventh Patch: Sept 10, 2005 Csaba Kertesz sign@freemail.hu
For Release:  OpenCV-Linux Beta5 OpenCV-0.9.7

I added the following:
  - Detect, get and change V4L2 capture controls (hue, saturation, brightness, contrast, gain)
  - New methods are internal:
    v4l2_scan_controls_enumerate_menu, v4l2_scan_controls -> detect capture control intervals
  - Tested successfully with Genius VideoCam Notebook (V4L2)

8th patch: Jan 5, 2006, Olivier.Bornet@idiap.ch
Add support of V4L2_PIX_FMT_YUYV and V4L2_PIX_FMT_MJPEG.
With this patch, new webcams of Logitech, like QuickCam Fusion works.
Note: For use these webcams, look at the UVC driver at
http://linux-uvc.berlios.de/

9th patch: Mar 4, 2006, Olivier.Bornet@idiap.ch
- try V4L2 before V4L, because some devices are V4L2 by default,
  but they try to implement the V4L compatibility layer.
  So, I think this is better to support V4L2 before V4L.
- better separation between V4L2 and V4L initialization. (this was needed to support
  some drivers working, but not fully with V4L2. (so, we do not know when we
  need to switch from V4L2 to V4L.

10th patch: July 02, 2008, Mikhail Afanasyev fopencv@theamk.com
Fix reliability problems with high-resolution UVC cameras on linux
the symptoms were damaged image and 'Corrupt JPEG data: premature end of data segment' on stderr
- V4L_ABORT_BADJPEG detects JPEG warnings and turns them into errors, so bad images
  could be filtered out
- USE_TEMP_BUFFER fixes the main problem (improper buffer management) and
  prevents bad images in the first place

11th patch: April 2, 2013, Forrest Reiling forrest.reiling@gmail.com
Added v4l2 support for getting capture property CV_CAP_PROP_POS_MSEC.
Returns the millisecond timestamp of the last frame grabbed or 0 if no frames have been grabbed
Used to successfully synchronize 2 Logitech C310 USB webcams to within 16 ms of one another

12th patch: March 9, 2018, Taylor Lanclos <tlanclos@live.com>
 added support for CV_CAP_PROP_BUFFERSIZE

make & enjoy!

*/

/*M///////////////////////////////////////////////////////////////////////////////////////
//
//  IMPORTANT: READ BEFORE DOWNLOADING, COPYING, INSTALLING OR USING.
//
//  By downloading, copying, installing or using the software you agree to this license.
//  If you do not agree to this license, do not download, install,
//  copy or use the software.
//
//
//                        Intel License Agreement
//                For Open Source Computer Vision Library
//
// Copyright (C) 2000, Intel Corporation, all rights reserved.
// Third party copyrights are property of their respective owners.
//
// Redistribution and use in source and binary forms, with or without modification,
// are permitted provided that the following conditions are met:
//
//   * Redistribution's of source code must retain the above copyright notice,
//     this list of conditions and the following disclaimer.
//
//   * Redistribution's in binary form must reproduce the above copyright notice,
//     this list of conditions and the following disclaimer in the documentation
//     and/or other materials provided with the distribution.
//
//   * The name of Intel Corporation may not be used to endorse or promote products
//     derived from this software without specific prior written permission.
//
// This software is provided by the copyright holders and contributors "as is" and
// any express or implied warranties, including, but not limited to, the implied
// warranties of merchantability and fitness for a particular purpose are disclaimed.
// In no event shall the Intel Corporation or contributors be liable for any direct,
// indirect, incidental, special, exemplary, or consequential damages
// (including, but not limited to, procurement of substitute goods or services;
// loss of use, data, or profits; or business interruption) however caused
// and on any theory of liability, whether in contract, strict liability,
// or tort (including negligence or otherwise) arising in any way out of
// the use of this software, even if advised of the possibility of such damage.
//
//M*/

#include "precomp.hpp"

#if !defined _WIN32 && (defined HAVE_CAMV4L2 || defined HAVE_VIDEOIO)

#include <stdio.h>
#include <unistd.h>
#include <fcntl.h>
#include <errno.h>
#include <sys/ioctl.h>
#include <sys/types.h>
#include <sys/mman.h>

#include <string.h>
#include <stdlib.h>
#include <sys/stat.h>
#include <sys/ioctl.h>
#include <limits>

#include <poll.h>

#ifdef HAVE_CAMV4L2
#include <asm/types.h>          /* for videodev2.h */
#include <linux/videodev2.h>
#endif

#ifdef HAVE_VIDEOIO
// NetBSD compatibility layer with V4L2
#include <sys/videoio.h>
#endif

#ifdef __OpenBSD__
typedef uint32_t __u32;
#endif

// https://github.com/opencv/opencv/issues/13335
#ifndef V4L2_CID_ISO_SENSITIVITY
#define V4L2_CID_ISO_SENSITIVITY (V4L2_CID_CAMERA_CLASS_BASE+23)
#endif

// https://github.com/opencv/opencv/issues/13929
#ifndef V4L2_CID_MPEG_VIDEO_H264_VUI_EXT_SAR_HEIGHT
#define V4L2_CID_MPEG_VIDEO_H264_VUI_EXT_SAR_HEIGHT (V4L2_CID_MPEG_BASE+364)
#endif
#ifndef V4L2_CID_MPEG_VIDEO_H264_VUI_EXT_SAR_WIDTH
#define V4L2_CID_MPEG_VIDEO_H264_VUI_EXT_SAR_WIDTH (V4L2_CID_MPEG_BASE+365)
#endif

#ifndef V4L2_CID_ROTATE
#define V4L2_CID_ROTATE (V4L2_CID_BASE+34)
#endif
#ifndef V4L2_CID_IRIS_ABSOLUTE
#define V4L2_CID_IRIS_ABSOLUTE (V4L2_CID_CAMERA_CLASS_BASE+17)
#endif

#ifndef V4L2_PIX_FMT_Y10
#define V4L2_PIX_FMT_Y10 v4l2_fourcc('Y', '1', '0', ' ')
#endif

#ifndef V4L2_PIX_FMT_Y12
#define V4L2_PIX_FMT_Y12 v4l2_fourcc('Y', '1', '2', ' ')
#endif

<<<<<<< HEAD
#ifndef V4L2_PIX_FMT_Y16
#define V4L2_PIX_FMT_Y16 v4l2_fourcc('Y', '1', '6', ' ')
#endif

#ifndef V4L2_PIX_FMT_Y16_BE
#define V4L2_PIX_FMT_Y16_BE v4l2_fourcc_be('Y', '1', '6', ' ')
#endif


=======
#ifndef V4L2_PIX_FMT_ABGR32
#define V4L2_PIX_FMT_ABGR32  v4l2_fourcc('A', 'R', '2', '4')
#endif
#ifndef V4L2_PIX_FMT_XBGR32
#define V4L2_PIX_FMT_XBGR32  v4l2_fourcc('X', 'R', '2', '4')
#endif

>>>>>>> d60107ab
/* Defaults - If your board can do better, set it here.  Set for the most common type inputs. */
#define DEFAULT_V4L_WIDTH  640
#define DEFAULT_V4L_HEIGHT 480
#define DEFAULT_V4L_FPS 30

#define MAX_CAMERAS 8

// default and maximum number of V4L buffers, not including last, 'special' buffer
#define MAX_V4L_BUFFERS 10
#define DEFAULT_V4L_BUFFERS 4

// types of memory in 'special' buffer
enum {
    MEMORY_ORIG = 0, // Image data in original format.
    MEMORY_RGB  = 1, // Image data converted to RGB format.
};

// if enabled, then bad JPEG warnings become errors and cause NULL returned instead of image
#define V4L_ABORT_BADJPEG

namespace cv {

static const char* decode_ioctl_code(unsigned long ioctlCode)
{
    switch (ioctlCode)
    {
#define CV_ADD_IOCTL_CODE(id) case id: return #id
    CV_ADD_IOCTL_CODE(VIDIOC_G_FMT);
    CV_ADD_IOCTL_CODE(VIDIOC_S_FMT);
    CV_ADD_IOCTL_CODE(VIDIOC_REQBUFS);
    CV_ADD_IOCTL_CODE(VIDIOC_DQBUF);
    CV_ADD_IOCTL_CODE(VIDIOC_QUERYCAP);
    CV_ADD_IOCTL_CODE(VIDIOC_S_PARM);
    CV_ADD_IOCTL_CODE(VIDIOC_G_PARM);
    CV_ADD_IOCTL_CODE(VIDIOC_QUERYBUF);
    CV_ADD_IOCTL_CODE(VIDIOC_QBUF);
    CV_ADD_IOCTL_CODE(VIDIOC_STREAMON);
    CV_ADD_IOCTL_CODE(VIDIOC_STREAMOFF);
    CV_ADD_IOCTL_CODE(VIDIOC_ENUMINPUT);
    CV_ADD_IOCTL_CODE(VIDIOC_G_INPUT);
    CV_ADD_IOCTL_CODE(VIDIOC_S_INPUT);
    CV_ADD_IOCTL_CODE(VIDIOC_G_CTRL);
    CV_ADD_IOCTL_CODE(VIDIOC_S_CTRL);
#undef CV_ADD_IOCTL_CODE
    }
    return "unknown";
}

struct Memory
{
    void *  start;
    size_t  length;

    Memory() : start(NULL), length(0) {}
};

/* Device Capture Objects */
/* V4L2 structure */
struct Buffer
{
    Memory memories[VIDEO_MAX_PLANES];
    v4l2_plane planes[VIDEO_MAX_PLANES] = {};
    // Total number of bytes occupied by data in the all planes (payload)
    __u32 bytesused;
    // This is dequeued buffer. It used for to put it back in the queue.
    // The buffer is valid only if capture->bufferIndex >= 0
    v4l2_buffer buffer;

    Buffer()
    {
        buffer = v4l2_buffer();
    }
};

struct CvCaptureCAM_V4L CV_FINAL : public CvCapture
{
    int getCaptureDomain() /*const*/ CV_OVERRIDE { return cv::CAP_V4L; }

    int deviceHandle;
    bool v4l_buffersRequested;
    bool v4l_streamStarted;

    int bufferIndex;
    bool FirstCapture;
    String deviceName;

    IplImage frame;

    __u32 palette;
    int width, height;
    int width_set, height_set;
    int bufferSize;
    __u32 fps;
    bool convert_rgb;
    bool frame_allocated;
    bool returnFrame;
    // To select a video input set cv::CAP_PROP_CHANNEL to channel number.
    // If the new channel number is than 0, then a video input will not change
    int channelNumber;
    // Normalize properties. If set parameters will be converted to/from [0,1) range.
    // Enabled by default (as OpenCV 3.x does).
    // Value is initialized from the environment variable `OPENCV_VIDEOIO_V4L_RANGE_NORMALIZED`:
    // To select real parameters mode after devise is open set cv::CAP_PROP_MODE to 0
    // any other value revert the backward compatibility mode (with normalized properties).
    // Range normalization affects the following parameters:
    // cv::CAP_PROP_*: BRIGHTNESS,CONTRAST,SATURATION,HUE,GAIN,EXPOSURE,FOCUS,AUTOFOCUS,AUTO_EXPOSURE.
    bool normalizePropRange;

    /* V4L2 variables */
    Buffer buffers[MAX_V4L_BUFFERS + 1];
    v4l2_capability capability;
    v4l2_input videoInput;
    v4l2_format form;
    v4l2_requestbuffers req;
    v4l2_buf_type type;
    unsigned char num_planes;

    timeval timestamp;

    bool open(int _index);
    bool open(const char* deviceName);
    bool isOpened() const;

    void closeDevice();

    virtual double getProperty(int) const CV_OVERRIDE;
    virtual bool setProperty(int, double) CV_OVERRIDE;
    virtual bool grabFrame() CV_OVERRIDE;
    virtual IplImage* retrieveFrame(int) CV_OVERRIDE;

    CvCaptureCAM_V4L();
    virtual ~CvCaptureCAM_V4L();
    bool requestBuffers();
    bool requestBuffers(unsigned int buffer_number);
    bool createBuffers();
    void releaseBuffers();
    bool initCapture();
    bool streaming(bool startStream);
    bool setFps(int value);
    bool tryIoctl(unsigned long ioctlCode, void *parameter, bool failIfBusy = true, int attempts = 10) const;
    bool controlInfo(int property_id, __u32 &v4l2id, cv::Range &range) const;
    bool icvControl(__u32 v4l2id, int &value, bool isSet) const;

    bool icvSetFrameSize(int _width, int _height);
    bool v4l2_reset();
    bool setVideoInputChannel();
    bool try_palette_v4l2();
    bool try_init_v4l2();
    bool autosetup_capture_mode_v4l2();
    void v4l2_create_frame();
    bool read_frame_v4l2();
    bool convertableToRgb() const;
    void convertToRgb(const Buffer &currentBuffer);
    void releaseFrame();

    bool havePendingFrame;  // true if next .grab() should be noop, .retrive() resets this flag
};

/***********************   Implementations  ***************************************/

CvCaptureCAM_V4L::CvCaptureCAM_V4L() :
    deviceHandle(-1),
    v4l_buffersRequested(false),
    v4l_streamStarted(false),
    bufferIndex(-1),
    FirstCapture(true),
    palette(0),
    width(0), height(0), width_set(0), height_set(0),
    bufferSize(DEFAULT_V4L_BUFFERS),
    fps(0), convert_rgb(0), frame_allocated(false), returnFrame(false),
    channelNumber(-1), normalizePropRange(false),
    type(V4L2_BUF_TYPE_VIDEO_CAPTURE),
    num_planes(0),
    havePendingFrame(false)
{
    frame = cvIplImage();
    memset(&timestamp, 0, sizeof(timestamp));
}

CvCaptureCAM_V4L::~CvCaptureCAM_V4L()
{
    try
    {
        closeDevice();
    }
    catch (...)
    {
        CV_LOG_WARNING(NULL, "VIDEOIO(V4L2): unable properly close device: " << deviceName);
        if (deviceHandle != -1)
            close(deviceHandle);
    }
}

void CvCaptureCAM_V4L::closeDevice()
{
    if (v4l_streamStarted)
        streaming(false);
    if (v4l_buffersRequested)
        releaseBuffers();
    if(deviceHandle != -1)
    {
        CV_LOG_DEBUG(NULL, "VIDEOIO(V4L2:" << deviceName << "): close(" << deviceHandle << ")");
        close(deviceHandle);
    }
    deviceHandle = -1;
}

bool CvCaptureCAM_V4L::isOpened() const
{
    return deviceHandle != -1;
}

bool CvCaptureCAM_V4L::try_palette_v4l2()
{
    form = v4l2_format();
    form.type = type;
    if (V4L2_TYPE_IS_MULTIPLANAR(type)) {
        form.fmt.pix_mp.pixelformat = palette;
        form.fmt.pix_mp.field       = V4L2_FIELD_ANY;
        form.fmt.pix_mp.width       = width;
        form.fmt.pix_mp.height      = height;
    } else {
        form.fmt.pix.pixelformat = palette;
        form.fmt.pix.field       = V4L2_FIELD_ANY;
        form.fmt.pix.width       = width;
        form.fmt.pix.height      = height;
    }
    if (!tryIoctl(VIDIOC_S_FMT, &form, true))
    {
        return false;
    }
    if (V4L2_TYPE_IS_MULTIPLANAR(type))
        return palette == form.fmt.pix_mp.pixelformat;
    return palette == form.fmt.pix.pixelformat;
}

bool CvCaptureCAM_V4L::setVideoInputChannel()
{
    if(channelNumber < 0)
        return true;
    /* Query channels number */
    int channel = 0;
    if (!tryIoctl(VIDIOC_G_INPUT, &channel))
        return false;

    if(channel == channelNumber)
        return true;

    /* Query information about new input channel */
    videoInput = v4l2_input();
    videoInput.index = channelNumber;
    if (!tryIoctl(VIDIOC_ENUMINPUT, &videoInput))
        return false;

    //To select a video input applications store the number of the desired input in an integer
    // and call the VIDIOC_S_INPUT ioctl with a pointer to this integer. Side effects are possible.
    // For example inputs may support different video standards, so the driver may implicitly
    // switch the current standard.
    // It is good practice to select an input before querying or negotiating any other parameters.
    return tryIoctl(VIDIOC_S_INPUT, &channelNumber);
}

bool CvCaptureCAM_V4L::try_init_v4l2()
{
    /* The following code sets the CHANNEL_NUMBER of the video input.  Some video sources
    have sub "Channel Numbers".  For a typical V4L TV capture card, this is usually 1.
    I myself am using a simple NTSC video input capture card that uses the value of 1.
    If you are not in North America or have a different video standard, you WILL have to change
    the following settings and recompile/reinstall.  This set of settings is based on
    the most commonly encountered input video source types (like my bttv card) */

    // The cv::CAP_PROP_MODE used for set the video input channel number
    if (!setVideoInputChannel())
    {
        CV_LOG_DEBUG(NULL, "VIDEOIO(V4L2:" << deviceName << "): Unable to set Video Input Channel");
        return false;
    }

    // Test device for V4L2 compatibility
    capability = v4l2_capability();
    if (!tryIoctl(VIDIOC_QUERYCAP, &capability))
    {
        CV_LOG_DEBUG(NULL, "VIDEOIO(V4L2:" << deviceName << "): Unable to query capability");
        return false;
    }

    if ((capability.capabilities & (V4L2_CAP_VIDEO_CAPTURE | V4L2_CAP_VIDEO_CAPTURE_MPLANE)) == 0)
    {
        /* Nope. */
        CV_LOG_INFO(NULL, "VIDEOIO(V4L2:" << deviceName << "): not supported - device is unable to capture video (missing V4L2_CAP_VIDEO_CAPTURE or V4L2_CAP_VIDEO_CAPTURE_MPLANE)");
        return false;
    }

    if (capability.capabilities & V4L2_CAP_VIDEO_CAPTURE_MPLANE)
        type = V4L2_BUF_TYPE_VIDEO_CAPTURE_MPLANE;
    return true;
}

bool CvCaptureCAM_V4L::autosetup_capture_mode_v4l2()
{
    //in case palette is already set and works, no need to setup.
    if (palette != 0)
    {
        if (try_palette_v4l2())
        {
            return true;
        }
        else if (errno == EBUSY)
        {
            CV_LOG_INFO(NULL, "VIDEOIO(V4L2:" << deviceName << "): device is busy");
            closeDevice();
            return false;
        }
    }
    __u32 try_order[] = {
            V4L2_PIX_FMT_BGR24,
            V4L2_PIX_FMT_RGB24,
            V4L2_PIX_FMT_YVU420,
            V4L2_PIX_FMT_YUV420,
            V4L2_PIX_FMT_YUV411P,
            V4L2_PIX_FMT_YUYV,
            V4L2_PIX_FMT_UYVY,
            V4L2_PIX_FMT_NV12,
            V4L2_PIX_FMT_NV21,
            V4L2_PIX_FMT_SBGGR8,
            V4L2_PIX_FMT_SGBRG8,
            V4L2_PIX_FMT_XBGR32,
            V4L2_PIX_FMT_ABGR32,
            V4L2_PIX_FMT_SN9C10X,
#ifdef HAVE_JPEG
            V4L2_PIX_FMT_MJPEG,
            V4L2_PIX_FMT_JPEG,
#endif
            V4L2_PIX_FMT_Y16,
            V4L2_PIX_FMT_Y16_BE,
            V4L2_PIX_FMT_Y12,
            V4L2_PIX_FMT_Y10,
            V4L2_PIX_FMT_GREY,
    };

    for (size_t i = 0; i < sizeof(try_order) / sizeof(__u32); i++) {
        palette = try_order[i];
        if (try_palette_v4l2()) {
            return true;
        } else if (errno == EBUSY) {
            CV_LOG_INFO(NULL, "VIDEOIO(V4L2:" << deviceName << "): device is busy");
            closeDevice();
            return false;
        }
    }
    return false;
}

bool CvCaptureCAM_V4L::setFps(int value)
{
    if (!isOpened())
        return false;

    v4l2_streamparm streamparm = v4l2_streamparm();
    streamparm.type = type;
    streamparm.parm.capture.timeperframe.numerator = 1;
    streamparm.parm.capture.timeperframe.denominator = __u32(value);
    if (!tryIoctl(VIDIOC_S_PARM, &streamparm) || !tryIoctl(VIDIOC_G_PARM, &streamparm))
    {
        CV_LOG_INFO(NULL, "VIDEOIO(V4L2:" << deviceName << "): can't set FPS: " << value);
        return false;
    }

    CV_LOG_DEBUG(NULL, "VIDEOIO(V4L2:" << deviceName << "): FPS="
            << streamparm.parm.capture.timeperframe.denominator << "/"
            << streamparm.parm.capture.timeperframe.numerator);
    fps = streamparm.parm.capture.timeperframe.denominator;  // TODO use numerator
    return true;
}

bool CvCaptureCAM_V4L::convertableToRgb() const
{
    switch (palette) {
    case V4L2_PIX_FMT_YVU420:
    case V4L2_PIX_FMT_YUV420:
    case V4L2_PIX_FMT_NV12:
    case V4L2_PIX_FMT_NV21:
    case V4L2_PIX_FMT_YUV411P:
#ifdef HAVE_JPEG
    case V4L2_PIX_FMT_MJPEG:
    case V4L2_PIX_FMT_JPEG:
#endif
    case V4L2_PIX_FMT_YUYV:
    case V4L2_PIX_FMT_UYVY:
    case V4L2_PIX_FMT_SBGGR8:
    case V4L2_PIX_FMT_SN9C10X:
    case V4L2_PIX_FMT_SGBRG8:
    case V4L2_PIX_FMT_RGB24:
    case V4L2_PIX_FMT_Y16:
    case V4L2_PIX_FMT_Y16_BE:
    case V4L2_PIX_FMT_Y10:
    case V4L2_PIX_FMT_GREY:
    case V4L2_PIX_FMT_BGR24:
    case V4L2_PIX_FMT_XBGR32:
    case V4L2_PIX_FMT_ABGR32:
        return true;
    default:
        break;
    }
    return false;
}

void CvCaptureCAM_V4L::v4l2_create_frame()
{
    CvSize size;
    int channels = 3;
    int depth = IPL_DEPTH_8U;


    if (V4L2_TYPE_IS_MULTIPLANAR(type)) {
        CV_Assert(form.fmt.pix_mp.width <= (uint)std::numeric_limits<int>::max());
        CV_Assert(form.fmt.pix_mp.height <= (uint)std::numeric_limits<int>::max());
        size = {(int)form.fmt.pix_mp.width, (int)form.fmt.pix_mp.height};
    } else {
        CV_Assert(form.fmt.pix.width <= (uint)std::numeric_limits<int>::max());
        CV_Assert(form.fmt.pix.height <= (uint)std::numeric_limits<int>::max());
        size = {(int)form.fmt.pix.width, (int)form.fmt.pix.height};
    }

    if (!convert_rgb) {
        switch (palette) {
        case V4L2_PIX_FMT_BGR24:
        case V4L2_PIX_FMT_RGB24:
        case V4L2_PIX_FMT_XBGR32:
        case V4L2_PIX_FMT_ABGR32:
            break;
        case V4L2_PIX_FMT_YUYV:
        case V4L2_PIX_FMT_UYVY:
            channels = 2;
            break;
        case V4L2_PIX_FMT_YVU420:
        case V4L2_PIX_FMT_YUV420:
        case V4L2_PIX_FMT_NV12:
        case V4L2_PIX_FMT_NV21:
            channels = 1;
            size.height = size.height * 3 / 2; // "1.5" channels
            break;
        case V4L2_PIX_FMT_Y16:
        case V4L2_PIX_FMT_Y16_BE:
        case V4L2_PIX_FMT_Y12:
        case V4L2_PIX_FMT_Y10:
            depth = IPL_DEPTH_16U;
            /* fallthru */
        case V4L2_PIX_FMT_GREY:
            channels = 1;
            break;
        case V4L2_PIX_FMT_MJPEG:
        case V4L2_PIX_FMT_JPEG:
        default:
            channels = 1;
            if(bufferIndex < 0)
                size = cvSize(buffers[MAX_V4L_BUFFERS].memories[MEMORY_ORIG].length, 1);
            else {
                __u32 bytesused = 0;
                if (V4L2_TYPE_IS_MULTIPLANAR(type)) {
                    __u32 data_offset;
                    for (unsigned char n_planes = 0; n_planes < num_planes; n_planes++) {
                        data_offset = buffers[bufferIndex].planes[n_planes].data_offset;
                        bytesused += buffers[bufferIndex].planes[n_planes].bytesused - data_offset;
                    }
                } else
                      bytesused = buffers[bufferIndex].buffer.bytesused;
                size = cvSize(bytesused, 1);
            }
            break;
        }
    }

    /* Set up Image data */
    cvInitImageHeader(&frame, size, depth, channels);

    /* Allocate space for pixelformat we convert to.
     * If we do not convert frame is just points to the buffer
     */
    releaseFrame();
    // we need memory iff convert_rgb is true
    if (convert_rgb) {
        frame.imageData = (char *)cvAlloc(frame.imageSize);
        frame_allocated = true;
    }
}

bool CvCaptureCAM_V4L::initCapture()
{
    if (!isOpened())
        return false;

    if (!try_init_v4l2())
    {
        CV_LOG_DEBUG(NULL, "VIDEOIO(V4L2:" << deviceName << "): init failed: errno=" << errno << " (" << strerror(errno) << ")");
        return false;
    }

    /* Find Window info */
    form = v4l2_format();
    form.type = type;

    if (!tryIoctl(VIDIOC_G_FMT, &form))
    {
        CV_LOG_DEBUG(NULL, "VIDEOIO(V4L2:" << deviceName << "): Could not obtain specifics of capture window (VIDIOC_G_FMT): errno=" << errno << " (" << strerror(errno) << ")");
        return false;
    }

    if (!autosetup_capture_mode_v4l2())
    {
        if (errno != EBUSY)
        {
            CV_LOG_INFO(NULL, "VIDEOIO(V4L2:" << deviceName << "): Pixel format of incoming image is unsupported by OpenCV");
        }
        return false;
    }

    /* try to set framerate */
    setFps(fps);

    /* Buggy driver paranoia. */
    if (V4L2_TYPE_IS_MULTIPLANAR(type)) {
        // TODO: add size adjustment if needed
    } else {
        unsigned int min;

        min = form.fmt.pix.width * 2;

        if (form.fmt.pix.bytesperline < min)
            form.fmt.pix.bytesperline = min;

        min = form.fmt.pix.bytesperline * form.fmt.pix.height;

        if (form.fmt.pix.sizeimage < min)
            form.fmt.pix.sizeimage = min;
    }

    if (V4L2_TYPE_IS_MULTIPLANAR(type))
        num_planes = form.fmt.pix_mp.num_planes;
    else
        num_planes = 1;

    if (!requestBuffers())
        return false;

    if (!createBuffers()) {
        /* free capture, and returns an error code */
        releaseBuffers();
        return false;
    }

    v4l2_create_frame();

    // reinitialize buffers
    FirstCapture = true;

    return true;
};

bool CvCaptureCAM_V4L::requestBuffers()
{
    unsigned int buffer_number = bufferSize;
    while (buffer_number > 0) {
        if (requestBuffers(buffer_number) && req.count >= buffer_number)
        {
            break;
        }

        buffer_number--;
        CV_LOG_DEBUG(NULL, "VIDEOIO(V4L2:" << deviceName << "): Insufficient buffer memory -- decreasing buffers: " << buffer_number);
    }
    if (buffer_number < 1) {
        CV_LOG_WARNING(NULL, "VIDEOIO(V4L2:" << deviceName << "): Insufficient buffer memory");
        return false;
    }
    bufferSize = req.count;
    return true;
}

bool CvCaptureCAM_V4L::requestBuffers(unsigned int buffer_number)
{
    if (!isOpened())
        return false;

    req = v4l2_requestbuffers();
    req.count = buffer_number;
    req.type = type;
    req.memory = V4L2_MEMORY_MMAP;

    if (!tryIoctl(VIDIOC_REQBUFS, &req)) {
        int err = errno;
        if (EINVAL == err)
        {
            CV_LOG_WARNING(NULL, "VIDEOIO(V4L2:" << deviceName << "): no support for memory mapping");
        }
        else
        {
            CV_LOG_WARNING(NULL, "VIDEOIO(V4L2:" << deviceName << "): failed VIDIOC_REQBUFS: errno=" << err << " (" << strerror(err) << ")");
        }
        return false;
    }
    v4l_buffersRequested = true;
    return true;
}

bool CvCaptureCAM_V4L::createBuffers()
{
    size_t maxLength = 0;
    for (unsigned int n_buffers = 0; n_buffers < req.count; ++n_buffers) {
        v4l2_buffer buf = v4l2_buffer();
        v4l2_plane mplanes[VIDEO_MAX_PLANES];
        size_t length = 0;
        off_t offset = 0;
        buf.type = type;
        buf.memory = V4L2_MEMORY_MMAP;
        buf.index = n_buffers;
        if (V4L2_TYPE_IS_MULTIPLANAR(type)) {
            buf.m.planes = mplanes;
            buf.length = VIDEO_MAX_PLANES;
        }

        if (!tryIoctl(VIDIOC_QUERYBUF, &buf)) {
            CV_LOG_WARNING(NULL, "VIDEOIO(V4L2:" << deviceName << "): failed VIDIOC_QUERYBUF: errno=" << errno << " (" << strerror(errno) << ")");
            return false;
        }

        CV_Assert(1 <= num_planes && num_planes <= VIDEO_MAX_PLANES);
        for (unsigned char n_planes = 0; n_planes < num_planes; n_planes++) {
            if (V4L2_TYPE_IS_MULTIPLANAR(type)) {
                length = buf.m.planes[n_planes].length;
                offset = buf.m.planes[n_planes].m.mem_offset;
            } else {
                length = buf.length;
                offset = buf.m.offset;
            }

            buffers[n_buffers].memories[n_planes].length = length;
            buffers[n_buffers].memories[n_planes].start =
                mmap(NULL /* start anywhere */,
                     length,
                     PROT_READ /* required */,
                     MAP_SHARED /* recommended */,
                     deviceHandle, offset);
            if (MAP_FAILED == buffers[n_buffers].memories[n_planes].start) {
                CV_LOG_WARNING(NULL, "VIDEOIO(V4L2:" << deviceName << "): failed mmap(" << length << "): errno=" << errno << " (" << strerror(errno) << ")");
                return false;
            }
        }

        maxLength = maxLength > length ? maxLength : length;
    }
    if (maxLength > 0) {
        maxLength *= num_planes;
        buffers[MAX_V4L_BUFFERS].memories[MEMORY_ORIG].start = malloc(maxLength);
        buffers[MAX_V4L_BUFFERS].memories[MEMORY_ORIG].length = maxLength;
        buffers[MAX_V4L_BUFFERS].memories[MEMORY_RGB].start = malloc(maxLength);
        buffers[MAX_V4L_BUFFERS].memories[MEMORY_RGB].length = maxLength;
    }
    return (buffers[MAX_V4L_BUFFERS].memories[MEMORY_ORIG].start != 0) &&
           (buffers[MAX_V4L_BUFFERS].memories[MEMORY_RGB].start != 0);
}

/**
 * some properties can not be changed while the device is in streaming mode.
 * this method closes and re-opens the device to re-start the stream.
 * this also causes buffers to be reallocated if the frame size was changed.
 */
bool CvCaptureCAM_V4L::v4l2_reset()
{
    streaming(false);
    releaseBuffers();
    return initCapture();
}

bool CvCaptureCAM_V4L::open(int _index)
{
    cv::String name;
    /* Select camera, or rather, V4L video source */
    if (_index < 0) // Asking for the first device available
    {
        for (int autoindex = 0; autoindex < MAX_CAMERAS; ++autoindex)
        {
            name = cv::format("/dev/video%d", autoindex);
            /* Test using an open to see if this new device name really does exists. */
            int h = ::open(name.c_str(), O_RDONLY);
            if (h != -1)
            {
                ::close(h);
                _index = autoindex;
                break;
            }
        }
        if (_index < 0)
        {
            CV_LOG_WARNING(NULL, "VIDEOIO(V4L2): can't find camera device");
            name.clear();
            return false;
        }
    }
    else
    {
        name = cv::format("/dev/video%d", _index);
    }

    bool res = open(name.c_str());
    if (!res)
    {
        CV_LOG_WARNING(NULL, "VIDEOIO(V4L2:" << deviceName << "): can't open camera by index");
    }
    return res;
}

bool CvCaptureCAM_V4L::open(const char* _deviceName)
{
    CV_Assert(_deviceName);
    CV_LOG_DEBUG(NULL, "VIDEOIO(V4L2:" << _deviceName << "): opening...");
    FirstCapture = true;
    width = DEFAULT_V4L_WIDTH;
    height = DEFAULT_V4L_HEIGHT;
    width_set = height_set = 0;
    bufferSize = DEFAULT_V4L_BUFFERS;
    fps = DEFAULT_V4L_FPS;
    convert_rgb = true;
    frame_allocated = false;
    deviceName = _deviceName;
    returnFrame = true;
    normalizePropRange = utils::getConfigurationParameterBool("OPENCV_VIDEOIO_V4L_RANGE_NORMALIZED", false);
    channelNumber = -1;
    bufferIndex = -1;

    deviceHandle = ::open(deviceName.c_str(), O_RDWR /* required */ | O_NONBLOCK, 0);
    CV_LOG_DEBUG(NULL, "VIDEOIO(V4L2:" << _deviceName << "): deviceHandle=" << deviceHandle);
    if (deviceHandle == -1)
        return false;

    return initCapture();
}

bool CvCaptureCAM_V4L::read_frame_v4l2()
{
    v4l2_buffer buf = v4l2_buffer();
    v4l2_plane mplanes[VIDEO_MAX_PLANES];
    buf.type = type;
    buf.memory = V4L2_MEMORY_MMAP;
    if (V4L2_TYPE_IS_MULTIPLANAR(type)) {
        buf.m.planes = mplanes;
        buf.length = VIDEO_MAX_PLANES;
    }

    while (!tryIoctl(VIDIOC_DQBUF, &buf)) {
        int err = errno;
        if (err == EIO && !(buf.flags & (V4L2_BUF_FLAG_QUEUED | V4L2_BUF_FLAG_DONE))) {
            // Maybe buffer not in the queue? Try to put there
            if (!tryIoctl(VIDIOC_QBUF, &buf))
                return false;
            continue;
        }
        /* display the error and stop processing */
        returnFrame = false;
        CV_LOG_DEBUG(NULL, "VIDEOIO(V4L2:" << deviceName << "): can't read frame (VIDIOC_DQBUF): errno=" << err << " (" << strerror(err) << ")");
        return false;
    }

    CV_Assert(buf.index < req.count);

    if (V4L2_TYPE_IS_MULTIPLANAR(type)) {
        for (unsigned char n_planes = 0; n_planes < num_planes; n_planes++)
            CV_Assert(buffers[buf.index].memories[n_planes].length == buf.m.planes[n_planes].length);
    } else
        CV_Assert(buffers[buf.index].memories[MEMORY_ORIG].length == buf.length);

    //We shouldn't use this buffer in the queue while not retrieve frame from it.
    buffers[buf.index].buffer = buf;
    bufferIndex = buf.index;

    if (V4L2_TYPE_IS_MULTIPLANAR(type)) {
        __u32 offset = 0;

        buffers[buf.index].buffer.m.planes = buffers[buf.index].planes;
        memcpy(buffers[buf.index].planes, buf.m.planes, sizeof(mplanes));

        for (unsigned char n_planes = 0; n_planes < num_planes; n_planes++) {
            __u32 bytesused;
            bytesused = buffers[buf.index].planes[n_planes].bytesused -
                        buffers[buf.index].planes[n_planes].data_offset;
            offset += bytesused;
        }
        buffers[buf.index].bytesused = offset;
    } else
        buffers[buf.index].bytesused = buffers[buf.index].buffer.bytesused;

    //set timestamp in capture struct to be timestamp of most recent frame
    timestamp = buf.timestamp;
    return true;
}

bool CvCaptureCAM_V4L::tryIoctl(unsigned long ioctlCode, void *parameter, bool failIfBusy, int attempts) const
{
    CV_Assert(attempts > 0);
    CV_LOG_DEBUG(NULL, "VIDEOIO(V4L2:" << deviceName << "): tryIoctl(" << deviceHandle << ", "
            << decode_ioctl_code(ioctlCode) << "(" << ioctlCode << "), failIfBusy=" << failIfBusy << ")"
    );
    while (true)
    {
        errno = 0;
        int result = ioctl(deviceHandle, ioctlCode, parameter);
        int err = errno;
        CV_LOG_DEBUG(NULL, "VIDEOIO(V4L2:" << deviceName << "): call ioctl(" << deviceHandle << ", "
                << decode_ioctl_code(ioctlCode) << "(" << ioctlCode << "), ...) => "
                << result << "    errno=" << err << " (" << strerror(err) << ")"
        );

        if (result != -1)
            return true;  // success

        const bool isBusy = (err == EBUSY);
        if (isBusy && failIfBusy)
        {
            CV_LOG_INFO(NULL, "VIDEOIO(V4L2:" << deviceName << "): ioctl returns with errno=EBUSY");
            return false;
        }
        if (!(isBusy || errno == EAGAIN))
            return false;

        if (--attempts == 0) {
            return false;
        }

        fd_set fds;
        FD_ZERO(&fds);
        FD_SET(deviceHandle, &fds);

        /* Timeout. */
        static int param_v4l_select_timeout = (int)utils::getConfigurationParameterSizeT("OPENCV_VIDEOIO_V4L_SELECT_TIMEOUT", 10);
        struct timeval tv;
        tv.tv_sec = param_v4l_select_timeout;
        tv.tv_usec = 0;

        errno = 0;
        result = select(deviceHandle + 1, &fds, NULL, NULL, &tv);
        err = errno;

        if (0 == result)
        {
            CV_LOG_WARNING(NULL, "VIDEOIO(V4L2:" << deviceName << "): select() timeout.");
            return false;
        }

        CV_LOG_DEBUG(NULL, "VIDEOIO(V4L2:" << deviceName << "): select(" << deviceHandle << ") => "
                << result << "   errno = " << err << " (" << strerror(err) << ")"
        );

        if (EINTR == err)  // don't loop if signal occurred, like Ctrl+C
        {
            return false;
        }
    }
    return true;
}

bool CvCaptureCAM_V4L::grabFrame()
{
    if (havePendingFrame)  // frame has been already grabbed during preroll
    {
        return true;
    }

    if (FirstCapture)
    {
        /* Some general initialization must take place the first time through */

        /* This is just a technicality, but all buffers must be filled up before any
         staggered SYNC is applied.  SO, filler up. (see V4L HowTo) */
        bufferIndex = -1;
        for (__u32 index = 0; index < req.count; ++index) {
            v4l2_buffer buf = v4l2_buffer();
            v4l2_plane mplanes[VIDEO_MAX_PLANES];

            buf.type = type;
            buf.memory = V4L2_MEMORY_MMAP;
            buf.index = index;
            if (V4L2_TYPE_IS_MULTIPLANAR(type)) {
                buf.m.planes = mplanes;
                buf.length = VIDEO_MAX_PLANES;
            }

            if (!tryIoctl(VIDIOC_QBUF, &buf)) {
                CV_LOG_DEBUG(NULL, "VIDEOIO(V4L2:" << deviceName << "): failed VIDIOC_QBUF (buffer=" << index << "): errno=" << errno << " (" << strerror(errno) << ")");
                return false;
            }
        }

        if (!streaming(true)) {
            return false;
        }

        // No need to skip this if the first read returns false
        /* preparation is ok */
        FirstCapture = false;

#if defined(V4L_ABORT_BADJPEG)
        // skip first frame. it is often bad -- this is unnotied in traditional apps,
        //  but could be fatal if bad jpeg is enabled
        if (!read_frame_v4l2())
            return false;
#endif
    }
    // In the case that the grab frame was without retrieveFrame
    if (bufferIndex >= 0)
    {
        if (!tryIoctl(VIDIOC_QBUF, &buffers[bufferIndex].buffer))
        {
            CV_LOG_DEBUG(NULL, "VIDEOIO(V4L2:" << deviceName << "): failed VIDIOC_QBUF (buffer=" << bufferIndex << "): errno=" << errno << " (" << strerror(errno) << ")");
        }
    }
    return read_frame_v4l2();
}

/*
 * Turn a YUV4:2:0 block into an RGB block
 *
 * Video4Linux seems to use the blue, green, red channel
 * order convention-- rgb[0] is blue, rgb[1] is green, rgb[2] is red.
 *
 * Color space conversion coefficients taken from the excellent
 * http://www.inforamp.net/~poynton/ColorFAQ.html
 * In his terminology, this is a CCIR 601.1 YCbCr -> RGB.
 * Y values are given for all 4 pixels, but the U (Pb)
 * and V (Pr) are assumed constant over the 2x2 block.
 *
 * To avoid floating point arithmetic, the color conversion
 * coefficients are scaled into 16.16 fixed-point integers.
 * They were determined as follows:
 *
 *  double brightness = 1.0;  (0->black; 1->full scale)
 *  double saturation = 1.0;  (0->greyscale; 1->full color)
 *  double fixScale = brightness * 256 * 256;
 *  int rvScale = (int)(1.402 * saturation * fixScale);
 *  int guScale = (int)(-0.344136 * saturation * fixScale);
 *  int gvScale = (int)(-0.714136 * saturation * fixScale);
 *  int buScale = (int)(1.772 * saturation * fixScale);
 *  int yScale = (int)(fixScale);
 */

/* LIMIT: convert a 16.16 fixed-point value to a byte, with clipping. */
#define LIMIT(x) ((x)>0xffffff?0xff: ((x)<=0xffff?0:((x)>>16)))

static inline void
move_411_block(int yTL, int yTR, int yBL, int yBR, int u, int v,
        int /*rowPixels*/, unsigned char * rgb)
{
    const int rvScale = 91881;
    const int guScale = -22553;
    const int gvScale = -46801;
    const int buScale = 116129;
    const int yScale  = 65536;
    int r, g, b;

    g = guScale * u + gvScale * v;
    //  if (force_rgb) {
    //      r = buScale * u;
    //      b = rvScale * v;
    //  } else {
    r = rvScale * v;
    b = buScale * u;
    //  }

    yTL *= yScale; yTR *= yScale;
    yBL *= yScale; yBR *= yScale;

    /* Write out top two first pixels */
    rgb[0] = LIMIT(b+yTL); rgb[1] = LIMIT(g+yTL);
    rgb[2] = LIMIT(r+yTL);

    rgb[3] = LIMIT(b+yTR); rgb[4] = LIMIT(g+yTR);
    rgb[5] = LIMIT(r+yTR);

    /* Write out top two last pixels */
    rgb += 6;
    rgb[0] = LIMIT(b+yBL); rgb[1] = LIMIT(g+yBL);
    rgb[2] = LIMIT(r+yBL);

    rgb[3] = LIMIT(b+yBR); rgb[4] = LIMIT(g+yBR);
    rgb[5] = LIMIT(r+yBR);
}

// Consider a YUV411P image of 8x2 pixels.
//
// A plane of Y values as before.
//
// A plane of U values    1       2
//                        3       4
//
// A plane of V values    1       2
//                        3       4
//
// The U1/V1 samples correspond to the ABCD pixels.
//     U2/V2 samples correspond to the EFGH pixels.
//
/* Converts from planar YUV411P to RGB24. */
/* [FD] untested... */
static void
yuv411p_to_rgb24(int width, int height,
        unsigned char *pIn0, unsigned char *pOut0)
{
    const int numpix = width * height;
    const int bytes = 24 >> 3;
    int i, j, y00, y01, y10, y11, u, v;
    unsigned char *pY = pIn0;
    unsigned char *pU = pY + numpix;
    unsigned char *pV = pU + numpix / 4;
    unsigned char *pOut = pOut0;

    for (j = 0; j <= height; j++) {
        for (i = 0; i <= width - 4; i += 4) {
            y00 = *pY;
            y01 = *(pY + 1);
            y10 = *(pY + 2);
            y11 = *(pY + 3);
            u = (*pU++) - 128;
            v = (*pV++) - 128;

            move_411_block(y00, y01, y10, y11, u, v,
                    width, pOut);

            pY += 4;
            pOut += 4 * bytes;

        }
    }
}

/*
 * BAYER2RGB24 ROUTINE TAKEN FROM:
 *
 * Sonix SN9C10x based webcam basic I/F routines
 * Takafumi Mizuno <taka-qce@ls-a.jp>
 *
 */
static void bayer2rgb24(long int WIDTH, long int HEIGHT, unsigned char *src, unsigned char *dst)
{
    long int i;
    unsigned char *rawpt, *scanpt;
    long int size;

    rawpt = src;
    scanpt = dst;
    size = WIDTH*HEIGHT;

    for ( i = 0; i < size; i++ ) {
        if ( (i/WIDTH) % 2 == 0 ) {
            if ( (i % 2) == 0 ) {
                /* B */
                if ( (i > WIDTH) && ((i % WIDTH) > 0) ) {
                    *scanpt++ = (*(rawpt-WIDTH-1)+*(rawpt-WIDTH+1)+
                            *(rawpt+WIDTH-1)+*(rawpt+WIDTH+1))/4;  /* R */
                    *scanpt++ = (*(rawpt-1)+*(rawpt+1)+
                            *(rawpt+WIDTH)+*(rawpt-WIDTH))/4;      /* G */
                    *scanpt++ = *rawpt;                                     /* B */
                } else {
                    /* first line or left column */
                    *scanpt++ = *(rawpt+WIDTH+1);           /* R */
                    *scanpt++ = (*(rawpt+1)+*(rawpt+WIDTH))/2;      /* G */
                    *scanpt++ = *rawpt;                             /* B */
                }
            } else {
                /* (B)G */
                if ( (i > WIDTH) && ((i % WIDTH) < (WIDTH-1)) ) {
                    *scanpt++ = (*(rawpt+WIDTH)+*(rawpt-WIDTH))/2;  /* R */
                    *scanpt++ = *rawpt;                                     /* G */
                    *scanpt++ = (*(rawpt-1)+*(rawpt+1))/2;          /* B */
                } else {
                    /* first line or right column */
                    *scanpt++ = *(rawpt+WIDTH);     /* R */
                    *scanpt++ = *rawpt;             /* G */
                    *scanpt++ = *(rawpt-1); /* B */
                }
            }
        } else {
            if ( (i % 2) == 0 ) {
                /* G(R) */
                if ( (i < (WIDTH*(HEIGHT-1))) && ((i % WIDTH) > 0) ) {
                    *scanpt++ = (*(rawpt-1)+*(rawpt+1))/2;          /* R */
                    *scanpt++ = *rawpt;                                     /* G */
                    *scanpt++ = (*(rawpt+WIDTH)+*(rawpt-WIDTH))/2;  /* B */
                } else {
                    /* bottom line or left column */
                    *scanpt++ = *(rawpt+1);         /* R */
                    *scanpt++ = *rawpt;                     /* G */
                    *scanpt++ = *(rawpt-WIDTH);             /* B */
                }
            } else {
                /* R */
                if ( i < (WIDTH*(HEIGHT-1)) && ((i % WIDTH) < (WIDTH-1)) ) {
                    *scanpt++ = *rawpt;                                     /* R */
                    *scanpt++ = (*(rawpt-1)+*(rawpt+1)+
                            *(rawpt-WIDTH)+*(rawpt+WIDTH))/4;      /* G */
                    *scanpt++ = (*(rawpt-WIDTH-1)+*(rawpt-WIDTH+1)+
                            *(rawpt+WIDTH-1)+*(rawpt+WIDTH+1))/4;  /* B */
                } else {
                    /* bottom line or right column */
                    *scanpt++ = *rawpt;                             /* R */
                    *scanpt++ = (*(rawpt-1)+*(rawpt-WIDTH))/2;      /* G */
                    *scanpt++ = *(rawpt-WIDTH-1);           /* B */
                }
            }
        }
        rawpt++;
    }

}

// SGBRG to RGB24
// for some reason, red and blue needs to be swapped
// at least for  046d:092f Logitech, Inc. QuickCam Express Plus to work
//see: http://www.siliconimaging.com/RGB%20Bayer.htm
//and 4.6 at http://tldp.org/HOWTO/html_single/libdc1394-HOWTO/
static void sgbrg2rgb24(long int WIDTH, long int HEIGHT, unsigned char *src, unsigned char *dst)
{
    long int i;
    unsigned char *rawpt, *scanpt;
    long int size;

    rawpt = src;
    scanpt = dst;
    size = WIDTH*HEIGHT;

    for ( i = 0; i < size; i++ )
    {
        if ( (i/WIDTH) % 2 == 0 ) //even row
        {
            if ( (i % 2) == 0 ) //even pixel
            {
                if ( (i > WIDTH) && ((i % WIDTH) > 0) )
                {
                    *scanpt++ = (*(rawpt-1)+*(rawpt+1))/2;       /* R */
                    *scanpt++ = *(rawpt);                        /* G */
                    *scanpt++ = (*(rawpt-WIDTH) + *(rawpt+WIDTH))/2;      /* B */
                } else
                {
                    /* first line or left column */

                    *scanpt++ = *(rawpt+1);           /* R */
                    *scanpt++ = *(rawpt);             /* G */
                    *scanpt++ =  *(rawpt+WIDTH);      /* B */
                }
            } else //odd pixel
            {
                if ( (i > WIDTH) && ((i % WIDTH) < (WIDTH-1)) )
                {
                    *scanpt++ = *(rawpt);       /* R */
                    *scanpt++ = (*(rawpt-1)+*(rawpt+1)+*(rawpt-WIDTH)+*(rawpt+WIDTH))/4; /* G */
                    *scanpt++ = (*(rawpt-WIDTH-1) + *(rawpt-WIDTH+1) + *(rawpt+WIDTH-1) + *(rawpt+WIDTH+1))/4;      /* B */
                } else
                {
                    /* first line or right column */

                    *scanpt++ = *(rawpt);       /* R */
                    *scanpt++ = (*(rawpt-1)+*(rawpt+WIDTH))/2; /* G */
                    *scanpt++ = *(rawpt+WIDTH-1);      /* B */
                }
            }
        } else
        { //odd row
            if ( (i % 2) == 0 ) //even pixel
            {
                if ( (i < (WIDTH*(HEIGHT-1))) && ((i % WIDTH) > 0) )
                {
                    *scanpt++ =  (*(rawpt-WIDTH-1)+*(rawpt-WIDTH+1)+*(rawpt+WIDTH-1)+*(rawpt+WIDTH+1))/4;          /* R */
                    *scanpt++ =  (*(rawpt-1)+*(rawpt+1)+*(rawpt-WIDTH)+*(rawpt+WIDTH))/4;      /* G */
                    *scanpt++ =  *(rawpt); /* B */
                } else
                {
                    /* bottom line or left column */

                    *scanpt++ =  *(rawpt-WIDTH+1);          /* R */
                    *scanpt++ =  (*(rawpt+1)+*(rawpt-WIDTH))/2;      /* G */
                    *scanpt++ =  *(rawpt); /* B */
                }
            } else
            { //odd pixel
                if ( i < (WIDTH*(HEIGHT-1)) && ((i % WIDTH) < (WIDTH-1)) )
                {
                    *scanpt++ = (*(rawpt-WIDTH)+*(rawpt+WIDTH))/2;  /* R */
                    *scanpt++ = *(rawpt);      /* G */
                    *scanpt++ = (*(rawpt-1)+*(rawpt+1))/2; /* B */
                } else
                {
                    /* bottom line or right column */

                    *scanpt++ = (*(rawpt-WIDTH));  /* R */
                    *scanpt++ = *(rawpt);      /* G */
                    *scanpt++ = (*(rawpt-1)); /* B */
                }
            }
        }
        rawpt++;
    }
}

#define CLAMP(x)        ((x)<0?0:((x)>255)?255:(x))

typedef struct {
    int is_abs;
    int len;
    int val;
} code_table_t;


/* local storage */
static code_table_t table[256];
static int init_done = 0;


/*
  sonix_decompress_init
  =====================
    pre-calculates a locally stored table for efficient huffman-decoding.

  Each entry at index x in the table represents the codeword
  present at the MSB of byte x.

 */
static void sonix_decompress_init(void)
{
    int i;
    int is_abs, val, len;

    for (i = 0; i < 256; i++) {
        is_abs = 0;
        val = 0;
        len = 0;
        if ((i & 0x80) == 0) {
            /* code 0 */
            val = 0;
            len = 1;
        }
        else if ((i & 0xE0) == 0x80) {
            /* code 100 */
            val = +4;
            len = 3;
        }
        else if ((i & 0xE0) == 0xA0) {
            /* code 101 */
            val = -4;
            len = 3;
        }
        else if ((i & 0xF0) == 0xD0) {
            /* code 1101 */
            val = +11;
            len = 4;
        }
        else if ((i & 0xF0) == 0xF0) {
            /* code 1111 */
            val = -11;
            len = 4;
        }
        else if ((i & 0xF8) == 0xC8) {
            /* code 11001 */
            val = +20;
            len = 5;
        }
        else if ((i & 0xFC) == 0xC0) {
            /* code 110000 */
            val = -20;
            len = 6;
        }
        else if ((i & 0xFC) == 0xC4) {
            /* code 110001xx: unknown */
            val = 0;
            len = 8;
        }
        else if ((i & 0xF0) == 0xE0) {
            /* code 1110xxxx */
            is_abs = 1;
            val = (i & 0x0F) << 4;
            len = 8;
        }
        table[i].is_abs = is_abs;
        table[i].val = val;
        table[i].len = len;
    }

    init_done = 1;
}


/*
  sonix_decompress
  ================
    decompresses an image encoded by a SN9C101 camera controller chip.

  IN    width
    height
    inp         pointer to compressed frame (with header already stripped)
  OUT   outp    pointer to decompressed frame

  Returns 0 if the operation was successful.
  Returns <0 if operation failed.

 */
static int sonix_decompress(int width, int height, unsigned char *inp, unsigned char *outp)
{
    int row, col;
    int val;
    int bitpos;
    unsigned char code;
    unsigned char *addr;

    if (!init_done) {
        /* do sonix_decompress_init first! */
        return -1;
    }

    bitpos = 0;
    for (row = 0; row < height; row++) {

        col = 0;



        /* first two pixels in first two rows are stored as raw 8-bit */
        if (row < 2) {
            addr = inp + (bitpos >> 3);
            code = (addr[0] << (bitpos & 7)) | (addr[1] >> (8 - (bitpos & 7)));
            bitpos += 8;
            *outp++ = code;

            addr = inp + (bitpos >> 3);
            code = (addr[0] << (bitpos & 7)) | (addr[1] >> (8 - (bitpos & 7)));
            bitpos += 8;
            *outp++ = code;

            col += 2;
        }

        while (col < width) {
            /* get bitcode from bitstream */
            addr = inp + (bitpos >> 3);
            code = (addr[0] << (bitpos & 7)) | (addr[1] >> (8 - (bitpos & 7)));

            /* update bit position */
            bitpos += table[code].len;

            /* calculate pixel value */
            val = table[code].val;
            if (!table[code].is_abs) {
                /* value is relative to top and left pixel */
                if (col < 2) {
                    /* left column: relative to top pixel */
                    val += outp[-2*width];
                }
                else if (row < 2) {
                    /* top row: relative to left pixel */
                    val += outp[-2];
                }
                else {
                    /* main area: average of left pixel and top pixel */
                    val += (outp[-2] + outp[-2*width]) / 2;
                }
            }

            /* store pixel */
            *outp++ = CLAMP(val);
            col++;
        }
    }

    return 0;
}

void CvCaptureCAM_V4L::convertToRgb(const Buffer &currentBuffer)
{
    cv::Size imageSize;
    unsigned char *start;

    if (V4L2_TYPE_IS_MULTIPLANAR(type)) {
        __u32 offset = 0;
        start = (unsigned char*)buffers[MAX_V4L_BUFFERS].memories[MEMORY_ORIG].start;
        for (unsigned char n_planes = 0; n_planes < num_planes; n_planes++) {
            __u32 data_offset, bytesused;
            data_offset = currentBuffer.planes[n_planes].data_offset;
            bytesused = currentBuffer.planes[n_planes].bytesused - data_offset;
            memcpy(start + offset, (char *)currentBuffer.memories[n_planes].start + data_offset,
                   std::min(currentBuffer.memories[n_planes].length, (size_t)bytesused));
            offset += bytesused;
        }

        imageSize = cv::Size(form.fmt.pix_mp.width, form.fmt.pix_mp.height);
    } else {
        start = (unsigned char*)currentBuffer.memories[MEMORY_ORIG].start;

        imageSize = cv::Size(form.fmt.pix.width, form.fmt.pix.height);
    }
    // Not found conversion
    switch (palette)
    {
    case V4L2_PIX_FMT_YUV411P:
        yuv411p_to_rgb24(imageSize.width, imageSize.height,
                start, (unsigned char*)frame.imageData);
        return;
    case V4L2_PIX_FMT_SBGGR8:
        bayer2rgb24(imageSize.width, imageSize.height,
                start, (unsigned char*)frame.imageData);
        return;

    case V4L2_PIX_FMT_SN9C10X:
        sonix_decompress_init();
        sonix_decompress(imageSize.width, imageSize.height,
                start, (unsigned char*)buffers[MAX_V4L_BUFFERS].memories[MEMORY_RGB].start);

        bayer2rgb24(imageSize.width, imageSize.height,
                (unsigned char*)buffers[MAX_V4L_BUFFERS].memories[MEMORY_RGB].start,
                (unsigned char*)frame.imageData);
        return;
    case V4L2_PIX_FMT_SGBRG8:
        sgbrg2rgb24(imageSize.width, imageSize.height,
                start, (unsigned char*)frame.imageData);
        return;
    default:
        break;
    }
    // Converted by cvtColor or imdecode
    cv::Mat destination(imageSize, CV_8UC3, frame.imageData);
    switch (palette) {
    case V4L2_PIX_FMT_YVU420:
        cv::cvtColor(cv::Mat(imageSize.height * 3 / 2, imageSize.width, CV_8U, start), destination,
                     COLOR_YUV2BGR_YV12);
        return;
    case V4L2_PIX_FMT_YUV420:
        cv::cvtColor(cv::Mat(imageSize.height * 3 / 2, imageSize.width, CV_8U, start), destination,
                     COLOR_YUV2BGR_IYUV);
        return;
    case V4L2_PIX_FMT_NV12:
        cv::cvtColor(cv::Mat(imageSize.height * 3 / 2, imageSize.width, CV_8U, start), destination,
                     COLOR_YUV2RGB_NV12);
        return;
    case V4L2_PIX_FMT_NV21:
        cv::cvtColor(cv::Mat(imageSize.height * 3 / 2, imageSize.width, CV_8U, start), destination,
                     COLOR_YUV2RGB_NV21);
        return;
#ifdef HAVE_JPEG
    case V4L2_PIX_FMT_MJPEG:
    case V4L2_PIX_FMT_JPEG:
        CV_LOG_DEBUG(NULL, "VIDEOIO(V4L2:" << deviceName << "): decoding JPEG frame: size=" << currentBuffer.bytesused);
        cv::imdecode(Mat(1, currentBuffer.bytesused, CV_8U, start), IMREAD_COLOR, &destination);
        return;
#endif
    case V4L2_PIX_FMT_YUYV:
        cv::cvtColor(cv::Mat(imageSize, CV_8UC2, start), destination, COLOR_YUV2BGR_YUYV);
        return;
    case V4L2_PIX_FMT_UYVY:
        cv::cvtColor(cv::Mat(imageSize, CV_8UC2, start), destination, COLOR_YUV2BGR_UYVY);
        return;
    case V4L2_PIX_FMT_RGB24:
        cv::cvtColor(cv::Mat(imageSize, CV_8UC3, start), destination, COLOR_RGB2BGR);
        return;
    case V4L2_PIX_FMT_Y16:
    {
<<<<<<< HEAD
        // https://www.kernel.org/doc/html/v4.10/media/uapi/v4l/pixfmt-y16.html
        // This is a grey-scale image with a depth of 16 bits per pixel. The least significant byte is stored at lower memory addresses (little-endian).
        // Note: 10-bits precision is not supported
        cv::Mat temp(imageSize, CV_8UC1, buffers[MAX_V4L_BUFFERS].start);
        cv::extractChannel(cv::Mat(imageSize, CV_16UC1, currentBuffer.start), temp, 1);  // 1 - second channel
        cv::cvtColor(temp, destination, COLOR_GRAY2BGR);
        return;
    }
    case V4L2_PIX_FMT_Y16_BE:
    {
        // https://www.kernel.org/doc/html/v4.10/media/uapi/v4l/pixfmt-y16-be.html
        // This is a grey-scale image with a depth of 16 bits per pixel. The most significant byte is stored at lower memory addresses (big-endian).
        // Note: 10-bits precision is not supported
        cv::Mat temp(imageSize, CV_8UC1, buffers[MAX_V4L_BUFFERS].start);
        cv::extractChannel(cv::Mat(imageSize, CV_16UC1, currentBuffer.start), temp, 0);  // 0 - first channel
=======
        cv::Mat temp(imageSize, CV_8UC1, buffers[MAX_V4L_BUFFERS].memories[MEMORY_RGB].start);
        cv::Mat(imageSize, CV_16UC1, start).convertTo(temp, CV_8U, 1.0 / 256);
>>>>>>> d60107ab
        cv::cvtColor(temp, destination, COLOR_GRAY2BGR);
        return;
    }
    case V4L2_PIX_FMT_Y12:
    {
        cv::Mat temp(imageSize, CV_8UC1, buffers[MAX_V4L_BUFFERS].memories[MEMORY_RGB].start);
        cv::Mat(imageSize, CV_16UC1, start).convertTo(temp, CV_8U, 1.0 / 16);
        cv::cvtColor(temp, destination, COLOR_GRAY2BGR);
        return;
    }
    case V4L2_PIX_FMT_Y10:
    {
        cv::Mat temp(imageSize, CV_8UC1, buffers[MAX_V4L_BUFFERS].memories[MEMORY_RGB].start);
        cv::Mat(imageSize, CV_16UC1, start).convertTo(temp, CV_8U, 1.0 / 4);
        cv::cvtColor(temp, destination, COLOR_GRAY2BGR);
        return;
    }
    case V4L2_PIX_FMT_GREY:
        cv::cvtColor(cv::Mat(imageSize, CV_8UC1, start), destination, COLOR_GRAY2BGR);
        break;
    case V4L2_PIX_FMT_XBGR32:
    case V4L2_PIX_FMT_ABGR32:
        cv::cvtColor(cv::Mat(imageSize, CV_8UC4, start), destination, COLOR_BGRA2BGR);
        break;
    case V4L2_PIX_FMT_BGR24:
    default:
        memcpy((char *)frame.imageData, start,
               std::min(frame.imageSize, (int)currentBuffer.bytesused));
        break;
    }
}

static inline cv::String capPropertyName(int prop)
{
    switch (prop) {
    case cv::CAP_PROP_POS_MSEC:
        return "pos_msec";
    case cv::CAP_PROP_POS_FRAMES:
        return "pos_frames";
    case cv::CAP_PROP_POS_AVI_RATIO:
        return "pos_avi_ratio";
    case cv::CAP_PROP_FRAME_COUNT:
        return "frame_count";
    case cv::CAP_PROP_FRAME_HEIGHT:
        return "height";
    case cv::CAP_PROP_FRAME_WIDTH:
        return "width";
    case cv::CAP_PROP_CONVERT_RGB:
        return "convert_rgb";
    case cv::CAP_PROP_FORMAT:
        return "format";
    case cv::CAP_PROP_MODE:
        return "mode";
    case cv::CAP_PROP_FOURCC:
        return "fourcc";
    case cv::CAP_PROP_AUTO_EXPOSURE:
        return "auto_exposure";
    case cv::CAP_PROP_EXPOSURE:
        return "exposure";
    case cv::CAP_PROP_TEMPERATURE:
        return "temperature";
    case cv::CAP_PROP_FPS:
        return "fps";
    case cv::CAP_PROP_BRIGHTNESS:
        return "brightness";
    case cv::CAP_PROP_CONTRAST:
        return "contrast";
    case cv::CAP_PROP_SATURATION:
        return "saturation";
    case cv::CAP_PROP_HUE:
        return "hue";
    case cv::CAP_PROP_GAIN:
        return "gain";
    case cv::CAP_PROP_RECTIFICATION:
        return "rectification";
    case cv::CAP_PROP_MONOCHROME:
        return "monochrome";
    case cv::CAP_PROP_SHARPNESS:
        return "sharpness";
    case cv::CAP_PROP_GAMMA:
        return "gamma";
    case cv::CAP_PROP_TRIGGER:
        return "trigger";
    case cv::CAP_PROP_TRIGGER_DELAY:
        return "trigger_delay";
    case cv::CAP_PROP_WHITE_BALANCE_RED_V:
        return "white_balance_red_v";
    case cv::CAP_PROP_ZOOM:
        return "zoom";
    case cv::CAP_PROP_FOCUS:
        return "focus";
    case cv::CAP_PROP_GUID:
        return "guid";
    case cv::CAP_PROP_ISO_SPEED:
        return "iso_speed";
    case cv::CAP_PROP_BACKLIGHT:
        return "backlight";
    case cv::CAP_PROP_PAN:
        return "pan";
    case cv::CAP_PROP_TILT:
        return "tilt";
    case cv::CAP_PROP_ROLL:
        return "roll";
    case cv::CAP_PROP_IRIS:
        return "iris";
    case cv::CAP_PROP_SETTINGS:
        return "dialog_settings";
    case cv::CAP_PROP_BUFFERSIZE:
        return "buffersize";
    case cv::CAP_PROP_AUTOFOCUS:
        return "autofocus";
    case cv::CAP_PROP_WHITE_BALANCE_BLUE_U:
        return "white_balance_blue_u";
    case cv::CAP_PROP_SAR_NUM:
        return "sar_num";
    case cv::CAP_PROP_SAR_DEN:
        return "sar_den";
    case CAP_PROP_AUTO_WB:
        return "auto wb";
    case CAP_PROP_WB_TEMPERATURE:
        return "wb temperature";
    case CAP_PROP_ORIENTATION_META:
        return "orientation meta";
    case CAP_PROP_ORIENTATION_AUTO:
        return "orientation auto";
    default:
        return cv::format("unknown (%d)", prop);
    }
}

static inline int capPropertyToV4L2(int prop)
{
    switch (prop) {
    case cv::CAP_PROP_FPS:
        return -1;
    case cv::CAP_PROP_FOURCC:
        return -1;
    case cv::CAP_PROP_FRAME_COUNT:
        return V4L2_CID_MPEG_VIDEO_B_FRAMES;
    case cv::CAP_PROP_FORMAT:
        return -1;
    case cv::CAP_PROP_MODE:
        return -1;
    case cv::CAP_PROP_BRIGHTNESS:
        return V4L2_CID_BRIGHTNESS;
    case cv::CAP_PROP_CONTRAST:
        return V4L2_CID_CONTRAST;
    case cv::CAP_PROP_SATURATION:
        return V4L2_CID_SATURATION;
    case cv::CAP_PROP_HUE:
        return V4L2_CID_HUE;
    case cv::CAP_PROP_GAIN:
        return V4L2_CID_GAIN;
    case cv::CAP_PROP_EXPOSURE:
        return V4L2_CID_EXPOSURE_ABSOLUTE;
    case cv::CAP_PROP_CONVERT_RGB:
        return -1;
    case cv::CAP_PROP_WHITE_BALANCE_BLUE_U:
        return V4L2_CID_BLUE_BALANCE;
    case cv::CAP_PROP_RECTIFICATION:
        return -1;
    case cv::CAP_PROP_MONOCHROME:
        return -1;
    case cv::CAP_PROP_SHARPNESS:
        return V4L2_CID_SHARPNESS;
    case cv::CAP_PROP_AUTO_EXPOSURE:
        return V4L2_CID_EXPOSURE_AUTO;
    case cv::CAP_PROP_GAMMA:
        return V4L2_CID_GAMMA;
    case cv::CAP_PROP_TEMPERATURE:
        return V4L2_CID_WHITE_BALANCE_TEMPERATURE;
    case cv::CAP_PROP_TRIGGER:
        return -1;
    case cv::CAP_PROP_TRIGGER_DELAY:
        return -1;
    case cv::CAP_PROP_WHITE_BALANCE_RED_V:
        return V4L2_CID_RED_BALANCE;
    case cv::CAP_PROP_ZOOM:
        return V4L2_CID_ZOOM_ABSOLUTE;
    case cv::CAP_PROP_FOCUS:
        return V4L2_CID_FOCUS_ABSOLUTE;
    case cv::CAP_PROP_GUID:
        return -1;
    case cv::CAP_PROP_ISO_SPEED:
        return V4L2_CID_ISO_SENSITIVITY;
    case cv::CAP_PROP_BACKLIGHT:
        return V4L2_CID_BACKLIGHT_COMPENSATION;
    case cv::CAP_PROP_PAN:
        return V4L2_CID_PAN_ABSOLUTE;
    case cv::CAP_PROP_TILT:
        return V4L2_CID_TILT_ABSOLUTE;
    case cv::CAP_PROP_ROLL:
        return V4L2_CID_ROTATE;
    case cv::CAP_PROP_IRIS:
        return V4L2_CID_IRIS_ABSOLUTE;
    case cv::CAP_PROP_SETTINGS:
        return -1;
    case cv::CAP_PROP_BUFFERSIZE:
        return -1;
    case cv::CAP_PROP_AUTOFOCUS:
        return V4L2_CID_FOCUS_AUTO;
    case cv::CAP_PROP_SAR_NUM:
        return V4L2_CID_MPEG_VIDEO_H264_VUI_EXT_SAR_HEIGHT;
    case cv::CAP_PROP_SAR_DEN:
        return V4L2_CID_MPEG_VIDEO_H264_VUI_EXT_SAR_WIDTH;
    case CAP_PROP_AUTO_WB:
        return V4L2_CID_AUTO_WHITE_BALANCE;
    case CAP_PROP_WB_TEMPERATURE:
        return V4L2_CID_WHITE_BALANCE_TEMPERATURE;
    default:
        break;
    }
    return -1;
}

static inline bool compatibleRange(int property_id)
{
    switch (property_id) {
    case cv::CAP_PROP_BRIGHTNESS:
    case cv::CAP_PROP_CONTRAST:
    case cv::CAP_PROP_SATURATION:
    case cv::CAP_PROP_HUE:
    case cv::CAP_PROP_GAIN:
    case cv::CAP_PROP_EXPOSURE:
    case cv::CAP_PROP_FOCUS:
    case cv::CAP_PROP_AUTOFOCUS:
    case cv::CAP_PROP_AUTO_EXPOSURE:
        return true;
    default:
        break;
    }
    return false;
}

bool CvCaptureCAM_V4L::controlInfo(int property_id, __u32 &_v4l2id, cv::Range &range) const
{
    /* initialisations */
    int v4l2id = capPropertyToV4L2(property_id);
    v4l2_queryctrl queryctrl = v4l2_queryctrl();
    queryctrl.id = __u32(v4l2id);
    if (v4l2id == -1 || !tryIoctl(VIDIOC_QUERYCTRL, &queryctrl)) {
        CV_LOG_INFO(NULL, "VIDEOIO(V4L2:" << deviceName << "): property '" << capPropertyName(property_id) << "' is not supported");
        return false;
    }
    _v4l2id = __u32(v4l2id);
    range = cv::Range(queryctrl.minimum, queryctrl.maximum);
    if (normalizePropRange) {
        switch(property_id)
        {
        case CAP_PROP_WB_TEMPERATURE:
        case CAP_PROP_AUTO_WB:
        case CAP_PROP_AUTOFOCUS:
            range = Range(0, 1); // do not convert
            break;
        case CAP_PROP_AUTO_EXPOSURE:
            range = Range(0, 4);
        default:
            break;
        }
    }
    return true;
}

bool CvCaptureCAM_V4L::icvControl(__u32 v4l2id, int &value, bool isSet) const
{
    /* set which control we want to set */
    v4l2_control control = v4l2_control();
    control.id = v4l2id;
    control.value = value;

    /* The driver may clamp the value or return ERANGE, ignored here */
    if (!tryIoctl(isSet ? VIDIOC_S_CTRL : VIDIOC_G_CTRL, &control)) {
        int err = errno;
        CV_LOG_DEBUG(NULL, "VIDEOIO(V4L2:" << deviceName << "): failed " << (isSet ? "VIDIOC_S_CTRL" : "VIDIOC_G_CTRL") << ": errno=" << err << " (" << strerror(err) << ")");
        switch (err) {
#ifndef NDEBUG
        case EINVAL:
            fprintf(stderr,
                "The struct v4l2_control id is invalid or the value is inappropriate for the given control (i.e. "
                "if a menu item is selected that is not supported by the driver according to VIDIOC_QUERYMENU).");
            break;
        case ERANGE:
            fprintf(stderr, "The struct v4l2_control value is out of bounds.");
            break;
        case EACCES:
            fprintf(stderr, "Attempt to set a read-only control or to get a write-only control.");
            break;
#endif
        default:
            break;
        }
        return false;
    }
    if (!isSet)
        value = control.value;
    return true;
}

double CvCaptureCAM_V4L::getProperty(int property_id) const
{
    switch (property_id) {
    case cv::CAP_PROP_FRAME_WIDTH:
        if (V4L2_TYPE_IS_MULTIPLANAR(type))
            return form.fmt.pix_mp.width;
        else
            return form.fmt.pix.width;
    case cv::CAP_PROP_FRAME_HEIGHT:
        if (V4L2_TYPE_IS_MULTIPLANAR(type))
            return form.fmt.pix_mp.height;
        else
            return form.fmt.pix.height;
    case cv::CAP_PROP_FOURCC:
        return palette;
    case cv::CAP_PROP_FORMAT:
        return CV_MAKETYPE(IPL2CV_DEPTH(frame.depth), frame.nChannels);
    case cv::CAP_PROP_MODE:
        if (normalizePropRange)
            return palette;
        return normalizePropRange;
    case cv::CAP_PROP_CONVERT_RGB:
        return convert_rgb;
    case cv::CAP_PROP_BUFFERSIZE:
        return bufferSize;
    case cv::CAP_PROP_FPS:
    {
        v4l2_streamparm sp = v4l2_streamparm();
        sp.type = type;
        if (!tryIoctl(VIDIOC_G_PARM, &sp)) {
            CV_LOG_WARNING(NULL, "VIDEOIO(V4L2:" << deviceName << "): Unable to get camera FPS");
            return -1;
        }
        return sp.parm.capture.timeperframe.denominator / (double)sp.parm.capture.timeperframe.numerator;
    }
    case cv::CAP_PROP_POS_MSEC:
        if (FirstCapture)
            return 0;

        return 1000 * timestamp.tv_sec + ((double)timestamp.tv_usec) / 1000;
    case cv::CAP_PROP_CHANNEL:
        return channelNumber;
    default:
    {
        cv::Range range;
        __u32 v4l2id;
        if(!controlInfo(property_id, v4l2id, range))
            return -1.0;
        int value = 0;
        if(!icvControl(v4l2id, value, false))
            return -1.0;
        if (normalizePropRange && compatibleRange(property_id))
            return ((double)value - range.start) / range.size();
        return  value;
    }
    }
}

bool CvCaptureCAM_V4L::icvSetFrameSize(int _width, int _height)
{
    if (_width > 0)
        width_set = _width;

    if (_height > 0)
        height_set = _height;

    /* two subsequent calls setting WIDTH and HEIGHT will change
       the video size */
    if (width_set <= 0 || height_set <= 0)
        return true;

    width = width_set;
    height = height_set;
    width_set = height_set = 0;
    return v4l2_reset();
}

bool CvCaptureCAM_V4L::setProperty( int property_id, double _value )
{
    int value = cvRound(_value);
    switch (property_id) {
    case cv::CAP_PROP_FRAME_WIDTH:
        return icvSetFrameSize(value, 0);
    case cv::CAP_PROP_FRAME_HEIGHT:
        return icvSetFrameSize(0, value);
    case cv::CAP_PROP_FPS:
        if (fps == static_cast<__u32>(value))
            return true;
        return setFps(value);
    case cv::CAP_PROP_CONVERT_RGB:
        if (bool(value)) {
            convert_rgb = convertableToRgb();
            return convert_rgb;
        }else{
            convert_rgb = false;
            releaseFrame();
            return true;
        }
    case cv::CAP_PROP_FOURCC:
    {
        if (palette == static_cast<__u32>(value))
            return true;

        __u32 old_palette = palette;
        palette = static_cast<__u32>(value);
        if (v4l2_reset())
            return true;

        palette = old_palette;
        v4l2_reset();
        return false;
    }
    case cv::CAP_PROP_MODE:
        normalizePropRange = bool(value);
        return true;
    case cv::CAP_PROP_BUFFERSIZE:
        if (bufferSize == value)
            return true;

        if (value > MAX_V4L_BUFFERS || value < 1) {
            CV_LOG_WARNING(NULL, "VIDEOIO(V4L2:" << deviceName << "): Bad buffer size " << value << ", buffer size must be from 1 to " << MAX_V4L_BUFFERS);
            return false;
        }
        bufferSize = value;
        return v4l2_reset();
    case cv::CAP_PROP_CHANNEL:
    {
        if (value < 0) {
            channelNumber = -1;
            return true;
        }
        if (channelNumber == value)
            return true;

        int old_channel = channelNumber;
        channelNumber = value;
        if (v4l2_reset())
            return true;

        channelNumber = old_channel;
        v4l2_reset();
        return false;
    }
    default:
    {
        cv::Range range;
        __u32 v4l2id;
        if (!controlInfo(property_id, v4l2id, range))
            return false;
        if (normalizePropRange && compatibleRange(property_id))
            value = cv::saturate_cast<int>(_value * range.size() + range.start);
        return icvControl(v4l2id, value, true);
    }
    }
    return false;
}

void CvCaptureCAM_V4L::releaseFrame()
{
    if (frame_allocated && frame.imageData) {
        cvFree(&frame.imageData);
        frame_allocated = false;
    }
}

void CvCaptureCAM_V4L::releaseBuffers()
{
    releaseFrame();

    if (buffers[MAX_V4L_BUFFERS].memories[MEMORY_ORIG].start) {
        free(buffers[MAX_V4L_BUFFERS].memories[MEMORY_ORIG].start);
        buffers[MAX_V4L_BUFFERS].memories[MEMORY_ORIG].start = 0;
    }

    if (buffers[MAX_V4L_BUFFERS].memories[MEMORY_RGB].start) {
        free(buffers[MAX_V4L_BUFFERS].memories[MEMORY_RGB].start);
        buffers[MAX_V4L_BUFFERS].memories[MEMORY_RGB].start = 0;
    }

    bufferIndex = -1;
    FirstCapture = true;

    if (!v4l_buffersRequested)
        return;
    v4l_buffersRequested = false;

    for (unsigned int n_buffers = 0; n_buffers < MAX_V4L_BUFFERS; ++n_buffers) {
        for (unsigned char n_planes = 0; n_planes < num_planes; n_planes++) {
            if (buffers[n_buffers].memories[n_planes].start) {
                if (-1 == munmap(buffers[n_buffers].memories[n_planes].start,
                                 buffers[n_buffers].memories[n_planes].length)) {
                    CV_LOG_DEBUG(NULL, "VIDEOIO(V4L2:" << deviceName << "): failed munmap(): errno=" << errno << " (" << strerror(errno) << ")");
                } else {
                    buffers[n_buffers].memories[n_planes].start = 0;
                }
            }
        }
    }
    //Applications can call ioctl VIDIOC_REQBUFS again to change the number of buffers,
    // however this cannot succeed when any buffers are still mapped. A count value of zero
    // frees all buffers, after aborting or finishing any DMA in progress, an implicit VIDIOC_STREAMOFF.
    requestBuffers(0);
};

bool CvCaptureCAM_V4L::streaming(bool startStream)
{
    if (startStream != v4l_streamStarted)
    {
        if (!isOpened())
        {
            CV_Assert(v4l_streamStarted == false);
            return !startStream;
        }

        bool result = tryIoctl(startStream ? VIDIOC_STREAMON : VIDIOC_STREAMOFF, &type);
        if (result)
        {
            v4l_streamStarted = startStream;
            return true;
        }
        if (startStream)
        {
            CV_LOG_DEBUG(NULL, "VIDEOIO(V4L2:" << deviceName << "): failed VIDIOC_STREAMON: errno=" << errno << " (" << strerror(errno) << ")");
        }
        return false;
    }
    return startStream;
}

IplImage *CvCaptureCAM_V4L::retrieveFrame(int)
{
    havePendingFrame = false;  // unlock .grab()

    if (bufferIndex < 0)
        return &frame;

    /* Now get what has already been captured as a IplImage return */
    const Buffer &currentBuffer = buffers[bufferIndex];
    if (convert_rgb) {
        if (!frame_allocated)
            v4l2_create_frame();

        convertToRgb(currentBuffer);
    } else {
        // for mjpeg streams the size might change in between, so we have to change the header
        // We didn't allocate memory when not convert_rgb, but we have to recreate the header
        CV_LOG_DEBUG(NULL, "VIDEOIO(V4L2:" << deviceName << "): buffer input size=" << currentBuffer.bytesused);
        if (frame.imageSize != (int)currentBuffer.bytesused)
            v4l2_create_frame();

        frame.imageData = (char *)buffers[MAX_V4L_BUFFERS].memories[MEMORY_ORIG].start;
        if (V4L2_TYPE_IS_MULTIPLANAR(type)) {
            __u32 offset = 0;
            for (unsigned char n_planes = 0; n_planes < num_planes; n_planes++) {
                __u32 data_offset, bytesused;
                data_offset = currentBuffer.planes[n_planes].data_offset;
                bytesused = currentBuffer.planes[n_planes].bytesused - data_offset;
                memcpy((unsigned char*)buffers[MAX_V4L_BUFFERS].memories[MEMORY_ORIG].start + offset,
                       (char *)currentBuffer.memories[n_planes].start + data_offset,
                       std::min(currentBuffer.memories[n_planes].length, (size_t)bytesused));
                offset += bytesused;
            }
        } else {
            memcpy(buffers[MAX_V4L_BUFFERS].memories[MEMORY_ORIG].start, currentBuffer.memories[MEMORY_ORIG].start,
                   std::min(buffers[MAX_V4L_BUFFERS].memories[MEMORY_ORIG].length, (size_t)currentBuffer.buffer.bytesused));
        }
    }
    //Revert buffer to the queue
    if (!tryIoctl(VIDIOC_QBUF, &buffers[bufferIndex].buffer))
    {
        CV_LOG_DEBUG(NULL, "VIDEOIO(V4L2:" << deviceName << "): failed VIDIOC_QBUF: errno=" << errno << " (" << strerror(errno) << ")");
    }

    bufferIndex = -1;
    return &frame;
}

Ptr<IVideoCapture> create_V4L_capture_cam(int index)
{
    cv::CvCaptureCAM_V4L* capture = new cv::CvCaptureCAM_V4L();

    if (capture->open(index))
        return makePtr<LegacyCapture>(capture);

    delete capture;
    return NULL;
}

Ptr<IVideoCapture> create_V4L_capture_file(const std::string &filename)
{
    cv::CvCaptureCAM_V4L* capture = new cv::CvCaptureCAM_V4L();

    if (capture->open(filename.c_str()))
        return makePtr<LegacyCapture>(capture);

    delete capture;
    return NULL;
}

static
bool VideoCapture_V4L_deviceHandlePoll(const std::vector<int>& deviceHandles, std::vector<int>& ready, int64 timeoutNs)
{
    CV_Assert(!deviceHandles.empty());
    const size_t N = deviceHandles.size();

    ready.clear(); ready.reserve(N);

    const auto poll_flags = POLLIN | POLLRDNORM | POLLERR;

    std::vector<pollfd> fds; fds.reserve(N);

    for (size_t i = 0; i < N; ++i)
    {
        int handle = deviceHandles[i];
        CV_LOG_DEBUG(NULL, "camera" << i << ": handle = " << handle);
        CV_Assert(handle != 0);
        fds.push_back(pollfd{handle, poll_flags, 0});
    }

    int timeoutMs = -1;
    if (timeoutNs > 0)
    {
        timeoutMs = saturate_cast<int>((timeoutNs + 999999) / 1000000);
    }

    int ret = poll(fds.data(), N, timeoutMs);
    if (ret == -1)
    {
        perror("poll error");
        return false;
    }

    if (ret == 0)
        return 0;  // just timeout

    for (size_t i = 0; i < N; ++i)
    {
        const auto& fd = fds[i];
        CV_LOG_DEBUG(NULL, "camera" << i << ": fd.revents = 0x" << std::hex << fd.revents);
        if ((fd.revents & (POLLIN | POLLRDNORM)) != 0)
        {
            ready.push_back(i);
        }
        else if ((fd.revents & POLLERR) != 0)
        {
            CV_Error_(Error::StsError, ("Error is reported for camera stream: %d (handle = %d)", (int)i, deviceHandles[i]));
        }
        else
        {
            // not ready
        }
    }
    return true;
}

bool VideoCapture_V4L_waitAny(const std::vector<VideoCapture>& streams, CV_OUT std::vector<int>& ready, int64 timeoutNs)
{
    CV_Assert(!streams.empty());

    const size_t N = streams.size();

    // unwrap internal API
    std::vector<CvCaptureCAM_V4L*> capPtr(N, NULL);
    for (size_t i = 0; i < N; ++i)
    {
        IVideoCapture* iCap = internal::VideoCapturePrivateAccessor::getIVideoCapture(streams[i]);
        LegacyCapture* legacyCapture = dynamic_cast<LegacyCapture*>(iCap);
        CV_Assert(legacyCapture);
        CvCapture* cvCap = legacyCapture->getCvCapture();
        CV_Assert(cvCap);

        CvCaptureCAM_V4L *ptr_CvCaptureCAM_V4L = dynamic_cast<CvCaptureCAM_V4L*>(cvCap);
        CV_Assert(ptr_CvCaptureCAM_V4L);
        capPtr[i] = ptr_CvCaptureCAM_V4L;
    }

    // initialize cameras streams and get handles
    std::vector<int> deviceHandles; deviceHandles.reserve(N);
    for (size_t i = 0; i < N; ++i)
    {
        CvCaptureCAM_V4L *ptr = capPtr[i];
        if (ptr->FirstCapture)
        {
            ptr->havePendingFrame = ptr->grabFrame();
            CV_Assert(ptr->havePendingFrame);
            // TODO: Need to filter these cameras, because frame is available
        }
        CV_Assert(ptr->deviceHandle);
        deviceHandles.push_back(ptr->deviceHandle);
    }

    bool res = VideoCapture_V4L_deviceHandlePoll(deviceHandles, ready, timeoutNs);
    for (size_t i = 0; i < ready.size(); ++i)
    {
        int idx = ready[i];
        CvCaptureCAM_V4L *ptr = capPtr[idx];
        ptr->havePendingFrame = ptr->grabFrame();
        CV_Assert(ptr->havePendingFrame);
    }
    return res;
}

} // cv::

#endif<|MERGE_RESOLUTION|>--- conflicted
+++ resolved
@@ -268,7 +268,6 @@
 #define V4L2_PIX_FMT_Y12 v4l2_fourcc('Y', '1', '2', ' ')
 #endif
 
-<<<<<<< HEAD
 #ifndef V4L2_PIX_FMT_Y16
 #define V4L2_PIX_FMT_Y16 v4l2_fourcc('Y', '1', '6', ' ')
 #endif
@@ -277,8 +276,6 @@
 #define V4L2_PIX_FMT_Y16_BE v4l2_fourcc_be('Y', '1', '6', ' ')
 #endif
 
-
-=======
 #ifndef V4L2_PIX_FMT_ABGR32
 #define V4L2_PIX_FMT_ABGR32  v4l2_fourcc('A', 'R', '2', '4')
 #endif
@@ -286,7 +283,6 @@
 #define V4L2_PIX_FMT_XBGR32  v4l2_fourcc('X', 'R', '2', '4')
 #endif
 
->>>>>>> d60107ab
 /* Defaults - If your board can do better, set it here.  Set for the most common type inputs. */
 #define DEFAULT_V4L_WIDTH  640
 #define DEFAULT_V4L_HEIGHT 480
@@ -1746,12 +1742,11 @@
         return;
     case V4L2_PIX_FMT_Y16:
     {
-<<<<<<< HEAD
         // https://www.kernel.org/doc/html/v4.10/media/uapi/v4l/pixfmt-y16.html
         // This is a grey-scale image with a depth of 16 bits per pixel. The least significant byte is stored at lower memory addresses (little-endian).
         // Note: 10-bits precision is not supported
-        cv::Mat temp(imageSize, CV_8UC1, buffers[MAX_V4L_BUFFERS].start);
-        cv::extractChannel(cv::Mat(imageSize, CV_16UC1, currentBuffer.start), temp, 1);  // 1 - second channel
+        cv::Mat temp(imageSize, CV_8UC1, buffers[MAX_V4L_BUFFERS].memories[MEMORY_RGB].start);
+        cv::extractChannel(cv::Mat(imageSize, CV_16UC1, start), temp, 1);  // 1 - second channel
         cv::cvtColor(temp, destination, COLOR_GRAY2BGR);
         return;
     }
@@ -1760,12 +1755,8 @@
         // https://www.kernel.org/doc/html/v4.10/media/uapi/v4l/pixfmt-y16-be.html
         // This is a grey-scale image with a depth of 16 bits per pixel. The most significant byte is stored at lower memory addresses (big-endian).
         // Note: 10-bits precision is not supported
-        cv::Mat temp(imageSize, CV_8UC1, buffers[MAX_V4L_BUFFERS].start);
-        cv::extractChannel(cv::Mat(imageSize, CV_16UC1, currentBuffer.start), temp, 0);  // 0 - first channel
-=======
         cv::Mat temp(imageSize, CV_8UC1, buffers[MAX_V4L_BUFFERS].memories[MEMORY_RGB].start);
-        cv::Mat(imageSize, CV_16UC1, start).convertTo(temp, CV_8U, 1.0 / 256);
->>>>>>> d60107ab
+        cv::extractChannel(cv::Mat(imageSize, CV_16UC1, start), temp, 0);  // 0 - first channel
         cv::cvtColor(temp, destination, COLOR_GRAY2BGR);
         return;
     }
