--- conflicted
+++ resolved
@@ -1991,11 +1991,12 @@
 	/* two subsequent calls setting WIDTH and HEIGHT will change
        the video size */
 
-<<<<<<< HEAD
+
 	switch (property_id) {
 	case CV_CAP_PROP_FRAME_WIDTH:
 		width = cvRound(value);
-		if(width !=0 && height != 0) {
+		if(width !=0 && height != 0) 
+    {
 			capture->width = width;
 			capture->height = height;
 			retval = v4l2_reset(capture);
@@ -2004,7 +2005,8 @@
 		break;
 	case CV_CAP_PROP_FRAME_HEIGHT:
 		height = cvRound(value);
-		if(width !=0 && height != 0) {
+		if(width !=0 && height != 0) 
+    {
 			capture->width = width;
 			capture->height = height;
 			retval = v4l2_reset(capture);
@@ -2026,9 +2028,12 @@
 		__u32 old_palette = capture->palette;
 		__u32 new_palette = static_cast<__u32>(value);
 		capture->palette = new_palette;
-		if (v4l2_reset(capture)) {
+		if (v4l2_reset(capture)) 
+    {
 			retval = true;
-		} else {
+		}
+    else 
+    {
 			capture->palette = old_palette;
 			v4l2_reset(capture);
 			retval = false;
@@ -2037,10 +2042,7 @@
 	break;
 
 	case CV_CAP_PROP_STREAM:
-
-
-
-		stream_format=int(value);
+    stream_format=int(value);
 		printf("stream_prop %d\n",stream_format);
 
 		retval = true;
@@ -2077,12 +2079,13 @@
 
 	/* return the the status */
 	return retval;
-=======
+
     switch (property_id) {
     case CV_CAP_PROP_FRAME_WIDTH:
         width = cvRound(value);
         retval = width != 0;
-        if(width !=0 && height != 0) {
+        if(width !=0 && height != 0) 
+        {
             capture->width = width;
             capture->height = height;
             retval = v4l2_reset(capture);
@@ -2092,7 +2095,8 @@
     case CV_CAP_PROP_FRAME_HEIGHT:
         height = cvRound(value);
         retval = height != 0;
-        if(width !=0 && height != 0) {
+        if(width !=0 && height != 0) 
+        {
             capture->width = width;
             capture->height = height;
             retval = v4l2_reset(capture);
@@ -2114,9 +2118,12 @@
             __u32 old_palette = capture->palette;
             __u32 new_palette = static_cast<__u32>(value);
             capture->palette = new_palette;
-            if (v4l2_reset(capture)) {
+            if (v4l2_reset(capture)) 
+            {
                 retval = true;
-            } else {
+            } 
+            else 
+            {
                 capture->palette = old_palette;
                 v4l2_reset(capture);
                 retval = false;
@@ -2130,7 +2137,7 @@
 
     /* return the the status */
     return retval;
->>>>>>> 0a63ab36
+
 }
 
 static void icvCloseCAM_V4L( CvCaptureCAM_V4L* capture ){
