--- conflicted
+++ resolved
@@ -184,16 +184,12 @@
     static constexpr unsigned int FLAG_VIDEO_RAW = 1;              // request raw image stream
     static constexpr unsigned int FLAG_VIDEO_JPEG_COLOURSPACE = 2; // force JPEG colour space
 
-<<<<<<< HEAD
     LibcameraApp(std::unique_ptr<Options> opts = nullptr);
     virtual ~LibcameraApp();
 
     Options *GetOptions() const { return options_.get(); }
     
     void SetCaptureInstance(LibcameraCapture* capture) { capture_instance_ = capture; }
-=======
-    Options GetOptions() const { return options_; }
->>>>>>> 2d01f276
 
     std::string const &CameraId() const;
     void OpenCamera();
@@ -236,14 +232,10 @@
     void StreamDimensions(Stream const *stream, unsigned int *w, unsigned int *h, unsigned int *stride) const;
 
 protected:
-<<<<<<< HEAD
     std::unique_ptr<Options> options_;
     
     // LibcameraCapture 实例的引用，用于直接回调
     LibcameraCapture* capture_instance_;
-=======
-    Options options_;
->>>>>>> 2d01f276
 
 private:
     static std::shared_ptr<CameraManager> getCameraManager()
@@ -411,6 +403,237 @@
 class LibcameraCapture CV_FINAL : public IVideoCapture
 {
 public:
+    using Stream = libcamera::Stream;
+    using FrameBuffer = libcamera::FrameBuffer;
+    using ControlList = libcamera::ControlList;
+    using Request = libcamera::Request;
+    using CameraManager = libcamera::CameraManager;
+    using Camera = libcamera::Camera;
+    using CameraConfiguration = libcamera::CameraConfiguration;
+    using FrameBufferAllocator = libcamera::FrameBufferAllocator;
+    using StreamRole = libcamera::StreamRole;
+    using StreamRoles = std::vector<libcamera::StreamRole>;
+    using PixelFormat = libcamera::PixelFormat;
+    using StreamConfiguration = libcamera::StreamConfiguration;
+    using BufferMap = Request::BufferMap;
+    using Size = libcamera::Size;
+    using Rectangle = libcamera::Rectangle;
+    enum class MsgType
+    {
+        RequestComplete,
+        Quit
+    };
+    typedef void* MsgPayload;
+    struct Msg
+    {
+        Msg(MsgType const &t) : type(t), payload(nullptr) {}
+        
+        // Specialized constructor for CompletedRequestPtr
+        Msg(MsgType const &t, CompletedRequestPtr p) : type(t) 
+        {
+            payload = new CompletedRequestPtr(std::move(p));
+        }
+        
+        // Destructor to clean up allocated memory
+        ~Msg() 
+        {
+            if (payload && type == MsgType::RequestComplete) {
+                delete static_cast<CompletedRequestPtr*>(payload);
+            }
+        }
+        
+        // Copy constructor
+        Msg(const Msg& other) : type(other.type), payload(nullptr) 
+        {
+            if (other.payload && other.type == MsgType::RequestComplete) {
+                CompletedRequestPtr* ptr = static_cast<CompletedRequestPtr*>(other.payload);
+                payload = new CompletedRequestPtr(*ptr);
+            }
+        }
+        
+        // Move constructor  
+        Msg(Msg&& other) noexcept : type(other.type), payload(other.payload) 
+        {
+            other.payload = nullptr;
+        }
+        
+        // Copy assignment
+        Msg& operator=(const Msg& other) 
+        {
+            if (this != &other) {
+                // Clean up current payload
+                if (payload && type == MsgType::RequestComplete) {
+                    delete static_cast<CompletedRequestPtr*>(payload);
+                }
+                
+                type = other.type;
+                payload = nullptr;
+                if (other.payload && other.type == MsgType::RequestComplete) {
+                    CompletedRequestPtr* ptr = static_cast<CompletedRequestPtr*>(other.payload);
+                    payload = new CompletedRequestPtr(*ptr);
+                }
+            }
+            return *this;
+        }
+        
+        // Move assignment
+        Msg& operator=(Msg&& other) noexcept 
+        {
+            if (this != &other) {
+                // Clean up current payload
+                if (payload && type == MsgType::RequestComplete) {
+                    delete static_cast<CompletedRequestPtr*>(payload);
+                }
+                
+                type = other.type;
+                payload = other.payload;
+                other.payload = nullptr;
+            }
+            return *this;
+        }
+        
+        MsgType type;
+        MsgPayload payload;
+        
+        // Helper to get CompletedRequestPtr back
+        CompletedRequestPtr getCompletedRequest() const 
+        {
+            if (payload && type == MsgType::RequestComplete) {
+                CompletedRequestPtr* ptr = static_cast<CompletedRequestPtr*>(payload);
+                return *ptr;
+            }
+            return nullptr;
+        }
+    };
+
+    // Some flags that can be used to give hints to the camera configuration.
+    static constexpr unsigned int FLAG_STILL_NONE = 0;
+    static constexpr unsigned int FLAG_STILL_BGR = 1;            // supply BGR images, not YUV
+    static constexpr unsigned int FLAG_STILL_RGB = 2;            // supply RGB images, not YUV
+    static constexpr unsigned int FLAG_STILL_RAW = 4;            // request raw image stream
+    static constexpr unsigned int FLAG_STILL_DOUBLE_BUFFER = 8;  // double-buffer stream
+    static constexpr unsigned int FLAG_STILL_TRIPLE_BUFFER = 16; // triple-buffer stream
+    static constexpr unsigned int FLAG_STILL_BUFFER_MASK = 24;   // mask for buffer flags
+
+    static constexpr unsigned int FLAG_VIDEO_NONE = 0;
+    static constexpr unsigned int FLAG_VIDEO_RAW = 1;              // request raw image stream
+    static constexpr unsigned int FLAG_VIDEO_JPEG_COLOURSPACE = 2; // force JPEG colour space
+
+    Options GetOptions() const { return options_; }
+
+    std::string const &CameraId() const;
+    void OpenCamera();
+    void CloseCamera();
+
+    void ConfigureStill(unsigned int flags = FLAG_STILL_NONE);
+    void ConfigureViewfinder();
+
+    void Teardown();
+    void StartCamera();
+    void StopCamera();
+
+    void ApplyRoiSettings();
+
+    Msg Wait();
+    void PostMessage(MsgType &t, MsgPayload &p);
+
+    Stream *GetStream(std::string const &name, unsigned int *w = nullptr, unsigned int *h = nullptr,
+                        unsigned int *stride = nullptr) const;
+    Stream *ViewfinderStream(unsigned int *w = nullptr, unsigned int *h = nullptr,
+                                unsigned int *stride = nullptr) const;
+    Stream *StillStream(unsigned int *w = nullptr, unsigned int *h = nullptr, unsigned int *stride = nullptr) const;
+    Stream *RawStream(unsigned int *w = nullptr, unsigned int *h = nullptr, unsigned int *stride = nullptr) const;
+    Stream *VideoStream(unsigned int *w = nullptr, unsigned int *h = nullptr, unsigned int *stride = nullptr) const;
+    Stream *LoresStream(unsigned int *w = nullptr, unsigned int *h = nullptr, unsigned int *stride = nullptr) const;
+    Stream *GetMainStream() const;
+
+    std::vector<libcamera::Span<uint8_t>> Mmap(FrameBuffer *buffer) const;
+
+    void SetControls(ControlList &controls);
+    void StreamDimensions(Stream const *stream, unsigned int *w, unsigned int *h, unsigned int *stride) const;
+
+protected:
+    Options options_;
+
+private:
+    static std::shared_ptr<CameraManager> getCameraManager()
+    {
+        static std::shared_ptr<CameraManager> camera_manager_;
+        if (!camera_manager_)
+        {
+            CV_LOG_DEBUG(NULL, "VIDEOIO(Libcamera): creating manager");
+            camera_manager_ = std::make_shared<CameraManager>();
+            int ret = camera_manager_->start();
+            if (ret)
+                CV_Error(cv::Error::StsAssert, "camera manager failed to start,"
+                                            "code " +
+                                            std::to_string(-ret));
+        }
+
+        return camera_manager_;
+    }
+
+    template <typename T>
+    class MessageQueue
+    {
+    public:
+        template <typename U>
+        void Post(U &&msg)
+        {
+            std::unique_lock<std::mutex> lock(mutex_);
+            queue_.push(std::forward<U>(msg));
+            cond_.notify_one();
+        }
+        T Wait()
+        {
+            std::unique_lock<std::mutex> lock(mutex_);
+            cond_.wait(lock, [this]
+                        { return !queue_.empty(); });
+            T msg = std::move(queue_.front());
+            queue_.pop();
+            return msg;
+        }
+        void Clear()
+        {
+            std::unique_lock<std::mutex> lock(mutex_);
+            queue_ = {};
+        }
+
+    private:
+        std::queue<T> queue_;
+        std::mutex mutex_;
+        std::condition_variable cond_;
+    };
+
+    void setupCapture();
+    void makeRequests();
+    void queueRequest(CompletedRequest *completed_request);
+    void requestComplete(Request *request);
+    void configureDenoise(const std::string &denoise_mode);
+
+    // std::unique_ptr<CameraManager> camera_manager_;
+    std::shared_ptr<Camera> camera_;
+    bool camera_acquired_ = false;
+    std::unique_ptr<CameraConfiguration> configuration_;
+    std::map<FrameBuffer *, std::vector<libcamera::Span<uint8_t>>> mapped_buffers_;
+    std::map<std::string, Stream *> streams_;
+    FrameBufferAllocator *allocator_ = nullptr;
+    std::map<Stream *, std::queue<FrameBuffer *>> frame_buffers_;
+    std::queue<Request *> free_requests_;
+    std::vector<std::unique_ptr<Request>> requests_;
+    std::mutex completed_requests_mutex_;
+    std::set<CompletedRequest *> completed_requests_;
+    bool camera_started_ = false;
+    std::mutex camera_stop_mutex_;
+    MessageQueue<Msg> msg_queue_;
+    // For setting camera controls.
+    std::mutex control_mutex_;
+    ControlList controls_;
+    // Other:
+    uint64_t last_timestamp_;
+    uint64_t sequence_ = 0;
+// Above is the former LibcameraCapture class
+public:
     LibcameraCapture();
     LibcameraCapture(int camera_index);
     virtual ~LibcameraCapture() CV_OVERRIDE;
@@ -452,10 +675,6 @@
     uint64_t getLastFrameCompleteTime() const { return last_frame_complete_time_ns_.load(); }
 
 protected:
-<<<<<<< HEAD
-    LibcameraApp *app;
-=======
->>>>>>> 2d01f276
     unsigned int still_flags;
     unsigned int vw, vh, vstr;
     std::atomic<bool> camera_started_;
