// This file is part of OpenCV project.
// It is subject to the license terms in the LICENSE file found in the top-level directory
// of this distribution and at http://opencv.org/license.html

#pragma once

#include <fstream>
#include <iostream>
#include <queue>
#include <condition_variable>
#include <atomic>
#include <memory>
#include <functional>
#include <variant>
#include <any>
#include <map>

#include <opencv2/core/utils/logger.hpp>
#include <opencv2/core/utils/filesystem.hpp>
#include <opencv2/videoio.hpp>

#include <libcamera/base/span.h>
#include <libcamera/camera.h>
#include <libcamera/camera_manager.h>
#include <libcamera/control_ids.h>
#include <libcamera/controls.h>
#include <libcamera/formats.h>
#include <libcamera/framebuffer_allocator.h>
#include <libcamera/property_ids.h>
#include <libcamera/stream.h>
#include <libcamera/transform.h>
#include <mutex>
#include <opencv2/core/mat.hpp>

#include "cap_interface.hpp"

namespace cv
{
// Forward declarations
class LibcameraApp;
struct CompletedRequest;
using CompletedRequestPtr = std::shared_ptr<CompletedRequest>;

// Enumerations for camera settings
enum Exposure_Modes
{
    EXPOSURE_NORMAL = libcamera::controls::ExposureNormal,
    EXPOSURE_SHORT = libcamera::controls::ExposureShort,
    EXPOSURE_CUSTOM = libcamera::controls::ExposureCustom
};

enum Metering_Modes
{
    METERING_CENTRE = libcamera::controls::MeteringCentreWeighted,
    METERING_SPOT = libcamera::controls::MeteringSpot,
    METERING_MATRIX = libcamera::controls::MeteringMatrix,
    METERING_CUSTOM = libcamera::controls::MeteringCustom
};

enum WhiteBalance_Modes
{
    WB_AUTO = libcamera::controls::AwbAuto,
    WB_NORMAL = libcamera::controls::AwbAuto,
    WB_INCANDESCENT = libcamera::controls::AwbIncandescent,
    WB_TUNGSTEN = libcamera::controls::AwbTungsten,
    WB_FLUORESCENT = libcamera::controls::AwbFluorescent,
    WB_INDOOR = libcamera::controls::AwbIndoor,
    WB_DAYLIGHT = libcamera::controls::AwbDaylight,
    WB_CLOUDY = libcamera::controls::AwbCloudy,
    WB_CUSTOM = libcamera::controls::AwbAuto
};

class Options
{
public:
    Options()
    {
        timeout = 1000;
        metering_index = Metering_Modes::METERING_CENTRE;
        exposure_index = Exposure_Modes::EXPOSURE_NORMAL;
        awb_index = WhiteBalance_Modes::WB_AUTO;
        saturation = 1.0f;
        contrast = 1.0f;
        sharpness = 1.0f;
        brightness = 0.0f;
        shutter = 0.0f;
        gain = 0.0f;
        ev = 0.0f;
        roi_x = roi_y = roi_width = roi_height = 0;
        awb_gain_r = awb_gain_b = 0;
        denoise = "auto";
        verbose = false;
        transform = libcamera::Transform::Identity;
        camera = 0;
        buffer_count = 4;
    }

    ~Options() {}

    void setMetering(Metering_Modes meteringmode) { metering_index = meteringmode; }
    void setWhiteBalance(WhiteBalance_Modes wb) { awb_index = wb; }
    void setExposureMode(Exposure_Modes exp) { exposure_index = exp; }

    int getExposureMode() { return exposure_index; }
    int getMeteringMode() { return metering_index; }
    int getWhiteBalance() { return awb_index; }

    bool help;
    bool version;
    bool list_cameras;
    bool verbose;
    uint64_t timeout; // in ms
    unsigned int photo_width, photo_height;
    unsigned int video_width, video_height;
    bool rawfull;
    libcamera::Transform transform;
    float roi_x, roi_y, roi_width, roi_height;
    float shutter;
    float gain;
    float ev;
    float awb_gain_r;
    float awb_gain_b;
    float brightness;
    float contrast;
    float saturation;
    float sharpness;
    float framerate;
    std::string denoise;
    std::string info_text;
    unsigned int camera;
    unsigned int buffer_count;  // Number of buffers to allocate per stream

protected:
    int metering_index;
    int exposure_index;
    int awb_index;

private:
};

class LibcameraCapture;

class LibcameraFrameAllocator : public cv::MatAllocator
{
private:
    LibcameraApp* app_;                          
    mutable libcamera::Request* request_to_recycle_; 
    
public:
    LibcameraFrameAllocator(LibcameraApp* app, libcamera::Request* request);
    virtual ~LibcameraFrameAllocator();
    
    // Reset the request for reuse in allocator pool
    void resetRequest(libcamera::Request* request);
    
    // MatAllocator interface
    cv::UMatData* allocate(int dims, const int* sizes, int type, void* data, size_t* step, 
                           cv::AccessFlag flags, cv::UMatUsageFlags usageFlags) const override;
    bool allocate(cv::UMatData* data, cv::AccessFlag accessFlags, cv::UMatUsageFlags usageFlags) const override;
    void deallocate(cv::UMatData* data) const override;
};

namespace controls = libcamera::controls;
namespace properties = libcamera::properties;

class LibcameraApp
{
public:
    using Stream = libcamera::Stream;
    using FrameBuffer = libcamera::FrameBuffer;
    using ControlList = libcamera::ControlList;
    using Request = libcamera::Request;
    using CameraManager = libcamera::CameraManager;
    using Camera = libcamera::Camera;
    using CameraConfiguration = libcamera::CameraConfiguration;
    using FrameBufferAllocator = libcamera::FrameBufferAllocator;
    using StreamRole = libcamera::StreamRole;
    using StreamRoles = std::vector<libcamera::StreamRole>;
    using PixelFormat = libcamera::PixelFormat;
    using StreamConfiguration = libcamera::StreamConfiguration;
    using BufferMap = Request::BufferMap;
    using Size = libcamera::Size;
    using Rectangle = libcamera::Rectangle;

    // Some flags that can be used to give hints to the camera configuration.
    static constexpr unsigned int FLAG_STILL_NONE = 0;
    static constexpr unsigned int FLAG_STILL_BGR = 1;           
    static constexpr unsigned int FLAG_STILL_RGB = 2;           
    static constexpr unsigned int FLAG_STILL_RAW = 4;            // request raw image stream
    static constexpr unsigned int FLAG_STILL_DOUBLE_BUFFER = 8;  // double-buffer stream
    static constexpr unsigned int FLAG_STILL_TRIPLE_BUFFER = 16; // triple-buffer stream
    static constexpr unsigned int FLAG_STILL_BUFFER_MASK = 24;   // mask for buffer flags

    static constexpr unsigned int FLAG_VIDEO_NONE = 0;
    static constexpr unsigned int FLAG_VIDEO_RAW = 1;              // request raw image stream
    static constexpr unsigned int FLAG_VIDEO_JPEG_COLOURSPACE = 2; // force JPEG colour space

    LibcameraApp(std::unique_ptr<Options> opts = nullptr);
    virtual ~LibcameraApp();

    Options *GetOptions() const { return options_.get(); }
    
    void SetCaptureInstance(LibcameraCapture* capture) { capture_instance_ = capture; }

    std::string const &CameraId() const;
    void OpenCamera();
    void CloseCamera();

    void ConfigureStill(unsigned int flags = FLAG_STILL_NONE);
    void ConfigureViewfinder();

    void Teardown();
    void StartCamera();
    void StopCamera();
    
    // (按需模式)手动提交一个请求
    bool submitSingleRequest();
    
    // (按需模式)手动归还请求到队列
    void returnRequestToQueue(libcamera::Request* request);
    
    // 获取当前空闲请求数量
    size_t getFreeRequestsCount() const;
    
    // 请求回收
    void recycleRequest(libcamera::Request* request);

    void ApplyRoiSettings();

    Stream *GetStream(std::string const &name, unsigned int *w = nullptr, unsigned int *h = nullptr,
                      unsigned int *stride = nullptr) const;
    Stream *ViewfinderStream(unsigned int *w = nullptr, unsigned int *h = nullptr,
                             unsigned int *stride = nullptr) const;
    Stream *StillStream(unsigned int *w = nullptr, unsigned int *h = nullptr, unsigned int *stride = nullptr) const;
    Stream *RawStream(unsigned int *w = nullptr, unsigned int *h = nullptr, unsigned int *stride = nullptr) const;
    Stream *VideoStream(unsigned int *w = nullptr, unsigned int *h = nullptr, unsigned int *stride = nullptr) const;
    Stream *LoresStream(unsigned int *w = nullptr, unsigned int *h = nullptr, unsigned int *stride = nullptr) const;
    Stream *GetMainStream() const;

    std::vector<libcamera::Span<uint8_t>> Mmap(FrameBuffer *buffer) const;

    void SetControls(ControlList &controls);
    void StreamDimensions(Stream const *stream, unsigned int *w, unsigned int *h, unsigned int *stride) const;

protected:
    std::unique_ptr<Options> options_;
    
    // LibcameraCapture 实例的引用，用于直接回调
    LibcameraCapture* capture_instance_;

private:
    static std::shared_ptr<CameraManager> getCameraManager()
    {
        static std::shared_ptr<CameraManager> camera_manager_;
        if (!camera_manager_)
        {
            CV_LOG_DEBUG(NULL, "VIDEOIO(Libcamera): creating manager");
            camera_manager_ = std::make_shared<CameraManager>();
            int ret = camera_manager_->start();
            if (ret)
<<<<<<< HEAD
                throw std::runtime_error("camera manager failed to start,"
                                         "code " +
                                         std::to_string(-ret));
=======
                CV_Error(cv::Error::StsAssert, "camera manager failed to start,"
                                            "code " +
                                            std::to_string(-ret));
>>>>>>> c33e02fb
        }

        return camera_manager_;
    }

    void setupCapture();
    void makeRequests();
    void requestComplete(Request *request);
    void configureDenoise(const std::string &denoise_mode);

    // std::unique_ptr<CameraManager> camera_manager_;
    std::shared_ptr<Camera> camera_;
    bool camera_acquired_ = false;
    std::unique_ptr<CameraConfiguration> configuration_;
    std::map<FrameBuffer *, std::vector<libcamera::Span<uint8_t>>> mapped_buffers_;
    std::map<std::string, Stream *> streams_;
    FrameBufferAllocator *allocator_ = nullptr;
    std::map<Stream *, std::queue<FrameBuffer *>> frame_buffers_;
    std::queue<Request *> free_requests_;
    std::vector<std::unique_ptr<Request>> requests_;
    bool camera_started_ = false;
    mutable std::mutex camera_stop_mutex_;
    // For setting camera controls.
    std::mutex control_mutex_;
    ControlList controls_;
    // Other:
    uint64_t last_timestamp_;
    uint64_t sequence_ = 0;
};

class Metadata
{
public:
    Metadata() = default;

    Metadata(Metadata const &other)
    {
        std::lock_guard<std::mutex> other_lock(other.mutex_);
        data_ = other.data_;
    }

    Metadata(Metadata &&other)
    {
        std::lock_guard<std::mutex> other_lock(other.mutex_);
        data_ = std::move(other.data_);
        other.data_.clear();
    }

    template <typename T>
    void Set(std::string const &tag, T &&value)
    {
        std::lock_guard<std::mutex> lock(mutex_);
        data_.insert_or_assign(tag, std::forward<T>(value));
    }

    template <typename T>
    int Get(std::string const &tag, T &value) const
    {
        std::scoped_lock lock(mutex_);
        auto it = data_.find(tag);
        if (it == data_.end())
            return -1;
        value = std::any_cast<T>(it->second);
        return 0;
    }

    void Clear()
    {
        std::scoped_lock lock(mutex_);
        data_.clear();
    }

    Metadata &operator=(Metadata const &other)
    {
        std::lock_guard<std::mutex> lock(mutex_);
        std::lock_guard<std::mutex> other_lock(other.mutex_);
        data_ = other.data_;
        return *this;
    }

    Metadata &operator=(Metadata &&other)
    {
        std::lock_guard<std::mutex> lock(mutex_);
        std::lock_guard<std::mutex> other_lock(other.mutex_);
        data_ = std::move(other.data_);
        other.data_.clear();
        return *this;
    }

    void Merge(Metadata &other)
    {
        std::lock_guard<std::mutex> lock(mutex_);
        std::lock_guard<std::mutex> other_lock(other.mutex_);
        
        for (auto& pair : other.data_) {
            data_[pair.first] = std::move(pair.second);
        }
        other.data_.clear();
    }

    template <typename T>
    T *GetLocked(std::string const &tag)
    {
        // This allows in-place access to the Metadata contents,
        // for which you should be holding the lock.
        auto it = data_.find(tag);
        if (it == data_.end())
            return nullptr;
        return std::any_cast<T>(&it->second);
    }

    template <typename T>
    void SetLocked(std::string const &tag, T &&value)
    {
        // Use this only if you're holding the lock yourself.
        data_.insert_or_assign(tag, std::forward<T>(value));
    }

    // Note: use of (lowercase) lock and unlock means you can create scoped
    // locks with the standard lock classes.
    // e.g. std::lock_guard<RPiController::Metadata> lock(metadata)
    void lock() { mutex_.lock(); }
    void unlock() { mutex_.unlock(); }

private:
    mutable std::mutex mutex_;
    std::map<std::string, std::any> data_;
};

struct CompletedRequest
{
    using BufferMap = libcamera::Request::BufferMap;
    using ControlList = libcamera::ControlList;
    using Request = libcamera::Request;

    CompletedRequest(unsigned int seq, Request *r)
        : sequence(seq), buffers(r->buffers()), metadata(r->metadata()), request(r)
    {
        r->reuse();
        capture_timestamp_ns = buffers.begin()->second->metadata().timestamp;
    }
    unsigned int sequence;
    BufferMap buffers;
    ControlList metadata;
    Request *request;
    float framerate;
    Metadata post_process_metadata;
    uint64_t capture_timestamp_ns; 
};

class LibcameraCapture CV_FINAL : public IVideoCapture
{
public:
    LibcameraCapture();
    LibcameraCapture(int camera_index);
<<<<<<< HEAD
    virtual ~LibcameraCapture() CV_OVERRIDE;

    Options *options;

=======
    virtual ~LibcameraCapture();
private:
    void initializeOptions();
public:
>>>>>>> c33e02fb
    bool startVideo();
    void stopVideo();

    bool open(int _index);
    bool open(const std::string &filename);

    virtual bool grabFrame() CV_OVERRIDE;
    virtual bool retrieveFrame(int /*unused*/, OutputArray dst) CV_OVERRIDE;
    
    // 供插件使用
    bool grab() { return grabFrame(); }
    bool retrieve(cv::Mat& frame, int stream_idx = 0) 
    { 
        return retrieveFrame(stream_idx, frame); 
    }
    
    virtual double getProperty(int propId) const CV_OVERRIDE;
    virtual bool setProperty(int propId, double value) CV_OVERRIDE;
    virtual int getCaptureDomain() CV_OVERRIDE { return cv::CAP_LIBCAMERA; }
    
    bool isOpened() const CV_OVERRIDE
    {
        return camera_started_.load(std::memory_order_acquire);
    }

    // 新的回调接口，由 LibcameraApp 调用
    void onRequestComplete(CompletedRequestPtr completed_request);
    
    uint64_t getLastCaptureTimestamp() const { return last_capture_timestamp_ns_.load(); }
    
    uint64_t getLastRequestSubmitTime() const { return last_request_submit_time_ns_.load(); }
    uint64_t getLastFrameWaitStartTime() const { return last_wait_start_time_ns_.load(); }
    uint64_t getLastFrameCompleteTime() const { return last_frame_complete_time_ns_.load(); }

protected:
    LibcameraApp *app;
    unsigned int still_flags;
    unsigned int vw, vh, vstr;
    std::atomic<bool> camera_started_;
    std::atomic<bool> needsReconfigure;

    std::queue<CompletedRequestPtr> completed_requests_;
    mutable std::mutex completed_requests_mutex_;
    std::condition_variable completed_requests_cv_;

    mutable std::atomic<uint64_t> last_capture_timestamp_ns_{0};

    mutable std::atomic<uint64_t> last_request_submit_time_ns_{0};
    mutable std::atomic<uint64_t> last_wait_start_time_ns_{0};
    mutable std::atomic<uint64_t> last_frame_complete_time_ns_{0};
    
    // Reuse dimensions array to avoid repeated allocations
    mutable int reuse_dims_[2];
    
    // On-demand mode: send a request when user needs a frame
            
    bool waitForFrame(unsigned int timeout_ms);
    CompletedRequestPtr getCompletedRequest(); 
};

};<|MERGE_RESOLUTION|>--- conflicted
+++ resolved
@@ -15,19 +15,10 @@
 #include <any>
 #include <map>
 
-#include <opencv2/core/utils/logger.hpp>
-#include <opencv2/core/utils/filesystem.hpp>
-#include <opencv2/videoio.hpp>
-
-#include <libcamera/base/span.h>
 #include <libcamera/camera.h>
 #include <libcamera/camera_manager.h>
 #include <libcamera/control_ids.h>
-#include <libcamera/controls.h>
-#include <libcamera/formats.h>
-#include <libcamera/framebuffer_allocator.h>
 #include <libcamera/property_ids.h>
-#include <libcamera/stream.h>
 #include <libcamera/transform.h>
 #include <mutex>
 #include <opencv2/core/mat.hpp>
@@ -258,15 +249,9 @@
             camera_manager_ = std::make_shared<CameraManager>();
             int ret = camera_manager_->start();
             if (ret)
-<<<<<<< HEAD
                 throw std::runtime_error("camera manager failed to start,"
                                          "code " +
                                          std::to_string(-ret));
-=======
-                CV_Error(cv::Error::StsAssert, "camera manager failed to start,"
-                                            "code " +
-                                            std::to_string(-ret));
->>>>>>> c33e02fb
         }
 
         return camera_manager_;
@@ -422,17 +407,10 @@
 public:
     LibcameraCapture();
     LibcameraCapture(int camera_index);
-<<<<<<< HEAD
     virtual ~LibcameraCapture() CV_OVERRIDE;
 
     Options *options;
 
-=======
-    virtual ~LibcameraCapture();
-private:
-    void initializeOptions();
-public:
->>>>>>> c33e02fb
     bool startVideo();
     void stopVideo();
 
