--- conflicted
+++ resolved
@@ -187,11 +187,6 @@
             if (!param.isConsumed)
             {
                 found = true;
-<<<<<<< HEAD
-                CV_LOG_INFO(NULL, "VIDEOIO: unused parameter: [" << param.key << "]=" <<
-                    cv::format("%lld / 0x%016llx", (long long)param.value, (long long)param.value));
-=======
->>>>>>> 8e016ba1
                 CV_LOG_INFO(NULL, cv::format("VIDEOIO: unused parameter: [%d]=%lld / 0x%016llx", 
                     param.key, (long long)param.value, (long long)param.value).c_str());
             }
