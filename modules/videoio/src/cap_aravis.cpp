////////////////////////////////////////////////////////////////////////////////////////
//
//  IMPORTANT: READ BEFORE DOWNLOADING, COPYING, INSTALLING OR USING.
//
//  By downloading, copying, installing or using the software you agree to this license.
//  If you do not agree to this license, do not download, install,
//  copy or use the software.
//
//
//                        Intel License Agreement
//                For Open Source Computer Vision Library
//
// Copyright (C) 2000, Intel Corporation, all rights reserved.
// Third party copyrights are property of their respective owners.
//
// Redistribution and use in source and binary forms, with or without modification,
// are permitted provided that the following conditions are met:
//
//   * Redistribution's of source code must retain the above copyright notice,
//     this list of conditions and the following disclaimer.
//
//   * Redistribution's in binary form must reproduce the above copyright notice,
//     this list of conditions and the following disclaimer in the documentation
//     and/or other materials provided with the distribution.
//
//   * The name of Intel Corporation may not be used to endorse or promote products
//     derived from this software without specific prior written permission.
//
// This software is provided by the copyright holders and contributors "as is" and
// any express or implied warranties, including, but not limited to, the implied
// warranties of merchantability and fitness for a particular purpose are disclaimed.
// In no event shall the Intel Corporation or contributors be liable for any direct,
// indirect, incidental, special, exemplary, or consequential damages
// (including, but not limited to, procurement of substitute goods or services;
// loss of use, data, or profits; or business interruption) however caused
// and on any theory of liability, whether in contract, strict liability,
// or tort (including negligence or otherwise) arising in any way out of
// the use of this software, even if advised of the possibility of such damage.
//
//

//
// The code has been contributed by Arkadiusz Raj on 2016 Oct
//

#include "precomp.hpp"

#ifdef HAVE_ARAVIS_API

#include <arv.h>

//
// This file provides wrapper for using Aravis SDK library to access GigE Vision cameras.
// Aravis library (version 0.4 or 0.6) shall be installed else this code will not be included in build.
//
// To include this module invoke cmake with -DWITH_ARAVIS=ON
//
// Please obvserve, that jumbo frames are required when high fps & 16bit data is selected.
// (camera, switches/routers and the computer this software is running on)
//
// Basic usage: VideoCapture cap(CAP_ARAVIS + <camera id>);
//
// Supported properties:
//  read/write
//      CAP_PROP_AUTO_EXPOSURE(0|1)
//      CAP_PROP_EXPOSURE(t), t in seconds
//      CAP_PROP_BRIGHTNESS (ev), exposure compensation in EV for auto exposure algorithm
//      CAP_PROP_GAIN(g), g >=0 or -1 for automatic control if CAP_PROP_AUTO_EXPOSURE is true
//      CAP_PROP_FPS(f)
//      CAP_PROP_FOURCC(type)
//      CAP_PROP_BUFFERSIZE(n)
//  read only:
//      CAP_PROP_POS_MSEC
//      CAP_PROP_FRAME_WIDTH
//      CAP_PROP_FRAME_HEIGHT
//
//  Supported types of data:
//      video/x-raw, fourcc:'GREY'  -> 8bit, 1 channel
//      video/x-raw, fourcc:'Y800'  -> 8bit, 1 channel
//      video/x-raw, fourcc:'Y12 '  -> 12bit, 1 channel
<<<<<<< HEAD
//      video/x-raw, fourcc:'BGR8'  -> 8bit, 1 channel

#define MODE_GREY         CV_FOURCC_MACRO('G','R','E','Y')
#define MODE_Y800         CV_FOURCC_MACRO('Y','8','0','0')
#define MODE_Y12          CV_FOURCC_MACRO('Y','1','2',' ')
#define MODE_BAYER_GR_8   CV_FOURCC_MACRO('B','G','R','8')
=======
//      video/x-raw, fourcc:'Y16 '  -> 16bit, 1 channel
//

#define MODE_GREY   CV_FOURCC_MACRO('G','R','E','Y')
#define MODE_Y800   CV_FOURCC_MACRO('Y','8','0','0')
#define MODE_Y12    CV_FOURCC_MACRO('Y','1','2',' ')
#define MODE_Y16    CV_FOURCC_MACRO('Y','1','6',' ')
>>>>>>> 9edcd9b4

#define CLIP(a,b,c) (cv::max(cv::min((a),(c)),(b)))

/********************* Capturing video from camera via Aravis *********************/

class CvCaptureCAM_Aravis : public CvCapture
{
public:
    CvCaptureCAM_Aravis();
    virtual ~CvCaptureCAM_Aravis()
    {
        close();
    }

    virtual bool open(int);
    virtual void close();
    virtual double getProperty(int) const;
    virtual bool setProperty(int, double);
    virtual bool grabFrame();
    virtual IplImage* retrieveFrame(int);
    virtual int getCaptureDomain()
    {
        return CV_CAP_ARAVIS;
    }

protected:
    bool create(int);
    bool init_buffers();

    void stopCapture();
    bool startCapture();

    bool getDeviceNameById(int id, std::string &device);

    void autoExposureControl(IplImage*);

    ArvCamera       *camera;                // Camera to control.
    ArvStream       *stream;                // Object for video stream reception.
    void            *framebuffer;           //

    unsigned int    payload;                // Width x height x Pixel width.

    int             widthMin;               // Camera sensor minium width.
    int             widthMax;               // Camera sensor maximum width.
    int             heightMin;              // Camera sensor minium height.
    int             heightMax;              // Camera sensor maximum height.
    bool            fpsAvailable;
    double          fpsMin;                 // Camera minium fps.
    double          fpsMax;                 // Camera maximum fps.
    bool            gainAvailable;
    double          gainMin;                // Camera minimum gain.
    double          gainMax;                // Camera maximum gain.
    bool            exposureAvailable;
    double          exposureMin;            // Camera's minimum exposure time.
    double          exposureMax;            // Camera's maximum exposure time.

    bool            controlExposure;        // Flag if automatic exposure shall be done by this SW
    double          exposureCompensation;
    bool            autoGain;
    double          targetGrey;             // Target grey value (mid grey))

    gint64          *pixelFormats;
    guint           pixelFormatsCnt;


    int             num_buffers;            // number of payload transmission buffers

    ArvPixelFormat  pixelFormat;            // pixel format

    int             xoffset;                // current frame region x offset
    int             yoffset;                // current frame region y offset
    int             width;                  // current frame width of frame
    int             height;                 // current frame height of image

    double          fps;                    // current value of fps
    double          exposure;               // current value of exposure time
    double          gain;                   // current value of gain
    double          midGrey;                // current value of mid grey (brightness)

    unsigned        frameID;                // current frame id
    unsigned        prevFrameID;

    IplImage        *frame;                 // local frame copy
    ArvPixelFormat  framePixelFormat;       // local frame pixel format
};


CvCaptureCAM_Aravis::CvCaptureCAM_Aravis()
{
    camera = NULL;
    stream = NULL;
    framebuffer = NULL;

    payload = 0;

    widthMin = widthMax = heightMin = heightMax = 0;
    xoffset = yoffset = width = height = 0;
    fpsMin = fpsMax = gainMin = gainMax = exposureMin = exposureMax = 0;
    controlExposure = false;
    exposureCompensation = 0;
    targetGrey = 0;
    frameID = prevFrameID = 0;

    num_buffers = 10;
    frame = NULL;
}

void CvCaptureCAM_Aravis::close()
{
    if(camera) {
        stopCapture();

        g_object_unref(camera);
        camera = NULL;
    }
}

bool CvCaptureCAM_Aravis::getDeviceNameById(int id, std::string &device)
{
    arv_update_device_list();

    if((id >= 0) && (id < (int)arv_get_n_devices())) {
        device = arv_get_device_id(id);
        return true;
    }

    return false;
}

bool CvCaptureCAM_Aravis::create( int index )
{
    std::string deviceName;
    if(!getDeviceNameById(index, deviceName))
        return false;

    return NULL != (camera = arv_camera_new(deviceName.c_str()));
}

bool CvCaptureCAM_Aravis::init_buffers()
{
    if(stream) {
        g_object_unref(stream);
        stream = NULL;
    }
    if( (stream = arv_camera_create_stream(camera, NULL, NULL)) ) {
        g_object_set(stream,
            "socket-buffer", ARV_GV_STREAM_SOCKET_BUFFER_AUTO,
            "socket-buffer-size", 0, NULL);
        g_object_set(stream,
            "packet-resend", ARV_GV_STREAM_PACKET_RESEND_NEVER, NULL);
        g_object_set(stream,
            "packet-timeout", (unsigned) 40000,
            "frame-retention", (unsigned) 200000, NULL);

        payload = arv_camera_get_payload (camera);

        for (int i = 0; i < num_buffers; i++)
            arv_stream_push_buffer(stream, arv_buffer_new(payload, NULL));

        return true;
    }

    return false;
}

bool CvCaptureCAM_Aravis::open( int index )
{
    if(create(index)) {
        // fetch properties bounds
        pixelFormats = arv_camera_get_available_pixel_formats(camera, &pixelFormatsCnt);

        arv_camera_get_width_bounds(camera, &widthMin, &widthMax);
        arv_camera_get_height_bounds(camera, &heightMin, &heightMax);
        arv_camera_set_region(camera, 0, 0, widthMax, heightMax);

        if( (fpsAvailable = arv_camera_is_frame_rate_available(camera)) )
            arv_camera_get_frame_rate_bounds(camera, &fpsMin, &fpsMax);
        if( (gainAvailable = arv_camera_is_gain_available(camera)) )
            arv_camera_get_gain_bounds (camera, &gainMin, &gainMax);
        if( (exposureAvailable = arv_camera_is_exposure_time_available(camera)) )
            arv_camera_get_exposure_time_bounds (camera, &exposureMin, &exposureMax);

        // get initial values
        pixelFormat = arv_camera_get_pixel_format(camera);
        exposure = exposureAvailable ? arv_camera_get_exposure_time(camera) : 0;
        gain = gainAvailable ? arv_camera_get_gain(camera) : 0;
        fps = arv_camera_get_frame_rate(camera);

        return startCapture();
    }
    return false;
}

bool CvCaptureCAM_Aravis::grabFrame()
{
    // remove content of previous frame
    framebuffer = NULL;

    if(stream) {
        ArvBuffer *arv_buffer = NULL;
        int max_tries = 10;
        int tries = 0;
        for(; tries < max_tries; tries ++) {
            arv_buffer = arv_stream_timeout_pop_buffer (stream, 200000);
            if (arv_buffer != NULL && arv_buffer_get_status (arv_buffer) != ARV_BUFFER_STATUS_SUCCESS) {
                arv_stream_push_buffer (stream, arv_buffer);
            } else break;
        }
        if(arv_buffer != NULL && tries < max_tries) {
            size_t buffer_size;
            framebuffer = (void*)arv_buffer_get_data (arv_buffer, &buffer_size);

            // retieve image size properites
            arv_buffer_get_image_region (arv_buffer, &xoffset, &yoffset, &width, &height);

            // retieve image ID set by camera
            frameID = arv_buffer_get_frame_id(arv_buffer);

            arv_stream_push_buffer(stream, arv_buffer);
            return true;
        }
    }
    return false;
}

IplImage* CvCaptureCAM_Aravis::retrieveFrame(int)
{
    if(framebuffer) {
        int inputDepth = 0, inputChannels = 0, outputDepth = 0, outputChannels = 0;
        switch(pixelFormat) {
            case ARV_PIXEL_FORMAT_MONO_8:
                inputDepth = outputDepth = IPL_DEPTH_8U;
                inputChannels = outputChannels = 1;
                break;
            case ARV_PIXEL_FORMAT_MONO_12:
<<<<<<< HEAD
                inputDepth = outputDepth = IPL_DEPTH_16U;
                inputChannels = outputChannels = 1;
                break;
            case ARV_PIXEL_FORMAT_BAYER_GR_8:
                inputDepth = outputDepth = IPL_DEPTH_8U;
                inputChannels = 1;
                outputChannels = 3;
=======
            case ARV_PIXEL_FORMAT_MONO_16:
                depth = IPL_DEPTH_16U;
                channels = 1;
>>>>>>> 9edcd9b4
                break;
        }
        if(inputDepth && inputChannels && outputDepth && outputChannels) {
            IplImage src;
            cvInitImageHeader( &src, cvSize( width, height ), inputDepth, inputChannels, IPL_ORIGIN_TL, 4 );

            cvSetData( &src, framebuffer, src.widthStep );
            if( !frame ||
                 frame->width != src.width ||
                 frame->height != src.height ||
                 pixelFormat != framePixelFormat) {

                cvReleaseImage( &frame );
                frame = cvCreateImage( cvGetSize(&src), outputDepth, outputChannels );
            }

            if (pixelFormat == ARV_PIXEL_FORMAT_BAYER_GR_8) {
                // Output RGB directly
                cvCvtColor(&src, frame, CV_BayerGR2RGB);
            }
            else{
                cvCopy(&src, frame);
            }

            if(controlExposure && ((frameID - prevFrameID) >= 3)) {
                // control exposure every third frame
                // i.e. skip frame taken with previous exposure setup
                autoExposureControl(frame);
            }

            return frame;
        }
    }
    return NULL;
}

void CvCaptureCAM_Aravis::autoExposureControl(IplImage* image)
{
    // Software control of exposure parameters utilizing
    // automatic change of exposure time & gain

    // Priority is set as follows:
    // - to increase brightness, first increase time then gain
    // - to decrease brightness, first decrease gain then time

    cv::Mat m = cv::cvarrToMat(image);

    // calc mean value for luminance or green channel
    double brightness = cv::mean(m)[image->nChannels > 1 ? 1 : 0];
    if(brightness < 1) brightness = 1;

    // mid point - 100 % means no change
    static const double dmid = 100;

    // distance from optimal value as a percentage
    double d = (targetGrey * dmid) / brightness;
    if(d >= dmid) d = ( d + (dmid * 2) ) / 3;

    prevFrameID = frameID;
    midGrey = brightness;

    double maxe = 1e6 / fps;
    double ne = CLIP( ( exposure * d ) / ( dmid * pow(sqrt(2), -2 * exposureCompensation) ), exposureMin, maxe);

    // if change of value requires intervention
    if(std::fabs(d-dmid) > 5) {
        double ev, ng = 0;

        if(gainAvailable && autoGain) {
            ev = log( d / dmid ) / log(2);
            ng = CLIP( gain + ev + exposureCompensation, gainMin, gainMax);

            if( ng < gain ) {
                // piority 1 - reduce gain
                arv_camera_set_gain(camera, (gain = ng));
                return;
            }
        }

        if(exposureAvailable) {
            // priority 2 - control of exposure time
            if(std::fabs(exposure - ne) > 2) {
                // we have not yet reach the max-e level
                arv_camera_set_exposure_time(camera, (exposure = ne) );
                return;
            }
        }

        if(gainAvailable && autoGain) {
            if(exposureAvailable) {
                // exposure at maximum - increase gain if possible
                if(ng > gain && ng < gainMax && ne >= maxe) {
                    arv_camera_set_gain(camera, (gain = ng));
                    return;
                }
            } else {
                // priority 3 - increase gain
                arv_camera_set_gain(camera, (gain = ng));
                return;
            }
        }
    }

    // if gain can be reduced - do it
    if(gainAvailable && autoGain && exposureAvailable) {
        if(gain > gainMin && exposure < maxe) {
            exposure = CLIP( ne * 1.05, exposureMin, maxe);
            arv_camera_set_exposure_time(camera, exposure );
        }
    }
}

double CvCaptureCAM_Aravis::getProperty( int property_id ) const
{
    switch(property_id) {
        case CV_CAP_PROP_POS_MSEC:
            return (double)frameID/fps;

        case CV_CAP_PROP_FRAME_WIDTH:
            return width;

        case CV_CAP_PROP_FRAME_HEIGHT:
            return height;

        case CV_CAP_PROP_AUTO_EXPOSURE:
            return (controlExposure ? 1 : 0);

    case CV_CAP_PROP_BRIGHTNESS:
        return exposureCompensation;

        case CV_CAP_PROP_EXPOSURE:
            if(exposureAvailable) {
                /* exposure time in seconds, like 1/100 s */
                return arv_camera_get_exposure_time(camera) / 1e6;
            }
            break;

        case CV_CAP_PROP_FPS:
            if(fpsAvailable) {
                return arv_camera_get_frame_rate(camera);
            }
            break;

        case CV_CAP_PROP_GAIN:
            if(gainAvailable) {
                return arv_camera_get_gain(camera);
            }
            break;

        case CV_CAP_PROP_FOURCC:
            {
                ArvPixelFormat currFormat = arv_camera_get_pixel_format(camera);
                switch( currFormat ) {
                    case ARV_PIXEL_FORMAT_MONO_8:
                        return MODE_Y800;
                    case ARV_PIXEL_FORMAT_MONO_12:
                        return MODE_Y12;
<<<<<<< HEAD
                    case ARV_PIXEL_FORMAT_BAYER_GR_8:
                        return MODE_BAYER_GR_8;
=======
                    case ARV_PIXEL_FORMAT_MONO_16:
                        return MODE_Y16;
>>>>>>> 9edcd9b4
                }
            }
            break;

        case CV_CAP_PROP_BUFFERSIZE:
            if(stream) {
                int in, out;
                arv_stream_get_n_buffers(stream, &in, &out);
                // return number of available buffers in Aravis output queue
                return out;
            }
            break;
    }
    return -1.0;
}

bool CvCaptureCAM_Aravis::setProperty( int property_id, double value )
{
    switch(property_id) {
        case CV_CAP_PROP_AUTO_EXPOSURE:
            if(exposureAvailable || gainAvailable) {
                if( (controlExposure = (bool)(int)value) ) {
                    exposure = exposureAvailable ? arv_camera_get_exposure_time(camera) : 0;
                    gain = gainAvailable ? arv_camera_get_gain(camera) : 0;
                }
            }
            break;
    case CV_CAP_PROP_BRIGHTNESS:
       exposureCompensation = CLIP(value, -3., 3.);
       break;

        case CV_CAP_PROP_EXPOSURE:
            if(exposureAvailable) {
                /* exposure time in seconds, like 1/100 s */
                value *= 1e6; // -> from s to us

                arv_camera_set_exposure_time(camera, exposure = CLIP(value, exposureMin, exposureMax));
                break;
            } else return false;

        case CV_CAP_PROP_FPS:
            if(fpsAvailable) {
                arv_camera_set_frame_rate(camera, fps = CLIP(value, fpsMin, fpsMax));
                break;
            } else return false;

        case CV_CAP_PROP_GAIN:
            if(gainAvailable) {
                if ( (autoGain = (-1 == value) ) )
                    break;

                arv_camera_set_gain(camera, gain = CLIP(value, gainMin, gainMax));
                break;
            } else return false;

        case CV_CAP_PROP_FOURCC:
            {
                ArvPixelFormat newFormat = pixelFormat;
                switch((int)value) {
                    case MODE_GREY:
                    case MODE_Y800:
                        newFormat = ARV_PIXEL_FORMAT_MONO_8;
                        targetGrey = 128;
                        break;
                    case MODE_Y12:
                        newFormat = ARV_PIXEL_FORMAT_MONO_12;
                        targetGrey = 2048;
                        break;
<<<<<<< HEAD
                    case MODE_BAYER_GR_8:
                        newFormat = ARV_PIXEL_FORMAT_BAYER_GR_8;
                        targetGrey = 128;
=======
                    case MODE_Y16:
                        newFormat = ARV_PIXEL_FORMAT_MONO_16;
                        targetGrey = 32768;
>>>>>>> 9edcd9b4
                        break;
                }
                if(newFormat != pixelFormat) {
                    stopCapture();
                    arv_camera_set_pixel_format(camera, pixelFormat = newFormat);
                    startCapture();
                }
            }
            break;

        case CV_CAP_PROP_BUFFERSIZE:
            {
                int x = (int)value;
                if((x > 0) && (x != num_buffers)) {
                    stopCapture();
                    num_buffers = x;
                    startCapture();
                }
            }
            break;


        default:
            return false;
    }

    return true;
}

void CvCaptureCAM_Aravis::stopCapture()
{
    arv_camera_stop_acquisition(camera);

    if(stream) {
        g_object_unref(stream);
        stream = NULL;
    }
}

bool CvCaptureCAM_Aravis::startCapture()
{
    if(init_buffers() ) {
        arv_camera_set_acquisition_mode(camera, ARV_ACQUISITION_MODE_CONTINUOUS);
        arv_camera_start_acquisition(camera);

        return true;
    }
    return false;
}

CvCapture* cvCreateCameraCapture_Aravis( int index )
{
    CvCaptureCAM_Aravis* capture = new CvCaptureCAM_Aravis;

    if(capture->open(index)) {
        return capture;
    }

    delete capture;
    return NULL;
}
#endif<|MERGE_RESOLUTION|>--- conflicted
+++ resolved
@@ -78,22 +78,14 @@
 //      video/x-raw, fourcc:'GREY'  -> 8bit, 1 channel
 //      video/x-raw, fourcc:'Y800'  -> 8bit, 1 channel
 //      video/x-raw, fourcc:'Y12 '  -> 12bit, 1 channel
-<<<<<<< HEAD
+//      video/x-raw, fourcc:'Y16 '  -> 16bit, 1 channel
 //      video/x-raw, fourcc:'BGR8'  -> 8bit, 1 channel
 
 #define MODE_GREY         CV_FOURCC_MACRO('G','R','E','Y')
 #define MODE_Y800         CV_FOURCC_MACRO('Y','8','0','0')
 #define MODE_Y12          CV_FOURCC_MACRO('Y','1','2',' ')
+#define MODE_Y16          CV_FOURCC_MACRO('Y','1','6',' ')
 #define MODE_BAYER_GR_8   CV_FOURCC_MACRO('B','G','R','8')
-=======
-//      video/x-raw, fourcc:'Y16 '  -> 16bit, 1 channel
-//
-
-#define MODE_GREY   CV_FOURCC_MACRO('G','R','E','Y')
-#define MODE_Y800   CV_FOURCC_MACRO('Y','8','0','0')
-#define MODE_Y12    CV_FOURCC_MACRO('Y','1','2',' ')
-#define MODE_Y16    CV_FOURCC_MACRO('Y','1','6',' ')
->>>>>>> 9edcd9b4
 
 #define CLIP(a,b,c) (cv::max(cv::min((a),(c)),(b)))
 
@@ -329,20 +321,17 @@
                 inputChannels = outputChannels = 1;
                 break;
             case ARV_PIXEL_FORMAT_MONO_12:
-<<<<<<< HEAD
                 inputDepth = outputDepth = IPL_DEPTH_16U;
+                inputChannels = outputChannels = 1;
+                break;
+            case ARV_PIXEL_FORMAT_MONO_16:
+                inputDepth = outputDepth = = IPL_DEPTH_16U;
                 inputChannels = outputChannels = 1;
                 break;
             case ARV_PIXEL_FORMAT_BAYER_GR_8:
                 inputDepth = outputDepth = IPL_DEPTH_8U;
                 inputChannels = 1;
                 outputChannels = 3;
-=======
-            case ARV_PIXEL_FORMAT_MONO_16:
-                depth = IPL_DEPTH_16U;
-                channels = 1;
->>>>>>> 9edcd9b4
-                break;
         }
         if(inputDepth && inputChannels && outputDepth && outputChannels) {
             IplImage src;
@@ -499,13 +488,10 @@
                         return MODE_Y800;
                     case ARV_PIXEL_FORMAT_MONO_12:
                         return MODE_Y12;
-<<<<<<< HEAD
+                    case ARV_PIXEL_FORMAT_MONO_16:
+                        return MODE_Y16;
                     case ARV_PIXEL_FORMAT_BAYER_GR_8:
                         return MODE_BAYER_GR_8;
-=======
-                    case ARV_PIXEL_FORMAT_MONO_16:
-                        return MODE_Y16;
->>>>>>> 9edcd9b4
                 }
             }
             break;
@@ -574,15 +560,12 @@
                         newFormat = ARV_PIXEL_FORMAT_MONO_12;
                         targetGrey = 2048;
                         break;
-<<<<<<< HEAD
+                    case MODE_Y16:
+                        newFormat = ARV_PIXEL_FORMAT_MONO_16;
+                        targetGrey = 32768;
                     case MODE_BAYER_GR_8:
                         newFormat = ARV_PIXEL_FORMAT_BAYER_GR_8;
                         targetGrey = 128;
-=======
-                    case MODE_Y16:
-                        newFormat = ARV_PIXEL_FORMAT_MONO_16;
-                        targetGrey = 32768;
->>>>>>> 9edcd9b4
                         break;
                 }
                 if(newFormat != pixelFormat) {
