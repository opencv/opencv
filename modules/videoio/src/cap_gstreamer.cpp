/*M///////////////////////////////////////////////////////////////////////////////////////
//
//  IMPORTANT: READ BEFORE DOWNLOADING, COPYING, INSTALLING OR USING.
//
//  By downloading, copying, installing or using the software you agree to this license.
//  If you do not agree to this license, do not download, install,
//  copy or use the software.
//
//
//                        Intel License Agreement
//                For Open Source Computer Vision Library
//
// Copyright (C) 2008, 2011, Nils Hasler, all rights reserved.
// Third party copyrights are property of their respective owners.
//
// Redistribution and use in source and binary forms, with or without modification,
// are permitted provided that the following conditions are met:
//
//   * Redistribution's of source code must retain the above copyright notice,
//     this list of conditions and the following disclaimer.
//
//   * Redistribution's in binary form must reproduce the above copyright notice,
//     this list of conditions and the following disclaimer in the documentation
//     and/or other materials provided with the distribution.
//
//   * The name of Intel Corporation may not be used to endorse or promote products
//     derived from this software without specific prior written permission.
//
// This software is provided by the copyright holders and contributors "as is" and
// any express or implied warranties, including, but not limited to, the implied
// warranties of merchantability and fitness for a particular purpose are disclaimed.
// In no event shall the Intel Corporation or contributors be liable for any direct,
// indirect, incidental, special, exemplary, or consequential damages
// (including, but not limited to, procurement of substitute goods or services;
// loss of use, data, or profits; or business interruption) however caused
// and on any theory of liability, whether in contract, strict liability,
// or tort (including negligence or otherwise) arising in any way out of
// the use of this software, even if advised of the possibility of such damage.
//
//M*/

/*!
 * \file cap_gstreamer.cpp
 * \author Nils Hasler <hasler@mpi-inf.mpg.de>
 *         Max-Planck-Institut Informatik
 * \author Dirk Van Haerenborgh <vhdirk@gmail.com>
 *
 * \brief Use GStreamer to read/write video
 */
#include "precomp.hpp"

#include <opencv2/core/utils/logger.hpp>
#include <opencv2/core/utils/filesystem.hpp>

#include <iostream>
#include <string.h>
#include <thread>
#include <queue>
#include <deque>
#include <cstddef>

#include <gst/gst.h>
#include <gst/gstbuffer.h>
#include <gst/video/video.h>
#include <gst/audio/audio.h>
#include <gst/app/gstappsink.h>
#include <gst/app/gstappsrc.h>
#include <gst/riff/riff-media.h>
#include <gst/pbutils/missing-plugins.h>

#define VERSION_NUM(major, minor, micro) (major * 1000000 + minor * 1000 + micro)
#define FULL_GST_VERSION VERSION_NUM(GST_VERSION_MAJOR, GST_VERSION_MINOR, GST_VERSION_MICRO)

#include <gst/pbutils/encoding-profile.h>
//#include <gst/base/gsttypefindhelper.h>

#define CV_WARN(...) CV_LOG_WARNING(NULL, "OpenCV | GStreamer warning: " << __VA_ARGS__)

#define COLOR_ELEM "videoconvert"
#define COLOR_ELEM_NAME COLOR_ELEM

#define CV_GST_FORMAT(format) (format)
#define GSTREAMER_INTERRUPT_OPEN_DEFAULT_TIMEOUT_NS (30 * GST_SECOND)
#define GSTREAMER_INTERRUPT_READ_DEFAULT_TIMEOUT_NS (30 * GST_SECOND)


namespace cv {

static void toFraction(double decimal, CV_OUT int& numerator, CV_OUT int& denominator);
static void handleMessage(GstElement * pipeline);


namespace {

#if defined __clang__
# pragma clang diagnostic push
# pragma clang diagnostic ignored "-Wunused-function"
#endif

template<typename T> static inline void GSafePtr_addref(T* ptr)
{
    if (ptr)
        g_object_ref_sink(ptr);
}

template<typename T> static inline void GSafePtr_release(T** pPtr);

template<> inline void GSafePtr_release<GError>(GError** pPtr) { g_clear_error(pPtr); }
template<> inline void GSafePtr_release<GstElement>(GstElement** pPtr) { if (pPtr) { gst_object_unref(G_OBJECT(*pPtr)); *pPtr = NULL; } }
template<> inline void GSafePtr_release<GstElementFactory>(GstElementFactory** pPtr) { if (pPtr) { gst_object_unref(G_OBJECT(*pPtr)); *pPtr = NULL; } }
template<> inline void GSafePtr_release<GstPad>(GstPad** pPtr) { if (pPtr) { gst_object_unref(G_OBJECT(*pPtr)); *pPtr = NULL; } }
template<> inline void GSafePtr_release<GstCaps>(GstCaps** pPtr) { if (pPtr) { gst_caps_unref(*pPtr); *pPtr = NULL; } }
template<> inline void GSafePtr_release<GstBuffer>(GstBuffer** pPtr) { if (pPtr) { gst_buffer_unref(*pPtr); *pPtr = NULL; } }
template<> inline void GSafePtr_release<GstSample>(GstSample** pPtr) { if (pPtr) { gst_sample_unref(*pPtr); *pPtr = NULL; } }
template<> inline void GSafePtr_release<GstBus>(GstBus** pPtr) { if (pPtr) { gst_object_unref(G_OBJECT(*pPtr)); *pPtr = NULL; } }
template<> inline void GSafePtr_release<GstMessage>(GstMessage** pPtr) { if (pPtr) { gst_message_unref(*pPtr); *pPtr = NULL; } }
template<> inline void GSafePtr_release<GMainLoop>(GMainLoop** pPtr) { if (pPtr) { g_main_loop_unref(*pPtr); *pPtr = NULL; } }

template<> inline void GSafePtr_release<GstEncodingVideoProfile>(GstEncodingVideoProfile** pPtr) { if (pPtr) { gst_encoding_profile_unref(*pPtr); *pPtr = NULL; } }
template<> inline void GSafePtr_release<GstEncodingContainerProfile>(GstEncodingContainerProfile** pPtr) { if (pPtr) { gst_object_unref(G_OBJECT(*pPtr)); *pPtr = NULL; } }

template<> inline void GSafePtr_addref<char>(char* pPtr);  // declaration only. not defined. should not be used
template<> inline void GSafePtr_release<char>(char** pPtr) { if (pPtr) { g_free(*pPtr); *pPtr = NULL; } }

#if defined __clang__
# pragma clang diagnostic pop
#endif

template <typename T>
class GSafePtr
{
protected:
    T* ptr;
public:
    inline GSafePtr() CV_NOEXCEPT : ptr(NULL) { }
    inline GSafePtr(T* p) : ptr(p) { }
    inline ~GSafePtr() CV_NOEXCEPT { release(); }
    inline void release() CV_NOEXCEPT
    {
#if 0
        printf("release: %s:%d: %p\n", CV__TRACE_FUNCTION, __LINE__, ptr);
        if (ptr) {
            printf("    refcount: %d\n", (int)GST_OBJECT_REFCOUNT_VALUE(ptr)); \
        }
#endif
        if (ptr)
            GSafePtr_release<T>(&ptr);
    }

    inline operator T* () CV_NOEXCEPT { return ptr; }
    inline operator /*const*/ T* () const CV_NOEXCEPT { return (T*)ptr; }  // there is no const correctness in Gst C API

    T* get() { CV_Assert(ptr); return ptr; }
    /*const*/ T* get() const { CV_Assert(ptr); return (T*)ptr; }  // there is no const correctness in Gst C API

    const T* operator -> () const { CV_Assert(ptr); return ptr; }
    inline operator bool () const CV_NOEXCEPT { return ptr != NULL; }
    inline bool operator ! () const CV_NOEXCEPT { return ptr == NULL; }

    T** getRef() { CV_Assert(ptr == NULL); return &ptr; }

    inline GSafePtr& reset(T* p) CV_NOEXCEPT // pass result of functions with "transfer floating" ownership
    {
        //printf("reset: %s:%d: %p\n", CV__TRACE_FUNCTION, __LINE__, p);
        release();
        if (p)
        {
            GSafePtr_addref<T>(p);
            ptr = p;
        }
        return *this;
    }

    inline GSafePtr& attach(T* p) CV_NOEXCEPT  // pass result of functions with "transfer full" ownership
    {
        //printf("attach: %s:%d: %p\n", CV__TRACE_FUNCTION, __LINE__, p);
        release(); ptr = p; return *this;
    }
    inline T* detach() CV_NOEXCEPT { T* p = ptr; ptr = NULL; return p; }

    inline void swap(GSafePtr& o) CV_NOEXCEPT { std::swap(ptr, o.ptr); }
private:
    GSafePtr(const GSafePtr&); // = disabled
    GSafePtr& operator=(const T*); // = disabled
};

class ScopeGuardGstMapInfo
{
    GstBuffer* buf_;
    GstMapInfo* info_;
public:
    ScopeGuardGstMapInfo(GstBuffer* buf, GstMapInfo* info)
        : buf_(buf), info_(info)
    {}
    ~ScopeGuardGstMapInfo()
    {
        gst_buffer_unmap(buf_, info_);
    }
};

class ScopeGuardGstVideoFrame
{
    GstVideoFrame* frame_;
public:
    ScopeGuardGstVideoFrame(GstVideoFrame* frame)
        : frame_(frame)
    {}
    ~ScopeGuardGstVideoFrame()
    {
        gst_video_frame_unmap(frame_);
    }
};

} // namespace

/*!
 * \brief The gst_initializer class
 * Initializes gstreamer once in the whole process
 */
class gst_initializer
{
public:
    static gst_initializer& init()
    {
        static gst_initializer g_init;
        if (g_init.isFailed)
            CV_Error(Error::StsError, "Can't initialize GStreamer");
        return g_init;
    }
private:
    bool isFailed;
    bool call_deinit;
    bool start_loop;
    GSafePtr<GMainLoop> loop;
    std::thread thread;

    gst_initializer() :
        isFailed(false)
    {
        call_deinit = utils::getConfigurationParameterBool("OPENCV_VIDEOIO_GSTREAMER_CALL_DEINIT", false);
        start_loop = utils::getConfigurationParameterBool("OPENCV_VIDEOIO_GSTREAMER_START_MAINLOOP", false);

        GSafePtr<GError> err;
        gboolean gst_init_res = gst_init_check(NULL, NULL, err.getRef());
        if (!gst_init_res)
        {
            CV_WARN("Can't initialize GStreamer: " << (err ? err->message : "<unknown reason>"));
            isFailed = true;
            return;
        }
        guint major, minor, micro, nano;
        gst_version(&major, &minor, &micro, &nano);
        if (GST_VERSION_MAJOR != major)
        {
            CV_WARN("incompatible GStreamer version");
            isFailed = true;
            return;
        }

        if (start_loop)
        {
            loop.attach(g_main_loop_new (NULL, FALSE));
            thread = std::thread([this](){
                g_main_loop_run (loop);
            });
        }
    }
    ~gst_initializer()
    {
        if (call_deinit)
        {
            // Debug leaks: GST_LEAKS_TRACER_STACK_TRACE=1 GST_DEBUG="GST_TRACER:7" GST_TRACERS="leaks"
            gst_deinit();
        }

        if (start_loop)
        {
            g_main_loop_quit(loop);
            thread.join();
        }
    }
};

inline static
std::string get_gst_propname(int propId)
{
    switch (propId)
    {
    case CV_CAP_PROP_BRIGHTNESS: return "brightness";
    case CV_CAP_PROP_CONTRAST: return "contrast";
    case CV_CAP_PROP_SATURATION: return "saturation";
    case CV_CAP_PROP_HUE: return "hue";
    default: return std::string();
    }
}

inline static
bool is_gst_element_exists(const std::string& name)
{
    GSafePtr<GstElementFactory> testfac; testfac.attach(gst_element_factory_find(name.c_str()));
    return (bool)testfac;
}

static void find_hw_element(const GValue *item, gpointer va_type)
{
    GstElement *element = GST_ELEMENT(g_value_get_object(item));
    const gchar *name = g_type_name(G_OBJECT_TYPE(element));
    if (name) {
        std::string name_lower = toLowerCase(name);
        if (name_lower.find("vaapi") != std::string::npos) {
            *(int*)va_type = VIDEO_ACCELERATION_VAAPI;
        } else if (name_lower.find("mfx") != std::string::npos || name_lower.find("msdk") != std::string::npos) {
            *(int*)va_type = VIDEO_ACCELERATION_MFX;
        } else if (name_lower.find("d3d11") != std::string::npos) {
            *(int*)va_type = VIDEO_ACCELERATION_D3D11;
        }
    }
}

//==================================================================================================

class GStreamerCapture CV_FINAL : public IVideoCapture
{
private:
    GSafePtr<GstElement> audiopipeline;
    GSafePtr<GstElement> pipeline;
    GSafePtr<GstElement> v4l2src;
    GSafePtr<GstElement> sink;
    GSafePtr<GstElement> audiosink;
    GSafePtr<GstSample>  impendingVideoSample;
    GSafePtr<GstSample>  usedVideoSample;
    GSafePtr<GstSample>  impendingAudioSample;
    GSafePtr<GstSample>  audioSample;
    std::vector<GstSample*> audioSamples;
    GSafePtr<GstCaps>    caps;
    GSafePtr<GstCaps>    audiocaps;

    gint64        duration;
    gint64        audioTime;
    gint64        bufferedAudioDuration;
    gint64        requiredAudioTime;
    gint64        impendingVideoSampleTime;
    gint64        usedVideoSampleTime;
    gint64        videoSampleDuration;
    gint64        audioSampleDuration;
    gint64        impendingAudioSampleTime;
    gint64        audioSampleTime;
    gint64        chunkLengthOfBytes;
    gint64        givenAudioTime;
    gint64        numberOfAdditionalAudioBytes;
    gint64        audioSamplePos;
    gint          width;
    gint          height;
    double        fps;
    GstClockTime  openTimeout; // measured in nanoseconds
    GstClockTime  readTimeout; // measured in nanoseconds
    bool          isPosFramesSupported;
    bool          isPosFramesEmulated;
    bool          vEOS;
    bool          aEOS;
    bool          syncLastFrame;
    bool          lastFrame;
    gint64        emulatedFrameNumber;
    gint          outputAudioFormat;
    gint          audioBitPerSample;
    gint          audioBaseIndex;
    gint          nAudioChannels;
    gint          audioSamplesPerSecond;
    gint          videoStream;
    gint          audioStream;

    Mat audioFrame;
    std::deque<uint8_t> bufferAudioData;

    VideoAccelerationType va_type;
    int hw_device;
public:
    GStreamerCapture();
    virtual ~GStreamerCapture() CV_OVERRIDE;
    virtual bool grabFrame() CV_OVERRIDE;
    virtual bool retrieveFrame(int /*unused*/, OutputArray dst) CV_OVERRIDE;
    bool configureAudioFrame();
    bool grabVideoFrame();
    bool grabAudioFrame();
    bool retrieveVideoFrame(int /*unused*/, OutputArray dst);
    bool retrieveAudioFrame(int /*unused*/, OutputArray dst);
    virtual double getProperty(int propId) const CV_OVERRIDE;
    virtual bool setProperty(int propId, double value) CV_OVERRIDE;
    virtual bool isOpened() const CV_OVERRIDE { return (bool)pipeline; }
    virtual int getCaptureDomain() CV_OVERRIDE { return cv::CAP_GSTREAMER; }
    bool open(int id, const cv::VideoCaptureParameters& params);
    bool open(const String &filename_, const cv::VideoCaptureParameters& params);
    static void newPad(GstElement * /*elem*/, GstPad     *pad, gpointer    data);
    bool configureHW(const cv::VideoCaptureParameters&);
    bool configureStreamsProperty(const cv::VideoCaptureParameters&);
    bool setAudioProperties(const cv::VideoCaptureParameters&);

protected:
    bool isPipelinePlaying();
    void startPipeline();
    void stopPipeline();
    void restartPipeline();
    void setFilter(const char *prop, int type, int v1, int v2);
    void removeFilter(const char *filter);
};

GStreamerCapture::GStreamerCapture() :
<<<<<<< HEAD
    duration(-1),
    audioTime(0),
    bufferedAudioDuration(0),
    requiredAudioTime(0),
    impendingVideoSampleTime(0),
    usedVideoSampleTime(0),
    videoSampleDuration(0), audioSampleDuration(0),
    impendingAudioSampleTime(0),
    audioSampleTime(0),
    chunkLengthOfBytes(0),
    givenAudioTime(0),
    numberOfAdditionalAudioBytes(0),
    audioSamplePos(0),
    width(-1), height(-1), fps(-1),
=======
    videoStream(0),
    audioStream(-1),
    duration(-1), width(-1), height(-1), fps(-1),
    openTimeout(GSTREAMER_INTERRUPT_OPEN_DEFAULT_TIMEOUT_NS),
    readTimeout(GSTREAMER_INTERRUPT_READ_DEFAULT_TIMEOUT_NS),
>>>>>>> 6db9fcbc
    isPosFramesSupported(false),
    isPosFramesEmulated(false),
    vEOS(false),
    aEOS(false),
    syncLastFrame(true),
    lastFrame(false),
    emulatedFrameNumber(-1),
    outputAudioFormat(CV_16S),
    audioBitPerSample(16),
    audioBaseIndex(1),
    nAudioChannels(0),
    audioSamplesPerSecond(44100),
    videoStream(0),
    audioStream(-1)
    , va_type(VIDEO_ACCELERATION_NONE)
    , hw_device(-1)
{}

/*!
 * \brief CvCapture_GStreamer::close
 * Closes the pipeline and destroys all instances
 */
GStreamerCapture::~GStreamerCapture()
{
    if (isPipelinePlaying())
        stopPipeline();
    if (pipeline && GST_IS_ELEMENT(pipeline.get()))
    {
        gst_element_set_state(pipeline, GST_STATE_NULL);
        pipeline.release();
    }
}

bool GStreamerCapture::configureHW(const cv::VideoCaptureParameters& params)
{
    if (params.has(CAP_PROP_HW_ACCELERATION))
    {
        va_type = params.get<VideoAccelerationType>(CAP_PROP_HW_ACCELERATION);
    }
    if (params.has(CAP_PROP_HW_DEVICE))
    {
        hw_device = params.get<int>(CAP_PROP_HW_DEVICE);
        if (va_type == VIDEO_ACCELERATION_NONE && hw_device != -1)
        {
            CV_LOG_ERROR(NULL, "VIDEOIO/GStreamer: Invalid usage of CAP_PROP_HW_DEVICE without requested H/W acceleration. Bailout");
            return false;
        }
        if (va_type == VIDEO_ACCELERATION_ANY && hw_device != -1)
        {
            CV_LOG_ERROR(NULL, "VIDEOIO/GStreamer: Invalid usage of CAP_PROP_HW_DEVICE with 'ANY' H/W acceleration. Bailout");
            return false;
        }
        if (hw_device != -1)
        {
            CV_LOG_ERROR(NULL, "VIDEOIO/GStreamer: CAP_PROP_HW_DEVICE is not supported. Specify -1 (auto) value. Bailout");
            return false;
        }
    }
    return true;
}

bool GStreamerCapture::configureStreamsProperty(const cv::VideoCaptureParameters& params)
{
    if (params.has(CAP_PROP_VIDEO_STREAM))
    {
        double value = params.get<double>(CAP_PROP_VIDEO_STREAM);
        if (value == -1 || value == 0)
            videoStream = static_cast<gint>(value);
        else
        {
            CV_LOG_ERROR(NULL, "VIDEOIO/MSMF: CAP_PROP_VIDEO_STREAM parameter value is invalid/unsupported: " << value);
            return false;
        }
    }
    if (params.has(CAP_PROP_AUDIO_STREAM))
    {
        double value = params.get<double>(CAP_PROP_AUDIO_STREAM);
        if (value == -1 || value > -1)
            audioStream = static_cast<gint>(value);
        else
        {
            CV_LOG_ERROR(NULL, "VIDEOIO/MSMF: CAP_PROP_AUDIO_STREAM parameter value is invalid/unsupported: " << value);
            return false;
        }
    }
    return true;
}

bool GStreamerCapture::setAudioProperties(const cv::VideoCaptureParameters& params)
{
    if (params.has(CAP_PROP_AUDIO_DATA_DEPTH))
    {
        gint value = static_cast<gint>(params.get<double>(CAP_PROP_AUDIO_DATA_DEPTH));
        if (value != CV_8S && value != CV_16S && value != CV_32S && value != CV_32F)
        {
            CV_LOG_ERROR(NULL, "VIDEOIO/MSMF: CAP_PROP_AUDIO_DATA_DEPTH parameter value is invalid/unsupported: " << value);
            return false;
        }
        else
        {
            outputAudioFormat = value;
        }
    }
    if (params.has(CAP_PROP_AUDIO_SAMPLES_PER_SECOND))
    {
        int value = static_cast<int>(params.get<double>(CAP_PROP_AUDIO_SAMPLES_PER_SECOND));
        if (value < 0)
        {
            CV_LOG_ERROR(NULL, "VIDEOIO/MSMF: CAP_PROP_AUDIO_SAMPLES_PER_SECOND parameter can't be negative: " << value);
            return false;
        }
        else
        {
            audioSamplesPerSecond = value;
        }
    }
    if (params.has(CAP_PROP_AUDIO_SYNCHRONIZE))
    {
        int value = static_cast<uint32_t>(params.get<double>(CAP_PROP_AUDIO_SYNCHRONIZE));
        syncLastFrame = (value != 0) ? true : false;
    }
    return true;
}

/*!
 * \brief CvCapture_GStreamer::grabFrame
 * \return
 * Grabs a sample from the pipeline, awaiting consumation by retrieveFrame.
 * The pipeline is started if it was not running yet
 */
bool GStreamerCapture::grabFrame()
{
    if (!pipeline || !GST_IS_ELEMENT(pipeline.get()))
        return false;

    // start the pipeline if it was not in playing state yet
    if (!this->isPipelinePlaying())
        this->startPipeline();
    // bail out if EOS

<<<<<<< HEAD
    if (vEOS)
    {
=======
#if FULL_GST_VERSION >= VERSION_NUM(1,10,0)
    sample.attach(gst_app_sink_try_pull_sample(GST_APP_SINK(sink.get()), readTimeout));
#else
    sample.attach(gst_app_sink_pull_sample(GST_APP_SINK(sink.get())));
#endif
    if (!sample)
>>>>>>> 6db9fcbc
        return false;
    }

    bool returnFlag = true;
    if (videoStream >= 0)
    {
        if (!vEOS)
            returnFlag &= grabVideoFrame();
        if (!returnFlag)
        {
            return false;
        }
    }

    if (audioStream >= 0)
    {
        bufferedAudioDuration = (gint64)(1e9*(((double)bufferAudioData.size()/((audioBitPerSample/8)*nAudioChannels))/audioSamplesPerSecond));
        audioFrame.release();
        if (!aEOS)
            returnFlag &= grabAudioFrame();
    }

    return returnFlag;
}

bool GStreamerCapture::grabVideoFrame()
{
    usedVideoSample.release();

    bool returnFlag = false;
    bool stopFlag = false;

    if (audioStream != -1)
    {
        usedVideoSample.swap(impendingVideoSample);
        std::swap(usedVideoSampleTime, impendingVideoSampleTime);
    }

    while (!stopFlag)
    {
        if (gst_app_sink_is_eos(GST_APP_SINK(sink.get())))
        {
            vEOS = true;
            lastFrame = true;
            stopFlag = true;
            if (audioStream == -1)
            {
                returnFlag = false;
            }
            else if (usedVideoSample)
            {
                gst_element_query_position(sink.get(), CV_GST_FORMAT(GST_FORMAT_TIME), &impendingVideoSampleTime);
                videoSampleDuration = impendingVideoSampleTime - usedVideoSampleTime;
                requiredAudioTime = impendingVideoSampleTime - givenAudioTime;
                givenAudioTime += requiredAudioTime;
                returnFlag = true;
            }
        }
        else
        {
            impendingVideoSample.attach(gst_app_sink_pull_sample(GST_APP_SINK(sink.get())));
            if (!impendingVideoSample)
            {
                CV_LOG_DEBUG(NULL, "videoio(MSMF): gst_app_sink_pull_sample() method is not succeeded");
                if (!gst_app_sink_is_eos(GST_APP_SINK(sink.get())))
                {
                    return false;
                }
            }
            gst_element_query_position(sink.get(), CV_GST_FORMAT(GST_FORMAT_TIME), &impendingVideoSampleTime);

            if (audioStream != -1)
            {
                if (!usedVideoSample)
                {
                    usedVideoSample.swap(impendingVideoSample);
                    std::swap(usedVideoSampleTime, impendingVideoSampleTime);
                }
                else
                {
                    stopFlag = true;
                }
                if (impendingVideoSample)
                {
                    emulatedFrameNumber++;
                }
                videoSampleDuration = impendingVideoSampleTime - usedVideoSampleTime;
                requiredAudioTime = impendingVideoSampleTime - givenAudioTime;
                givenAudioTime += requiredAudioTime;
            }
            else
            {
                usedVideoSample.swap(impendingVideoSample);
                std::swap(usedVideoSampleTime, impendingVideoSampleTime);
                stopFlag = true;
                emulatedFrameNumber++;
            }
            returnFlag = true;
        }
    }
    return returnFlag;
}

bool GStreamerCapture::grabAudioFrame()
{
    audioSample.reset(NULL);
    for (uint i = 0; i < audioSamples.size(); i++)
    {
        gst_sample_unref(audioSamples[i]);
    }
    audioSamples.clear();

    bool returnFlag = false;
    audioTime = bufferedAudioDuration;

    if (bufferedAudioDuration > requiredAudioTime)
    {
        return true;
    }

    while ((!vEOS) ? audioTime <= requiredAudioTime : !aEOS)
    {
        if (gst_app_sink_is_eos(GST_APP_SINK(audiosink.get())))
        {
            aEOS = true;
            if (videoStream != -1 && !vEOS)
                returnFlag = true;
            if (videoStream == -1)
                audioSamplePos += chunkLengthOfBytes/((audioBitPerSample/8)*nAudioChannels);
            break;
        }
        else
        {
            audioSample.attach(gst_app_sink_pull_sample(GST_APP_SINK(audiosink.get())));
            if (!audioSample)
            {
                CV_LOG_ERROR(NULL, "videoio(MSMF): gst_app_sink_pull_sample() method is not succeeded");
                return false;
            }
            gst_element_query_position(audiosink.get(), CV_GST_FORMAT(GST_FORMAT_TIME), &audioSampleTime);

            GstMapInfo map_info = {};
            GstBuffer* buf = gst_sample_get_buffer(audioSample);
            if (!buf)
            {
                CV_LOG_ERROR(NULL, "GStreamer: Failed. Buffer is empty");
                return false;
            }
            if (!gst_buffer_map(buf, &map_info, GST_MAP_READ))
            {
                CV_LOG_ERROR(NULL, "GStreamer: Failed to map GStreamer buffer to system memory");
                return false;
            }
            ScopeGuardGstMapInfo map_guard(buf, &map_info);

            audioSampleDuration = 1e9*(((double)map_info.size/((audioBitPerSample/8)*nAudioChannels))/audioSamplesPerSecond);

            audioSamples.push_back(audioSample.get());
            audioSample.detach();
            audioSample.reset(NULL);

            CV_LOG_DEBUG(NULL, "videoio(MSMF): got audio frame with timestamp=" << audioSampleTime << "  duration=" << audioSampleDuration);
            audioTime += (int64_t)(audioSampleDuration);

            returnFlag = true;
        }
    }

    returnFlag &= configureAudioFrame();
    return returnFlag;
}

bool GStreamerCapture::configureAudioFrame()
{
    if (!audioSamples.empty() || (!bufferAudioData.empty() && aEOS))
    {
        std::vector<uint8_t> audioDataInUse;
        GstMapInfo map_info = {};

        GstCaps* frame_caps = gst_sample_get_caps(audioSamples[0]);  // no lifetime transfer
        if (!frame_caps)
        {
            CV_LOG_ERROR(NULL, "GStreamer: gst_sample_get_caps() returns NULL");
            return false;
        }
        if (!GST_CAPS_IS_SIMPLE(frame_caps))
        {
            // bail out in no caps
            CV_LOG_ERROR(NULL, "GStreamer: GST_CAPS_IS_SIMPLE(frame_caps) check is failed");
            return false;
        }

        GstAudioInfo info = {};
        gboolean audio_info_res = gst_audio_info_from_caps(&info, frame_caps);
        if (!audio_info_res)
        {
            CV_Error(Error::StsError, "GStreamer: gst_audio_info_from_caps() is failed. Can't handle unknown layout");
        }
        int bpf = GST_AUDIO_INFO_BPF(&info);
        CV_CheckGT(bpf, 0, "");

        GstStructure* structure = gst_caps_get_structure(frame_caps, 0);  // no lifetime transfer
        if (!structure)
        {
            CV_LOG_ERROR(NULL, "GStreamer: Can't query 'structure'-0 from GStreamer sample");
            return false;
        }

        const gchar* name_ = gst_structure_get_name(structure);
        if (!name_)
        {
            CV_LOG_ERROR(NULL, "GStreamer: Can't query 'name' from GStreamer sample");
            return false;
        }
        std::string name = toLowerCase(std::string(name_));

        for (uint i = 0; i < audioSamples.size(); i++)
        {
            GstBuffer* buf = gst_sample_get_buffer(audioSamples[i]);
            if (!buf)
                return false;
            if (!gst_buffer_map(buf, &map_info, GST_MAP_READ))
            {
                CV_LOG_ERROR(NULL, "GStreamer: Failed to map GStreamer buffer to system memory");
                return false;
            }
            ScopeGuardGstMapInfo map_guard(buf, &map_info);

            gsize lastSize = bufferAudioData.size();
            bufferAudioData.resize(lastSize+map_info.size);
            for (gsize j = 0; j < map_info.size; j++)
            {
                bufferAudioData[lastSize+j]=*(map_info.data + j);
            }
        }

        audioSamplePos += chunkLengthOfBytes/((audioBitPerSample/8)*nAudioChannels);
        chunkLengthOfBytes = (videoStream != -1) ? (int64_t)((requiredAudioTime * 1e-9 * audioSamplesPerSecond*nAudioChannels*(audioBitPerSample)/8)) : map_info.size;
        if ((videoStream != -1) && (chunkLengthOfBytes % ((int)(audioBitPerSample)/8* (int)nAudioChannels) != 0))
        {
            if ( (double)audioSamplePos/audioSamplesPerSecond - usedVideoSampleTime * 1e-9 >= 0 )
                chunkLengthOfBytes -= numberOfAdditionalAudioBytes;
            numberOfAdditionalAudioBytes = ((int)(audioBitPerSample)/8* (int)nAudioChannels)
                                        - chunkLengthOfBytes % ((int)(audioBitPerSample)/8* (int)nAudioChannels);
            chunkLengthOfBytes += numberOfAdditionalAudioBytes;
        }
        if ((lastFrame && !syncLastFrame) || (aEOS && !vEOS))
        {
            chunkLengthOfBytes = bufferAudioData.size();
            audioSamplePos += chunkLengthOfBytes/((audioBitPerSample/8)*nAudioChannels);
        }
        CV_Check((double)chunkLengthOfBytes, chunkLengthOfBytes >= INT_MIN || chunkLengthOfBytes <= INT_MAX, "GSTREAMER: The chunkLengthOfBytes is out of the allowed range");
        copy(bufferAudioData.begin(), bufferAudioData.begin() + (int)chunkLengthOfBytes, std::back_inserter(audioDataInUse));
        bufferAudioData.erase(bufferAudioData.begin(), bufferAudioData.begin() + (int)chunkLengthOfBytes);

        if (name == "audio/x-raw")
        {
            const gchar* format_ = gst_structure_get_string(structure, "format");
            if (!format_)
            {
                CV_LOG_ERROR(NULL, "GStreamer: Can't query 'format' of 'video/x-raw'");
                return false;
            }
            std::string format = toUpperCase(std::string(format_));
            cv::Mat data;

            if (format != "S8" && format != "S16LE" && format != "S32LE" && format != "F32LE")
            {
                CV_Error_(Error::StsNotImplemented, ("Unsupported GStreamer audio format: %s", format.c_str()));
                return false;
            }
            if (format == "S8")
            {
                Mat((int)chunkLengthOfBytes/bpf, nAudioChannels, CV_8S, audioDataInUse.data()).copyTo(audioFrame);
                return true;
            }
            if (format == "S16LE")
            {
                Mat((int)chunkLengthOfBytes/bpf, nAudioChannels, CV_16S, audioDataInUse.data()).copyTo(audioFrame);
                return true;
            }
            if (format == "S32LE")
            {
                Mat((int)chunkLengthOfBytes/bpf, nAudioChannels, CV_32S, audioDataInUse.data()).copyTo(audioFrame);
                return true;
            }
            if (format == "F32LE")
            {
                Mat((int)chunkLengthOfBytes/bpf, nAudioChannels, CV_32F, audioDataInUse.data()).copyTo(audioFrame);
                return true;
            }

            audioDataInUse.clear();
            audioDataInUse.shrink_to_fit();
            return true;
        }
        CV_Error_(Error::StsNotImplemented, ("Unsupported GStreamer layer type: %s", name.c_str()));
    }
    else
    {
        return false;
    }
}

bool GStreamerCapture::retrieveAudioFrame(int index, OutputArray dst)
{
    if (audioFrame.empty())
    {
        dst.release();
        if (aEOS)
            return true;
    }
    CV_Check(index, index >= audioBaseIndex && index < audioBaseIndex + nAudioChannels, "");
    index -= audioBaseIndex;

    CV_CheckType(outputAudioFormat,
        outputAudioFormat == CV_8S ||
        outputAudioFormat == CV_16S ||
        outputAudioFormat == CV_32S ||
        outputAudioFormat == CV_32F,
        "");

    dst.create(1, audioFrame.rows, outputAudioFormat);
    Mat data = dst.getMat();
    switch (outputAudioFormat)
    {
        case CV_8S:
            for (int i = 0; i < audioFrame.rows; i++)
                data.at<char>(i) = audioFrame.at<char>(i, index);
            return true;
        case CV_16S:
            for (int i = 0; i < audioFrame.rows; i++)
                data.at<short>(i) = audioFrame.at<short>(i, index);
            return true;
        case CV_32S:
            for (int i = 0; i < audioFrame.rows; i++)
                data.at<int>(i) = audioFrame.at<int>(i, index);
            return true;
        case CV_32F:
            for (int i = 0; i < audioFrame.rows; i++)
                data.at<float>(i) = audioFrame.at<float>(i, index);
            return true;
    }

    dst.release();
    return false;
}

bool GStreamerCapture::retrieveVideoFrame(int, OutputArray dst)
{
    GstCaps* frame_caps = gst_sample_get_caps(usedVideoSample);  // no lifetime transfer
    if (!frame_caps)
    {
        CV_LOG_ERROR(NULL, "GStreamer: gst_sample_get_caps() returns NULL");
        return false;
    }

    if (!GST_CAPS_IS_SIMPLE(frame_caps))
    {
        // bail out in no caps
        CV_LOG_ERROR(NULL, "GStreamer: GST_CAPS_IS_SIMPLE(frame_caps) check is failed");
        return false;
    }

    GstVideoInfo info = {};
    gboolean video_info_res = gst_video_info_from_caps(&info, frame_caps);
    if (!video_info_res)
    {
        CV_Error(Error::StsError, "GStreamer: gst_video_info_from_caps() is failed. Can't handle unknown layout");
    }

    // gstreamer expects us to handle the memory at this point
    // so we can just wrap the raw buffer and be done with it
    GstBuffer* buf = gst_sample_get_buffer(usedVideoSample);  // no lifetime transfer
    if (!buf)
        return false;

    // at this point, the gstreamer buffer may contain a video meta with special
    // stride and plane locations. We __must__ consider in order to correctly parse
    // the data. The gst_video_frame_map will parse the meta for us, or default to
    // regular strides/offsets if no meta is present.
    GstVideoFrame frame = {};
#if FULL_GST_VERSION >= VERSION_NUM(1,6,0)
    GstMapFlags flags = static_cast<GstMapFlags>(GST_MAP_READ | GST_VIDEO_FRAME_MAP_FLAG_NO_REF);
#else
    GstMapFlags flags = static_cast<GstMapFlags>(GST_MAP_READ);
#endif

    if (!gst_video_frame_map(&frame, &info, buf, flags))
    {
        CV_LOG_ERROR(NULL, "GStreamer: Failed to map GStreamer buffer to system memory");
        return false;
    }

    ScopeGuardGstVideoFrame frame_guard(&frame);  // call gst_video_frame_unmap(&frame) on scope leave

    int frame_width = GST_VIDEO_FRAME_COMP_WIDTH(&frame, 0);
    int frame_height = GST_VIDEO_FRAME_COMP_HEIGHT(&frame, 0);
    if (frame_width <= 0 || frame_height <= 0)
    {
        CV_LOG_ERROR(NULL, "GStreamer: Can't query frame size from GStreamer sample");
        return false;
    }

    GstStructure* structure = gst_caps_get_structure(frame_caps, 0);  // no lifetime transfer
    if (!structure)
    {
        CV_LOG_ERROR(NULL, "GStreamer: Can't query 'structure'-0 from GStreamer sample");
        return false;
    }

    const gchar* name_ = gst_structure_get_name(structure);
    if (!name_)
    {
        CV_LOG_ERROR(NULL, "GStreamer: Can't query 'name' from GStreamer sample");
        return false;
    }
    std::string name = toLowerCase(std::string(name_));

    // we support these types of data:
    //     video/x-raw, format=BGR   -> 8bit, 3 channels
    //     video/x-raw, format=GRAY8 -> 8bit, 1 channel
    //     video/x-raw, format=UYVY  -> 8bit, 2 channel
    //     video/x-raw, format=YUY2  -> 8bit, 2 channel
    //     video/x-raw, format=YVYU  -> 8bit, 2 channel
    //     video/x-raw, format=NV12  -> 8bit, 1 channel (height is 1.5x larger than true height)
    //     video/x-raw, format=NV21  -> 8bit, 1 channel (height is 1.5x larger than true height)
    //     video/x-raw, format=YV12  -> 8bit, 1 channel (height is 1.5x larger than true height)
    //     video/x-raw, format=I420  -> 8bit, 1 channel (height is 1.5x larger than true height)
    //     video/x-bayer             -> 8bit, 1 channel
    //     image/jpeg                -> 8bit, mjpeg: buffer_size x 1 x 1
    //     video/x-raw, format=GRAY16_LE (BE) -> 16 bit, 1 channel
    //     video/x-raw, format={BGRA, RGBA, BGRx, RGBx} -> 8bit, 4 channels
    // bayer data is never decoded, the user is responsible for that
    Size sz = Size(frame_width, frame_height);
    guint n_planes = GST_VIDEO_FRAME_N_PLANES(&frame);

    if (name == "video/x-raw")
    {
        const gchar* format_ = frame.info.finfo->name;
        if (!format_)
        {
            CV_LOG_ERROR(NULL, "GStreamer: Can't query 'format' of 'video/x-raw'");
            return false;
        }
        std::string format = toUpperCase(std::string(format_));

        if (format == "BGR")
        {
            CV_CheckEQ((int)n_planes, 1, "");
            size_t step = GST_VIDEO_FRAME_PLANE_STRIDE(&frame, 0);
            CV_CheckGE(step, (size_t)frame_width * 3, "");
            Mat src(sz, CV_8UC3, GST_VIDEO_FRAME_PLANE_DATA(&frame, 0), step);
            src.copyTo(dst);
            return true;
        }
        else if (format == "GRAY8")
        {
            CV_CheckEQ((int)n_planes, 1, "");
            size_t step = GST_VIDEO_FRAME_PLANE_STRIDE(&frame, 0);
            CV_CheckGE(step, (size_t)frame_width, "");
            Mat src(sz, CV_8UC1, GST_VIDEO_FRAME_PLANE_DATA(&frame, 0), step);
            src.copyTo(dst);
            return true;
        }
        else if (format == "GRAY16_LE" || format == "GRAY16_BE")
        {
            CV_CheckEQ((int)n_planes, 1, "");
            size_t step = GST_VIDEO_FRAME_PLANE_STRIDE(&frame, 0);
            CV_CheckGE(step, (size_t)frame_width, "");
            Mat src(sz, CV_16UC1, GST_VIDEO_FRAME_PLANE_DATA(&frame, 0), step);
            src.copyTo(dst);
            return true;
        }
        else if (format == "BGRA" || format == "RGBA" || format == "BGRX" || format == "RGBX")
        {
            CV_CheckEQ((int)n_planes, 1, "");
            size_t step = GST_VIDEO_FRAME_PLANE_STRIDE(&frame, 0);
            CV_CheckGE(step, (size_t)frame_width, "");
            Mat src(sz, CV_8UC4, GST_VIDEO_FRAME_PLANE_DATA(&frame, 0), step);
            src.copyTo(dst);
            return true;
        }
        else if (format == "UYVY" || format == "YUY2" || format == "YVYU")
        {
            CV_CheckEQ((int)n_planes, 1, "");
            size_t step = GST_VIDEO_FRAME_PLANE_STRIDE(&frame, 0);
            CV_CheckGE(step, (size_t)frame_width * 2, "");
            Mat src(sz, CV_8UC2, GST_VIDEO_FRAME_PLANE_DATA(&frame, 0), step);
            src.copyTo(dst);
            return true;
        }
        else if (format == "NV12" || format == "NV21")
        {
            CV_CheckEQ((int)n_planes, 2, "");
            size_t stepY = GST_VIDEO_FRAME_PLANE_STRIDE(&frame, 0);
            CV_CheckGE(stepY, (size_t)frame_width, "");
            size_t stepUV = GST_VIDEO_FRAME_PLANE_STRIDE(&frame, 1);
            CV_CheckGE(stepUV, (size_t)frame_width, "");

            dst.create(Size(frame_width, frame_height * 3 / 2), CV_8UC1);
            Mat dst_ = dst.getMat();
            Mat srcY(sz, CV_8UC1, GST_VIDEO_FRAME_PLANE_DATA(&frame,0), stepY);
            Mat srcUV(Size(frame_width, frame_height / 2), CV_8UC1, GST_VIDEO_FRAME_PLANE_DATA(&frame,1), stepUV);
            srcY.copyTo(dst_(Rect(0, 0, frame_width, frame_height)));
            srcUV.copyTo(dst_(Rect(0, frame_height, frame_width, frame_height / 2)));
            return true;
        }
        else if (format == "YV12" || format == "I420")
        {
            CV_CheckEQ((int)n_planes, 3, "");
            size_t step0 = GST_VIDEO_FRAME_PLANE_STRIDE(&frame, 0);
            CV_CheckGE(step0, (size_t)frame_width, "");
            size_t step1 = GST_VIDEO_FRAME_PLANE_STRIDE(&frame, 1);
            CV_CheckGE(step1, (size_t)frame_width / 2, "");
            size_t step2 = GST_VIDEO_FRAME_PLANE_STRIDE(&frame, 2);
            CV_CheckGE(step2, (size_t)frame_width / 2, "");

            dst.create(Size(frame_width, frame_height * 3 / 2), CV_8UC1);
            Mat dst_ = dst.getMat();
            Mat srcY(sz, CV_8UC1, GST_VIDEO_FRAME_PLANE_DATA(&frame,0), step0);
            Size sz2(frame_width / 2, frame_height / 2);
            Mat src1(sz2, CV_8UC1, GST_VIDEO_FRAME_PLANE_DATA(&frame,1), step1);
            Mat src2(sz2, CV_8UC1, GST_VIDEO_FRAME_PLANE_DATA(&frame,2), step2);
            srcY.copyTo(dst_(Rect(0, 0, frame_width, frame_height)));
            src1.copyTo(Mat(sz2, CV_8UC1, dst_.ptr<uchar>(frame_height)));
            src2.copyTo(Mat(sz2, CV_8UC1, dst_.ptr<uchar>(frame_height) + src1.total()));
            return true;
        }
        else
        {
            CV_Error_(Error::StsNotImplemented, ("Unsupported GStreamer 'video/x-raw' format: %s", format.c_str()));
        }
    }
    else if (name == "video/x-bayer")
    {
        CV_CheckEQ((int)n_planes, 0, "");
        Mat src = Mat(sz, CV_8UC1, frame.map[0].data);
        src.copyTo(dst);
        return true;
    }
    else if (name == "image/jpeg")
    {
        CV_CheckEQ((int)n_planes, 0, "");
        Mat src = Mat(Size(frame.map[0].size, 1), CV_8UC1, frame.map[0].data);
        src.copyTo(dst);
        return true;
    }

    CV_Error_(Error::StsNotImplemented, ("Unsupported GStreamer layer type: %s", name.c_str()));
}

bool GStreamerCapture::retrieveFrame(int index, OutputArray dst)
{
    if (index < 0)
        return false;

    if ((gint)index < audioBaseIndex)
    {
        if (videoStream == -1)
        {
            dst.release();
            return false;
        }
        else
        {
            CV_CheckGE(videoStream, 0, "No video stream configured");
            return retrieveVideoFrame(index, dst);
        }
    }
    else
    {
        if (audioStream == -1)
        {
            dst.release();
            return false;
        }
        else
        {
            CV_CheckGE(audioStream, 0, "No audio stream configured");
            return retrieveAudioFrame(index, dst);
        }
    }

    CV_LOG_ERROR(NULL, "GStreamer(retrive): unrecognized index=" << index);
    return false;
}

bool GStreamerCapture::isPipelinePlaying()
{
    if (!pipeline || !GST_IS_ELEMENT(pipeline.get()))
    {
        CV_WARN("GStreamer: pipeline have not been created");
        return false;
    }
    GstState current, pending;
    GstClockTime timeout = 5*GST_SECOND;
    GstStateChangeReturn ret = gst_element_get_state(pipeline, &current, &pending, timeout);
    if (!ret)
    {
        CV_WARN("unable to query pipeline state");
        return false;
    }
    return current == GST_STATE_PLAYING;
}

/*!
 * \brief CvCapture_GStreamer::startPipeline
 * Start the pipeline by setting it to the playing state
 */
void GStreamerCapture::startPipeline()
{
    if (!pipeline || !GST_IS_ELEMENT(pipeline.get()))
    {
        CV_WARN("GStreamer: pipeline have not been created");
        return;
    }
    GstStateChangeReturn status = gst_element_set_state(pipeline, GST_STATE_PLAYING);
    if (status == GST_STATE_CHANGE_ASYNC)
    {
        // wait for status update
        status = gst_element_get_state(pipeline, NULL, NULL, openTimeout);
    }
    if (status == GST_STATE_CHANGE_FAILURE)
    {
        handleMessage(pipeline);
        pipeline.release();
        CV_WARN("unable to start pipeline");
        return;
    }

    if (isPosFramesEmulated)
        emulatedFrameNumber = 0;

    handleMessage(pipeline);
}

void GStreamerCapture::stopPipeline()
{
    if (!pipeline || !GST_IS_ELEMENT(pipeline.get()))
    {
        CV_WARN("GStreamer: pipeline have not been created");
        return;
    }
    if (gst_element_set_state(pipeline, GST_STATE_NULL) == GST_STATE_CHANGE_FAILURE)
    {
        CV_WARN("unable to stop pipeline");
        pipeline.release();
    }
}

/*!
 * \brief CvCapture_GStreamer::restartPipeline
 * Restart the pipeline
 */
void GStreamerCapture::restartPipeline()
{
    handleMessage(pipeline);

    this->stopPipeline();
    this->startPipeline();
}

/*!
 * \brief CvCapture_GStreamer::setFilter
 * \param prop the property name
 * \param type glib property type
 * \param v1 the value
 * \param v2 second value of property type requires it, else NULL
 * Filter the output formats by setting appsink caps properties
 */
void GStreamerCapture::setFilter(const char *prop, int type, int v1, int v2)
{
    if (!caps || !(GST_IS_CAPS(caps.get())))
    {
        if (type == G_TYPE_INT)
        {
            caps.attach(gst_caps_new_simple("video/x-raw", "format", G_TYPE_STRING, "BGR", prop, type, v1, NULL));
        }
        else
        {
            caps.attach(gst_caps_new_simple("video/x-raw", "format", G_TYPE_STRING, "BGR", prop, type, v1, v2, NULL));
        }
    }
    else
    {
        if (!gst_caps_is_writable(caps.get()))
            caps.attach(gst_caps_make_writable(caps.detach()));
        if (type == G_TYPE_INT)
        {
            gst_caps_set_simple(caps, prop, type, v1, NULL);
        }
        else
        {
            gst_caps_set_simple(caps, prop, type, v1, v2, NULL);
        }
    }

    caps.attach(gst_caps_fixate(caps.detach()));

    gst_app_sink_set_caps(GST_APP_SINK(sink.get()), caps);
    GST_LOG("filtering with caps: %" GST_PTR_FORMAT, caps.get());
}

/*!
 * \brief CvCapture_GStreamer::removeFilter
 * \param filter filter to remove
 * remove the specified filter from the appsink template caps
 */
void GStreamerCapture::removeFilter(const char *filter)
{
    if(!caps)
        return;

    if (!gst_caps_is_writable(caps.get()))
        caps.attach(gst_caps_make_writable(caps.detach()));

    GstStructure *s = gst_caps_get_structure(caps, 0);  // no lifetime transfer
    gst_structure_remove_field(s, filter);

    caps.attach(gst_caps_fixate(caps.detach()));

    gst_app_sink_set_caps(GST_APP_SINK(sink.get()), caps);
}

/*!
 * \brief CvCapture_GStreamer::newPad link dynamic padd
 * \param pad
 * \param data
 * decodebin creates pads based on stream information, which is not known upfront
 * on receiving the pad-added signal, we connect it to the colorspace conversion element
 */
void GStreamerCapture::newPad(GstElement *, GstPad *pad, gpointer data)
{
    GSafePtr<GstPad> sinkpad;
    GstElement* color = (GstElement*)data;

    sinkpad.attach(gst_element_get_static_pad(color, "sink"));
    if (!sinkpad) {
        CV_WARN("no pad named sink");
        return;
    }

    gst_pad_link(pad, sinkpad.get());
}

/*!
 * \brief Create GStreamer pipeline
 * \param filename Filename to open in case of CV_CAP_GSTREAMER_FILE
 * \return boolean. Specifies if opening was successful.
 *
 * In case of camera 'index', a pipeline is constructed as follows:
 *    v4l2src ! autoconvert ! appsink
 *
 *
 * The 'filename' parameter is not limited to filesystem paths, and may be one of the following:
 *
 *  - a normal filesystem path:
 *        e.g. video.avi or /path/to/video.avi or C:\\video.avi
 *  - an uri:
 *        e.g. file:///path/to/video.avi or rtsp:///path/to/stream.asf
 *  - a gstreamer pipeline description:
 *        e.g. videotestsrc ! videoconvert ! appsink
 *        the appsink name should be either 'appsink0' (the default) or 'opencvsink'
 *
 *  GStreamer will not drop frames if the grabbing interval larger than the framerate period.
 *  To support dropping for live streams add appsink 'drop' parameter into your custom pipeline.
 *
 *  The pipeline will only be started whenever the first frame is grabbed. Setting pipeline properties
 *  is really slow if we need to restart the pipeline over and over again.
 *
 */
bool GStreamerCapture::open(int id, const cv::VideoCaptureParameters& params)
{
    gst_initializer::init();

    if (!is_gst_element_exists("v4l2src"))
        return false;
    std::ostringstream desc;
    desc << "v4l2src device=/dev/video" << id
             << " ! " << COLOR_ELEM
             << " ! appsink drop=true";
    return open(desc.str(), params);
}

bool GStreamerCapture::open(const String &filename_, const cv::VideoCaptureParameters& params)
{
    gst_initializer::init();

    if (!configureHW(params))
    {
        CV_LOG_WARNING(NULL, "GStreamer: can't configure HW encoding/decoding support");
        return false;
    }

    if (!configureStreamsProperty(params))
    {
        CV_LOG_WARNING(NULL, "GStreamer: can't configure streams");
        return false;
    }

    if (audioStream > 0)
    {
        CV_LOG_ERROR(NULL, "GStreamer backend supports the first audio stream only. CAP_PROP_AUDIO_STREAM=" << audioStream);
        return false;
    }

    if (!setAudioProperties(params))
    {
        CV_LOG_WARNING(NULL, "GStreamer: can't configure audio properties");
        return false;
    }

    const gchar* filename = filename_.c_str();

    bool file = false;
    bool manualpipeline = false;
    GSafePtr<char> uri;
    GSafePtr<GstBus> bus;

    GSafePtr<GstElement> uridecodebin;
    GSafePtr<GstElement> color;
    GSafePtr<GstElement> convert;
    GSafePtr<GstElement> resample;

    GstStateChangeReturn status;

    // test if we have a valid uri. If so, open it with an uridecodebin
    // else, we might have a file or a manual pipeline.
    // if gstreamer cannot parse the manual pipeline, we assume we were given and
    // ordinary file path.
    CV_LOG_INFO(NULL, "OpenCV | GStreamer: " << filename);
    if (!gst_uri_is_valid(filename))
    {
        if (utils::fs::exists(filename_))
        {
            GSafePtr<GError> err;
            uri.attach(gst_filename_to_uri(filename, err.getRef()));
            if (uri)
            {
                file = true;
            }
            else
            {
                CV_WARN("Error opening file: " << filename << " (" << (err ? err->message : "<unknown reason>") << ")");
                return false;
            }
        }
        else
        {
            GSafePtr<GError> err;
            uridecodebin.attach(gst_parse_launch(filename, err.getRef()));
            if (!uridecodebin)
            {
                CV_WARN("Error opening bin: " << (err ? err->message : "<unknown reason>"));
                return false;
            }
            manualpipeline = true;
        }
    }
    else
    {
        uri.attach(g_strdup(filename));
    }
    CV_LOG_INFO(NULL, "OpenCV | GStreamer: mode - " << (file ? "FILE" : manualpipeline ? "MANUAL" : "URI"));
    bool element_from_uri = false;
    if (!uridecodebin)
    {
        if (videoStream >= 0)
        {
            // At this writing, the v4l2 element (and maybe others too) does not support caps renegotiation.
            // This means that we cannot use an uridecodebin when dealing with v4l2, since setting
            // capture properties will not work.
            // The solution (probably only until gstreamer 1.2) is to make an element from uri when dealing with v4l2.
            GSafePtr<gchar> protocol_; protocol_.attach(gst_uri_get_protocol(uri));
            CV_Assert(protocol_);
            std::string protocol = toLowerCase(std::string(protocol_.get()));
            if (protocol == "v4l2")
            {
                uridecodebin.reset(gst_element_make_from_uri(GST_URI_SRC, uri.get(), "src", NULL));
                CV_Assert(uridecodebin);
                element_from_uri = true;
            }
            else
            {
                uridecodebin.reset(gst_element_factory_make("uridecodebin", NULL));
                CV_Assert(uridecodebin);
                g_object_set(G_OBJECT(uridecodebin.get()), "uri", uri.get(), NULL);
            }
            if (!uridecodebin)
            {
                CV_WARN("Can not parse GStreamer URI bin");
                return false;
            }
        }
        else if (audioStream >= 0)
        {
            uridecodebin.reset(gst_element_factory_make("uridecodebin", NULL));
            CV_Assert(uridecodebin);
            g_object_set(G_OBJECT(uridecodebin.get()), "uri", uri.get(), NULL);
        }
    }

    if (manualpipeline)
    {
        GstIterator *it = gst_bin_iterate_elements(GST_BIN(uridecodebin.get()));

        gboolean done = false;
        GValue value = G_VALUE_INIT;

        while (!done)
        {
            GstElement *element = NULL;
            GSafePtr<gchar> name;
            switch (gst_iterator_next (it, &value))
            {
            case GST_ITERATOR_OK:
                element = GST_ELEMENT (g_value_get_object (&value));
                name.attach(gst_element_get_name(element));
                if (name)
                {
                    if (strstr(name, "opencvsink") != NULL || strstr(name, "appsink") != NULL)
                    {
                        sink.attach(GST_ELEMENT(gst_object_ref(element)));
                    }
                    else if (strstr(name, COLOR_ELEM_NAME) != NULL)
                    {
                        color.attach(GST_ELEMENT(gst_object_ref(element)));
                    }
                    else if (strstr(name, "v4l") != NULL)
                    {
                        v4l2src.attach(GST_ELEMENT(gst_object_ref(element)));
                    }
                    name.release();

                    done = sink && color && v4l2src;
                }
                g_value_unset (&value);
                break;
            case GST_ITERATOR_RESYNC:
                gst_iterator_resync (it);
                break;
            case GST_ITERATOR_ERROR:
            case GST_ITERATOR_DONE:
                done = TRUE;
                break;
            }
        }
        gst_iterator_free (it);

        if (!sink)
        {
            CV_WARN("cannot find appsink in manual pipeline");
            return false;
        }

        pipeline.swap(uridecodebin);
    }
    else
    {
        pipeline.reset(gst_pipeline_new(NULL));
        CV_Assert(pipeline);

        if (videoStream >= 0)
        {
            sink.reset(gst_element_factory_make("appsink", NULL));
            CV_Assert(sink);
            // videoconvert (in 0.10: ffmpegcolorspace, in 1.x autovideoconvert)
            //automatically selects the correct colorspace conversion based on caps.
            color.reset(gst_element_factory_make(COLOR_ELEM, NULL));
            CV_Assert(color);

            gst_bin_add_many(GST_BIN(pipeline.get()), uridecodebin.get(), color.get(), sink.get(), NULL);

            if (element_from_uri)
            {
                if(!gst_element_link(uridecodebin, color.get()))
                {
                    CV_WARN("GStreamer(video): cannot link color -> sink");
                    pipeline.release();
                    return false;
                }
            }
            else
            {
                g_signal_connect(uridecodebin, "pad-added", G_CALLBACK(newPad), color.get());
            }

            if (!gst_element_link(color.get(), sink.get()))
            {
                CV_WARN("GStreamer(video): cannot link color -> sink");
                pipeline.release();
                return false;
            }
        }
        if (audioStream >= 0)
        {
            convert.reset(gst_element_factory_make("audioconvert", NULL));
            resample.reset(gst_element_factory_make("audioresample", NULL));
            audiosink.reset(gst_element_factory_make("appsink", NULL));
            CV_Assert(convert);
            CV_Assert(resample);
            CV_Assert(audiosink);

            gst_bin_add_many (GST_BIN (pipeline.get()), uridecodebin.get(), convert.get(), resample.get(), audiosink.get(), NULL);
            if (!gst_element_link_many (convert.get(), resample.get(), audiosink.get(), NULL))
            {
                CV_WARN("GStreamer(audio): cannot link convert -> resample -> sink");
                pipeline.release();
                return false;
            }
            g_signal_connect (uridecodebin, "pad-added", G_CALLBACK (newPad), convert.get());
        }
    }

    if (!manualpipeline || strstr(filename, " max-buffers=") == NULL)
    {
        //TODO: is 1 single buffer really high enough?
        if (videoStream >= 0)
            gst_app_sink_set_max_buffers(GST_APP_SINK(sink.get()), 1);
        if (audioStream >= 0)
            gst_app_sink_set_max_buffers(GST_APP_SINK(audiosink.get()), 1);
    }
    if (!manualpipeline)
    {
        if (videoStream >= 0)
            gst_base_sink_set_sync(GST_BASE_SINK(sink.get()), FALSE);
        if (audioStream >= 0)
            gst_base_sink_set_sync(GST_BASE_SINK(audiosink.get()), FALSE);
    }
    if (videoStream >= 0)
    {
        //do not emit signals: all calls will be synchronous and blocking
        gst_app_sink_set_emit_signals (GST_APP_SINK(sink.get()), FALSE);
        caps.attach(gst_caps_from_string("video/x-raw, format=(string){BGR, GRAY8}; video/x-bayer,format=(string){rggb,bggr,grbg,gbrg}; image/jpeg"));
    }
    if (audioStream >= 0)
    {
        gst_app_sink_set_emit_signals(GST_APP_SINK(audiosink.get()), FALSE);
        std::string audioFormat;
        switch (outputAudioFormat)
        {
        case CV_8S:
        {
            audioBitPerSample = 8;
            audioFormat = "S8";
            break;
        }
        case CV_16S:
        {
            audioBitPerSample = 16;
            audioFormat = "S16LE";
            break;
        }
        case CV_32S:
        {
            audioBitPerSample = 32;
            audioFormat = "S32LE";
            break;
        }
        case CV_32F:
        {
            audioBitPerSample = 32;
            audioFormat = "F32LE";
            break;
        }
        default:
            audioFormat = "S16LE";
            break;
        }
        std::string stringCaps = "audio/x-raw, format=(string)" + audioFormat + ", rate=(int)" + std::to_string(audioSamplesPerSecond) + ", channels=(int){1, 2}, layout=(string)interleaved";
        audiocaps.attach(gst_caps_from_string(stringCaps.c_str()));

        gst_app_sink_set_caps(GST_APP_SINK(audiosink.get()), audiocaps);
        audiocaps.release();
    }
    if (manualpipeline)
    {
        GSafePtr<GstCaps> peer_caps;
        GSafePtr<GstPad> sink_pad;
        sink_pad.attach(gst_element_get_static_pad(sink, "sink"));
        peer_caps.attach(gst_pad_peer_query_caps(sink_pad, NULL));
        if (!gst_caps_can_intersect(caps, peer_caps))
        {
            caps.attach(gst_caps_from_string("video/x-raw, format=(string){UYVY,YUY2,YVYU,NV12,NV21,YV12,I420,BGRA,RGBA,BGRx,RGBx,GRAY16_LE,GRAY16_BE}"));
            CV_Assert(caps);
        }
    }
    if (videoStream >= 0)
    {
        gst_app_sink_set_caps(GST_APP_SINK(sink.get()), caps);
        caps.release();
    }
    {
        GST_DEBUG_BIN_TO_DOT_FILE(GST_BIN(pipeline.get()), GST_DEBUG_GRAPH_SHOW_ALL, "pipeline-init");

        status = gst_element_set_state(GST_ELEMENT(pipeline.get()),
                                    file ? GST_STATE_PAUSED : GST_STATE_PLAYING);
        if (status == GST_STATE_CHANGE_ASYNC)
        {
            // wait for status update
            status = gst_element_get_state(pipeline, NULL, NULL, openTimeout);
        }
        if (status == GST_STATE_CHANGE_FAILURE)
        {
            GST_DEBUG_BIN_TO_DOT_FILE(GST_BIN(pipeline.get()), GST_DEBUG_GRAPH_SHOW_ALL, "pipeline-error");
            handleMessage(pipeline);
            pipeline.release();
            CV_WARN("unable to start pipeline");
            return false;
        }

        if (videoStream >= 0)
        {
            GSafePtr<GstPad> pad;
            pad.attach(gst_element_get_static_pad(sink, "sink"));

            GSafePtr<GstCaps> buffer_caps;
            buffer_caps.attach(gst_pad_get_current_caps(pad));

            GstFormat format;

            format = GST_FORMAT_DEFAULT;
            if(!gst_element_query_duration(sink, format, &duration))
            {
                handleMessage(pipeline);
                CV_WARN("unable to query duration of stream");
                duration = -1;
            }

            handleMessage(pipeline);

            const GstStructure *structure = gst_caps_get_structure(buffer_caps, 0);  // no lifetime transfer
            if (!gst_structure_get_int (structure, "width", &width) ||
                !gst_structure_get_int (structure, "height", &height))
            {
                CV_WARN("cannot query video width/height");
            }

            gint num = 0, denom=1;
            if (!gst_structure_get_fraction(structure, "framerate", &num, &denom))
            {
                CV_WARN("cannot query video fps");
            }

            fps = (double)num/(double)denom;

            {
                GstFormat format_;
                gint64 value_ = -1;
                gboolean status_;

                format_ = GST_FORMAT_DEFAULT;

                status_ = gst_element_query_position(sink, CV_GST_FORMAT(format_), &value_);
                if (!status_ || value_ != 0 || duration < 0)
                {
                    CV_WARN("Cannot query video position: status=" << status_ << ", value=" << value_ << ", duration=" << duration);
                    isPosFramesSupported = false;
                    isPosFramesEmulated = true;
                    emulatedFrameNumber = 0;
                }
                else
                    isPosFramesSupported = true;
            }
        }

        if (audioStream >= 0)
        {
            GSafePtr<GstPad> pad;
            pad.attach(gst_element_get_static_pad(audiosink, "sink"));

            GSafePtr<GstCaps> buffer_caps;
            buffer_caps.attach(gst_pad_get_current_caps(pad));

            GstAudioInfo info = {};
            if (gst_audio_info_from_caps(&info, buffer_caps))
            {
                nAudioChannels = GST_AUDIO_INFO_CHANNELS(&info);
                audioSamplesPerSecond = GST_AUDIO_INFO_RATE(&info);
            }
            else
            {
                CV_WARN("cannot query audio nChannels and SamplesPerSecond");
            }
        }
        GST_DEBUG_BIN_TO_DOT_FILE(GST_BIN(pipeline.get()), GST_DEBUG_GRAPH_SHOW_ALL, "pipeline");
    }

    std::vector<int> unused_params = params.getUnused();
    for (int key : unused_params)
    {
        if (!setProperty(key, params.get<double>(key)))
        {
            CV_LOG_ERROR(NULL, "VIDEOIO/GStreamer: can't set property " << key);
            return false;
        }
    }

    if (pipeline)
    {
        VideoAccelerationType actual_va_type = VIDEO_ACCELERATION_NONE;
        GstIterator *iter = gst_bin_iterate_recurse(GST_BIN (pipeline.get()));
        gst_iterator_foreach(iter, find_hw_element, (gpointer)&actual_va_type);
        gst_iterator_free(iter);
        if (va_type != VIDEO_ACCELERATION_NONE && va_type != VIDEO_ACCELERATION_ANY)
        {
            if (va_type != actual_va_type)
            {
                CV_LOG_ERROR(NULL, "VIDEOIO/GStreamer: Can't select requested video acceleration through CAP_PROP_HW_ACCELERATION: "
                        << va_type << " (actual is " << actual_va_type << "). Bailout");
                return false;
            }
        }
        else
        {
            va_type = actual_va_type;
        }
    }

    return true;
}

/*!
 * \brief CvCapture_GStreamer::getProperty retrieve the requested property from the pipeline
 * \param propId requested property
 * \return property value
 *
 * There are two ways the properties can be retrieved. For seek-based properties we can query the pipeline.
 * For frame-based properties, we use the caps of the last receivef sample. This means that some properties
 * are not available until a first frame was received
 */
double GStreamerCapture::getProperty(int propId) const
{
    GstFormat format;
    gint64 value;
    gboolean status;

    if(!pipeline) {
        CV_WARN("GStreamer: no pipeline");
        return 0;
    }

    switch(propId)
    {
    case CV_CAP_PROP_POS_MSEC:
        CV_LOG_ONCE_WARNING(NULL, "OpenCV | GStreamer: CAP_PROP_POS_MSEC property result may be unrealiable: "
                                  "https://github.com/opencv/opencv/issues/19025");
        if (audioStream != -1)
        {
            return usedVideoSampleTime * 1e-6;
        }
        format = GST_FORMAT_TIME;
        status = gst_element_query_position(sink.get(), CV_GST_FORMAT(format), &value);
        if(!status) {
            handleMessage(pipeline);
            CV_WARN("GStreamer: unable to query position of stream");
            return 0;
        }
        return value * 1e-6; // nano seconds to milli seconds
    case CV_CAP_PROP_POS_FRAMES:
        if (!isPosFramesSupported)
        {
            if (isPosFramesEmulated)
                return emulatedFrameNumber;
            return 0; // TODO getProperty() "unsupported" value should be changed
        }
        format = GST_FORMAT_DEFAULT;
        status = gst_element_query_position(sink.get(), CV_GST_FORMAT(format), &value);
        if(!status) {
            handleMessage(pipeline);
            CV_WARN("GStreamer: unable to query position of stream");
            return 0;
        }
        return value;
    case CV_CAP_PROP_POS_AVI_RATIO:
        format = GST_FORMAT_PERCENT;
        status = gst_element_query_position(sink.get(), CV_GST_FORMAT(format), &value);
        if(!status) {
            handleMessage(pipeline);
            CV_WARN("GStreamer: unable to query position of stream");
            return 0;
        }
        return ((double) value) / GST_FORMAT_PERCENT_MAX;
    case CV_CAP_PROP_FRAME_WIDTH:
        return width;
    case CV_CAP_PROP_FRAME_HEIGHT:
        return height;
    case CV_CAP_PROP_FPS:
        return fps;
    case CV_CAP_PROP_FRAME_COUNT:
        return duration;
    case CV_CAP_PROP_BRIGHTNESS:
    case CV_CAP_PROP_CONTRAST:
    case CV_CAP_PROP_SATURATION:
    case CV_CAP_PROP_HUE:
        if (v4l2src)
        {
            std::string propName = get_gst_propname(propId);
            if (!propName.empty())
            {
                gint32 val = 0;
                g_object_get(G_OBJECT(v4l2src.get()), propName.c_str(), &val, NULL);
                return static_cast<double>(val);
            }
        }
        break;
    case CAP_PROP_HW_ACCELERATION:
        return static_cast<double>(va_type);
    case CAP_PROP_HW_DEVICE:
        return static_cast<double>(hw_device);
    case CV_CAP_GSTREAMER_QUEUE_LENGTH:
        if(!sink)
        {
            CV_WARN("there is no sink yet");
            return 0;
        }
        return gst_app_sink_get_max_buffers(GST_APP_SINK(sink.get()));
    case CAP_PROP_AUDIO_TOTAL_CHANNELS:
        return nAudioChannels;
    case CAP_PROP_AUDIO_SAMPLES_PER_SECOND:
        return audioSamplesPerSecond;
    case CAP_PROP_AUDIO_DATA_DEPTH:
        return outputAudioFormat;
    case CAP_PROP_AUDIO_BASE_INDEX:
        return audioBaseIndex;
<<<<<<< HEAD
    case CAP_PROP_AUDIO_TOTAL_STREAMS:
        CV_LOG_ONCE_WARNING(NULL, "OpenCV | GStreamer: CAP_PROP_AUDIO_TOTAL_STREAMS property not support");
        return 0;
    case CAP_PROP_AUDIO_POS:
        return audioSamplePos;
    case CAP_PROP_AUDIO_SHIFT_NSEC:
        CV_LOG_ONCE_WARNING(NULL, "OpenCV | GStreamer: CAP_PROP_AUDIO_SHIFT_NSEC property not support");
        return 0;
=======
    case CAP_PROP_OPEN_TIMEOUT_MSEC:
        return GST_TIME_AS_MSECONDS(openTimeout);
    case CAP_PROP_READ_TIMEOUT_MSEC:
#if FULL_GST_VERSION >= VERSION_NUM(1,10,0)
        return GST_TIME_AS_MSECONDS(readTimeout);
#else
        return 0;
#endif
>>>>>>> 6db9fcbc
    default:
        CV_WARN("unhandled property: " << propId);
        break;
    }

    return 0;
}

/*!
 * \brief CvCapture_GStreamer::setProperty
 * \param propId
 * \param value
 * \return success
 * Sets the desired property id with val. If the pipeline is running,
 * it is briefly stopped and started again after the property was set
 */
bool GStreamerCapture::setProperty(int propId, double value)
{
    const GstSeekFlags flags = (GstSeekFlags)(GST_SEEK_FLAG_FLUSH | GST_SEEK_FLAG_ACCURATE);

    if(!pipeline)
    {
        CV_WARN("no pipeline");
        return false;
    }

    bool wasPlaying = this->isPipelinePlaying();
    if (wasPlaying)
        this->stopPipeline();

    switch(propId)
    {
    case CV_CAP_PROP_POS_MSEC:
        if(!gst_element_seek_simple(GST_ELEMENT(pipeline.get()), GST_FORMAT_TIME,
                                    flags, (gint64) (value * GST_MSECOND))) {
            handleMessage(pipeline);
            CV_WARN("GStreamer: unable to seek");
        }
        else
        {
            if (isPosFramesEmulated)
            {
                if (value == 0)
                {
                    emulatedFrameNumber = 0;
                    return true;
                }
                else
                {
                    isPosFramesEmulated = false; // reset frame counter emulation
                }
            }
        }
        break;
    case CV_CAP_PROP_POS_FRAMES:
    {
        if (!isPosFramesSupported)
        {
            if (isPosFramesEmulated)
            {
                if (value == 0)
                {
                    restartPipeline();
                    emulatedFrameNumber = 0;
                    return true;
                }
            }
            return false;
            CV_WARN("unable to seek");
        }
        if(!gst_element_seek_simple(GST_ELEMENT(pipeline.get()), GST_FORMAT_DEFAULT,
                                    flags, (gint64) value)) {
            handleMessage(pipeline);
            CV_WARN("GStreamer: unable to seek");
            break;
        }
        // wait for status update
        gst_element_get_state(pipeline, NULL, NULL, GST_CLOCK_TIME_NONE);
        return true;
    }
    case CV_CAP_PROP_POS_AVI_RATIO:
        if(!gst_element_seek_simple(GST_ELEMENT(pipeline.get()), GST_FORMAT_PERCENT,
                                    flags, (gint64) (value * GST_FORMAT_PERCENT_MAX))) {
            handleMessage(pipeline);
            CV_WARN("GStreamer: unable to seek");
        }
        else
        {
            if (isPosFramesEmulated)
            {
                if (value == 0)
                {
                    emulatedFrameNumber = 0;
                    return true;
                }
                else
                {
                    isPosFramesEmulated = false; // reset frame counter emulation
                }
            }
        }
        break;
    case CV_CAP_PROP_FRAME_WIDTH:
        if(value > 0)
            setFilter("width", G_TYPE_INT, (int) value, 0);
        else
            removeFilter("width");
        break;
    case CV_CAP_PROP_FRAME_HEIGHT:
        if(value > 0)
            setFilter("height", G_TYPE_INT, (int) value, 0);
        else
            removeFilter("height");
        break;
    case CV_CAP_PROP_FPS:
        if(value > 0) {
            int num = 0, denom = 1;
            toFraction(value, num, denom);
            setFilter("framerate", GST_TYPE_FRACTION, value, denom);
        } else
            removeFilter("framerate");
        break;
    case CV_CAP_PROP_BRIGHTNESS:
    case CV_CAP_PROP_CONTRAST:
    case CV_CAP_PROP_SATURATION:
    case CV_CAP_PROP_HUE:
        if (v4l2src)
        {
            std::string propName = get_gst_propname(propId);
            if (!propName.empty())
            {
                gint32 val = cv::saturate_cast<gint32>(value);
                g_object_set(G_OBJECT(v4l2src.get()), propName.c_str(), &val, NULL);
                return true;
            }
        }
        return false;
    case CV_CAP_PROP_GAIN:
    case CV_CAP_PROP_CONVERT_RGB:
        break;
    case cv::CAP_PROP_HW_ACCELERATION:
        return false; // open-only
    case cv::CAP_PROP_HW_DEVICE:
        return false; // open-only
    case CV_CAP_GSTREAMER_QUEUE_LENGTH:
    {
        if(!sink)
        {
            CV_WARN("there is no sink yet");
            return false;
        }
        gst_app_sink_set_max_buffers(GST_APP_SINK(sink.get()), (guint) value);
        return true;
    }
    case CAP_PROP_OPEN_TIMEOUT_MSEC:
    {
        if(value > 0)
        {
            openTimeout = GstClockTime(value * GST_MSECOND); // convert from ms to ns
            return true;
        }
        else
        {
            CV_WARN("GStreamer open timeout should be positive");
            return false;
        }
    }
    case CAP_PROP_READ_TIMEOUT_MSEC:
    {
#if FULL_GST_VERSION >= VERSION_NUM(1,10,0)
        if(value > 0)
        {
            readTimeout = GstClockTime(value * GST_MSECOND); // convert from ms to ns
            return true;
        }
        else
        {
            CV_WARN("GStreamer read timeout should be positive");
            return false;
        }
#else
        CV_WARN("GStreamer before 1.10 does not support read timeout");
        return false;
#endif
    }
    default:
        CV_WARN("GStreamer: unhandled property");
    }

    if (wasPlaying)
        this->startPipeline();

    return false;
}


Ptr<IVideoCapture> createGStreamerCapture_file(const String& filename, const cv::VideoCaptureParameters& params)
{
    Ptr<GStreamerCapture> cap = makePtr<GStreamerCapture>();
    if (cap && cap->open(filename, params))
        return cap;
    return Ptr<IVideoCapture>();
}

Ptr<IVideoCapture> createGStreamerCapture_cam(int index, const cv::VideoCaptureParameters& params)
{
    Ptr<GStreamerCapture> cap = makePtr<GStreamerCapture>();
    if (cap && cap->open(index, params))
        return cap;
    return Ptr<IVideoCapture>();
}

//==================================================================================================

/*!
 * \brief The CvVideoWriter_GStreamer class
 * Use GStreamer to write video
 */
class CvVideoWriter_GStreamer : public CvVideoWriter
{
public:
    CvVideoWriter_GStreamer()
        : ipl_depth(CV_8U)
        , input_pix_fmt(0), num_frames(0), framerate(0)
        , va_type(VIDEO_ACCELERATION_NONE), hw_device(0)
    {
    }
    virtual ~CvVideoWriter_GStreamer() CV_OVERRIDE
    {
        try
        {
            close();
        }
        catch (const std::exception& e)
        {
            CV_WARN("C++ exception in writer destructor: " << e.what());
        }
        catch (...)
        {
            CV_WARN("Unknown exception in writer destructor. Ignore");
        }
    }

    int getCaptureDomain() const CV_OVERRIDE { return cv::CAP_GSTREAMER; }

    bool open(const std::string &filename, int fourcc,
              double fps, const Size &frameSize, const VideoWriterParameters& params );
    void close();
    bool writeFrame( const IplImage* image ) CV_OVERRIDE;

    int getIplDepth() const { return ipl_depth; }

    virtual double getProperty(int) const CV_OVERRIDE;

protected:
    const char* filenameToMimetype(const char* filename);
    GSafePtr<GstElement> pipeline;
    GSafePtr<GstElement> source;
    int ipl_depth;
    int input_pix_fmt;
    int num_frames;
    double framerate;

    VideoAccelerationType va_type;
    int hw_device;

    void close_();
};

/*!
 * \brief CvVideoWriter_GStreamer::close
 * ends the pipeline by sending EOS and destroys the pipeline and all
 * elements afterwards
 */
void CvVideoWriter_GStreamer::close_()
{
    GstStateChangeReturn status;
    if (pipeline)
    {
        handleMessage(pipeline);

        if (!(bool)source)
        {
            CV_WARN("No source in GStreamer pipeline. Ignore");
        }
        else if (gst_app_src_end_of_stream(GST_APP_SRC(source.get())) != GST_FLOW_OK)
        {
            CV_WARN("Cannot send EOS to GStreamer pipeline");
        }
        else
        {
            //wait for EOS to trickle down the pipeline. This will let all elements finish properly
            GSafePtr<GstBus> bus; bus.attach(gst_element_get_bus(pipeline));
            if (bus)
            {
                GSafePtr<GstMessage> msg; msg.attach(gst_bus_timed_pop_filtered(bus, GST_CLOCK_TIME_NONE, (GstMessageType)(GST_MESSAGE_ERROR | GST_MESSAGE_EOS)));
                if (!msg || GST_MESSAGE_TYPE(msg.get()) == GST_MESSAGE_ERROR)
                {
                    CV_WARN("Error during VideoWriter finalization");
                    handleMessage(pipeline);
                }
            }
            else
            {
                CV_WARN("can't get GstBus");
            }
        }

        status = gst_element_set_state (pipeline, GST_STATE_NULL);
        if (status == GST_STATE_CHANGE_ASYNC)
        {
            // wait for status update
            GstState st1;
            GstState st2;
            status = gst_element_get_state(pipeline, &st1, &st2, GST_CLOCK_TIME_NONE);
        }
        if (status == GST_STATE_CHANGE_FAILURE)
        {
            handleMessage (pipeline);
            CV_WARN("Unable to stop writer pipeline");
        }
    }
}

void CvVideoWriter_GStreamer::close()
{
    close_();
    source.release();
    pipeline.release();
    va_type = VIDEO_ACCELERATION_NONE;
    hw_device = -1;
}

/*!
 * \brief filenameToMimetype
 * \param filename
 * \return mimetype
 * Returns a container mime type for a given filename by looking at it's extension
 */
const char* CvVideoWriter_GStreamer::filenameToMimetype(const char *filename)
{
    //get extension
    const char *ext_ = strrchr(filename, '.');
    if (!ext_ || ext_ == filename)
        return NULL;
    ext_ += 1; //exclude the dot

    std::string ext(ext_);
    ext = toLowerCase(ext);

    // return a container mime based on the given extension.
    // gstreamer's function returns too much possibilities, which is not useful to us

    //return the appropriate mime
    if (ext == "avi")
        return "video/x-msvideo";

    if (ext == "mkv" || ext == "mk3d" || ext == "webm")
        return "video/x-matroska";

    if (ext == "wmv")
        return "video/x-ms-asf";

    if (ext == "mov")
        return "video/x-quicktime";

    if (ext == "ogg" || ext == "ogv")
        return "application/ogg";

    if (ext == "rm")
        return "vnd.rn-realmedia";

    if (ext == "swf")
        return "application/x-shockwave-flash";

    if (ext == "mp4")
        return "video/x-quicktime, variant=(string)iso";

    //default to avi
    return "video/x-msvideo";
}

/*!
 * \brief CvVideoWriter_GStreamer::open
 * \param filename filename to output to
 * \param fourcc desired codec fourcc
 * \param fps desired framerate
 * \param frameSize the size of the expected frames
 * \param params other parameters
 * \return success
 *
 * We support 2 modes of operation. Either the user enters a filename and a fourcc
 * code, or enters a manual pipeline description like in CvVideoCapture_GStreamer.
 * In the latter case, we just push frames on the appsink with appropriate caps.
 * In the former case, we try to deduce the correct container from the filename,
 * and the correct encoder from the fourcc profile.
 *
 * If the file extension did was not recognize, an avi container is used
 *
 */
bool CvVideoWriter_GStreamer::open( const std::string &filename, int fourcc,
                                    double fps, const cv::Size &frameSize,
                                    const VideoWriterParameters& params )
{
    // check arguments
    CV_Assert(!filename.empty());
    CV_Assert(fps > 0);
    CV_Assert(frameSize.width > 0 && frameSize.height > 0);

    const bool is_color = params.get(VIDEOWRITER_PROP_IS_COLOR, true);
    const int depth = params.get(VIDEOWRITER_PROP_DEPTH, CV_8U);

    if (params.has(VIDEOWRITER_PROP_HW_ACCELERATION))
    {
        va_type = params.get<VideoAccelerationType>(VIDEOWRITER_PROP_HW_ACCELERATION);
    }
    if (params.has(VIDEOWRITER_PROP_HW_DEVICE))
    {
        hw_device = params.get<int>(VIDEOWRITER_PROP_HW_DEVICE);
        if (va_type == VIDEO_ACCELERATION_NONE && hw_device != -1)
        {
            CV_LOG_ERROR(NULL, "VIDEOIO/GStreamer: Invalid usage of VIDEOWRITER_PROP_HW_DEVICE without requested H/W acceleration. Bailout");
            return false;
        }
        if (va_type == VIDEO_ACCELERATION_ANY && hw_device != -1)
        {
            CV_LOG_ERROR(NULL, "VIDEOIO/GStreamer: Invalid usage of VIDEOWRITER_PROP_HW_DEVICE with 'ANY' H/W acceleration. Bailout");
            return false;
        }
        if (hw_device != -1)
        {
            CV_LOG_ERROR(NULL, "VIDEOIO/GStreamer: VIDEOWRITER_PROP_HW_DEVICE is not supported. Specify -1 (auto) value. Bailout");
            return false;
        }
    }

    if (params.warnUnusedParameters())
    {
        CV_LOG_ERROR(NULL, "VIDEOIO/GStreamer: unsupported parameters in VideoWriter, see logger INFO channel for details");
        return false;
    }

    // init gstreamer
    gst_initializer::init();

    // init vars
    GSafePtr<GstElement> file;
    GSafePtr<GstElement> encodebin;

    bool manualpipeline = true;
    int  bufsize = 0;
    GSafePtr<GError> err;
    GstStateChangeReturn stateret;

    GSafePtr<GstCaps> caps;

    GstIterator* it = NULL;
    gboolean done = FALSE;

    // we first try to construct a pipeline from the given string.
    // if that fails, we assume it is an ordinary filename

    encodebin.attach(gst_parse_launch(filename.c_str(), err.getRef()));
    manualpipeline = (bool)encodebin;

    if (manualpipeline)
    {
        if (err)
        {
            CV_WARN("error opening writer pipeline: " << err->message);
            if (encodebin)
            {
                gst_element_set_state(encodebin, GST_STATE_NULL);
            }
            handleMessage(encodebin);
            encodebin.release();
            return false;
        }
        it = gst_bin_iterate_sources (GST_BIN(encodebin.get()));

        while (!done)
        {
          GValue value = G_VALUE_INIT;
          GSafePtr<gchar> name;
          GstElement* element = NULL;
          switch (gst_iterator_next (it, &value)) {
            case GST_ITERATOR_OK:
              element = GST_ELEMENT (g_value_get_object (&value));  // no lifetime transfer
              name.attach(gst_element_get_name(element));
              if (name)
              {
                if (strstr(name.get(), "opencvsrc") != NULL || strstr(name.get(), "appsrc") != NULL)
                {
                  source.attach(GST_ELEMENT(gst_object_ref(element)));
                  done = TRUE;
                }
              }
              g_value_unset(&value);

              break;
            case GST_ITERATOR_RESYNC:
              gst_iterator_resync (it);
              break;
            case GST_ITERATOR_ERROR:
            case GST_ITERATOR_DONE:
              done = TRUE;
              break;
          }
        }
        gst_iterator_free (it);

        if (!source){
            CV_WARN("GStreamer: cannot find appsrc in manual pipeline\n");
            return false;
        }
        pipeline.swap(encodebin);
    }
    else
    {
        err.release();
        pipeline.reset(gst_pipeline_new(NULL));

        // we just got a filename and a fourcc code.
        // first, try to guess the container from the filename

        //proxy old non existing fourcc ids. These were used in previous opencv versions,
        //but do not even exist in gstreamer any more
        if (fourcc == CV_FOURCC('M','P','1','V')) fourcc = CV_FOURCC('M', 'P', 'G' ,'1');
        if (fourcc == CV_FOURCC('M','P','2','V')) fourcc = CV_FOURCC('M', 'P', 'G' ,'2');
        if (fourcc == CV_FOURCC('D','R','A','C')) fourcc = CV_FOURCC('d', 'r', 'a' ,'c');


        //create encoder caps from fourcc
        GSafePtr<GstCaps> videocaps;
        videocaps.attach(gst_riff_create_video_caps(fourcc, NULL, NULL, NULL, NULL, NULL));
        if (!videocaps)
        {
            CV_WARN("OpenCV backend does not support passed FOURCC value");
            return false;
        }

        //create container caps from file extension
        const char* mime = filenameToMimetype(filename.c_str());
        if (!mime)
        {
            CV_WARN("OpenCV backend does not support this file type (extension): " << filename);
            return false;
        }

        //create pipeline elements
        encodebin.reset(gst_element_factory_make("encodebin", NULL));

        GSafePtr<GstCaps> containercaps;
        GSafePtr<GstEncodingContainerProfile> containerprofile;
        GSafePtr<GstEncodingVideoProfile> videoprofile;

        containercaps.attach(gst_caps_from_string(mime));

        //create encodebin profile
        containerprofile.attach(gst_encoding_container_profile_new("container", "container", containercaps.get(), NULL));
        videoprofile.reset(gst_encoding_video_profile_new(videocaps.get(), NULL, NULL, 1));
        gst_encoding_container_profile_add_profile(containerprofile.get(), (GstEncodingProfile*)videoprofile.get());

        g_object_set(G_OBJECT(encodebin.get()), "profile", containerprofile.get(), NULL);

        source.reset(gst_element_factory_make("appsrc", NULL));
        file.reset(gst_element_factory_make("filesink", NULL));
        g_object_set(G_OBJECT(file.get()), "location", (const char*)filename.c_str(), NULL);
    }

    int fps_num = 0, fps_denom = 1;
    toFraction(fps, fps_num, fps_denom);

    if (fourcc == CV_FOURCC('M','J','P','G') && frameSize.height == 1)
    {
        CV_Assert(depth == CV_8U);
        ipl_depth = IPL_DEPTH_8U;
        input_pix_fmt = GST_VIDEO_FORMAT_ENCODED;
        caps.attach(gst_caps_new_simple("image/jpeg",
                                        "framerate", GST_TYPE_FRACTION, int(fps_num), int(fps_denom),
                                        NULL));
        caps.attach(gst_caps_fixate(caps.detach()));
    }
    else if (is_color)
    {
        CV_Assert(depth == CV_8U);
        ipl_depth = IPL_DEPTH_8U;
        input_pix_fmt = GST_VIDEO_FORMAT_BGR;
        bufsize = frameSize.width * frameSize.height * 3;

        caps.attach(gst_caps_new_simple("video/x-raw",
                                        "format", G_TYPE_STRING, "BGR",
                                        "width", G_TYPE_INT, frameSize.width,
                                        "height", G_TYPE_INT, frameSize.height,
                                        "framerate", GST_TYPE_FRACTION, gint(fps_num), gint(fps_denom),
                                        NULL));
        CV_Assert(caps);
        caps.attach(gst_caps_fixate(caps.detach()));
        CV_Assert(caps);
    }
    else if (!is_color && depth == CV_8U)
    {
        ipl_depth = IPL_DEPTH_8U;
        input_pix_fmt = GST_VIDEO_FORMAT_GRAY8;
        bufsize = frameSize.width * frameSize.height;

        caps.attach(gst_caps_new_simple("video/x-raw",
                                        "format", G_TYPE_STRING, "GRAY8",
                                        "width", G_TYPE_INT, frameSize.width,
                                        "height", G_TYPE_INT, frameSize.height,
                                        "framerate", GST_TYPE_FRACTION, gint(fps_num), gint(fps_denom),
                                        NULL));
        caps.attach(gst_caps_fixate(caps.detach()));
    }
    else if (!is_color && depth == CV_16U)
    {
        ipl_depth = IPL_DEPTH_16U;
        input_pix_fmt = GST_VIDEO_FORMAT_GRAY16_LE;
        bufsize = frameSize.width * frameSize.height * 2;

        caps.attach(gst_caps_new_simple("video/x-raw",
                                        "format", G_TYPE_STRING, "GRAY16_LE",
                                        "width", G_TYPE_INT, frameSize.width,
                                        "height", G_TYPE_INT, frameSize.height,
                                        "framerate", GST_TYPE_FRACTION, gint(fps_num), gint(fps_denom),
                                        NULL));
        caps.attach(gst_caps_fixate(caps.detach()));
    }
    else
    {
        CV_WARN("unsupported depth=" << depth <<", and is_color=" << is_color << " combination");
        pipeline.release();
        return false;
    }

    gst_app_src_set_caps(GST_APP_SRC(source.get()), caps);
    gst_app_src_set_stream_type(GST_APP_SRC(source.get()), GST_APP_STREAM_TYPE_STREAM);
    gst_app_src_set_size (GST_APP_SRC(source.get()), -1);

    g_object_set(G_OBJECT(source.get()), "format", GST_FORMAT_TIME, NULL);
    g_object_set(G_OBJECT(source.get()), "block", 1, NULL);
    g_object_set(G_OBJECT(source.get()), "is-live", 0, NULL);


    if (!manualpipeline)
    {
        g_object_set(G_OBJECT(file.get()), "buffer-size", bufsize, NULL);
        gst_bin_add_many(GST_BIN(pipeline.get()), source.get(), encodebin.get(), file.get(), NULL);
        if (!gst_element_link_many(source.get(), encodebin.get(), file.get(), NULL))
        {
            CV_WARN("cannot link elements");
            pipeline.release();
            return false;
        }
    }

    GST_DEBUG_BIN_TO_DOT_FILE(GST_BIN(pipeline.get()), GST_DEBUG_GRAPH_SHOW_ALL, "write-pipeline");

    stateret = gst_element_set_state(GST_ELEMENT(pipeline.get()), GST_STATE_PLAYING);
    if (stateret == GST_STATE_CHANGE_FAILURE)
    {
        handleMessage(pipeline);
        CV_WARN("GStreamer: cannot put pipeline to play\n");
        pipeline.release();
        return false;
    }

    framerate = fps;
    num_frames = 0;

    handleMessage(pipeline);

    if (pipeline)
    {
        VideoAccelerationType actual_va_type = VIDEO_ACCELERATION_NONE;
        GstIterator *iter = gst_bin_iterate_recurse(GST_BIN (pipeline.get()));
        gst_iterator_foreach(iter, find_hw_element, (gpointer)&actual_va_type);
        gst_iterator_free(iter);
        if (va_type != VIDEO_ACCELERATION_NONE && va_type != VIDEO_ACCELERATION_ANY)
        {
            if (va_type != actual_va_type)
            {
                CV_LOG_ERROR(NULL, "VIDEOIO/GStreamer: Can't select requested VideoWriter acceleration through VIDEOWRITER_PROP_HW_ACCELERATION: "
                        << va_type << " (actual is " << actual_va_type << "). Bailout");
                close();
                return false;
            }
        }
        else
        {
            va_type = actual_va_type;
        }
    }

    return true;
}


/*!
 * \brief CvVideoWriter_GStreamer::writeFrame
 * \param image
 * \return
 * Pushes the given frame on the pipeline.
 * The timestamp for the buffer is generated from the framerate set in open
 * and ensures a smooth video
 */
bool CvVideoWriter_GStreamer::writeFrame( const IplImage * image )
{
    GstClockTime duration, timestamp;
    GstFlowReturn ret;
    int size;

    handleMessage(pipeline);

    if (input_pix_fmt == GST_VIDEO_FORMAT_ENCODED) {
        if (image->nChannels != 1 || image->depth != IPL_DEPTH_8U || image->height != 1) {
            CV_WARN("cvWriteFrame() needs images with depth = IPL_DEPTH_8U, nChannels = 1 and height = 1.");
            return false;
        }
    }
    else
    if(input_pix_fmt == GST_VIDEO_FORMAT_BGR) {
        if (image->nChannels != 3 || image->depth != IPL_DEPTH_8U) {
            CV_WARN("cvWriteFrame() needs images with depth = IPL_DEPTH_8U and nChannels = 3.");
            return false;
        }
    }
    else if (input_pix_fmt == GST_VIDEO_FORMAT_GRAY8) {
        if (image->nChannels != 1 || image->depth != IPL_DEPTH_8U) {
            CV_WARN("cvWriteFrame() needs images with depth = IPL_DEPTH_8U and nChannels = 1.");
            return false;
        }
    }
    else if (input_pix_fmt == GST_VIDEO_FORMAT_GRAY16_LE) {
        if (image->nChannels != 1 || image->depth != IPL_DEPTH_16U) {
            CV_WARN("cvWriteFrame() needs images with depth = IPL_DEPTH_16U and nChannels = 1.");
            return false;
        }
    }
    else {
        CV_WARN("cvWriteFrame() needs BGR or grayscale images\n");
        return false;
    }

    size = image->imageSize;
    duration = ((double)1/framerate) * GST_SECOND;
    timestamp = num_frames * duration;

    //gst_app_src_push_buffer takes ownership of the buffer, so we need to supply it a copy
    GstBuffer *buffer = gst_buffer_new_allocate(NULL, size, NULL);
    GstMapInfo info;
    gst_buffer_map(buffer, &info, (GstMapFlags)GST_MAP_READ);
    memcpy(info.data, (guint8*)image->imageData, size);
    gst_buffer_unmap(buffer, &info);
    GST_BUFFER_DURATION(buffer) = duration;
    GST_BUFFER_PTS(buffer) = timestamp;
    GST_BUFFER_DTS(buffer) = timestamp;
    //set the current number in the frame
    GST_BUFFER_OFFSET(buffer) = num_frames;

    ret = gst_app_src_push_buffer(GST_APP_SRC(source.get()), buffer);
    if (ret != GST_FLOW_OK)
    {
        CV_WARN("Error pushing buffer to GStreamer pipeline");
        return false;
    }

    //GST_DEBUG_BIN_TO_DOT_FILE(GST_BIN(pipeline), GST_DEBUG_GRAPH_SHOW_ALL, "pipeline");

    ++num_frames;

    return true;
}


double CvVideoWriter_GStreamer::getProperty(int propId) const
{
    if (propId == VIDEOWRITER_PROP_HW_ACCELERATION)
    {
        return static_cast<double>(va_type);
    }
    else if (propId == VIDEOWRITER_PROP_HW_DEVICE)
    {
        return static_cast<double>(hw_device);
    }
    return 0;
}

Ptr<IVideoWriter> create_GStreamer_writer(const std::string& filename, int fourcc, double fps,
                                          const cv::Size& frameSize, const VideoWriterParameters& params)
{
    CvVideoWriter_GStreamer* wrt = new CvVideoWriter_GStreamer;
    try
    {
        if (wrt->open(filename, fourcc, fps, frameSize, params))
            return makePtr<LegacyWriter>(wrt);
        delete wrt;
    }
    catch (...)
    {
        delete wrt;
        throw;
    }
    return 0;
}

// utility functions

void toFraction(const double decimal, int &numerator_i, int &denominator_i)
{
    double err = 1.0;
    int denominator = 1;
    double numerator = 0;
    for (int check_denominator = 1; ; check_denominator++)
    {
        double check_numerator = (double)check_denominator * decimal;
        double dummy;
        double check_err = modf(check_numerator, &dummy);
        if (check_err < err)
        {
            err = check_err;
            denominator = check_denominator;
            numerator = check_numerator;
            if (err < FLT_EPSILON)
                break;
        }
        if (check_denominator == 100)  // limit
            break;
    }
    numerator_i = cvRound(numerator);
    denominator_i = denominator;
    //printf("%g: %d/%d    (err=%g)\n", decimal, numerator_i, denominator_i, err);
}


/*!
 * \brief handleMessage
 * Handles gstreamer bus messages. Mainly for debugging purposes and ensuring clean shutdown on error
 */
void handleMessage(GstElement * pipeline)
{
    GSafePtr<GstBus> bus;
    GstStreamStatusType tp;
    GstElement * elem = NULL;

    bus.attach(gst_element_get_bus(pipeline));

    while (gst_bus_have_pending(bus))
    {
        GSafePtr<GstMessage> msg;
        msg.attach(gst_bus_pop(bus));
        if (!msg || !GST_IS_MESSAGE(msg.get()))
            continue;

        if (gst_is_missing_plugin_message(msg))
        {
            CV_WARN("your GStreamer installation is missing a required plugin");
        }
        else
        {
            switch (GST_MESSAGE_TYPE (msg)) {
            case GST_MESSAGE_STATE_CHANGED:
                GstState oldstate, newstate, pendstate;
                gst_message_parse_state_changed(msg, &oldstate, &newstate, &pendstate);
                break;
            case GST_MESSAGE_ERROR:
            {
                GSafePtr<GError> err;
                GSafePtr<gchar> debug;
                gst_message_parse_error(msg, err.getRef(), debug.getRef());
                GSafePtr<gchar> name; name.attach(gst_element_get_name(GST_MESSAGE_SRC (msg)));
                CV_WARN("Embedded video playback halted; module " << name.get() <<
                        " reported: " << (err ? err->message : "<unknown reason>"));
                CV_LOG_DEBUG(NULL, "GStreamer debug: " << debug.get());

                gst_element_set_state(GST_ELEMENT(pipeline), GST_STATE_NULL);
                break;
            }
            case GST_MESSAGE_EOS:
                break;
            case GST_MESSAGE_STREAM_STATUS:
                gst_message_parse_stream_status(msg,&tp,&elem);
                break;
            default:
                break;
            }
        }
    }
}

}  // namespace cv

//==================================================================================================

#if defined(BUILD_PLUGIN)

#define CAPTURE_ABI_VERSION 1
#define CAPTURE_API_VERSION 1
#include "plugin_capture_api.hpp"
#define WRITER_ABI_VERSION 1
#define WRITER_API_VERSION 1
#include "plugin_writer_api.hpp"

namespace cv {

static
CvResult CV_API_CALL cv_capture_open_with_params(
        const char* filename, int camera_index,
        int* params, unsigned n_params,
        CV_OUT CvPluginCapture* handle
)
{
    if (!handle)
        return CV_ERROR_FAIL;
    *handle = NULL;
    if (!filename)
        return CV_ERROR_FAIL;
    GStreamerCapture *cap = 0;
    try
    {
        cv::VideoCaptureParameters parameters(params, n_params);
        cap = new GStreamerCapture();
        bool res;
        if (filename)
            res = cap->open(std::string(filename), parameters);
        else
            res = cap->open(camera_index, parameters);
        if (res)
        {
            *handle = (CvPluginCapture)cap;
            return CV_ERROR_OK;
        }
    }
    catch (const std::exception& e)
    {
        CV_LOG_WARNING(NULL, "GStreamer: Exception is raised: " << e.what());
    }
    catch (...)
    {
        CV_LOG_WARNING(NULL, "GStreamer: Unknown C++ exception is raised");
    }
    if (cap)
        delete cap;
    return CV_ERROR_FAIL;
}

static
CvResult CV_API_CALL cv_capture_open(const char* filename, int camera_index, CV_OUT CvPluginCapture* handle)
{
    return cv_capture_open_with_params(filename, camera_index, NULL, 0, handle);
}

static
CvResult CV_API_CALL cv_capture_release(CvPluginCapture handle)
{
    if (!handle)
        return CV_ERROR_FAIL;
    GStreamerCapture* instance = (GStreamerCapture*)handle;
    delete instance;
    return CV_ERROR_OK;
}


static
CvResult CV_API_CALL cv_capture_get_prop(CvPluginCapture handle, int prop, CV_OUT double* val)
{
    if (!handle)
        return CV_ERROR_FAIL;
    if (!val)
        return CV_ERROR_FAIL;
    try
    {
        GStreamerCapture* instance = (GStreamerCapture*)handle;
        *val = instance->getProperty(prop);
        return CV_ERROR_OK;
    }
    catch (const std::exception& e)
    {
        CV_LOG_WARNING(NULL, "GStreamer: Exception is raised: " << e.what());
        return CV_ERROR_FAIL;
    }
    catch (...)
    {
        CV_LOG_WARNING(NULL, "GStreamer: Unknown C++ exception is raised");
        return CV_ERROR_FAIL;
    }
}

static
CvResult CV_API_CALL cv_capture_set_prop(CvPluginCapture handle, int prop, double val)
{
    if (!handle)
        return CV_ERROR_FAIL;
    try
    {
        GStreamerCapture* instance = (GStreamerCapture*)handle;
        return instance->setProperty(prop, val) ? CV_ERROR_OK : CV_ERROR_FAIL;
    }
    catch (const std::exception& e)
    {
        CV_LOG_WARNING(NULL, "GStreamer: Exception is raised: " << e.what());
        return CV_ERROR_FAIL;
    }
    catch (...)
    {
        CV_LOG_WARNING(NULL, "GStreamer: Unknown C++ exception is raised");
        return CV_ERROR_FAIL;
    }
}

static
CvResult CV_API_CALL cv_capture_grab(CvPluginCapture handle)
{
    if (!handle)
        return CV_ERROR_FAIL;
    try
    {
        GStreamerCapture* instance = (GStreamerCapture*)handle;
        return instance->grabFrame() ? CV_ERROR_OK : CV_ERROR_FAIL;
    }
    catch (const std::exception& e)
    {
        CV_LOG_WARNING(NULL, "GStreamer: Exception is raised: " << e.what());
        return CV_ERROR_FAIL;
    }
    catch (...)
    {
        CV_LOG_WARNING(NULL, "GStreamer: Unknown C++ exception is raised");
        return CV_ERROR_FAIL;
    }
}

static
CvResult CV_API_CALL cv_capture_retrieve(CvPluginCapture handle, int stream_idx, cv_videoio_capture_retrieve_cb_t callback, void* userdata)
{
    if (!handle)
        return CV_ERROR_FAIL;
    try
    {
        GStreamerCapture* instance = (GStreamerCapture*)handle;
        Mat img;
        // TODO: avoid unnecessary copying - implement lower level GStreamerCapture::retrieve
        if (instance->retrieveFrame(stream_idx, img))
            return callback(stream_idx, img.data, img.step, img.cols, img.rows, img.type(), userdata);
        return CV_ERROR_FAIL;
    }
    catch (const std::exception& e)
    {
        CV_LOG_WARNING(NULL, "GStreamer: Exception is raised: " << e.what());
        return CV_ERROR_FAIL;
    }
    catch (...)
    {
        CV_LOG_WARNING(NULL, "GStreamer: Unknown C++ exception is raised");
        return CV_ERROR_FAIL;
    }
}

static
CvResult CV_API_CALL cv_writer_open_with_params(
        const char* filename, int fourcc, double fps, int width, int height,
        int* params, unsigned n_params,
        CV_OUT CvPluginWriter* handle)
{
    CvVideoWriter_GStreamer* wrt = 0;
    try
    {
        CvSize sz = { width, height };
        VideoWriterParameters parameters(params, n_params);
        wrt = new CvVideoWriter_GStreamer();
        if (wrt && wrt->open(filename, fourcc, fps, sz, parameters))
        {
            *handle = (CvPluginWriter)wrt;
            return CV_ERROR_OK;
        }
    }
    catch (const std::exception& e)
    {
        CV_LOG_WARNING(NULL, "GStreamer: Exception is raised: " << e.what());
    }
    catch (...)
    {
        CV_LOG_WARNING(NULL, "GStreamer: Unknown C++ exception is raised");
    }
    if (wrt)
        delete wrt;
    return CV_ERROR_FAIL;
}

static
CvResult CV_API_CALL cv_writer_open(const char* filename, int fourcc, double fps, int width, int height, int isColor,
    CV_OUT CvPluginWriter* handle)
{
    int params[2] = { VIDEOWRITER_PROP_IS_COLOR, isColor };
    return cv_writer_open_with_params(filename, fourcc, fps, width, height, params, 1, handle);
}

static
CvResult CV_API_CALL cv_writer_release(CvPluginWriter handle)
{
    if (!handle)
        return CV_ERROR_FAIL;
    CvVideoWriter_GStreamer* instance = (CvVideoWriter_GStreamer*)handle;
    delete instance;
    return CV_ERROR_OK;
}

static
CvResult CV_API_CALL cv_writer_get_prop(CvPluginWriter handle, int prop, CV_OUT double* val)
{
    if (!handle)
        return CV_ERROR_FAIL;
    if (!val)
        return CV_ERROR_FAIL;
    try
    {
        CvVideoWriter_GStreamer* instance = (CvVideoWriter_GStreamer*)handle;
        *val = instance->getProperty(prop);
        return CV_ERROR_OK;
    }
    catch (...)
    {
        return CV_ERROR_FAIL;
    }
}


static
CvResult CV_API_CALL cv_writer_set_prop(CvPluginWriter /*handle*/, int /*prop*/, double /*val*/)
{
    return CV_ERROR_FAIL;
}

static
CvResult CV_API_CALL cv_writer_write(CvPluginWriter handle, const unsigned char *data, int step, int width, int height, int cn)
{
    if (!handle)
        return CV_ERROR_FAIL;
    try
    {
        CvVideoWriter_GStreamer* instance = (CvVideoWriter_GStreamer*)handle;
        CvSize sz = { width, height };
        IplImage img;
        cvInitImageHeader(&img, sz, instance->getIplDepth(), cn);
        cvSetData(&img, const_cast<unsigned char*>(data), step);
        return instance->writeFrame(&img) ? CV_ERROR_OK : CV_ERROR_FAIL;
    }
    catch (const std::exception& e)
    {
        CV_LOG_WARNING(NULL, "GStreamer: Exception is raised: " << e.what());
        return CV_ERROR_FAIL;
    }
    catch (...)
    {
        CV_LOG_WARNING(NULL, "GStreamer: Unknown C++ exception is raised");
        return CV_ERROR_FAIL;
    }
}

static const OpenCV_VideoIO_Capture_Plugin_API capture_api =
{
    {
        sizeof(OpenCV_VideoIO_Capture_Plugin_API), CAPTURE_ABI_VERSION, CAPTURE_API_VERSION,
        CV_VERSION_MAJOR, CV_VERSION_MINOR, CV_VERSION_REVISION, CV_VERSION_STATUS,
        "GStreamer OpenCV Video I/O Capture plugin"
    },
    {
        /*  1*/CAP_GSTREAMER,
        /*  2*/cv_capture_open,
        /*  3*/cv_capture_release,
        /*  4*/cv_capture_get_prop,
        /*  5*/cv_capture_set_prop,
        /*  6*/cv_capture_grab,
        /*  7*/cv_capture_retrieve,
    },
    {
        /*  8*/cv_capture_open_with_params,
    }
};

static const OpenCV_VideoIO_Writer_Plugin_API writer_api =
{
    {
        sizeof(OpenCV_VideoIO_Writer_Plugin_API), WRITER_ABI_VERSION, WRITER_API_VERSION,
        CV_VERSION_MAJOR, CV_VERSION_MINOR, CV_VERSION_REVISION, CV_VERSION_STATUS,
        "GStreamer OpenCV Video I/O Writer plugin"
    },
    {
        /*  1*/CAP_GSTREAMER,
        /*  2*/cv_writer_open,
        /*  3*/cv_writer_release,
        /*  4*/cv_writer_get_prop,
        /*  5*/cv_writer_set_prop,
        /*  6*/cv_writer_write
    },
    {
        /*  7*/cv_writer_open_with_params
    }
};

} // namespace

const OpenCV_VideoIO_Capture_Plugin_API* opencv_videoio_capture_plugin_init_v1(int requested_abi_version, int requested_api_version, void* /*reserved=NULL*/) CV_NOEXCEPT
{
    if (requested_abi_version == CAPTURE_ABI_VERSION && requested_api_version <= CAPTURE_API_VERSION)
        return &cv::capture_api;
    return NULL;
}

const OpenCV_VideoIO_Writer_Plugin_API* opencv_videoio_writer_plugin_init_v1(int requested_abi_version, int requested_api_version, void* /*reserved=NULL*/) CV_NOEXCEPT
{
    if (requested_abi_version == WRITER_ABI_VERSION && requested_api_version <= WRITER_API_VERSION)
        return &cv::writer_api;
    return NULL;
}

#endif // BUILD_PLUGIN<|MERGE_RESOLUTION|>--- conflicted
+++ resolved
@@ -405,8 +405,6 @@
 };
 
 GStreamerCapture::GStreamerCapture() :
-<<<<<<< HEAD
-    duration(-1),
     audioTime(0),
     bufferedAudioDuration(0),
     requiredAudioTime(0),
@@ -419,14 +417,9 @@
     givenAudioTime(0),
     numberOfAdditionalAudioBytes(0),
     audioSamplePos(0),
-    width(-1), height(-1), fps(-1),
-=======
-    videoStream(0),
-    audioStream(-1),
     duration(-1), width(-1), height(-1), fps(-1),
     openTimeout(GSTREAMER_INTERRUPT_OPEN_DEFAULT_TIMEOUT_NS),
     readTimeout(GSTREAMER_INTERRUPT_READ_DEFAULT_TIMEOUT_NS),
->>>>>>> 6db9fcbc
     isPosFramesSupported(false),
     isPosFramesEmulated(false),
     vEOS(false),
@@ -567,17 +560,8 @@
         this->startPipeline();
     // bail out if EOS
 
-<<<<<<< HEAD
     if (vEOS)
     {
-=======
-#if FULL_GST_VERSION >= VERSION_NUM(1,10,0)
-    sample.attach(gst_app_sink_try_pull_sample(GST_APP_SINK(sink.get()), readTimeout));
-#else
-    sample.attach(gst_app_sink_pull_sample(GST_APP_SINK(sink.get())));
-#endif
-    if (!sample)
->>>>>>> 6db9fcbc
         return false;
     }
 
@@ -638,7 +622,11 @@
         }
         else
         {
-            impendingVideoSample.attach(gst_app_sink_pull_sample(GST_APP_SINK(sink.get())));
+            #if FULL_GST_VERSION >= VERSION_NUM(1,10,0)
+                impendingVideoSample.attach(gst_app_sink_try_pull_sample(GST_APP_SINK(sink.get()), readTimeout));
+            #else
+                impendingVideoSample.attach(gst_app_sink_pull_sample(GST_APP_SINK(sink.get())));
+            #endif
             if (!impendingVideoSample)
             {
                 CV_LOG_DEBUG(NULL, "videoio(MSMF): gst_app_sink_pull_sample() method is not succeeded");
@@ -1904,7 +1892,6 @@
         return outputAudioFormat;
     case CAP_PROP_AUDIO_BASE_INDEX:
         return audioBaseIndex;
-<<<<<<< HEAD
     case CAP_PROP_AUDIO_TOTAL_STREAMS:
         CV_LOG_ONCE_WARNING(NULL, "OpenCV | GStreamer: CAP_PROP_AUDIO_TOTAL_STREAMS property not support");
         return 0;
@@ -1913,7 +1900,6 @@
     case CAP_PROP_AUDIO_SHIFT_NSEC:
         CV_LOG_ONCE_WARNING(NULL, "OpenCV | GStreamer: CAP_PROP_AUDIO_SHIFT_NSEC property not support");
         return 0;
-=======
     case CAP_PROP_OPEN_TIMEOUT_MSEC:
         return GST_TIME_AS_MSECONDS(openTimeout);
     case CAP_PROP_READ_TIMEOUT_MSEC:
@@ -1922,7 +1908,6 @@
 #else
         return 0;
 #endif
->>>>>>> 6db9fcbc
     default:
         CV_WARN("unhandled property: " << propId);
         break;
