--- conflicted
+++ resolved
@@ -128,12 +128,9 @@
        CAP_INTEL_MFX    = 2300,         //!< Intel MediaSDK
        CAP_XINE         = 2400,         //!< XINE engine (Linux)
        CAP_UEYE         = 2500,         //!< uEye Camera API
-<<<<<<< HEAD
        CAP_OBSENSOR     = 2600,         //!< For Orbbec 3D-Sensor device/module (Astra+, Femto, Astra2, Gemini2, Gemini2L, Gemini2XL, Femto Mega) attention: Astra2 cameras currently only support Windows and Linux kernel versions no higher than 4.15, and higher versions of Linux kernel may have exceptions.
        CAP_LIBCAMERA    = 2700,         //!< Libcamera API
-=======
-       CAP_OBSENSOR     = 2600,         //!< For Orbbec 3D-Sensor device/module (Astra+, Femto, Astra2, Gemini2, Gemini2L, Gemini2XL, Gemini330, Femto Mega) attention: Astra2 cameras currently only support Windows and Linux kernel versions no higher than 4.15, and higher versions of Linux kernel may have exceptions.
->>>>>>> 956f583b
+
      };
 
 
