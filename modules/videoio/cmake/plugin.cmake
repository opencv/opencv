function(ocv_create_builtin_videoio_plugin name target)

  ocv_debug_message("ocv_create_builtin_videoio_plugin(${ARGV})")

  if(NOT TARGET ${target})
    message(FATAL_ERROR "${target} does not exist!")
  endif()
  if(NOT OpenCV_SOURCE_DIR)
    message(FATAL_ERROR "OpenCV_SOURCE_DIR must be set to build the plugin!")
  endif()

  message(STATUS "Video I/O: add builtin plugin '${name}'")

  foreach(src ${ARGN})
    list(APPEND sources "${CMAKE_CURRENT_LIST_DIR}/src/${src}")
  endforeach()

  add_library(${name} MODULE ${sources})
  target_include_directories(${name} PRIVATE "${CMAKE_CURRENT_BINARY_DIR}")
  target_compile_definitions(${name} PRIVATE BUILD_PLUGIN)
  target_link_libraries(${name} PRIVATE ${target})

  foreach(mod opencv_videoio opencv_core opencv_imgproc opencv_imgcodecs)
    ocv_target_link_libraries(${name} LINK_PRIVATE ${mod})
    ocv_target_include_directories(${name} "${OPENCV_MODULE_${mod}_LOCATION}/include")
  endforeach()

  if(WIN32)
    set(OPENCV_PLUGIN_VERSION "${OPENCV_DLLVERSION}" CACHE STRING "")
    if(CMAKE_CXX_SIZEOF_DATA_PTR EQUAL 8)
      set(OPENCV_PLUGIN_ARCH "_64" CACHE STRING "")
    else()
      set(OPENCV_PLUGIN_ARCH "" CACHE STRING "")
    endif()
  else()
    set(OPENCV_PLUGIN_VERSION "" CACHE STRING "")
    set(OPENCV_PLUGIN_ARCH "" CACHE STRING "")
  endif()

  set_target_properties(${name} PROPERTIES
<<<<<<< HEAD
    # CXX_STANDARD 11
=======
>>>>>>> 8e016ba1
    CXX_STANDARD 17
    CXX_STANDARD_REQUIRED ON
    CXX_VISIBILITY_PRESET hidden
    DEBUG_POSTFIX "${OPENCV_DEBUG_POSTFIX}"
    OUTPUT_NAME "${name}${OPENCV_PLUGIN_VERSION}${OPENCV_PLUGIN_ARCH}"
  )

  if(WIN32)
    set_target_properties(${name} PROPERTIES LIBRARY_OUTPUT_DIRECTORY ${EXECUTABLE_OUTPUT_PATH})
    install(TARGETS ${name} OPTIONAL LIBRARY DESTINATION ${OPENCV_BIN_INSTALL_PATH} COMPONENT plugins)
  else()
    install(TARGETS ${name} OPTIONAL LIBRARY DESTINATION ${OPENCV_LIB_INSTALL_PATH} COMPONENT plugins)
  endif()

  add_dependencies(opencv_videoio_plugins ${name})

endfunction()<|MERGE_RESOLUTION|>--- conflicted
+++ resolved
@@ -38,10 +38,6 @@
   endif()
 
   set_target_properties(${name} PROPERTIES
-<<<<<<< HEAD
-    # CXX_STANDARD 11
-=======
->>>>>>> 8e016ba1
     CXX_STANDARD 17
     CXX_STANDARD_REQUIRED ON
     CXX_VISIBILITY_PRESET hidden
