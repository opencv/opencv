--- conflicted
+++ resolved
@@ -43,7 +43,6 @@
                 Values(szVGA, sz720p, sz1080p),
                 Values(cv::compile_args(IMGPROC_FLUID))));
 
-<<<<<<< HEAD
     INSTANTIATE_TEST_CASE_P(RGB2YUVPerfTestFluid, RGB2YUVPerfTest,
         Combine(Values(ToleranceColor(1e-3).to_compare_f()),
                 Values(szVGA, sz720p, sz1080p),
@@ -64,6 +63,4 @@
                 Values(szVGA, sz720p, sz1080p),
                 Values(cv::compile_args(IMGPROC_FLUID))));
 
-=======
->>>>>>> f8137023
 }