--- conflicted
+++ resolved
@@ -9,12 +9,9 @@
 
 #include "opencv2/gapi/imgproc.hpp"
 #include "opencv2/gapi/cpu/imgproc.hpp"
-<<<<<<< HEAD
-#include "backends/cpu/gcpuimgproc.hpp"
+#include "opencv2/gapi/cpu/gcpukernel.hpp"
+
 #include "backends/fluid/gfluidimgproc_func.hpp"
-=======
-#include "opencv2/gapi/cpu/gcpukernel.hpp"
->>>>>>> 166ecaed
 
 namespace {
     cv::Mat add_border(const cv::Mat& in, const int ksize, const int borderType, const cv::Scalar& bordVal){
@@ -307,7 +304,6 @@
         {
             const uchar* in_line_p  = in.ptr<uchar>(i);
             uchar* out_line_p = out.ptr<uchar>(i);
-            // FIXME: scalar and vectorized version are not bitwise due to round (~0.1%)
             cv::gapi::fluid::run_rgb2yuv422_impl(out_line_p, in_line_p, in.cols);
         }
     }
