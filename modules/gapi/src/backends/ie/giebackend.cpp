--- conflicted
+++ resolved
@@ -19,6 +19,7 @@
 #include <functional>
 #include <unordered_set>
 #include <thread>
+#include <queue>
 
 #include <ade/util/algorithm.hpp>
 
@@ -47,19 +48,9 @@
 
 #include "api/gbackend_priv.hpp" // FIXME: Make it part of Backend SDK!
 
-#include "executor/conc_queue.hpp"
-
 #if INF_ENGINE_RELEASE < 2021010000
 #include "ie_compound_blob.h"
 #endif
-
-#if defined(HAVE_TBB)
-#  include <tbb/concurrent_queue.h>  // FIXME: drop it from here!
-template<typename T> using QueueType = tbb::concurrent_bounded_queue<T>;
-#else
-#  include "executor/conc_queue.hpp"
-template<typename T> using QueueType = cv::gapi::own::concurrent_bounded_queue<T>;
-#endif // TBB
 
 namespace IE = InferenceEngine;
 
@@ -318,10 +309,6 @@
     using Views = std::vector<std::unique_ptr<cv::MediaFrame::View>>;
     Views views;
 
-    // FIXME: Should be removed from here!!!
-    std::mutex m;
-    cv::GArg state;
-
 private:
     cv::detail::VectorRef& outVecRef(std::size_t idx);
 
@@ -351,8 +338,7 @@
                              const std::vector<cv::gimpl::RcDesc>              &  outs,
                              std::vector<cv::gimpl::GIslandExecutable::InObj>  && input_objs,
                              std::vector<cv::gimpl::GIslandExecutable::OutObj> && output_objs)
-: uu(unit), out(output), m_input_objs(std::move(input_objs)),
-    m_output_objs(std::move(output_objs))
+: uu(unit), out(output), m_input_objs(std::move(input_objs)), m_output_objs(std::move(output_objs))
 {
     for (auto& it : m_input_objs)  cv::gimpl::magazine::bindInArg (m_res, it.first, it.second);
     for (auto& it : m_output_objs) cv::gimpl::magazine::bindOutArg(m_res, it.first, it.second);
@@ -523,10 +509,10 @@
     std::vector<CompiledPtr> m_compiled_nets;
     // Queue which contains id's of idle IECompiled's.
     std::queue<size_t>       m_idle_ids;
-    std::thread              m_worker;
+    std::vector<std::thread> m_workers;
     // m_tasks and m_is_shutdown syncrhonization
-    std::mutex               m_mutex;
-    std::condition_variable  m_cv;
+    std::mutex               m_task_mutex;
+    std::condition_variable  m_task_cv;
     // m_idle_ids syncrhonization
     std::mutex               m_idle_mutex;
     std::condition_variable  m_idle_cv;
@@ -539,28 +525,36 @@
         m_compiled_nets.push_back(uu.compile());
         m_idle_ids.push(i);
     }
-    m_worker = std::thread(&cv::gimpl::ie::RequestPool::worker, this);
+
+    // FIXME: The number of workers should be configured.
+    for (size_t i = 0; i < uu.params.nireq; ++i) {
+        m_workers.emplace_back(&cv::gimpl::ie::RequestPool::worker, this);
+    }
 }
 
 void cv::gimpl::ie::RequestPool::execute(cv::gimpl::ie::RequestPool::Task&& t) {
     {
-        std::lock_guard<std::mutex> lk{m_mutex};
+        std::lock_guard<std::mutex> lk{m_task_mutex};
         m_tasks.push(std::move(t));
     }
-    m_cv.notify_one();
+    m_task_cv.notify_one();
 }
 
 void cv::gimpl::ie::RequestPool::wait_and_shutdown() {
     {
-        std::lock_guard<std::mutex> lk{m_mutex};
+        std::lock_guard<std::mutex> lk{m_task_mutex};
         // Check if it's already shutdown.
         if (m_is_shutdown) {
             return;
         }
         m_is_shutdown = true;
     }
-    m_cv.notify_one();
-    m_worker.join();
+
+    m_task_cv.notify_one();
+
+    for (auto&& worker : m_workers) {
+        worker.join();
+    }
 }
 
 cv::gimpl::ie::RequestPool::~RequestPool() {
@@ -572,55 +566,75 @@
                                           size_t id) {
     task.callback(*compiled);
     {
-        std::lock_guard<std::mutex> lock(m_idle_mutex);
+        std::lock_guard<std::mutex> idle_lock(m_idle_mutex);
         m_idle_ids.push(id);
     }
     m_idle_cv.notify_one();
 }
 
 void cv::gimpl::ie::RequestPool::worker() {
+    // The worker algorigthm:
+    // In infinite loop:
+    // 1. Worker waits for non-empty task queue or wait_and_shutdown is called.
+    // 2. If worker wakes up and queue isn't empty, then:
+    //     2.1 Get a task from queue and release lock.
+    //     2.2 Wait for idle IECompiled.
+    //     2.3 Get the id of the idle IECompiled
+    //     2.4 Drop this id from idle queue, which means that IECompiled isn't idle anymore.
+    //     2.5 Get IECompiled corresponing to id and release lock.
+    //     2.6 Run task and pass IECompiled id to the callback which returns it back to the queue.
+    //         Then go to the next iteration.
+    // 3. At this execution moment there is no tasks in queue and shutdown is called.
+    //    But some compiled networks probably are working at that moment, let's check it.
+    // 4. If all compiled networks are idle, need to double check a task queue,
+    //    because the tasks can submit the new ones in their callbacks, it that case go to (1).
+    // 5. Finally if all compiled networks are idle and task queue is empty, finish execution.
+
     while (true) {
-        // Wait for a task or shutdown.
+        // (1) Wait for a task or shutdown.
         {
-            std::unique_lock<std::mutex> lock{m_mutex};
-            m_cv.wait(lock, [this]() { return !m_tasks.empty() || m_is_shutdown; });
+            std::unique_lock<std::mutex> task_lk{m_task_mutex};
+            m_task_cv.wait(task_lk, [this]() { return !m_tasks.empty() || m_is_shutdown; });
 
             if (!m_tasks.empty()) {
-                // Get task from queue.
+                // (2.1) Get task from queue.
                 auto task = m_tasks.front();
                 m_tasks.pop();
-                lock.unlock();
-
-                // Wait for idle IECompiled.
+                task_lk.unlock();
+
+                // (2.2) Wait for idle IECompiled.
                 std::unique_lock<std::mutex> idle_lock(m_idle_mutex);
                 m_idle_cv.wait(idle_lock, [this](){ return !m_idle_ids.empty(); });
 
-                // Get the id of the first idle IECompiled.
+                // (2.3) Get the id of the first idle IECompiled.
                 size_t id = m_idle_ids.front();
+                // (2.4) Drop from queue.
                 m_idle_ids.pop();
-                // Get the first idle IECompiled by id.
+                // (2.5) Get the first idle IECompiled by id.
                 auto& compiled = m_compiled_nets[id];
                 idle_lock.unlock();
 
+                // (2.6) Run and go next.
                 compiled->this_request.SetCompletionCallback(
                         std::bind(&cv::gimpl::ie::RequestPool::callback, this, task, compiled, id));
                 task.run(*compiled);
                 continue;
             }
         }
-        // If execution is here, then task queue was empty and wait_and_shutdown was called.
-        // Let's check whether all compiled nets are done.
+        // (3) In this execution moment there is no tasks in queue and shutdown is called.
+
         // C++17 std::scoped_lock ???
+        // (4)
         std::lock_guard<std::mutex> idle_lock(m_idle_mutex);
         if (m_idle_ids.size() == m_compiled_nets.size()) {
             // Need to check that queue is empty again.
-            std::lock_guard<std::mutex> lock(m_mutex);
+            std::lock_guard<std::mutex> task_lk(m_task_mutex);
             if (m_tasks.empty()) {
-                // Finish the worker thread.
+                // (5) Finish the worker thread.
                 break;
             }
         }
-        // Some compileds are busy or the new task is appeared.
+        // (4) Some compiled networks are busy or the new task is appeared.
         continue;
     }
 }
@@ -664,44 +678,26 @@
 void cv::gimpl::ie::GIEExecutable::run(cv::gimpl::GIslandExecutable::IInput  &in,
                                        cv::gimpl::GIslandExecutable::IOutput &out) {
     // General alghoritm:
-    //     1. Since only single async request is supported
-    //        wait until it is over and start collecting new data.
-    //     2. Collect island inputs/outputs.
-<<<<<<< HEAD
-    //     3. Create kernel context. (Every kernel has his own context).
-    //     4. If the EndOfStream message is recieved, wait until all passed task are done.
-    //     5.
+    //     1. Collect island inputs/outputs.
+    //     2. Create kernel context. (Every kernel has his own context).
+    //     3. If the EndOfStream message is recieved, wait until all passed task are done.
+    //     4.
     //        5.1 Run the kernel.
     //        5.2 Kernel just pushes corresponding tasks to reqPool queue and finishes.
     //        5.3 After the kernel is finished continue processing next frame
     //
-    //     6. If graph is compiled in non-streaming mode, wait until all tasks are done.
-=======
-    //     3. Create kernel context. (Every kernel has his own context.)
-    //     4. Go to the next frame without waiting until the async request is over (1)
-    //
-    //     5. If graph is compiled in non-streaming mode, wait until request is over.
-
-    // (1) To prevent data race on the IOutput object, need to wait
-    // for async request callback, which post outputs and only after that get new data.
-    m_sync.wait();
->>>>>>> 504ff978
+    //     5. If graph is compiled in non-streaming mode, wait until all tasks are done.
 
     std::vector<InObj>  input_objs;
     std::vector<OutObj> output_objs;
 
-    // FIXME: Getting from IOutput must no to intersect with callbacks
     const auto &in_desc  = in.desc();
     const auto  in_msg   = in.get();
 
-    // (1). Get input message from IInput.
     if (cv::util::holds_alternative<cv::gimpl::EndOfStream>(in_msg))
     {
-<<<<<<< HEAD
-        // (4) Wait until all passed task are done.
+        // (3) Wait until all passed task are done.
         m_reqPool->wait_and_shutdown();
-=======
->>>>>>> 504ff978
         out.post(cv::gimpl::EndOfStream{});
         return;
     }
@@ -709,6 +705,7 @@
     GAPI_Assert(cv::util::holds_alternative<cv::GRunArgs>(in_msg));
     const auto in_vector = cv::util::get<cv::GRunArgs>(in_msg);
 
+    // (1) Collect island inputs/outputs
     input_objs.reserve(in_desc.size());
     for (auto &&it: ade::util::zip(ade::util::toRange(in_desc),
                 ade::util::toRange(in_vector)))
@@ -727,21 +724,16 @@
     GConstGIEModel giem(m_g);
     const auto &uu = giem.metadata(this_nh).get<IEUnit>();
     const auto &op = m_gm.metadata(this_nh).get<Op>();
-    // (3) Create kernel context
+    // (2) Create kernel context
     auto ctx = std::make_shared<IECallContext>(uu, out, op.args, op.outs,
             std::move(input_objs), std::move(output_objs));
 
-<<<<<<< HEAD
-=======
-
-    // (5) Run the kernel and start handle next frame.
->>>>>>> 504ff978
     const auto &kk = giem.metadata(this_nh).get<IECallable>();
 
-    // (5) Run the kernel.
+    // (4) Run the kernel.
     kk.run(ctx, *m_reqPool);
 
-    // (6) In non-streaming mode need to wait until the all tasks are done
+    // (5) In non-streaming mode need to wait until the all tasks are done
     // FIXME: Is there more graceful way to handle this case ?
     if (!m_gm.metadata().contains<Streaming>()) {
         m_reqPool->wait_and_shutdown();
@@ -1095,7 +1087,6 @@
             // by some resetInternalData(), etc? (Probably at the GExecutor level)
         }
 
-<<<<<<< HEAD
         auto&& rc = in_roi_vec[0u];
         using namespace std::placeholders;
         reqPool.execute(
@@ -1108,34 +1099,6 @@
                     PostInferList{ctx, cached_dims, in_roi_vec, this_blob, reqPool},
                 }
         );
-=======
-        // NB: If list of roi is empty need to post output data anyway.
-        if (in_roi_vec.empty()) {
-            for (auto i : ade::util::iota(ctx->uu.params.num_out)) {
-                 ctx->out.post(ctx->output(i));
-            }
-            return;
-        }
-
-        for (auto&& rc : in_roi_vec) {
-            // NB: Only single async request is supported now,
-            // so need to wait until previos iteration is over.
-            // However there is no need to wait async request from last iteration,
-            // this will be done by backend.
-            ctx->sync.wait();
-
-            IE::Blob::Ptr roi_blob = IE::make_shared_blob(this_blob, toIE(rc));
-            iec.this_request.SetBlob(ctx->uu.params.input_names[0u], roi_blob);
-
-            iec.this_request.SetCompletionCallback(
-                    PostOutputsList{iec, ctx, cached_dims, in_roi_vec.size()});
-
-            // NB: Since only single async request is supported, need to lock other
-            // attempts to get access while request is working.
-            ctx->sync.acquire();
-            iec.this_request.StartAsync();
-        }
->>>>>>> 504ff978
     }
 };
 
@@ -1253,18 +1216,7 @@
             cached_dims[i] = toCV(ie_out->getTensorDesc().getDims());
         }
 
-<<<<<<< HEAD
         using namespace std::placeholders;
-=======
-        // NB: If list of roi is empty need to post output data anyway.
-        if (list_size == 0u) {
-            for (auto i : ade::util::iota(ctx->uu.params.num_out)) {
-                 ctx->out.post(ctx->output(i));
-            }
-            return;
-        }
-
->>>>>>> 504ff978
         for (const auto &list_idx : ade::util::iota(list_size)) {
             reqPool.execute(
                     cv::gimpl::ie::RequestPool::Task {
