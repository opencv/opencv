// This file is part of OpenCV project.
// It is subject to the license terms in the LICENSE file found in the top-level directory
// of this distribution and at http://opencv.org/license.html.
//
// Copyright (C) 2020 Intel Corporation

#include "precomp.hpp"
#include "backends/onnx/gonnxbackend.hpp"

#ifdef HAVE_ONNX

#include "backends/onnx/dml_ep.hpp"
<<<<<<< HEAD
=======
#include "backends/onnx/coreml_ep.hpp"
>>>>>>> a8ec6586

#include <ade/util/algorithm.hpp> // any_of
#include <ade/util/zip_range.hpp>
#include <opencv2/gapi/infer.hpp>
#include <opencv2/gapi/own/convert.hpp>
#include <opencv2/gapi/gframe.hpp>
#include <codecvt> // wstring_convert

#include "api/gbackend_priv.hpp" // FIXME: Make it part of Backend SDK!
#include "logger.hpp"

namespace {
struct ONNXCallContext;
}

namespace cv {
namespace gimpl {
namespace onnx {

enum TensorPosition : int {
    INPUT,
    OUTPUT
};

static std::string pdims(const std::vector<int64_t> &dims) {
    std::stringstream ss;
    auto it = dims.begin();
    ss << *it++;
    for (; it != dims.end(); ++it) {
        ss << '/' << *it;
    }
    return ss.str();
}

struct TensorInfo {
    TensorInfo() = default;

    explicit TensorInfo(const Ort::ConstTensorTypeAndShapeInfo &info)
        : dims(info.GetShape())
        , type(info.GetElementType())
        , is_dynamic(ade::util::find(dims, -1) != dims.end()) {

        // Double-check if the tensor is really dynamic
        // Allow N to be -1
        if (is_dynamic
            && dims[0] == -1
            && dims.size() > 1
            && std::find(dims.begin() + 1, dims.end(), -1) == dims.end()) {

            GAPI_LOG_WARNING(NULL, "Promoting N=-1 to N=1 for tensor " << pdims(dims));
            dims[0] = 1;
            is_dynamic = false;
        }

        if (!is_dynamic) {
            size = std::accumulate(dims.begin(),
                                   dims.end(),
                                   static_cast<int64_t>(1),
                                   std::multiplies<int64_t>());
        }
        // Heuristic: check if the tensor is grayscale input
        if (dims.size() == 4u
            && dims[0]  == 1
            && dims[1]  == 1
            && dims[2]   > 1
            && dims[3]   > 1) {
            is_grayscale = true;
        }
    }

    std::string name;
    std::vector<int64_t> dims;
    ONNXTensorElementDataType type = ONNX_TENSOR_ELEMENT_DATA_TYPE_UNDEFINED;
    int64_t size = -1;

    bool normalize = true;

    bool is_dynamic = false;
    bool is_grayscale = false;

    struct MeanStdev {
        cv::Scalar mean;
        cv::Scalar stdev;
    };
    cv::util::optional<MeanStdev> mstd;
};

using Views = std::vector<std::unique_ptr<cv::MediaFrame::View>>;

class ONNXCompiled {
    // ONNX Resources
    // NOTE: Env must live with the session, otherwise segfaults.
    Ort::Env this_env{nullptr};
    Ort::Session this_session{nullptr};
    Ort::MemoryInfo this_memory_info{nullptr};

    std::vector<TensorInfo> in_tensor_info;
    std::vector<TensorInfo> out_tensor_info;
    bool is_dynamic = false;
    bool is_postproc = false;

    // G-API <Net> description
    gapi::onnx::detail::ParamDesc params;

    // Input/output tensor information
    std::vector<TensorInfo> getTensorInfo(TensorPosition pos);

    // Run-time data structures
    std::vector<cv::Mat> in_data;
    std::vector<cv::Mat> out_data;

    void Run(const std::vector<cv::Mat>& ins,
             const std::vector<cv::Mat>& outs);

    std::vector<std::string> in_names_without_const;
public:
    explicit ONNXCompiled(const gapi::onnx::detail::ParamDesc &pp);

    // Extract the information about output layer #i
    cv::GMatDesc outMeta(int i) const;

    // Assign input/output info
    std::size_t numInputs() const { return params.num_in; }
    std::size_t numOutputs() const { return params.num_out; }
    void setInput(int i, const cv::Mat &m);
    void setOutput(int idx, cv::Mat &m);
    cv::Mat allocOutput(int i) const;
    // Gets exMat from input
    void extractMat(ONNXCallContext &ctx, const size_t in_idx, Views &views);
    // Extracted cv::Mat from input cv::Mat/cv::MediaFrame
    cv::Mat exMat;
    // Run with the assigned inputs/outputs
    void run();
};

static void addCUDAExecutionProvider(Ort::SessionOptions *session_options,
                                     const cv::gapi::onnx::ep::CUDA &cuda_ep) {
     OrtCUDAProviderOptions options{};
     options.device_id = cuda_ep.device_id;

     try {
        session_options->AppendExecutionProvider_CUDA(options);
     } catch (const std::exception &e) {
         std::stringstream ss;
         ss << "ONNX Backend: Failed to enable CUDA"
            << " Execution Provider: " << e.what();
         cv::util::throw_error(std::runtime_error(ss.str()));
     }
}

static void addTensorRTExecutionProvider(Ort::SessionOptions *session_options,
                                         const cv::gapi::onnx::ep::TensorRT &trt_ep) {
     OrtTensorRTProviderOptions options{};
     options.device_id = trt_ep.device_id;

     try {
        session_options->AppendExecutionProvider_TensorRT(options);
     } catch (const std::exception &e) {
         std::stringstream ss;
         ss << "ONNX Backend: Failed to enable TensorRT"
            << " Execution Provider: " << e.what();
         cv::util::throw_error(std::runtime_error(ss.str()));
     }
}

static void addOpenVINOExecutionProvider(Ort::SessionOptions *session_options,
                                         const cv::gapi::onnx::ep::OpenVINO &ov_ep) {
     OrtOpenVINOProviderOptions options{};
     options.device_type = ov_ep.device_type.c_str();
     options.cache_dir = ov_ep.cache_dir.c_str();
     options.num_of_threads = ov_ep.num_of_threads;
     options.enable_opencl_throttling = ov_ep.enable_opencl_throttling;
     options.enable_dynamic_shapes = ov_ep.enable_dynamic_shapes;
     options.context = nullptr;

     try {
        session_options->AppendExecutionProvider_OpenVINO(options);
     } catch (const std::exception &e) {
         std::stringstream ss;
         ss << "ONNX Backend: Failed to enable OpenVINO"
            << " Execution Provider: " << e.what();
         cv::util::throw_error(std::runtime_error(ss.str()));
     }
}

static void addExecutionProvider(Ort::SessionOptions          *session_options,
                                 const cv::gapi::onnx::ep::EP &execution_provider) {
    namespace ep = cv::gapi::onnx::ep;
    switch (execution_provider.index()) {
        case ep::EP::index_of<ep::OpenVINO>(): {
             GAPI_LOG_INFO(NULL, "OpenVINO Execution Provider is added.");
             const auto &ov_ep = cv::util::get<ep::OpenVINO>(execution_provider);
             addOpenVINOExecutionProvider(session_options, ov_ep);
             break;
        }
        case ep::EP::index_of<ep::DirectML>(): {
            GAPI_LOG_INFO(NULL, "DirectML Execution Provider is added.");
            const auto &dml_ep = cv::util::get<ep::DirectML>(execution_provider);
            addDMLExecutionProvider(session_options, dml_ep);
            break;
        }
<<<<<<< HEAD
=======
        case ep::EP::index_of<ep::CoreML>(): {
            GAPI_LOG_INFO(NULL, "CoreML Execution Provider is added.");
            const auto &coreml_ep = cv::util::get<ep::CoreML>(execution_provider);
            addCoreMLExecutionProvider(session_options, coreml_ep);
            break;
        }
>>>>>>> a8ec6586
        case ep::EP::index_of<ep::CUDA>(): {
            GAPI_LOG_INFO(NULL, "CUDA Execution Provider is added.");
            const auto &cuda_ep = cv::util::get<ep::CUDA>(execution_provider);
            addCUDAExecutionProvider(session_options, cuda_ep);
            break;
        }
        case ep::EP::index_of<ep::TensorRT>(): {
            GAPI_LOG_INFO(NULL, "TensorRT Execution Provider is added.");
            const auto &trt_ep = cv::util::get<ep::TensorRT>(execution_provider);
            addTensorRTExecutionProvider(session_options, trt_ep);
            break;
        }
        default:
            GAPI_LOG_INFO(NULL, "CPU Execution Provider is added.");
            break;
    }
}

} // namespace onnx
} // namespace gimpl
} // namespace cv

namespace {

inline std::vector<const char*> getCharNames(const std::vector<std::string>& names) {
    std::vector<const char*> out_vec;
    for (const auto& el : names) {
            out_vec.push_back(el.data());
    }
    return out_vec;
}

inline int getIdxByName(const std::vector<cv::gimpl::onnx::TensorInfo>& info, const std::string& name) {
    // FIXME: Cache the ordering
    const auto it = ade::util::find_if(info, [&](const cv::gimpl::onnx::TensorInfo &i) {
            return i.name == name;
        });
    GAPI_Assert(it != info.end());
    return std::distance(info.begin(), it);
}

inline int toCV(ONNXTensorElementDataType prec) {
    switch (prec) {
    case ONNX_TENSOR_ELEMENT_DATA_TYPE_UINT8: return CV_8U;
    case ONNX_TENSOR_ELEMENT_DATA_TYPE_FLOAT: return CV_32F;
    case ONNX_TENSOR_ELEMENT_DATA_TYPE_INT32: return CV_32S;
    case ONNX_TENSOR_ELEMENT_DATA_TYPE_INT64: return CV_32S;
    default: GAPI_Error("ONNX. Unsupported data type");
    }
    return -1;
}

inline std::vector<int> toCV(const std::vector<int64_t> &vsz) {
    std::vector<int> result;
    result.reserve(vsz.size());
    for (auto sz : vsz) {
        result.push_back(ade::util::checked_cast<int>(sz));
    }
    return result;
}

inline void copyFromONNX(Ort::Value &v, cv::Mat& mat) {
    const auto info = v.GetTensorTypeAndShapeInfo();
    const auto prec = info.GetElementType();
    const auto shape = toCV(info.GetShape());
    mat.create(shape, toCV(prec));
    switch (prec) {
#define HANDLE(E,T)                                          \
        case E: std::copy_n(v.GetTensorMutableData<T>(),     \
                            mat.total(),                     \
                            reinterpret_cast<T*>(mat.data)); \
            break;
        HANDLE(ONNX_TENSOR_ELEMENT_DATA_TYPE_UINT8, uint8_t);
        HANDLE(ONNX_TENSOR_ELEMENT_DATA_TYPE_FLOAT, float);
        HANDLE(ONNX_TENSOR_ELEMENT_DATA_TYPE_INT32, int);
#undef HANDLE
        case ONNX_TENSOR_ELEMENT_DATA_TYPE_INT64: {
            GAPI_LOG_WARNING(NULL, "INT64 isn't supported for cv::Mat. Conversion to INT32 is used.");
            cv::gimpl::convertInt64ToInt32(v.GetTensorMutableData<int64_t>(),
                                           reinterpret_cast<int*>(mat.data),
                                           mat.total());
            break;
        }
    default: GAPI_Error("ONNX. Unsupported data type");
    }
}

inline std::vector<int64_t> toORT(const cv::MatSize &sz) {
    return cv::to_own<int64_t>(sz);
}

inline void preprocess(const cv::Mat& src,
                       const cv::gimpl::onnx::TensorInfo& ti,
                             cv::Mat& dst) {
    GAPI_Assert(src.depth() == CV_32F || src.depth() == CV_8U);
    // CNN input type
    const auto type = toCV(ti.type);
    if (src.depth() == CV_32F) {
        // Just pass the tensor as-is.
        // No layout or dimension transformations done here!
        // TODO: This needs to be aligned across all NN backends.
        GAPI_Assert(type == CV_32F && "Only 32F model input is supported for 32F input data");
        const auto tensor_dims = toORT(src.size);
        if (tensor_dims.size() == ti.dims.size()) {
            for (size_t i = 0; i < ti.dims.size(); ++i) {
                GAPI_Assert((ti.dims[i] == -1 || ti.dims[i] == tensor_dims[i]) &&
                            "32F tensor dimensions should match with all non-dynamic NN input dimensions");
            }
        } else {
            GAPI_Error("32F tensor size should match with NN input");
        }

        dst = src;
    } else {
        // 8U input: full preprocessing path
        GAPI_Assert(src.depth() == CV_8U && "Only 8U data type is supported for preproc");
        GAPI_Assert((ti.dims.size() == 4u || ti.dims.size() == 3u)
                    && "Only NCHW/NHWC/CHW/HWC layouts are supported for preproc");

        const bool with_batch = ti.dims.size() == 4u ? true : false;
        const int shift = with_batch ? 0 : 1;

        GAPI_Assert((type == CV_8U || type == CV_32F)
                    && "Only 8U and 32F model input is supported for 8U input data");

        // Assess the expected input layout
        const bool is_hwc = [&](int ch) {
            if (ti.is_grayscale)               return false; // 1,1,h,w
            else if (ti.dims[3 - shift] == ch) return true;  // ?,_,_,c
            else if (ti.dims[1 - shift] == ch) return false; // ?,c,_,_
            else cv::util::throw_error(std::logic_error("Couldn't identify input tensor layout"));
        } (src.channels());

        int new_c = src.channels();
        cv::Mat csc;
        if (ti.is_grayscale && new_c == 3) {
            cv::cvtColor(src, csc, cv::COLOR_BGR2GRAY);
            new_c = 1;
        } else {
            csc = src;
        }

        // NHWC vs NCHW
        int new_h = -1, new_w = -1;
        if (ti.is_dynamic) {
            // reuse h & w from the input image
            new_h = src.rows;
            new_w = src.cols;
        } else {
            // take h & w from the ONNX tensor info
            new_h = ti.dims[(is_hwc ? 1 : 2) - shift];
            new_w = ti.dims[(is_hwc ? 2 : 3) - shift];
        }
        GAPI_Assert(new_h != -1 && new_w != -1);

        cv::Mat rsz, pp;
        cv::resize(csc, rsz, cv::Size(new_w, new_h));
        if (src.depth() == CV_8U && type == CV_32F) {
            rsz.convertTo(pp, type, ti.normalize ? 1.f / 255 : 1.f);

            if (ti.mstd.has_value()) {
                pp -= ti.mstd->mean;
                pp /= ti.mstd->stdev;
            }
        } else {
            pp = rsz;
        }

        if (!is_hwc && new_c > 1) {
            // Convert to CHW
            dst.create(cv::Size(new_w, new_h * new_c), type);
            std::vector<cv::Mat> planes(new_c);
            for (int ch = 0; ch < new_c; ++ch) {
                planes[ch] = dst.rowRange(ch * new_h, (ch + 1) * new_h);
            }
            cv::split(pp, planes);
        } else {
            // Keep HWC
            dst = pp;
        }

        // Ensure dst is a tensor shape (not a 2D image)
        if (ti.is_dynamic) {
            // Reshape to input dimensions
            const std::vector<int> out_dims = is_hwc
                ? with_batch
                    ? std::vector<int>{1, new_h, new_w, new_c}
                    : std::vector<int>{new_h, new_w, new_c}
                : with_batch
                    ? std::vector<int>{1, new_c, new_h, new_w}
                    : std::vector<int>{new_c, new_h, new_w};
            dst = dst.reshape(1, out_dims);
        } else {
            // Reshape to ONNX dimensions (no -1s there!)
            dst = dst.reshape(1, toCV(ti.dims));
        }
    }
}

void preprocess(const cv::MediaFrame::View& view,
                const cv::GFrameDesc& desc,
                      cv::Mat& dst) {
    // This overload constructs cv::Mat from cv::MediaFrame
    switch (desc.fmt) {
        case cv::MediaFormat::BGR: {
            dst = cv::Mat(desc.size, CV_8UC3, view.ptr[0], view.stride[0]);
            break;
        }
        case cv::MediaFormat::NV12: {
            const auto y_plane  = cv::Mat(desc.size, CV_8UC1, view.ptr[0], view.stride[0]);
            const auto uv_plane = cv::Mat(desc.size / 2, CV_8UC2, view.ptr[1], view.stride[1]);
            cvtColorTwoPlane(y_plane, uv_plane, dst, cv::COLOR_YUV2BGR_NV12);
            break;
        }
        default:
            GAPI_Error("Unsupported media format for ONNX backend");
    }
}

template <typename T>
inline Ort::Value createTensor(const Ort::MemoryInfo& memory_info,
                               const cv::gimpl::onnx::TensorInfo& tensor_params,
                               const cv::Mat& data) {
    (void) tensor_params;
    auto ort_dims = toORT(data.size);
    return Ort::Value::CreateTensor<T>(memory_info,
                                       const_cast<T*>(data.ptr<T>()),
                                       data.total(),
                                       ort_dims.data(),
                                       ort_dims.size());
}

inline Ort::Value createTensor(const Ort::MemoryInfo& memory_info,
                               const cv::gimpl::onnx::TensorInfo& tensor_params,
                               const cv::Mat& data) {
    GAPI_Assert(data.isContinuous ());
    switch (tensor_params.type) {
    case ONNX_TENSOR_ELEMENT_DATA_TYPE_UINT8:
        return createTensor<uint8_t>(memory_info, tensor_params, data);
    case ONNX_TENSOR_ELEMENT_DATA_TYPE_FLOAT:
        return createTensor<float>(memory_info, tensor_params, data);
    case ONNX_TENSOR_ELEMENT_DATA_TYPE_INT32:
        return createTensor<int32_t>(memory_info, tensor_params, data);
    default:
        GAPI_Error("ONNX. Unsupported data type");
    }
    return Ort::Value{nullptr};
}

struct ONNXUnit {
    static const char *name() { return "ONNXModelConfig"; }

    std::shared_ptr<cv::gimpl::onnx::ONNXCompiled> oc;

    explicit ONNXUnit(const cv::gapi::onnx::detail::ParamDesc &pp)
        : oc(new cv::gimpl::onnx::ONNXCompiled(pp)) {
    }
};

struct ONNXCallContext {
    // Input parameters passed to an inference operation.
    std::vector<cv::GArg> args;
    cv::GShapes in_shapes;
    //FIXME: avoid conversion of arguments from internal representation to OpenCV one on each call
    //to OCV kernel. (This can be achieved by a two single time conversions in GCPUExecutable::run,
    //once on enter for input and output arguments, and once before return for output arguments only
    //FIXME: check if the above applies to this backend (taken from CPU)
    std::unordered_map<std::size_t, cv::GRunArgP> results;

    // Generic accessor API
    template<typename T>
    const T& inArg(std::size_t input) { return args.at(input).get<T>(); }

    // Syntax sugar
    const cv::Mat&   inMat(std::size_t input) {
        return inArg<cv::Mat>(input);
    }

    const cv::MediaFrame& inFrame(std::size_t input) {
        return inArg<cv::MediaFrame>(input);
    }

    cv::Mat&         outMatR(std::size_t output) {
        return *cv::util::get<cv::Mat*>(results.at(output));
    }

    template<typename T> std::vector<T>& outVecR(std::size_t output) { // FIXME: the same issue
        return outVecRef(output).wref<T>();
    }
    cv::detail::VectorRef& outVecRef(std::size_t output) {
        return cv::util::get<cv::detail::VectorRef>(results.at(output));
    }
};

struct ONNXCallable {
    static const char *name() { return "ONNXRequestCallable"; }
    using Run = std::function<void(const ONNXUnit &, ONNXCallContext &)>;
    Run run;
};

struct KImpl {
    cv::gimpl::CustomMetaFunction::CM customMetaFunc;
    ONNXCallable::Run run;
};

// FIXME: Is there a way to take a typed graph (our GModel),
// and create a new typed graph _ATOP_ of that (by extending with a couple of
// new types?).
// Alternatively, is there a way to compose types graphs?
//
// If not, we need to introduce that!
using GONNXModel = ade::TypedGraph
    < cv::gimpl::Protocol
    , cv::gimpl::Op
    , cv::gimpl::NetworkParams
    , cv::gimpl::CustomMetaFunction
    , ONNXUnit
    , ONNXCallable
    >;

// FIXME: Same issue with Typed and ConstTyped
using GConstGONNXModel = ade::ConstTypedGraph
    < cv::gimpl::Protocol
    , cv::gimpl::Op
    , cv::gimpl::NetworkParams
    , cv::gimpl::CustomMetaFunction
    , ONNXUnit
    , ONNXCallable
    >;
} // anonymous namespace

// GCPUExcecutable implementation //////////////////////////////////////////////
cv::gimpl::onnx::GONNXExecutable::GONNXExecutable(const ade::Graph &g,
                                                  const std::vector<ade::NodeHandle> &nodes)
    : m_g(g), m_gm(m_g) {
    // FIXME: Currently this backend is capable to run a single inference node only.
    // Need to extend our island fusion with merge/not-to-merge decision making parametrization
    GConstGONNXModel iem(g);

    for (auto &nh : nodes) {
        switch (m_gm.metadata(nh).get<NodeType>().t) {
        case NodeType::OP:
            if (this_nh == nullptr) {
                this_nh = nh;
            }
            else {
                util::throw_error(std::logic_error("Multi-node inference is not supported!"));
            }
            break;

        case NodeType::DATA: {
            m_dataNodes.push_back(nh);
            const auto &desc = m_gm.metadata(nh).get<Data>();
            if (desc.storage == Data::Storage::CONST_VAL) {
                util::throw_error(std::logic_error("No const data supported in backend!"));
            }
            if (desc.storage == Data::Storage::INTERNAL) {
                util::throw_error(std::logic_error("No internal data supported in backend!"));
            }
            break;
        }
        default: util::throw_error(std::logic_error("Unsupported NodeType"));
        }
    }
}

// FIXME: Document what it does
cv::GArg cv::gimpl::onnx::GONNXExecutable::packArg(const cv::GArg &arg) {
    // No API placeholders allowed at this point
    // FIXME: this check has to be done somewhere in compilation stage.
    GAPI_Assert(   arg.kind != cv::detail::ArgKind::GMAT
                && arg.kind != cv::detail::ArgKind::GSCALAR
                && arg.kind != cv::detail::ArgKind::GARRAY
                && arg.kind != cv::detail::ArgKind::GOPAQUE
                && arg.kind != cv::detail::ArgKind::GFRAME);

    if (arg.kind != cv::detail::ArgKind::GOBJREF) {
        util::throw_error(std::logic_error("Inference supports G-types ONLY!"));
    }
    GAPI_Assert(arg.kind == cv::detail::ArgKind::GOBJREF);

    // Wrap associated CPU object (either host or an internal one)
    // FIXME: object can be moved out!!! GExecutor faced that.
    const cv::gimpl::RcDesc &ref = arg.get<cv::gimpl::RcDesc>();
    switch (ref.shape)
    {
    case GShape::GMAT:    return GArg(m_res.slot<cv::Mat>()[ref.id]);

    // Note: .at() is intentional for GArray as object MUST be already there
    //   (and constructed by either bindIn/Out or resetInternal)
    case GShape::GARRAY:  return GArg(m_res.slot<cv::detail::VectorRef>().at(ref.id));

    // Note: .at() is intentional for GOpaque as object MUST be already there
    //   (and constructed by either bindIn/Out or resetInternal)
    case GShape::GOPAQUE:  return GArg(m_res.slot<cv::detail::OpaqueRef>().at(ref.id));

    case GShape::GFRAME:   return GArg(m_res.slot<cv::MediaFrame>().at(ref.id));

    default:
        util::throw_error(std::logic_error("Unsupported GShape type"));
        break;
    }
}

void cv::gimpl::onnx::GONNXExecutable::run(std::vector<InObj>  &&input_objs,
                                           std::vector<OutObj> &&output_objs) {
    // Update resources with run-time information - what this Island
    // has received from user (or from another Island, or mix...)
    // FIXME: Check input/output objects against GIsland protocol

    for (auto& it : input_objs)   magazine::bindInArg (m_res, it.first, it.second);
    for (auto& it : output_objs)  magazine::bindOutArg(m_res, it.first, it.second);

    // FIXME: Running just a single node now.
    // Not sure if need to support many of them, though
    // FIXME: Make this island-unmergeable?
    const auto &op = m_gm.metadata(this_nh).get<Op>();

    // Initialize kernel's execution context:
    // - Input parameters
    ONNXCallContext context;
    context.args.reserve(op.args.size());
    using namespace std::placeholders;
    ade::util::transform(op.args,
                         std::back_inserter(context.args),
                         std::bind(&GONNXExecutable::packArg, this, _1));

    // NB: Need to store inputs shape to recognize GFrame/GMat
    context.in_shapes.reserve(op.args.size());
    ade::util::transform(op.args,
                         std::back_inserter(context.in_shapes),
                         [](const cv::GArg& arg) {
                             return arg.get<cv::gimpl::RcDesc>().shape;
                         });

    // - Output parameters.
    for (const auto &out_it : ade::util::indexed(op.outs)) {
        // FIXME: Can the same GArg type resolution mechanism be reused here?
        const auto out_port  = ade::util::index(out_it);
        const auto out_desc  = ade::util::value(out_it);
        context.results[out_port] = magazine::getObjPtr(m_res, out_desc);
    }

    // And now trigger the execution
    GConstGONNXModel giem(m_g);
    const auto &uu = giem.metadata(this_nh).get<ONNXUnit>();
    const auto &kk = giem.metadata(this_nh).get<ONNXCallable>();
    kk.run(uu, context);

    for (auto &it : output_objs) magazine::writeBack(m_res, it.first, it.second);
}

namespace cv {
namespace gimpl {
namespace onnx {

ONNXCompiled::ONNXCompiled(const gapi::onnx::detail::ParamDesc &pp)
    : params(pp) {
    // Validate input parameters before allocating any resources
    if (params.num_in > 1u && params.num_in != params.input_names.size()) {
        cv::util::throw_error(std::logic_error("Please specify input layer names for "
                                               + params.model_path));
    }
    if (params.num_out > 1u && params.num_out != params.output_names.size()) {
        cv::util::throw_error(std::logic_error("Please specify output layer names for "
                                               + params.model_path));
    }
    // Create and initialize the ONNX session
    Ort::SessionOptions session_options;
    GAPI_LOG_INFO(NULL, "Adding Execution Providers for \"" << pp.model_path << "\"");
    for (const auto &ep : pp.execution_providers) {
        cv::gimpl::onnx::addExecutionProvider(&session_options, ep);
    }

    if (pp.disable_mem_pattern) {
        session_options.DisableMemPattern();
    }
    this_env = Ort::Env(ORT_LOGGING_LEVEL_WARNING, "");
#ifndef _WIN32
    this_session = Ort::Session(this_env, params.model_path.data(), session_options);
#else
    std::wstring_convert<std::codecvt_utf8<wchar_t>, wchar_t> converter;
    std::wstring w_model_path = converter.from_bytes(params.model_path.data());
    this_session = Ort::Session(this_env, w_model_path.data(), session_options);
#endif
    this_memory_info = Ort::MemoryInfo::CreateCpu(OrtArenaAllocator, OrtMemTypeDefault);

    in_tensor_info = getTensorInfo(INPUT);
    out_tensor_info = getTensorInfo(OUTPUT);

    const auto is_dyn = [](const TensorInfo &ti) {
        return ti.is_dynamic;
    };
    is_dynamic = ade::util::any_of(in_tensor_info, is_dyn)
              || ade::util::any_of(out_tensor_info, is_dyn);
    if (is_dynamic && !params.custom_post_proc) {
        util::throw_error(std::logic_error("This network has dynamic shapes. "
                                           "Please provide a custom post-processing function "
                                           "(.cfgPostProc) in network parameters"));
    }
    is_postproc = (params.custom_post_proc != nullptr);

    // Update parameters based on session information
    if (params.num_in == 1u && params.input_names.empty()) {
        params.input_names = { in_tensor_info.front().name };
    }
    if (params.num_out == 1u && params.output_names.empty()) {
        params.output_names = { out_tensor_info.front().name };
    }

    // Validate what is supported currently
    GAPI_Assert(std::all_of(in_tensor_info.begin(),
                            in_tensor_info.end(),
                            [](const cv::gimpl::onnx::TensorInfo &p) {
                                return p.type == ONNX_TENSOR_ELEMENT_DATA_TYPE_FLOAT
                                    || p.type == ONNX_TENSOR_ELEMENT_DATA_TYPE_UINT8;
                            })
                && "Only FP32 and U8 inputs for NN are supported");

    // Put mean and std in appropriate tensor params
    if (!params.mean.empty() || !params.stdev.empty()) {
        GAPI_Assert(params.mean.size() == params.stdev.size() &&
                    params.mean.size() == params.input_names.size());
        for (auto idx : ade::util::iota(params.num_in)) {
            const auto ort_idx = getIdxByName(in_tensor_info, params.input_names[idx]);
            using M = TensorInfo::MeanStdev;
            in_tensor_info[ort_idx].mstd = util::make_optional(M{ params.mean[idx]
                                                                , params.stdev[idx] });
        }
    }

    // Update normalize flags for input tensors
    if (!params.normalize.empty()) {
        for (auto idx : ade::util::iota(params.num_in)) {
            const auto ort_idx = getIdxByName(in_tensor_info, params.input_names[idx]);
            in_tensor_info[ort_idx].normalize = params.normalize[idx];
        }
    }

    if (!params.const_inputs.empty()) {
        // Form input names order without const input names
        in_names_without_const.clear();
        std::copy_if(params.input_names.begin(), params.input_names.end(),
                     std::back_inserter(in_names_without_const),
                     [&](const std::string& name) {
                        const auto it = params.const_inputs.find(name);
                        return it == params.const_inputs.end();
                     });
    }

    // Pre-allocate vectors (not buffers) for runtime info
    in_data.resize(params.num_in);
    out_data.resize(params.num_out);
}

std::vector<TensorInfo> ONNXCompiled::getTensorInfo(TensorPosition pos) {
    GAPI_Assert(pos == INPUT || pos == OUTPUT);

    const auto num_nodes = pos == INPUT
        ? this_session.GetInputCount()
        : this_session.GetOutputCount();

    std::vector<TensorInfo> tensor_info;
    tensor_info.reserve(num_nodes);

    Ort::AllocatorWithDefaultOptions allocator;
    for (auto i : ade::util::iota(num_nodes)) {
        const auto info = pos == INPUT
            ? this_session.GetInputTypeInfo(i)
            : this_session.GetOutputTypeInfo(i);
        tensor_info.emplace_back(info.GetTensorTypeAndShapeInfo());

        Ort::AllocatedStringPtr name_p = pos == INPUT
            ? this_session.GetInputNameAllocated(i, allocator)
            : this_session.GetOutputNameAllocated(i, allocator);
        tensor_info.back().name = std::string(name_p.get());
    }

    return tensor_info;
}

cv::GMatDesc ONNXCompiled::outMeta(int idx) const {
    if (is_dynamic || is_postproc) {
        GAPI_Assert(!params.out_metas.empty()
                    && "Metadata must be specified if NN has dynamic inputs or post-processing function is used!");
        return params.out_metas.at(idx);
    }
    const auto ort_idx = getIdxByName(out_tensor_info, params.output_names[idx]);
    return cv::GMatDesc(toCV(out_tensor_info[ort_idx].type),
                        toCV(out_tensor_info[ort_idx].dims));
}

void ONNXCompiled::setInput(int in_idx, const cv::Mat &m) {
    GAPI_Assert(!m.empty() && "Input data can't be empty!");
    const auto in_name = params.input_names[in_idx];
    const auto ort_idx = getIdxByName(in_tensor_info, in_name);
    preprocess(m, in_tensor_info[ort_idx], in_data[in_idx]);
}

void ONNXCompiled::extractMat(ONNXCallContext &ctx, const size_t in_idx, Views& views) {
    switch (ctx.in_shapes[in_idx]) {
        case cv::GShape::GFRAME: {
            const cv::MediaFrame& frame = ctx.inFrame(in_idx);
            views.emplace_back(new cv::MediaFrame::View(frame.access(cv::MediaFrame::Access::R)));
            GAPI_Assert(views.size() <= numInputs());
            preprocess(*views.back(), frame.desc(), exMat);
            break;
        }
        case cv::GShape::GMAT: {
            exMat = ctx.inMat(in_idx);
            break;
        }
        default: {
            GAPI_Assert("Unsupported input shape for ONNX backend");
        }
    }
}

void ONNXCompiled::setOutput(int i, cv::Mat &m)
{
    // FIXME: No need in double-indexing?
    out_data[i] = m;
}

cv::Mat ONNXCompiled::allocOutput(int i) const {
    cv::Mat m;
    m.create(toCV(out_tensor_info[i].dims),
             toCV(out_tensor_info[i].type));
    return m;
}

void ONNXCompiled::Run(const std::vector<cv::Mat>& ins,
                       const std::vector<cv::Mat>& outs) {
    std::vector<Ort::Value> in_tensors, out_tensors;

    // Layer names order for run
    auto input_names = (in_names_without_const.empty() && params.const_inputs.empty())
                       ? params.input_names
                       : in_names_without_const;
    // Creates tensors for unique names that don't contain constant input
    for (const auto it : ade::util::indexed(input_names)) {
        auto i         = ade::util::index(it);
        auto in_name   = ade::util::value(it);
        const auto idx = getIdxByName(in_tensor_info, in_name);
        in_tensors.emplace_back(createTensor(this_memory_info,
                                             in_tensor_info[idx],
                                             ins[i]));
    }

    for (auto &&c_in_pair : params.const_inputs) {
        const auto idx = getIdxByName(in_tensor_info, c_in_pair.first);
        in_tensors.emplace_back(createTensor(this_memory_info,
                                             in_tensor_info[idx],
                                             c_in_pair.second.first));
        // Puts const input names in sequence for Run
        // ONNXRuntime can match input tensors to CNN inputs by names
        input_names.emplace_back(c_in_pair.first);
    }
    GAPI_Assert(input_names.size() == this_session.GetInputCount());

    auto in_run_names  = getCharNames(input_names);
    if (!is_dynamic && !is_postproc) {
        // Easy path - just run the session which is bound to G-API's
        // internal data
        for (auto i : ade::util::iota(params.output_names.size())) {
        out_tensors.emplace_back(createTensor(this_memory_info,
                                              out_tensor_info[i],
                                              outs[i]));
        }
        auto out_run_names = getCharNames(params.output_names);
        this_session.Run(Ort::RunOptions{nullptr},
                         in_run_names.data(),
                         &in_tensors.front(),
                         input_names.size(),
                         out_run_names.data(),
                         &out_tensors.front(),
                         params.output_names.size());
    } else {
        // Hard path - run session & user-defined post-processing
        // NOTE: use another list of output names here
        std::vector<const char*> out_names;
        out_names.reserve(outs.size());
        params.names_to_remap.empty()
            ? ade::util::transform(out_tensor_info, std::back_inserter(out_names),
                                   [] (const TensorInfo& ti) { return ti.name.c_str(); })
            : ade::util::transform(params.names_to_remap, std::back_inserter(out_names),
                                   [] (const std::string& ntr) { return ntr.c_str(); });

        auto outputs = this_session.Run(Ort::RunOptions{nullptr},
                                        in_run_names.data(),
                                        &in_tensors.front(),
                                        input_names.size(),
                                        out_names.data(),
                                        out_names.size());
        std::unordered_map<std::string, cv::Mat> onnx_outputs;
        std::unordered_map<std::string, cv::Mat> gapi_outputs;

        GAPI_Assert(outputs.size() == out_names.size());
        // Fill in ONNX tensors
        for (auto &&iter : ade::util::zip(ade::util::toRange(out_names),
                                          ade::util::toRange(outputs))) {
            const auto &out_name   = std::get<0>(iter);
                  auto &out_tensor = std::get<1>(iter);
            copyFromONNX(out_tensor, onnx_outputs[out_name]);
        }
        std::vector<uint8_t *> tracked_mat_ptrs;
        // Fill in G-API outputs
        for (auto &&it: ade::util::indexed(params.output_names)) {
            gapi_outputs[ade::util::value(it)] = outs[ade::util::index(it)];
            tracked_mat_ptrs.push_back(outs[ade::util::index(it)].data);
        }
        params.custom_post_proc(onnx_outputs, gapi_outputs);
        // Checking for possible data reallocation after remapping
        GAPI_Assert(tracked_mat_ptrs.size() == params.output_names.size());
        for (auto &&iter : ade::util::zip(ade::util::toRange(tracked_mat_ptrs),
                                          ade::util::toRange(params.output_names))) {
            const auto &original_data = std::get<0>(iter);
            const auto &received_data = gapi_outputs.at(std::get<1>(iter)).data;
            if (original_data != received_data) {
                cv::util::throw_error
                    (std::logic_error
                     ("OpenCV kernel output parameter was reallocated after remapping of ONNX output. \n"
                      "Incorrect logic in remapping function?"));
            }
        }
    }
}

void ONNXCompiled::run() {
    Run(in_data, out_data);
}

static void checkInputMeta(const cv::GMetaArg mm) {
    switch (mm.index()) {
        case cv::GMetaArg::index_of<cv::GMatDesc>(): break;
        case cv::GMetaArg::index_of<cv::GFrameDesc>(): {
            const auto &meta = util::get<cv::GFrameDesc>(mm);
            switch (meta.fmt) {
                case cv::MediaFormat::NV12: break;
                case cv::MediaFormat::BGR:  break;
                default:
                    GAPI_Error("Unsupported media format for ONNX backend");
            } break;
        } break;
        default:
            util::throw_error(std::runtime_error("Unsupported input meta for ONNX backend"));
    }
}

struct Infer: public cv::detail::KernelTag {
    using API = cv::GInferBase;
    static cv::gapi::GBackend backend()  { return cv::gapi::onnx::backend(); }
    static KImpl kernel()                { return KImpl{outMeta, run}; }

    static cv::GMetaArgs outMeta(const ade::Graph      &gr,
                                 const ade::NodeHandle &nh,
                                 const cv::GMetaArgs   &in_metas,
                                 const cv::GArgs       &/*in_args*/) {
        cv::GMetaArgs result;

        GConstGONNXModel gm(gr);
        const auto &uu = gm.metadata(nh).get<ONNXUnit>();

        GAPI_Assert(uu.oc->numInputs() == in_metas.size()
                    && "Known input layers count doesn't match input meta count");
        for (auto &&mm : in_metas) {
            checkInputMeta(mm);
        }
        for (auto &&idx : ade::util::iota(uu.oc->numOutputs())) {
            result.emplace_back(uu.oc->outMeta(idx));
        }
        return result;
    }

    static void run(const ONNXUnit &uu, ONNXCallContext &ctx) {
        Views views;
        for (auto &&idx : ade::util::iota(uu.oc->numInputs())) {
            uu.oc->extractMat(ctx, idx, views);
            uu.oc->setInput(idx, uu.oc->exMat);
        }
        for (auto &&idx : ade::util::iota(uu.oc->numOutputs())) {
            uu.oc->setOutput(idx, ctx.outMatR(idx));
        }
        uu.oc->run();
    }
};

struct InferROI: public cv::detail::KernelTag {
    using API = cv::GInferROIBase;
    static cv::gapi::GBackend backend()  { return cv::gapi::onnx::backend(); }
    static KImpl kernel()                { return KImpl{outMeta, run}; }

    static cv::GMetaArgs outMeta(const ade::Graph      &gr,
                                 const ade::NodeHandle &nh,
                                 const cv::GMetaArgs   &in_metas,
                                 const cv::GArgs       &/*in_args*/) {
        cv::GMetaArgs result;

        GConstGONNXModel gm(gr);
        const auto &uu = gm.metadata(nh).get<ONNXUnit>();
        GAPI_Assert(1u == uu.oc->numInputs());
        GAPI_Assert(2u == in_metas.size());
        checkInputMeta(in_metas.at(1));
        for (auto &&idx : ade::util::iota(uu.oc->numOutputs())) {
            result.emplace_back(uu.oc->outMeta(idx));
        }
        return result;
    }

    static void run(const ONNXUnit &uu, ONNXCallContext &ctx) {
        Views views;
        // non-generic version for now, per the InferROI's definition
        GAPI_Assert(uu.oc->numInputs() == 1u);
        const auto& this_roi = ctx.inArg<cv::detail::OpaqueRef>(0).rref<cv::Rect>();
        uu.oc->extractMat(ctx, 1, views);
        uu.oc->setInput(0, uu.oc->exMat(this_roi));
        for (auto &&idx : ade::util::iota(uu.oc->numOutputs())) {
            uu.oc->setOutput(idx, ctx.outMatR(idx));
        }
        uu.oc->run();
    }
};

struct InferList: public cv::detail::KernelTag {
    using API = cv::GInferListBase;
    static cv::gapi::GBackend backend()  { return cv::gapi::onnx::backend(); }
    static KImpl kernel()                { return KImpl{outMeta, run}; }

    static cv::GMetaArgs outMeta(const ade::Graph      &gr,
                                 const ade::NodeHandle &nh,
                                 const cv::GMetaArgs   &in_metas,
                                 const cv::GArgs       &/*in_args*/) {
        GConstGONNXModel gm(gr);
        const auto &uu = gm.metadata(nh).get<ONNXUnit>();

        // Note our input layers list order matches the API order and so
        // meta order.
        GAPI_Assert(uu.oc->numInputs() == (in_metas.size() - 1u)
                    && "Known input layers count doesn't match input meta count");

        for (auto i : ade::util::iota(uu.oc->numInputs())) {
            const auto &mm = in_metas[i + 1];
            checkInputMeta(mm);
        }

        // roi-list version is much easier at the moment.
        // All our outputs are vectors which don't have
        // metadata at the moment - so just create a vector of
        // "empty" array metadatas of the required size.
        return cv::GMetaArgs(uu.oc->numOutputs(),
                             cv::GMetaArg{cv::empty_array_desc()});
    }

    static void run(const ONNXUnit &uu, ONNXCallContext &ctx) {
        Views views;
        // non-generic version for now:
        // - assumes input 0 is always ROI list
        // - assumes all inputs/outputs are always Mats
        GAPI_Assert(uu.oc->numInputs() == 1); // roi list is not counted in net's inputs

        const auto& in_roi_vec = ctx.inArg<cv::detail::VectorRef>(0u).rref<cv::Rect>();

        for (auto i : ade::util::iota(uu.oc->numOutputs())) {
            ctx.outVecR<cv::Mat>(i).clear();
        }
        uu.oc->extractMat(ctx, 1, views);
        for (const auto &rc : in_roi_vec) {
            uu.oc->setInput(0, uu.oc->exMat(rc));
            std::vector<cv::Mat> out_mats(uu.oc->numOutputs());
            for (auto i : ade::util::iota(uu.oc->numOutputs())) {
                out_mats[i] = uu.oc->allocOutput(i);
                uu.oc->setOutput(i, out_mats[i]);
            }
            uu.oc->run();
            for (auto i : ade::util::iota(uu.oc->numOutputs())) {
                std::vector<cv::Mat> &out_vec = ctx.outVecR<cv::Mat>(i);
                out_vec.push_back(std::move(out_mats[i]));
            }
        }
    }
};

struct InferList2: public cv::detail::KernelTag {
    using API = cv::GInferList2Base;
    static cv::gapi::GBackend backend()  { return cv::gapi::onnx::backend(); }
    static KImpl kernel()                { return KImpl{outMeta, run}; }

    static cv::GMetaArgs outMeta(const ade::Graph      &gr,
                                 const ade::NodeHandle &nh,
                                 const cv::GMetaArgs   &in_metas,
                                 const cv::GArgs       &/*in_args*/) {

        GConstGONNXModel gm(gr);
        const auto &uu = gm.metadata(nh).get<ONNXUnit>();

        // Note our input layers list order matches the API order and so
        // meta order.
        GAPI_Assert(uu.oc->numInputs() == (in_metas.size() - 1u)
                    && "Known input layers count doesn't match input meta count");

        // In contrast to InferList, the InferList2 has only one
        // "full-frame" image argument, and all the rest are arrays of
        // ether ROI or blobs. So here we set the 0th arg image format
        // to all inputs which are ROI-based (skipping the
        // "blob"-based ones)
        // FIXME: this is filtering not done, actually! GArrayDesc has
        // no hint for type!
        const auto &mm_0   = in_metas[0u];
        switch (in_metas[0u].index()) {
            case cv::GMetaArg::index_of<cv::GMatDesc>(): {
                const auto &meta_0 = util::get<cv::GMatDesc>(mm_0);
                GAPI_Assert(   !meta_0.isND()
                            && !meta_0.planar
                            && "Only images are supported as the 0th argument");
                break;
            }
            case cv::GMetaArg::index_of<cv::GFrameDesc>(): {
                const auto &meta_0 = util::get<cv::GFrameDesc>(mm_0);
                GAPI_Assert(   (meta_0.fmt == cv::MediaFormat::BGR)
                            || (meta_0.fmt == cv::MediaFormat::NV12));
                GAPI_Assert((meta_0.size.height !=0) && (meta_0.size.width !=0));
                break;
            }
            default:
                util::throw_error(std::runtime_error("Unsupported input meta for ONNX backend"));
        }
        if (util::holds_alternative<cv::GMatDesc>(mm_0)) {
            const auto &meta_0 = util::get<cv::GMatDesc>(mm_0);
            GAPI_Assert(   !meta_0.isND()
                        && !meta_0.planar
                        && "Only images are supported as the 0th argument");
        }
        for (auto i : ade::util::iota(uu.oc->numInputs())) {
            const auto &mm = in_metas[i + 1];
            GAPI_Assert(util::holds_alternative<cv::GArrayDesc>(mm)
                        && "Non-array inputs are not supported");
        }

        // roi-list version is much easier at the moment.
        // All our outputs are vectors which don't have
        // metadata at the moment - so just create a vector of
        // "empty" array metadatas of the required size.
        return cv::GMetaArgs(uu.oc->numOutputs(),
                             cv::GMetaArg{cv::empty_array_desc()});
    }

    static void run(const ONNXUnit &uu, ONNXCallContext &ctx) {
        Views views;
        GAPI_Assert(ctx.args.size() > 1u
                    && "This operation must have at least two arguments");
        uu.oc->extractMat(ctx, 0, views);
        // Since we do a ROI list inference, always assume our input buffer is image
        // Take the next argument, which must be vector (of any kind).
        // Use this only to obtain the ROI list size (sizes of all
        // other vectors must be equal to this one)
        const auto list_size = ctx.inArg<cv::detail::VectorRef>(1u).size();

        for (auto i : ade::util::iota(uu.oc->numOutputs())) {
            ctx.outVecR<cv::Mat>(i).clear();
        }
        // For every ROI in the list {{{
        for (const auto &list_idx : ade::util::iota(list_size)) {
            std::vector<Ort::Value> in_tensors, out_tensors;
            std::vector<cv::Mat> in_mats(uu.oc->numInputs());
            // For every input of the net {{{
            for (auto in_idx : ade::util::iota(uu.oc->numInputs())) {
                const auto &this_vec = ctx.inArg<cv::detail::VectorRef>(in_idx+1u);
                GAPI_Assert(this_vec.size() == list_size);
                // Prepare input {{{
                //   FIXME: Terrible run-time logic based on RTTI!
                //   FIXME: Will never work on non-RTTI systems!
                //   FIXME: Need to replace with a static type tags
                //   (like with serialization) instead!
                if (this_vec.holds<cv::Rect>()) {
                    // ROI case - create an ROI blob
                    const auto &vec = this_vec.rref<cv::Rect>();
                    uu.oc->setInput(in_idx, uu.oc->exMat(vec[list_idx]));
                } else if (this_vec.holds<cv::Mat>()) {
                    // Mat case - create a regular blob
                    // FIXME: NOW Assume Mats are always BLOBS (not
                    // images)
                    const auto &vec = this_vec.rref<cv::Mat>();
                    uu.oc->setInput(in_idx, vec[list_idx]);
                } else {
                    GAPI_Error("Only Rect and Mat types are supported for infer list 2!");
                }
                // }}} (Prepare input)
            } // }}} (For every input of the net)

            std::vector<cv::Mat> out_mats(uu.oc->numOutputs());
            for (auto i : ade::util::iota(uu.oc->numOutputs())) {
                out_mats[i] = uu.oc->allocOutput(i);
                uu.oc->setOutput(i, out_mats[i]);
            }
            uu.oc->run();

            for (auto i : ade::util::iota(uu.oc->numOutputs())) {
                std::vector<cv::Mat> &out_vec = ctx.outVecR<cv::Mat>(i);
                out_vec.push_back(std::move(out_mats[i]));
            }
        } // }}} (For every ROI in the list)
    }
};

} // namespace onnx
} // namespace gapi
} // namespace cv

namespace {
    class GONNXBackendImpl final: public cv::gapi::GBackend::Priv {
        virtual void unpackKernel(ade::Graph            &gr,
                                  const ade::NodeHandle &nh,
                                  const cv::GKernelImpl &ii) override {
            using namespace cv::gimpl;
            // FIXME: Introduce a DNNBackend interface which'd specify
            // the framework for this???
            GONNXModel gm(gr);
            auto &np = gm.metadata(nh).get<NetworkParams>();
            auto &pp = cv::util::any_cast<cv::gapi::onnx::detail::ParamDesc>(np.opaque);
            const auto &ki = cv::util::any_cast<KImpl>(ii.opaque);

            GModel::Graph model(gr);
            auto& op = model.metadata(nh).get<Op>();
            if (pp.is_generic) {
                auto& info = cv::util::any_cast<cv::detail::InOutInfo>(op.params);

                for (const auto& layer_name : info.in_names)
                {
                    pp.input_names.push_back(layer_name);
                    if (!pp.generic_mstd.empty()) {
                        const auto &ms = pp.generic_mstd.at(layer_name);
                        pp.mean.push_back(ms.first);
                        pp.stdev.push_back(ms.second);
                    }
                    if (!pp.generic_norm.empty()) {
                        pp.normalize.push_back(pp.generic_norm.at(layer_name));
                    }
                }
                pp.num_in = info.in_names.size();

                // Incorporate extra parameters associated with input layer names
                // FIXME(DM): The current form assumes ALL input layers require
                // this information, this is obviously not correct

                for (const auto& a : info.out_names)
                {
                    pp.output_names.push_back(a);
                }
                pp.num_out = info.out_names.size();
            } // if(is_generic) -- note, the structure is already filled at the user
              // end when a non-generic Params are used

            gm.metadata(nh).set(ONNXUnit{pp});
            gm.metadata(nh).set(ONNXCallable{ki.run});
            gm.metadata(nh).set(CustomMetaFunction{ki.customMetaFunc});
        }

        virtual EPtr compile(const ade::Graph &graph,
                             const cv::GCompileArgs &,
                             const std::vector<ade::NodeHandle> &nodes) const override {
            return EPtr{new cv::gimpl::onnx::GONNXExecutable(graph, nodes)};
        }

        virtual cv::GKernelPackage auxiliaryKernels() const override {
            return cv::gapi::kernels< cv::gimpl::onnx::Infer
                                    , cv::gimpl::onnx::InferROI
                                    , cv::gimpl::onnx::InferList
                                    , cv::gimpl::onnx::InferList2
                                    >();
        }
    };
}

cv::gapi::GBackend cv::gapi::onnx::backend() {
    static cv::gapi::GBackend this_backend(std::make_shared<GONNXBackendImpl>());
    return this_backend;
}
#else // HAVE_ONNX

cv::gapi::GBackend cv::gapi::onnx::backend() {
    // Still provide this symbol to avoid linking issues
    util::throw_error(std::runtime_error("G-API has been compiled without ONNX support"));
}
#endif // HAVE_ONNX<|MERGE_RESOLUTION|>--- conflicted
+++ resolved
@@ -10,10 +10,7 @@
 #ifdef HAVE_ONNX
 
 #include "backends/onnx/dml_ep.hpp"
-<<<<<<< HEAD
-=======
 #include "backends/onnx/coreml_ep.hpp"
->>>>>>> a8ec6586
 
 #include <ade/util/algorithm.hpp> // any_of
 #include <ade/util/zip_range.hpp>
@@ -215,15 +212,12 @@
             addDMLExecutionProvider(session_options, dml_ep);
             break;
         }
-<<<<<<< HEAD
-=======
         case ep::EP::index_of<ep::CoreML>(): {
             GAPI_LOG_INFO(NULL, "CoreML Execution Provider is added.");
             const auto &coreml_ep = cv::util::get<ep::CoreML>(execution_provider);
             addCoreMLExecutionProvider(session_options, coreml_ep);
             break;
         }
->>>>>>> a8ec6586
         case ep::EP::index_of<ep::CUDA>(): {
             GAPI_LOG_INFO(NULL, "CUDA Execution Provider is added.");
             const auto &cuda_ep = cv::util::get<ep::CUDA>(execution_provider);
