--- conflicted
+++ resolved
@@ -344,28 +344,16 @@
         // This kludge should go as a result of de-ownification
         const cv::GRunArg& in_data_orig = std::get<1>(it);
         cv::GRunArg in_data;
-<<<<<<< HEAD
-=======
 #if !defined(GAPI_STANDALONE)
->>>>>>> 2cef1003
-        switch (in_data_orig.index())
-        {
-        case cv::GRunArg::index_of<cv::Mat>():
+        if (cv::util::holds_alternative<cv::Mat>(in_data_orig))
+        {
             in_data = cv::GRunArg{cv::to_own(cv::util::get<cv::Mat>(in_data_orig))};
-            break;
-        case cv::GRunArg::index_of<cv::Scalar>():
-            in_data = cv::GRunArg{(cv::util::get<cv::Scalar>(in_data_orig))};
-            break;
-        default:
+        }
+        else
+#endif // GAPI_STANDALONE
+        {
             in_data = in_data_orig;
-            break;
-        }
-<<<<<<< HEAD
-=======
-#else
-        in_data = in_data_orig;
-#endif // GAPI_STANDALONE
->>>>>>> 2cef1003
+        }
         in_objs.emplace_back(std::get<0>(it), std::move(in_data));
     }
     for (auto &&it: ade::util::indexed(ade::util::toRange(out_desc)))
