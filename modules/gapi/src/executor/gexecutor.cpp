// This file is part of OpenCV project.
// It is subject to the license terms in the LICENSE file found in the top-level directory
// of this distribution and at http://opencv.org/license.html.
//
// Copyright (C) 2018 Intel Corporation


#include "precomp.hpp"

#include <iostream>

#include <ade/util/zip_range.hpp>

#include "opencv2/gapi/opencv_includes.hpp"
#include "executor/gexecutor.hpp"
#include "compiler/passes/passes.hpp"

cv::gimpl::GExecutor::GExecutor(std::unique_ptr<ade::Graph> &&g_model)
    : m_orig_graph(std::move(g_model))
    , m_island_graph(GModel::Graph(*m_orig_graph).metadata()
                     .get<IslandModel>().model)
    , m_gm(*m_orig_graph)
    , m_gim(*m_island_graph)
{
    // NB: Right now GIslandModel is acyclic, so for a naive execution,
    // simple unrolling to a list of triggers is enough

    // Naive execution model is similar to current CPU (OpenCV) plugin
    // execution model:
    // 1. Allocate all internal resources first (NB - CPU plugin doesn't do it)
    // 2. Put input/output GComputation arguments to the storage
    // 3. For every Island, prepare vectors of input/output parameter descs
    // 4. Iterate over a list of operations (sorted in the topological order)
    // 5. For every operation, form a list of input/output data objects
    // 6. Run GIslandExecutable
    // 7. writeBack

    auto sorted = m_gim.metadata().get<ade::passes::TopologicalSortData>();
    for (auto nh : sorted.nodes())
    {
        switch (m_gim.metadata(nh).get<NodeKind>().k)
        {
        case NodeKind::ISLAND:
            {
                std::vector<RcDesc> input_rcs;
                std::vector<RcDesc> output_rcs;
                input_rcs.reserve(nh->inNodes().size());
                output_rcs.reserve(nh->outNodes().size());

                auto xtract = [&](ade::NodeHandle slot_nh, std::vector<RcDesc> &vec) {
                    const auto orig_data_nh
                        = m_gim.metadata(slot_nh).get<DataSlot>().original_data_node;
                    const auto &orig_data_info
                        = m_gm.metadata(orig_data_nh).get<Data>();
                    vec.emplace_back(RcDesc{ orig_data_info.rc
                                           , orig_data_info.shape
                                           , orig_data_info.ctor});
                };
                // (3)
                for (auto in_slot_nh  : nh->inNodes())  xtract(in_slot_nh,  input_rcs);
                for (auto out_slot_nh : nh->outNodes()) xtract(out_slot_nh, output_rcs);

                m_ops.emplace_back(OpDesc{ std::move(input_rcs)
                                         , std::move(output_rcs)
                                         , m_gim.metadata(nh).get<IslandExec>().object});
            }
            break;

        case NodeKind::SLOT:
            {
                const auto orig_data_nh
                    = m_gim.metadata(nh).get<DataSlot>().original_data_node;
                // (1)
                initResource(orig_data_nh);
                m_slots.emplace_back(DataDesc{nh, orig_data_nh});
            }
            break;

        default:
            GAPI_Assert(false);
            break;
        } // switch(kind)
    } // for(gim nodes)
}

void cv::gimpl::GExecutor::initResource(const ade::NodeHandle &orig_nh)
{
    const Data &d = m_gm.metadata(orig_nh).get<Data>();

    if (   d.storage != Data::Storage::INTERNAL
        && d.storage != Data::Storage::CONST)
        return;

    // INTERNALS+CONST only! no need to allocate/reset output objects
    // to as it is bound externally (e.g. already in the m_res)

    switch (d.shape)
    {
    case GShape::GMAT:
        {
            const auto desc = util::get<cv::GMatDesc>(d.meta);
            auto& mat = m_res.slot<cv::gapi::own::Mat>()[d.rc];
            createMat(desc, mat);
        }
        break;

    case GShape::GSCALAR:
        if (d.storage == Data::Storage::CONST)
        {
            auto rc = RcDesc{d.rc, d.shape, d.ctor};
            magazine::bindInArg(m_res, rc, m_gm.metadata(orig_nh).get<ConstValue>().arg);
        }
        break;

    case GShape::GARRAY:
        // Constructed on Reset, do nothing here
        break;

    default:
        GAPI_Assert(false);
    }
}

void cv::gimpl::GExecutor::run(cv::gimpl::GRuntimeArgs &&args)
{
    // (2)
    const auto proto = m_gm.metadata().get<Protocol>();

    // Basic check if input/output arguments are correct
    // FIXME: Move to GCompiled (do once for all GExecutors)
    if (proto.inputs.size() != args.inObjs.size()) // TODO: Also check types
    {
        util::throw_error(std::logic_error
                          ("Computation's input protocol doesn\'t "
                           "match actual arguments!"));
    }
    if (proto.outputs.size() != args.outObjs.size()) // TODO: Also check types
    {
        util::throw_error(std::logic_error
                          ("Computation's output protocol doesn\'t "
                           "match actual arguments!"));
    }

    namespace util = ade::util;

    //ensure that output Mat parameters are correctly allocated
    for (auto index : util::iota(proto.out_nhs.size()) )     //FIXME: avoid copy of NodeHandle and GRunRsltComp ?
    {
        auto& nh = proto.out_nhs.at(index);
        const Data &d = m_gm.metadata(nh).get<Data>();
        if (d.shape == GShape::GMAT)
        {
            using cv::util::get;
            const auto desc = get<cv::GMatDesc>(d.meta);
#if !defined(GAPI_STANDALONE)
            // Building as part of OpenCV - follow OpenCV behavior
            // if output buffer is not enough to hold the result, reallocate it
<<<<<<< HEAD
            if (cv::util::holds_alternative<cv::Mat*>(args.outObjs.at(index)))
            {
                auto& out_mat   = *get<cv::Mat*>(args.outObjs.at(index));
                out_mat.create(cv::gapi::own::to_ocv(desc.size), type);
                continue;
            }
#endif // !defined(GAPI_STANDALONE)
            // Building standalone - output buffer should always exist,
            // and _exact_ match our inferred metadata
            auto& out_mat   = *get<cv::gapi::own::Mat*>(args.outObjs.at(index));
            GAPI_Assert(   out_mat.type() == type
                        && out_mat.data   != nullptr
                        && out_mat.rows   == desc.size.height
                        && out_mat.cols   == desc.size.width);
=======
            auto& out_mat   = *get<cv::Mat*>(args.outObjs.at(index));
            createMat(desc, out_mat);
#else
            // Building standalone - output buffer should always exist,
            // and _exact_ match our inferred metadata
            auto& out_mat   = *get<cv::gapi::own::Mat*>(args.outObjs.at(index));
            GAPI_Assert(out_mat.data != nullptr &&
                        desc.canDescribe(out_mat))
#endif // !defined(GAPI_STANDALONE)
>>>>>>> b2abd8ca
        }
    }
    // Update storage with user-passed objects
    for (auto it : ade::util::zip(ade::util::toRange(proto.inputs),
                                  ade::util::toRange(args.inObjs)))
    {
        magazine::bindInArg(m_res, std::get<0>(it), std::get<1>(it));
    }
    for (auto it : ade::util::zip(ade::util::toRange(proto.outputs),
                                  ade::util::toRange(args.outObjs)))
    {
        magazine::bindOutArg(m_res, std::get<0>(it), std::get<1>(it));
    }

    // Reset internal data
    for (auto &sd : m_slots)
    {
        const auto& data = m_gm.metadata(sd.data_nh).get<Data>();
        magazine::resetInternalData(m_res, data);
    }

    // Run the script
    for (auto &op : m_ops)
    {
        // (5)
        using InObj  = GIslandExecutable::InObj;
        using OutObj = GIslandExecutable::OutObj;
        std::vector<InObj>  in_objs;
        std::vector<OutObj> out_objs;
        in_objs.reserve (op.in_objects.size());
        out_objs.reserve(op.out_objects.size());

        for (const auto &rc : op.in_objects)
        {
            in_objs.emplace_back(InObj{rc, magazine::getArg(m_res, rc)});
        }
        for (const auto &rc : op.out_objects)
        {
            out_objs.emplace_back(OutObj{rc, magazine::getObjPtr(m_res, rc)});
        }

        // (6)
        op.isl_exec->run(std::move(in_objs), std::move(out_objs));
    }

    // (7)
    for (auto it : ade::util::zip(ade::util::toRange(proto.outputs),
                                  ade::util::toRange(args.outObjs)))
    {
        magazine::writeBack(m_res, std::get<0>(it), std::get<1>(it));
    }
}

const cv::gimpl::GModel::Graph& cv::gimpl::GExecutor::model() const
{
    return m_gm;
}

bool cv::gimpl::GExecutor::canReshape() const
{
    // FIXME: Introduce proper reshaping support on GExecutor level
    // for all cases!
    return (m_ops.size() == 1) && m_ops[0].isl_exec->canReshape();
}

void cv::gimpl::GExecutor::reshape(const GMetaArgs& inMetas, const GCompileArgs& args)
{
    GAPI_Assert(canReshape());
    auto& g = *m_orig_graph.get();
    ade::passes::PassContext ctx{g};
    passes::initMeta(ctx, inMetas);
    passes::inferMeta(ctx, true);
    m_ops[0].isl_exec->reshape(g, args);
}<|MERGE_RESOLUTION|>--- conflicted
+++ resolved
@@ -155,32 +155,18 @@
 #if !defined(GAPI_STANDALONE)
             // Building as part of OpenCV - follow OpenCV behavior
             // if output buffer is not enough to hold the result, reallocate it
-<<<<<<< HEAD
             if (cv::util::holds_alternative<cv::Mat*>(args.outObjs.at(index)))
             {
                 auto& out_mat   = *get<cv::Mat*>(args.outObjs.at(index));
-                out_mat.create(cv::gapi::own::to_ocv(desc.size), type);
+                createMat(desc, out_mat);
                 continue;
             }
 #endif // !defined(GAPI_STANDALONE)
             // Building standalone - output buffer should always exist,
             // and _exact_ match our inferred metadata
             auto& out_mat   = *get<cv::gapi::own::Mat*>(args.outObjs.at(index));
-            GAPI_Assert(   out_mat.type() == type
-                        && out_mat.data   != nullptr
-                        && out_mat.rows   == desc.size.height
-                        && out_mat.cols   == desc.size.width);
-=======
-            auto& out_mat   = *get<cv::Mat*>(args.outObjs.at(index));
-            createMat(desc, out_mat);
-#else
-            // Building standalone - output buffer should always exist,
-            // and _exact_ match our inferred metadata
-            auto& out_mat   = *get<cv::gapi::own::Mat*>(args.outObjs.at(index));
             GAPI_Assert(out_mat.data != nullptr &&
-                        desc.canDescribe(out_mat))
-#endif // !defined(GAPI_STANDALONE)
->>>>>>> b2abd8ca
+                        desc.canDescribe(out_mat));
         }
     }
     // Update storage with user-passed objects
