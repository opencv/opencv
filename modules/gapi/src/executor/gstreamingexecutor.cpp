--- conflicted
+++ resolved
@@ -469,7 +469,17 @@
                 ret_val = cv::GRunArgP(rr);
             }
             break;
-            // FIXME: What's about GOpauqe??
+        case cv::GShape::GOPAQUE:
+            {
+                cv::detail::OpaqueRef newOpaque;
+                cv::util::get<cv::detail::ConstructOpaque>(r.ctor)(newOpaque);
+                out_arg = cv::GRunArg(std::move(newOpaque));
+                // OpaqueRef is implicitly shared so no pointer is taken here
+                // FIXME: that variant MOVE problem again
+                const auto &rr = cv::util::get<cv::detail::OpaqueRef>(out_arg);
+                ret_val = cv::GRunArgP(rr);
+            }
+            break;
         default:
             cv::util::throw_error(std::logic_error("Unsupported GShape"));
         }
@@ -581,135 +591,7 @@
     StreamingOutput output(out_metas, out_queues, out_rcs);
     while (!output.done())
     {
-<<<<<<< HEAD
         island->run(input, output);
-=======
-        std::vector<cv::gimpl::GIslandExecutable::InObj> isl_inputs;
-        isl_inputs.resize(in_rcs.size());
-
-        cv::GRunArgs isl_input_args;
-        if (!qr.getInputVector(in_queues, in_constants, isl_input_args))
-        {
-            // Stop received -- broadcast Stop down to the pipeline and quit
-            for (auto &&out_qq : out_queues)
-            {
-                for (auto &&out_q : out_qq) out_q->push(Cmd{Stop{}});
-            }
-            return;
-        }
-        GAPI_Assert(isl_inputs.size() == isl_input_args.size());
-        for (auto &&it : ade::util::indexed(ade::util::zip(ade::util::toRange(in_rcs),
-                                            ade::util::toRange(isl_inputs),
-                                            ade::util::toRange(isl_input_args))))
-        {
-            const auto &value     = ade::util::value(it);
-            const auto &in_rc     = std::get<0>(value);
-            auto       &isl_input = std::get<1>(value);
-            const auto &in_arg    = std::get<2>(value); // FIXME: MOVE PROBLEM
-            isl_input.first = in_rc;
-#if defined(GAPI_STANDALONE)
-            // Standalone mode - simply store input argument in the vector as-is
-            auto id               = ade::util::index(it);
-            isl_inputs[id].second = in_arg;
-#else
-            // Make Islands operate on own:: data types (i.e. in the same
-            // environment as GExecutor provides)
-            // This way several backends (e.g. Fluid) remain OpenCV-independent.
-            switch (in_arg.index()) {
-            case cv::GRunArg::index_of<cv::Mat>():
-                isl_input.second = cv::GRunArg{cv::to_own(cv::util::get<cv::Mat>(in_arg))};
-                break;
-            case cv::GRunArg::index_of<cv::Scalar>():
-                isl_input.second = cv::GRunArg{cv::to_own(cv::util::get<cv::Scalar>(in_arg))};
-                break;
-            default:
-                isl_input.second = in_arg;
-                break;
-            }
-#endif // GAPI_STANDALONE
-        }
-        // Once the vector is obtained, prepare data for island execution
-        // Note - we first allocate output vector via GRunArg!
-        // Then it is converted to a GRunArgP.
-        std::vector<cv::gimpl::GIslandExecutable::OutObj> isl_outputs;
-        cv::GRunArgs out_data;
-        isl_outputs.resize(out_rcs.size());
-        out_data.resize(out_rcs.size());
-        for (auto &&it : ade::util::indexed(out_rcs))
-        {
-            auto id = ade::util::index(it);
-            auto &r = ade::util::value(it);
-
-#if !defined(GAPI_STANDALONE)
-            using MatType = cv::Mat;
-            using SclType = cv::Scalar;
-#else
-            using MatType = cv::gapi::own::Mat;
-            using SclType = cv::gapi::own::Scalar;
-#endif // GAPI_STANDALONE
-
-            switch (r.shape) {
-                // Allocate a data object based on its shape & meta, and put it into our vectors.
-                // Yes, first we put a cv::Mat GRunArg, and then specify _THAT_
-                // pointer as an output parameter - to make sure that after island completes,
-                // our GRunArg still has the right (up-to-date) value.
-                // Same applies to other types.
-                // FIXME: This is absolutely ugly but seem to work perfectly for its purpose.
-            case cv::GShape::GMAT:
-                {
-                    MatType newMat;
-                    cv::gimpl::createMat(cv::util::get<cv::GMatDesc>(out_metas[id]), newMat);
-                    out_data[id] = cv::GRunArg(std::move(newMat));
-                    isl_outputs[id] = { r, cv::GRunArgP(&cv::util::get<MatType>(out_data[id])) };
-                }
-                break;
-            case cv::GShape::GSCALAR:
-                {
-                    SclType newScl;
-                    out_data[id] = cv::GRunArg(std::move(newScl));
-                    isl_outputs[id] = { r, cv::GRunArgP(&cv::util::get<SclType>(out_data[id])) };
-                }
-                break;
-            case cv::GShape::GARRAY:
-                {
-                    cv::detail::VectorRef newVec;
-                    cv::util::get<cv::detail::ConstructVec>(r.ctor)(newVec);
-                    out_data[id] = cv::GRunArg(std::move(newVec));
-                    // VectorRef is implicitly shared so no pointer is taken here
-                    const auto &rr = cv::util::get<cv::detail::VectorRef>(out_data[id]); // FIXME: that variant MOVE problem again
-                    isl_outputs[id] = { r, cv::GRunArgP(rr) };
-                }
-                break;
-            case cv::GShape::GOPAQUE:
-                {
-                    cv::detail::OpaqueRef newOpaque;
-                    cv::util::get<cv::detail::ConstructOpaque>(r.ctor)(newOpaque);
-                    out_data[id] = cv::GRunArg(std::move(newOpaque));
-                    // OpaqueRef is implicitly shared so no pointer is taken here
-                    const auto &rr = cv::util::get<cv::detail::OpaqueRef>(out_data[id]); // FIXME: that variant MOVE problem again
-                    isl_outputs[id] = { r, cv::GRunArgP(rr) };
-                }
-                break;
-            default:
-                cv::util::throw_error(std::logic_error("Unsupported GShape"));
-                break;
-            }
-        }
-        // Now ask Island to execute on this data
-        island->run(std::move(isl_inputs), std::move(isl_outputs));
-
-        // Once executed, dispatch our results down to the pipeline.
-        for (auto &&it : ade::util::zip(ade::util::toRange(out_queues),
-                                        ade::util::toRange(out_data)))
-        {
-            for (auto &&q : std::get<0>(it))
-            {
-                // FIXME: FATAL VARIANT ISSUE!!
-                const auto tmp = std::get<1>(it);
-                q->push(Cmd{tmp});
-            }
-        }
->>>>>>> 1a8f36ec
     }
 }
 
