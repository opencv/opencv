--- conflicted
+++ resolved
@@ -143,15 +143,9 @@
         using T = cv::GOptRunArgP;
         switch (out_obj.index())
         {
-#if !defined(GAPI_STANDALONE)
         case T::index_of<O<cv::Mat>*>():
             *cv::util::get<O<cv::Mat>*>(out_obj)
                 = cv::util::make_optional(std::move(cv::util::get<cv::Mat>(res_obj)));
-            break;
-#endif // !GAPI_STANDALONE
-        case T::index_of<O<own::Mat>*>():
-            *cv::util::get<O<own::Mat>*>(out_obj)
-                = cv::util::make_optional(std::move(cv::util::get<own::Mat>(res_obj)));
             break;
         case T::index_of<O<cv::Scalar>*>():
             *cv::util::get<O<cv::Scalar>*>(out_obj)
@@ -452,17 +446,8 @@
     // Prepare this object for posting
     virtual cv::GRunArgP get(int idx) override
     {
-<<<<<<< HEAD
-        using SclType = cv::Scalar;
-#if !defined(GAPI_STANDALONE)
-        using MatType = cv::Mat;
-#else
-        using MatType = cv::gapi::own::Mat;
-#endif // GAPI_STANDALONE
-=======
         using MatType = cv::Mat;
         using SclType = cv::Scalar;
->>>>>>> 06bff34a
 
         // Allocate a new posting first, then bind this GRunArgP to this item
         auto iter    = m_postings[idx].insert(m_postings[idx].end(), Posting{});
