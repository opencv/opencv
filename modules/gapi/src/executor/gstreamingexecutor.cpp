// This file is part of OpenCV project.
// It is subject to the license terms in the LICENSE file found in the top-level directory
// of this distribution and at http://opencv.org/license.html.
//
// Copyright (C) 2019 Intel Corporation

#include "precomp.hpp"

#include <iostream>

#include <ade/util/zip_range.hpp>

#include <opencv2/gapi/opencv_includes.hpp>

#include "api/gproto_priv.hpp" // ptr(GRunArgP)
#include "compiler/passes/passes.hpp"
#include "backends/common/gbackend.hpp" // createMat
#include "compiler/gcompiler.hpp" // for compileIslands

#include "executor/gstreamingexecutor.hpp"

namespace
{
using namespace cv::gimpl::stream;

#if !defined(GAPI_STANDALONE)
class VideoEmitter final: public cv::gimpl::GIslandEmitter {
    cv::gapi::wip::IStreamSource::Ptr src;

    virtual bool pull(cv::GRunArg &arg) override {
        // FIXME: probably we can maintain a pool of (then) pre-allocated
        // buffers to avoid runtime allocations.
        // Pool size can be determined given the internal queue size.
        cv::gapi::wip::Data newData;
        if (!src->pull(newData)) {
            return false;
        }
        arg = std::move(static_cast<cv::GRunArg&>(newData));
        return true;
    }
public:
    explicit VideoEmitter(const cv::GRunArg &arg) {
        src = cv::util::get<cv::gapi::wip::IStreamSource::Ptr>(arg);
    }
};
#endif // GAPI_STANDALONE

class ConstEmitter final: public cv::gimpl::GIslandEmitter {
    cv::GRunArg m_arg;

    virtual bool pull(cv::GRunArg &arg) override {
        arg = const_cast<const cv::GRunArg&>(m_arg); // FIXME: variant workaround
        return true;
    }
public:

    explicit ConstEmitter(const cv::GRunArg &arg) : m_arg(arg) {
    }
};

struct DataQueue {
    static const char *name() { return "StreamingDataQueue"; }

    explicit DataQueue(std::size_t capacity) {
        if (capacity) {
            q.set_capacity(capacity);
        }
    }

    cv::gimpl::stream::Q q;
};

std::vector<cv::gimpl::stream::Q*> reader_queues(      ade::Graph &g,
                                                 const ade::NodeHandle &obj)
{
    ade::TypedGraph<DataQueue> qgr(g);
    std::vector<cv::gimpl::stream::Q*> result;
    for (auto &&out_eh : obj->outEdges())
    {
        result.push_back(&qgr.metadata(out_eh).get<DataQueue>().q);
    }
    return result;
}

std::vector<cv::gimpl::stream::Q*> input_queues(      ade::Graph &g,
                                                const ade::NodeHandle &obj)
{
    ade::TypedGraph<DataQueue> qgr(g);
    std::vector<cv::gimpl::stream::Q*> result;
    for (auto &&in_eh : obj->inEdges())
    {
        result.push_back(qgr.metadata(in_eh).contains<DataQueue>()
                         ? &qgr.metadata(in_eh).get<DataQueue>().q
                         : nullptr);
    }
    return result;
}

void sync_data(cv::GRunArgs &results, cv::GRunArgsP &outputs)
{
    namespace own = cv::gapi::own;

    for (auto && it : ade::util::zip(ade::util::toRange(outputs),
                                     ade::util::toRange(results)))
    {
        auto &out_obj = std::get<0>(it);
        auto &res_obj = std::get<1>(it);

        // FIXME: this conversion should be unified
        using T = cv::GRunArgP;
        switch (out_obj.index())
        {
#if !defined(GAPI_STANDALONE)
        case T::index_of<cv::Mat*>():
            *cv::util::get<cv::Mat*>(out_obj) = std::move(cv::util::get<cv::Mat>(res_obj));
            break;
#endif // !GAPI_STANDALONE
        case T::index_of<own::Mat*>():
            *cv::util::get<own::Mat*>(out_obj) = std::move(cv::util::get<own::Mat>(res_obj));
            break;
        case T::index_of<cv::Scalar*>():
            *cv::util::get<cv::Scalar*>(out_obj) = std::move(cv::util::get<cv::Scalar>(res_obj));
            break;
        case T::index_of<cv::detail::VectorRef>():
            cv::util::get<cv::detail::VectorRef>(out_obj).mov(cv::util::get<cv::detail::VectorRef>(res_obj));
            break;
        case T::index_of<cv::detail::OpaqueRef>():
            cv::util::get<cv::detail::OpaqueRef>(out_obj).mov(cv::util::get<cv::detail::OpaqueRef>(res_obj));
            break;
        default:
            GAPI_Assert(false && "This value type is not supported!"); // ...maybe because of STANDALONE mode.
            break;
        }
    }
}

// Pops an item from every input queue and combine it to the final
// result.  Blocks the current thread.  Returns true if the vector has
// been obtained successfully and false if a Stop message has been
// received. Handles Stop x-queue synchronization gracefully.
//
// In fact, the logic behind this method is a little bit more complex.
// The complexity comes from handling the pipeline termination
// messages.  This version if GStreamerExecutable is running every
// graph island in its own thread, and threads communicate via bounded
// (limited in size) queues.  Threads poll their input queues in the
// infinite loops and pass the data to their Island executables when
// the full input vector (a "stack frame") arrives.
//
// If the input stream is over or stop() is called, "Stop" messages
// are broadcasted in the graph from island to island via queues,
// starting with the emitters (sources). Since queues are bounded,
// thread may block on push() if the queue is full already and is not
// popped for some reason in the reader thread. In order to avoid
// this, once an Island gets Stop on an input, it start reading all
// other input queues until it reaches Stop messages there as well.
// Only then the thread terminates so in theory queues are left
// free'd.
//
// "Stop" messages are sent to the pipeline in these three cases:
// 1. User has called stop(): a "Stop" message is sent to every input
//    queue.
// 2. Input video stream has reached its end -- its emitter sends Stop
//    to its readers AND asks constant emitters (emitters attached to
//    const data -- infinite data generators) to push Stop messages as
//    well - in order to maintain a regular Stop procedure as defined
//    above.
// 3. "Stop" message coming from a constant emitter after triggering an
//    EOS notification -- see (2).
//
// There is a problem with (3). Sometimes it terminates the pipeline
// too early while some frames could still be produced with no issue,
// and our test fails with error like "got 99 frames, expected 100".
// This is how it reproduces:
//
//                   q1
//   [const input]   -----------------------> [ ISL2 ] --> [output]
//                   q0             q2    .->
//   [stream input]  ---> [ ISL1 ] -------'
//
// Video emitter is pushing frames to q0, and ISL1 is taking every
// frame from this queue and processes it. Meanwhile, q1 is a
// const-input-queue staffed with const data already, ISL2 already
// popped one, and is waiting for data from q2 (of ISL1) to arrive.
//
// When the stream is over, stream emitter pushes the last frame to
// q0, followed by a Stop sign, and _immediately_ notifies const
// emitters to broadcast Stop messages as well.  In the above
// configuration, the replicated Stop message via q1 may reach ISL2
// faster than the real Stop message via q2 -- moreover, somewhere in
// q1 or q2 there may be real frames awaiting processing. ISL2 gets
// Stop via q1 and _discards_ any pending data coming from q2 -- so a
// last frame or two may be lost.
//
// A working but not very elegant solution to this problem is to tag
// Stop messages. Stop got via stop() is really a hard stop, while
// broadcasted Stop from a Const input shouldn't initiate the Island
// execution termination. Instead, its associated const data should
// remain somewhere in islands' thread local storage until a real
// "Stop" is received.
//
// Queue reader is the class which encapsulates all this logic and
// provides threads with a managed storage and an easy API to obtain
// data.
class QueueReader
{
    bool m_finishing = false; // Set to true once a "soft" stop is received
    std::vector<Cmd> m_cmd;

public:
    bool getInputVector(std::vector<Q*> &in_queues,
                        cv::GRunArgs    &in_constants,
                        cv::GRunArgs    &isl_inputs);
};

bool QueueReader::getInputVector(std::vector<Q*> &in_queues,
                                 cv::GRunArgs    &in_constants,
                                 cv::GRunArgs    &isl_inputs)
{
    // NOTE: in order to maintain the GRunArg's underlying object
    // lifetime, keep the whole cmd vector (of size == # of inputs)
    // in memory.
    m_cmd.resize(in_queues.size());
    isl_inputs.resize(in_queues.size());

    for (auto &&it : ade::util::indexed(in_queues))
    {
        auto id = ade::util::index(it);
        auto &q = ade::util::value(it);

        if (q == nullptr)
        {
            GAPI_Assert(!in_constants.empty());
            // NULL queue means a graph-constant value (like a
            // value-initialized scalar)
            // It can also hold a constant value received with
            // Stop::Kind::CNST message (see above).
            // FIXME: Variant move problem
            isl_inputs[id] = const_cast<const cv::GRunArg&>(in_constants[id]);
            continue;
        }

        q->pop(m_cmd[id]);
        if (!cv::util::holds_alternative<Stop>(m_cmd[id]))
        {
            // FIXME: Variant move problem
            isl_inputs[id] = const_cast<const cv::GRunArg &>(cv::util::get<cv::GRunArg>(m_cmd[id]));
        }
        else // A Stop sign
        {
            const auto &stop = cv::util::get<Stop>(m_cmd[id]);
            if (stop.kind == Stop::Kind::CNST)
            {
                // We've got a Stop signal from a const source,
                // propagated as a result of real stream reaching its
                // end.  Sometimes these signals come earlier than
                // real EOS Stops so are deprioritized -- just
                // remember the Const value here and continue
                // processing other queues. Set queue pointer to
                // nullptr and update the const_val vector
                // appropriately
                m_finishing = true;
                in_queues[id] = nullptr;
                in_constants.resize(in_queues.size());
                in_constants[id] = std::move(stop.cdata);

                // NEXT time (on a next call to getInputVector()), the
                // "q==nullptr" check above will be triggered, but now
                // we need to make it manually:
                isl_inputs[id] = const_cast<const cv::GRunArg&>(in_constants[id]);
            }
            else
            {
                GAPI_Assert(stop.kind == Stop::Kind::HARD);
                // Just got a stop sign. Reiterate through all
                // _remaining valid_ queues (some of them can be
                // set to nullptr already -- see above) and rewind
                // data to every Stop sign per queue
                for (auto &&qit : ade::util::indexed(in_queues))
                {
                    auto id2 = ade::util::index(qit);
                    auto &q2 = ade::util::value(qit);
                    if (id == id2) continue;

                    Cmd cmd2;
                    while (q2 && !cv::util::holds_alternative<Stop>(cmd2))
                        q2->pop(cmd2);
                }
                // After queues are read to the proper indicator,
                // indicate end-of-stream
                return false;
            } // if(Cnst)
        } // if(Stop)
    } // for(in_queues)

    if (m_finishing)
    {
        // If the process is about to end (a soft Stop was received
        // already) and an island has no other inputs than constant
        // inputs, its queues may all become nullptrs. Indicate it as
        // "no data".
        return !ade::util::all_of(in_queues, [](Q *ptr){return ptr == nullptr;});
    }
    return true; // A regular case - there is data to process.
}


// This thread is a plain dump source actor. What it do is just:
// - Check input queue (the only one) for a control command
// - Depending on the state, obtains next data object and pushes it to the
//   pipeline.
void emitterActorThread(std::shared_ptr<cv::gimpl::GIslandEmitter> emitter,
                        Q& in_queue,
                        std::vector<Q*> out_queues,
                        std::function<void()> cb_completion)
{
    // Wait for the explicit Start command.
    // ...or Stop command, this also happens.
    Cmd cmd;
    in_queue.pop(cmd);
    GAPI_Assert(   cv::util::holds_alternative<Start>(cmd)
                || cv::util::holds_alternative<Stop>(cmd));
    if (cv::util::holds_alternative<Stop>(cmd))
    {
        for (auto &&oq : out_queues) oq->push(cmd);
        return;
    }

    // Now start emitting the data from the source to the pipeline.
    while (true)
    {
        Cmd cancel;
        if (in_queue.try_pop(cancel))
        {
            // if we just popped a cancellation command...
            GAPI_Assert(cv::util::holds_alternative<Stop>(cancel));
            // Broadcast it to the readers and quit.
            for (auto &&oq : out_queues) oq->push(cancel);
            return;
        }

        // Try to obrain next data chunk from the source
        cv::GRunArg data;
        if (emitter->pull(data))
        {
            // // On success, broadcast it to our readers
            for (auto &&oq : out_queues)
            {
                // FIXME: FOR SOME REASON, oq->push(Cmd{data}) doesn't work!!
                // empty mats are arrived to the receivers!
                // There may be a fatal bug in our variant!
                const auto tmp = data;
                oq->push(Cmd{tmp});
            }
        }
        else
        {
            // Otherwise, broadcast STOP message to our readers and quit.
            // This usually means end-of-stream, so trigger a callback
            for (auto &&oq : out_queues) oq->push(Cmd{Stop{}});
            if (cb_completion) cb_completion();
            return;
        }
    }
}

class StreamingInput final: public cv::gimpl::GIslandExecutable::IInput
{
    QueueReader &qr;
    std::vector<Q*> &in_queues; // FIXME: This can be part of QueueReader
    cv::GRunArgs &in_constants; // FIXME: This can be part of QueueReader

    virtual cv::gimpl::StreamMsg get() override
    {
        cv::GRunArgs isl_input_args;
        if (!qr.getInputVector(in_queues, in_constants, isl_input_args))
        {
            // Stop case
            return cv::gimpl::StreamMsg{cv::gimpl::EndOfStream{}};
        }
        return cv::gimpl::StreamMsg{std::move(isl_input_args)};
    }
    virtual cv::gimpl::StreamMsg try_get() override
    {
        // FIXME: This is not very usable at the moment!
        return get();
    }
 public:
    explicit StreamingInput(QueueReader &rdr,
                            std::vector<Q*> &inq,
                            cv::GRunArgs &inc,
                            const std::vector<cv::gimpl::RcDesc> &in_descs)
        : qr(rdr), in_queues(inq), in_constants(inc)
    {
        set(in_descs);
    }
};

class StreamingOutput final: public cv::gimpl::GIslandExecutable::IOutput
{
    // These objects form an internal state of the StreamingOutput
    struct Posting
    {
        using V = cv::util::variant<cv::GRunArg, cv::gimpl::EndOfStream>;
        V data;
        bool ready = false;
    };
    using PostingList = std::list<Posting>;
    std::vector<PostingList> m_postings;
    std::unordered_map< const void*
                      , std::pair<int, PostingList::iterator>
                      > m_postIdx;
    std::size_t m_stops_sent = 0u;

    // These objects are owned externally
    const cv::GMetaArgs &m_metas;
    std::vector< std::vector<Q*> > &m_out_queues;

    // Allocate a new data object for output under idx
    // Prepare this object for posting
    virtual cv::GRunArgP get(int idx) override
    {
<<<<<<< HEAD
        using MatType = cv::Mat;
        using SclType = cv::Scalar;
=======
#if !defined(GAPI_STANDALONE)
        using MatType = cv::Mat;
        using SclType = cv::Scalar;
#else
        using MatType = cv::gapi::own::Mat;
        using SclType = cv::gapi::own::Scalar;
#endif // GAPI_STANDALONE
>>>>>>> 2cef1003

        // Allocate a new posting first, then bind this GRunArgP to this item
        auto iter    = m_postings[idx].insert(m_postings[idx].end(), Posting{});
        const auto r = desc()[idx];
        cv::GRunArg& out_arg = cv::util::get<cv::GRunArg>(iter->data);
        cv::GRunArgP ret_val;
        switch (r.shape) {
            // Allocate a data object based on its shape & meta, and put it into our vectors.
            // Yes, first we put a cv::Mat GRunArg, and then specify _THAT_
            // pointer as an output parameter - to make sure that after island completes,
            // our GRunArg still has the right (up-to-date) value.
            // Same applies to other types.
            // FIXME: This is absolutely ugly but seem to work perfectly for its purpose.
        case cv::GShape::GMAT:
            {
                MatType newMat;
                cv::gimpl::createMat(cv::util::get<cv::GMatDesc>(m_metas[idx]), newMat);
                out_arg = cv::GRunArg(std::move(newMat));
                ret_val = cv::GRunArgP(&cv::util::get<MatType>(out_arg));
            }
            break;
        case cv::GShape::GSCALAR:
            {
                SclType newScl;
                out_arg = cv::GRunArg(std::move(newScl));
                ret_val = cv::GRunArgP(&cv::util::get<SclType>(out_arg));
            }
            break;
        case cv::GShape::GARRAY:
            {
                cv::detail::VectorRef newVec;
                cv::util::get<cv::detail::ConstructVec>(r.ctor)(newVec);
                out_arg = cv::GRunArg(std::move(newVec));
                // VectorRef is implicitly shared so no pointer is taken here
                // FIXME: that variant MOVE problem again
                const auto &rr = cv::util::get<cv::detail::VectorRef>(out_arg);
                ret_val = cv::GRunArgP(rr);
            }
            break;
        case cv::GShape::GOPAQUE:
            {
                cv::detail::OpaqueRef newOpaque;
                cv::util::get<cv::detail::ConstructOpaque>(r.ctor)(newOpaque);
                out_arg = cv::GRunArg(std::move(newOpaque));
                // OpaqueRef is implicitly shared so no pointer is taken here
                // FIXME: that variant MOVE problem again
                const auto &rr = cv::util::get<cv::detail::OpaqueRef>(out_arg);
                ret_val = cv::GRunArgP(rr);
            }
            break;
        default:
            cv::util::throw_error(std::logic_error("Unsupported GShape"));
        }
        m_postIdx[cv::gimpl::proto::ptr(ret_val)] = std::make_pair(idx, iter);
        return ret_val;
    }
    virtual void post(cv::GRunArgP&& argp) override
    {
        // Mark the output ready for posting. If it is the first in the line,
        // actually post it and all its successors which are ready for posting too.
        auto it = m_postIdx.find(cv::gimpl::proto::ptr(argp));
        GAPI_Assert(it != m_postIdx.end());
        const int out_idx = it->second.first;
        const auto out_iter = it->second.second;
        out_iter->ready = true;
        m_postIdx.erase(it); // Drop the link from the cache anyway
        if (out_iter != m_postings[out_idx].begin())
        {
            return; // There are some pending postings in the beginning, return
        }

        GAPI_Assert(out_iter == m_postings[out_idx].begin());
        auto post_iter = m_postings[out_idx].begin();
        while (post_iter != m_postings[out_idx].end() && post_iter->ready == true)
        {
            Cmd cmd;
            if (cv::util::holds_alternative<cv::GRunArg>(post_iter->data))
            {
                // FIXME: That ugly VARIANT problem
                cmd = Cmd{const_cast<const cv::GRunArg&>(cv::util::get<cv::GRunArg>(post_iter->data))};
            }
            else
            {
                GAPI_Assert(cv::util::holds_alternative<cv::gimpl::EndOfStream>(post_iter->data));
                cmd = Cmd{Stop{}};
                m_stops_sent++;
            }
            for (auto &&q : m_out_queues[out_idx])
            {
                // FIXME: This ugly VARIANT problem
                q->push(const_cast<const Cmd&>(cmd));
            }
            post_iter = m_postings[out_idx].erase(post_iter);
        }
    }
    virtual void post(cv::gimpl::EndOfStream&&) override
    {
        // If the posting list is empty, just broadcast the stop message.
        // If it is not, enqueue the Stop message in the postings list.
        for (auto &&it : ade::util::indexed(m_postings))
        {
            const auto  idx = ade::util::index(it);
                  auto &lst = ade::util::value(it);
            if (lst.empty())
            {
                for (auto &&q : m_out_queues[idx])
                {
                    q->push(Cmd(Stop{}));
                }
                m_stops_sent++;
            }
            else
            {
                Posting p;
                p.data = Posting::V{cv::gimpl::EndOfStream{}};
                p.ready = true;
                lst.push_back(std::move(p)); // FIXME: For some reason {}-ctor didn't work here
            }
        }
    }
public:
    explicit StreamingOutput(const cv::GMetaArgs &metas,
                             std::vector< std::vector<Q*> > &out_queues,
                             const std::vector<cv::gimpl::RcDesc> &out_descs)
        : m_metas(metas)
        , m_out_queues(out_queues)
    {
        set(out_descs);
        m_postings.resize(out_descs.size());
    }

    bool done() const
    {
        // The streaming actor work is considered DONE for this stream
        // when it posted/resent all STOP messages to all its outputs.
        return m_stops_sent == desc().size();
    }
};

// This thread is a plain dumb processing actor. What it do is just:
// - Reads input from the input queue(s), sleeps if there's nothing to read
// - Once a full input vector is obtained, passes it to the underlying island
//   executable for processing.
// - Pushes processing results down to consumers - to the subsequent queues.
//   Note: Every data object consumer has its own queue.
void islandActorThread(std::vector<cv::gimpl::RcDesc> in_rcs,                // FIXME: this is...
                       std::vector<cv::gimpl::RcDesc> out_rcs,               // FIXME: ...basically just...
                       cv::GMetaArgs out_metas,                              // ...
                       std::shared_ptr<cv::gimpl::GIslandExecutable> island, // FIXME: ...a copy of OpDesc{}.
                       std::vector<Q*> in_queues,
                       cv::GRunArgs in_constants,
                       std::vector< std::vector<Q*> > out_queues)
{
    GAPI_Assert(in_queues.size() == in_rcs.size());
    GAPI_Assert(out_queues.size() == out_rcs.size());
    GAPI_Assert(out_queues.size() == out_metas.size());
    QueueReader qr;
    StreamingInput input(qr, in_queues, in_constants, in_rcs);
    StreamingOutput output(out_metas, out_queues, out_rcs);
    while (!output.done())
    {
        island->run(input, output);
    }
}

// The idea of collectorThread is easy.  If there're multiple outputs
// in the graph, we need to pull an object from every associated queue
// and then put the resulting vector into one single queue.  While it
// looks redundant, it simplifies dramatically the way how try_pull()
// is implemented - we need to check one queue instead of many.
void collectorThread(std::vector<Q*> in_queues,
                     Q&              out_queue)
{
    QueueReader qr;
    while (true)
    {
        cv::GRunArgs this_result(in_queues.size());
        cv::GRunArgs this_const(in_queues.size());
        if (!qr.getInputVector(in_queues, this_const, this_result))
        {
            out_queue.push(Cmd{Stop{}});
            return;
        }
        out_queue.push(Cmd{this_result});
    }
}
} // anonymous namespace

cv::gimpl::GStreamingExecutor::GStreamingExecutor(std::unique_ptr<ade::Graph> &&g_model)
    : m_orig_graph(std::move(g_model))
    , m_island_graph(GModel::Graph(*m_orig_graph).metadata()
                     .get<IslandModel>().model)
    , m_gim(*m_island_graph)
{
    GModel::Graph gm(*m_orig_graph);
    // NB: Right now GIslandModel is acyclic, and all the below code assumes that.
    // NB: This naive execution code is taken from GExecutor nearly "as-is"

    const auto proto = gm.metadata().get<Protocol>();
    m_emitters      .resize(proto.in_nhs.size());
    m_emitter_queues.resize(proto.in_nhs.size());
    m_sinks         .resize(proto.out_nhs.size());
    m_sink_queues   .resize(proto.out_nhs.size());

    // Very rough estimation to limit internal queue sizes.
    // Pipeline depth is equal to number of its (pipeline) steps.
    const auto queue_capacity = std::count_if
        (m_gim.nodes().begin(),
         m_gim.nodes().end(),
         [&](ade::NodeHandle nh) {
            return m_gim.metadata(nh).get<NodeKind>().k == NodeKind::ISLAND;
         });

    // If metadata was not passed to compileStreaming, Islands are not compiled at this point.
    // It is fine -- Islands are then compiled in setSource (at the first valid call).
    const bool islands_compiled = m_gim.metadata().contains<IslandsCompiled>();

    auto sorted = m_gim.metadata().get<ade::passes::TopologicalSortData>();
    for (auto nh : sorted.nodes())
    {
        switch (m_gim.metadata(nh).get<NodeKind>().k)
        {
        case NodeKind::ISLAND:
            {
                std::vector<RcDesc> input_rcs;
                std::vector<RcDesc> output_rcs;
                std::vector<GRunArg> in_constants;
                cv::GMetaArgs output_metas;
                input_rcs.reserve(nh->inNodes().size());
                in_constants.reserve(nh->inNodes().size()); // FIXME: Ugly
                output_rcs.reserve(nh->outNodes().size());
                output_metas.reserve(nh->outNodes().size());

                std::unordered_set<ade::NodeHandle, ade::HandleHasher<ade::Node> > const_ins;

                // FIXME: THIS ORDER IS IRRELEVANT TO PROTOCOL OR ANY OTHER ORDER!
                // FIXME: SAME APPLIES TO THE REGULAR GEEXECUTOR!!
                auto xtract_in = [&](ade::NodeHandle slot_nh, std::vector<RcDesc> &vec)
                {
                    const auto orig_data_nh
                        = m_gim.metadata(slot_nh).get<DataSlot>().original_data_node;
                    const auto &orig_data_info
                        = gm.metadata(orig_data_nh).get<Data>();
                    if (orig_data_info.storage == Data::Storage::CONST_VAL) {
                        const_ins.insert(slot_nh);
                        // FIXME: Variant move issue
                        in_constants.push_back(const_cast<const cv::GRunArg&>(gm.metadata(orig_data_nh).get<ConstValue>().arg));
                    } else in_constants.push_back(cv::GRunArg{}); // FIXME: Make it in some smarter way pls
                    if (orig_data_info.shape == GShape::GARRAY) {
                        // FIXME: GArray lost host constructor problem
                        GAPI_Assert(!cv::util::holds_alternative<cv::util::monostate>(orig_data_info.ctor));
                    }
                    vec.emplace_back(RcDesc{ orig_data_info.rc
                                           , orig_data_info.shape
                                           , orig_data_info.ctor});
                };
                auto xtract_out = [&](ade::NodeHandle slot_nh, std::vector<RcDesc> &vec, cv::GMetaArgs &metas)
                {
                    const auto orig_data_nh
                        = m_gim.metadata(slot_nh).get<DataSlot>().original_data_node;
                    const auto &orig_data_info
                        = gm.metadata(orig_data_nh).get<Data>();
                    if (orig_data_info.shape == GShape::GARRAY) {
                        // FIXME: GArray lost host constructor problem
                        GAPI_Assert(!cv::util::holds_alternative<cv::util::monostate>(orig_data_info.ctor));
                    }
                    vec.emplace_back(RcDesc{ orig_data_info.rc
                                           , orig_data_info.shape
                                           , orig_data_info.ctor});
                    metas.emplace_back(orig_data_info.meta);
                };
                // FIXME: JEZ IT WAS SO AWFUL!!!!
                for (auto in_slot_nh  : nh->inNodes())  xtract_in(in_slot_nh,  input_rcs);
                for (auto out_slot_nh : nh->outNodes()) xtract_out(out_slot_nh, output_rcs, output_metas);

                std::shared_ptr<GIslandExecutable> isl_exec = islands_compiled
                    ? m_gim.metadata(nh).get<IslandExec>().object
                    : nullptr;
                m_ops.emplace_back(OpDesc{ std::move(input_rcs)
                                         , std::move(output_rcs)
                                         , std::move(output_metas)
                                         , nh
                                         , in_constants
                                         , isl_exec
                                         });
                // Initialize queues for every operation's input
                ade::TypedGraph<DataQueue> qgr(*m_island_graph);
                for (auto eh : nh->inEdges())
                {
                    // ...only if the data is not compile-const
                    if (const_ins.count(eh->srcNode()) == 0) {
                        qgr.metadata(eh).set(DataQueue(queue_capacity));
                        m_internal_queues.insert(&qgr.metadata(eh).get<DataQueue>().q);
                    }
                }
            }
            break;
        case NodeKind::SLOT:
            {
                const auto orig_data_nh
                    = m_gim.metadata(nh).get<DataSlot>().original_data_node;
                m_slots.emplace_back(DataDesc{nh, orig_data_nh});
            }
            break;
        case NodeKind::EMIT:
            {
                const auto emitter_idx
                    = m_gim.metadata(nh).get<Emitter>().proto_index;
                GAPI_Assert(emitter_idx < m_emitters.size());
                m_emitters[emitter_idx] = nh;
            }
            break;
        case NodeKind::SINK:
            {
                const auto sink_idx
                    = m_gim.metadata(nh).get<Sink>().proto_index;
                GAPI_Assert(sink_idx < m_sinks.size());
                m_sinks[sink_idx] = nh;

                // Also initialize Sink's input queue
                ade::TypedGraph<DataQueue> qgr(*m_island_graph);
                GAPI_Assert(nh->inEdges().size() == 1u);
                qgr.metadata(nh->inEdges().front()).set(DataQueue(queue_capacity));
                m_sink_queues[sink_idx] = &qgr.metadata(nh->inEdges().front()).get<DataQueue>().q;
            }
            break;
        default:
            GAPI_Assert(false);
            break;
        } // switch(kind)
    } // for(gim nodes)
    m_out_queue.set_capacity(queue_capacity);
}

cv::gimpl::GStreamingExecutor::~GStreamingExecutor()
{
    if (state == State::READY || state == State::RUNNING)
        stop();
}

void cv::gimpl::GStreamingExecutor::setSource(GRunArgs &&ins)
{
    GAPI_Assert(state == State::READY || state == State::STOPPED);

    const auto is_video = [](const GRunArg &arg)
    {
        return util::holds_alternative<cv::gapi::wip::IStreamSource::Ptr>(arg);
    };
    const auto num_videos = std::count_if(ins.begin(), ins.end(), is_video);
    if (num_videos > 1)
    {
        // See below why (another reason - no documented behavior
        // on handling videos streams of different length)
        util::throw_error(std::logic_error("Only one video source is"
                                           " currently supported!"));
    }

    GModel::ConstGraph gm(*m_orig_graph);
    // Now the tricky-part: completing Islands compilation if compileStreaming
    // has been called without meta arguments.
    // The logic is basically the following:
    // - (0) Collect metadata from input vector;
    // - (1) If graph is compiled with meta
    //   - (2) Just check if the passed objects have correct meta.
    // - (3) Otherwise:
    //   - (4) Run metadata inference;
    //   - (5) If islands are not compiled at this point OR are not reshapeable:
    //     - (6) Compile them for a first time with this meta;
    //     - (7) Update internal structures with this island information
    //   - (8) Otherwise:
    //     - (9) Reshape islands to this new metadata.
    //     - (10) Update internal structures again
    const auto update_int_metas = [&]()
    {
        for (auto& op : m_ops)
        {
            op.out_metas.resize(0);
            for (auto out_slot_nh : op.nh->outNodes())
            {
                const auto &orig_nh = m_gim.metadata(out_slot_nh).get<DataSlot>().original_data_node;
                const auto &orig_info = gm.metadata(orig_nh).get<Data>();
                op.out_metas.emplace_back(orig_info.meta);
            }
        }
    };
    const auto new_meta = cv::descr_of(ins); // 0
    if (gm.metadata().contains<OriginalInputMeta>()) // (1)
    {
        // NB: Metadata is tested in setSource() already - just put an assert here
        GAPI_Assert(new_meta == gm.metadata().get<OriginalInputMeta>().inputMeta); // (2)
    }
    else // (3)
    {
        GCompiler::runMetaPasses(*m_orig_graph.get(), new_meta); // (4)
        if (!m_gim.metadata().contains<IslandsCompiled>()
            || (m_reshapable.has_value() && m_reshapable.value() == false)) // (5)
        {
            bool is_reshapable = true;
            GCompiler::compileIslands(*m_orig_graph.get(), m_comp_args); // (6)
            for (auto& op : m_ops)
            {
                op.isl_exec = m_gim.metadata(op.nh).get<IslandExec>().object;
                is_reshapable = is_reshapable && op.isl_exec->canReshape();
            }
            update_int_metas(); // (7)
            m_reshapable = util::make_optional(is_reshapable);
        }
        else // (8)
        {
            for (auto& op : m_ops)
            {
                op.isl_exec->reshape(*m_orig_graph, m_comp_args); // (9)
            }
            update_int_metas(); // (10)
        }
    }
    // Metadata handling is done!

    // Walk through the protocol, set-up emitters appropriately
    // There's a 1:1 mapping between emitters and corresponding data inputs.
    for (auto it : ade::util::zip(ade::util::toRange(m_emitters),
                                  ade::util::toRange(ins),
                                  ade::util::iota(m_emitters.size())))
    {
        auto  emit_nh  = std::get<0>(it);
        auto& emit_arg = std::get<1>(it);
        auto  emit_idx = std::get<2>(it);
        auto& emitter  = m_gim.metadata(emit_nh).get<Emitter>().object;

        using T = GRunArg;
        switch (emit_arg.index())
        {
        // Create a streaming emitter.
        // Produces the next video frame when pulled.
        case T::index_of<cv::gapi::wip::IStreamSource::Ptr>():
#if !defined(GAPI_STANDALONE)
            emitter.reset(new VideoEmitter{emit_arg});
#else
            util::throw_error(std::logic_error("Video is not supported in the "
                                               "standalone mode"));
#endif
            break;
        default:
            // Create a constant emitter.
            // Produces always the same ("constant") value when pulled.
            emitter.reset(new ConstEmitter{emit_arg});
            m_const_vals.push_back(const_cast<cv::GRunArg &>(emit_arg)); // FIXME: move problem
            m_const_emitter_queues.push_back(&m_emitter_queues[emit_idx]);
            break;
        }
    }

    // FIXME: The below code assumes our graph may have only one
    // real video source (and so, only one stream which may really end)
    // all other inputs are "constant" generators.
    // Craft here a completion callback to notify Const emitters that
    // a video source is over
    GAPI_Assert(m_const_emitter_queues.size() == m_const_vals.size());
    auto real_video_completion_cb = [this]()
    {
        for (auto it : ade::util::zip(ade::util::toRange(m_const_emitter_queues),
                                      ade::util::toRange(m_const_vals)))
        {
            Stop stop;
            stop.kind = Stop::Kind::CNST;
            stop.cdata = std::get<1>(it);
            std::get<0>(it)->push(Cmd{std::move(stop)});
        }
    };

    // FIXME: ONLY now, after all executable objects are created,
    // we can set up our execution threads. Let's do it.
    // First create threads for all the emitters.
    // FIXME: One way to avoid this may be including an Emitter object as a part of
    // START message. Why not?
    if (state == State::READY)
    {
        stop();
    }

    for (auto it : ade::util::indexed(m_emitters))
    {
        const auto id = ade::util::index(it); // = index in GComputation's protocol
        const auto eh = ade::util::value(it);

        // Prepare emitter thread parameters
        auto emitter = m_gim.metadata(eh).get<Emitter>().object;

        // Collect all reader queues from the emitter's the only output object
        auto out_queues = reader_queues(*m_island_graph, eh->outNodes().front());

        m_threads.emplace_back(emitterActorThread,
                               emitter,
                               std::ref(m_emitter_queues[id]),
                               out_queues,
                               real_video_completion_cb);
    }


    // Now do this for every island (in a topological order)
    for (auto &&op : m_ops)
    {
        // Prepare island thread parameters
        auto island = m_gim.metadata(op.nh).get<IslandExec>().object;

        // Collect actor's input queues
        auto in_queues = input_queues(*m_island_graph, op.nh);

        // Collect actor's output queues.
        // This may be tricky...
        std::vector< std::vector<stream::Q*> > out_queues;
        for (auto &&out_eh : op.nh->outNodes()) {
            out_queues.push_back(reader_queues(*m_island_graph, out_eh));
        }
        op.isl_exec->handleNewStream();

        m_threads.emplace_back(islandActorThread,
                               op.in_objects,
                               op.out_objects,
                               op.out_metas,
                               island,
                               in_queues,
                               op.in_constants,
                               out_queues);
    }

    // Finally, start a collector thread.
    m_threads.emplace_back(collectorThread,
                           m_sink_queues,
                           std::ref(m_out_queue));
    state = State::READY;
}

void cv::gimpl::GStreamingExecutor::start()
{
    if (state == State::STOPPED)
    {
        util::throw_error(std::logic_error("Please call setSource() before start() "
                                           "if the pipeline has been already stopped"));
    }
    GAPI_Assert(state == State::READY);

    // Currently just trigger our emitters to work
    state = State::RUNNING;
    for (auto &q : m_emitter_queues)
    {
        q.push(stream::Cmd{stream::Start{}});
    }
}

void cv::gimpl::GStreamingExecutor::wait_shutdown()
{
    // This utility is used by pull/try_pull/stop() to uniformly
    // shutdown the worker threads.
    // FIXME: Of course it can be designed much better
    for (auto &t : m_threads) t.join();
    m_threads.clear();

    // Clear all queues
    // If there are constant emitters, internal queues
    // may be polluted with constant values and have extra
    // data at the point of shutdown.
    // It usually happens when there's multiple inputs,
    // one constant and one is not, and the latter ends (e.g.
    // with end-of-stream).
    for (auto &q : m_emitter_queues) q.clear();
    for (auto &q : m_sink_queues) q->clear();
    for (auto &q : m_internal_queues) q->clear();
    m_out_queue.clear();

    state = State::STOPPED;
}

bool cv::gimpl::GStreamingExecutor::pull(cv::GRunArgsP &&outs)
{
    if (state == State::STOPPED)
        return false;
    GAPI_Assert(state == State::RUNNING);
    GAPI_Assert(m_sink_queues.size() == outs.size());

    Cmd cmd;
    m_out_queue.pop(cmd);
    if (cv::util::holds_alternative<Stop>(cmd))
    {
        wait_shutdown();
        return false;
    }

    GAPI_Assert(cv::util::holds_alternative<cv::GRunArgs>(cmd));
    cv::GRunArgs &this_result = cv::util::get<cv::GRunArgs>(cmd);
    sync_data(this_result, outs);
    return true;
}

bool cv::gimpl::GStreamingExecutor::try_pull(cv::GRunArgsP &&outs)
{
    if (state == State::STOPPED)
        return false;

    GAPI_Assert(m_sink_queues.size() == outs.size());

    Cmd cmd;
    if (!m_out_queue.try_pop(cmd)) {
        return false;
    }
    if (cv::util::holds_alternative<Stop>(cmd))
    {
        wait_shutdown();
        return false;
    }

    GAPI_Assert(cv::util::holds_alternative<cv::GRunArgs>(cmd));
    cv::GRunArgs &this_result = cv::util::get<cv::GRunArgs>(cmd);
    sync_data(this_result, outs);
    return true;
}

void cv::gimpl::GStreamingExecutor::stop()
{
    if (state == State::STOPPED)
        return;

    // FIXME: ...and how to deal with still-unread data then?
    // Push a Stop message to the every emitter,
    // wait until it broadcasts within the pipeline,
    // FIXME: worker threads could stuck on push()!
    // need to read the output queues until Stop!
    for (auto &q : m_emitter_queues) {
        q.push(stream::Cmd{stream::Stop{}});
    }

    // Pull messages from the final queue to ensure completion
    Cmd cmd;
    while (!cv::util::holds_alternative<Stop>(cmd))
    {
        m_out_queue.pop(cmd);
    }
    GAPI_Assert(cv::util::holds_alternative<Stop>(cmd));
    wait_shutdown();
}

bool cv::gimpl::GStreamingExecutor::running() const
{
    return (state == State::RUNNING);
}<|MERGE_RESOLUTION|>--- conflicted
+++ resolved
@@ -420,18 +420,12 @@
     // Prepare this object for posting
     virtual cv::GRunArgP get(int idx) override
     {
-<<<<<<< HEAD
-        using MatType = cv::Mat;
         using SclType = cv::Scalar;
-=======
 #if !defined(GAPI_STANDALONE)
         using MatType = cv::Mat;
-        using SclType = cv::Scalar;
 #else
         using MatType = cv::gapi::own::Mat;
-        using SclType = cv::gapi::own::Scalar;
 #endif // GAPI_STANDALONE
->>>>>>> 2cef1003
 
         // Allocate a new posting first, then bind this GRunArgP to this item
         auto iter    = m_postings[idx].insert(m_postings[idx].end(), Posting{});
