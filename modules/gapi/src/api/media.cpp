// This file is part of OpenCV project.
// It is subject to the license terms in the LICENSE file found in the top-level directory
// of this distribution and at http://opencv.org/license.html.
//
// Copyright (C) 2020 Intel Corporation

#include "precomp.hpp"
#include <opencv2/gapi/media.hpp>

struct cv::MediaFrame::Priv {
    std::unique_ptr<IAdapter> adapter;
};

cv::MediaFrame::MediaFrame() {
}

cv::MediaFrame::MediaFrame(AdapterPtr &&ptr)
    : m(new Priv{std::move(ptr)}) {
}

cv::GFrameDesc cv::MediaFrame::desc() const {
    return m->adapter->meta();
}

cv::MediaFrame::View cv::MediaFrame::access(Access code) const {
    return m->adapter->access(code);
}

cv::util::any cv::MediaFrame::blobParams() const
{
    return m->adapter->blobParams();
}

cv::MediaFrame::IAdapter* cv::MediaFrame::getAdapter() const {
    return m->adapter.get();
}

cv::MediaFrame::View::View(Ptrs&& ptrs, Strides&& strs, Callback &&cb)
    : ptr   (std::move(ptrs))
    , stride(std::move(strs))
    , m_cb  (std::move(cb)) {
}

cv::MediaFrame::View::~View() {
    if (m_cb) {
        m_cb();
    }
}

cv::util::any cv::MediaFrame::IAdapter::blobParams() const
{
<<<<<<< HEAD
=======
    // Does nothing by default
>>>>>>> 713a2578
    return {};
}

cv::MediaFrame::IAdapter::~IAdapter() {
}<|MERGE_RESOLUTION|>--- conflicted
+++ resolved
@@ -49,10 +49,7 @@
 
 cv::util::any cv::MediaFrame::IAdapter::blobParams() const
 {
-<<<<<<< HEAD
-=======
     // Does nothing by default
->>>>>>> 713a2578
     return {};
 }
 
