#include <stdexcept>

#include <opencv2/imgproc.hpp>
#include <opencv2/gapi/render/render.hpp>
#include <opencv2/gapi/own/assert.hpp>

#include "api/render_priv.hpp"

<<<<<<< HEAD
#include "api/ocv_mask_creator.hpp"
#include "api/freetype_mask_creator.hpp"

using namespace cv::gapi::wip::draw;

void cv::gapi::wip::draw::render(cv::Mat &bgr, const Prims &prims, const cv::gapi::GKernelPackage& pkg)
=======
void cv::gapi::wip::draw::render(cv::Mat &bgr,
                                 const cv::gapi::wip::draw::Prims &prims,
                                 cv::GCompileArgs&& args)
>>>>>>> 2ff12c49
{
    cv::GMat in;
    cv::GArray<Prim> arr;

    cv::GComputation comp(cv::GIn(in, arr),
<<<<<<< HEAD
                          cv::GOut(GRenderBGR::on(in, arr)));
    comp.apply(cv::gin(bgr, prims), cv::gout(bgr), cv::compile_args(pkg));
=======
                          cv::GOut(cv::gapi::wip::draw::render3ch(in, arr)));
    comp.apply(cv::gin(bgr, prims), cv::gout(bgr), std::move(args));
>>>>>>> 2ff12c49
}

void cv::gapi::wip::draw::render(cv::Mat &y_plane,
                                 cv::Mat &uv_plane,
                                 const Prims &prims,
<<<<<<< HEAD
                                 const cv::gapi::GKernelPackage& pkg)
{
    cv::GMat y_in, uv_in, y_out, uv_out;
    cv::GArray<Prim> arr;
    std::tie(y_out, uv_out) = GRenderNV12::on(y_in, uv_in, arr);
=======
                                 cv::GCompileArgs&& args)
{
    cv::GMat y_in, uv_in, y_out, uv_out;
    cv::GArray<Prim> arr;
    std::tie(y_out, uv_out) = cv::gapi::wip::draw::renderNV12(y_in, uv_in, arr);
>>>>>>> 2ff12c49

    cv::GComputation comp(cv::GIn(y_in, uv_in, arr), cv::GOut(y_out, uv_out));
    comp.apply(cv::gin(y_plane, uv_plane, prims),
               cv::gout(y_plane, uv_plane), std::move(args));
}

void cv::gapi::wip::draw::BGR2NV12(const cv::Mat &bgr, cv::Mat &y_plane, cv::Mat &uv_plane)
{
    GAPI_Assert(bgr.size().width  % 2 == 0);
    GAPI_Assert(bgr.size().height % 2 == 0);

    cv::Mat yuv;
    cvtColor(bgr, yuv, cv::COLOR_BGR2YUV);

    std::vector<cv::Mat> chs(3);
    cv::split(yuv, chs);
    y_plane = chs[0];

    cv::merge(std::vector<cv::Mat>{chs[1], chs[2]}, uv_plane);
    cv::resize(uv_plane, uv_plane, uv_plane.size() / 2, cv::INTER_LINEAR);
}

<<<<<<< HEAD
std::unique_ptr<IBitmaskCreator> cv::gapi::wip::draw::IBitmaskCreator::create(BackendT type)
{
    switch(type)
    {
        case BackendT::OpenCV:
            return std::unique_ptr<IBitmaskCreator>(new OCVBitmaskCreator());
        case BackendT::FreeType:
#ifdef HAVE_FREETYPE
            return std::unique_ptr<IBitmaskCreator>(new FreeTypeBitmaskCreator());
#else
            throw std::logic_error("FreeType library not found");
#endif
        default: throw std::logic_error("Invalid backend type");
    }
}
=======
namespace cv
{
namespace detail
{
    template<> struct CompileArgTag<cv::gapi::wip::draw::use_freetype>
    {
        static const char* tag() { return "gapi.use_freetype"; }
    };

} // namespace detail

GMat cv::gapi::wip::draw::render3ch(const GMat& src, const GArray<Prim>& prims)
{
    return cv::gapi::wip::draw::GRenderBGR::on(src, prims);
}

std::tuple<GMat, GMat> cv::gapi::wip::draw::renderNV12(const GMat& y,
                                                       const GMat& uv,
                                                       const GArray<cv::gapi::wip::draw::Prim>& prims)
{
    return cv::gapi::wip::draw::GRenderNV12::on(y, uv, prims);
}

} // namespace cv
>>>>>>> 2ff12c49
<|MERGE_RESOLUTION|>--- conflicted
+++ resolved
@@ -5,56 +5,36 @@
 #include <opencv2/gapi/own/assert.hpp>
 
 #include "api/render_priv.hpp"
-
-<<<<<<< HEAD
 #include "api/ocv_mask_creator.hpp"
 #include "api/freetype_mask_creator.hpp"
 
-using namespace cv::gapi::wip::draw;
-
-void cv::gapi::wip::draw::render(cv::Mat &bgr, const Prims &prims, const cv::gapi::GKernelPackage& pkg)
-=======
-void cv::gapi::wip::draw::render(cv::Mat &bgr,
-                                 const cv::gapi::wip::draw::Prims &prims,
+void cv::gapi::wip::draw::render(cv::Mat& bgr,
+                                 const cv::gapi::wip::draw::Prims& prims,
                                  cv::GCompileArgs&& args)
->>>>>>> 2ff12c49
 {
     cv::GMat in;
-    cv::GArray<Prim> arr;
+    cv::GArray<cv::gapi::wip::draw::Prim> arr;
 
     cv::GComputation comp(cv::GIn(in, arr),
-<<<<<<< HEAD
-                          cv::GOut(GRenderBGR::on(in, arr)));
-    comp.apply(cv::gin(bgr, prims), cv::gout(bgr), cv::compile_args(pkg));
-=======
                           cv::GOut(cv::gapi::wip::draw::render3ch(in, arr)));
     comp.apply(cv::gin(bgr, prims), cv::gout(bgr), std::move(args));
->>>>>>> 2ff12c49
 }
 
-void cv::gapi::wip::draw::render(cv::Mat &y_plane,
-                                 cv::Mat &uv_plane,
-                                 const Prims &prims,
-<<<<<<< HEAD
-                                 const cv::gapi::GKernelPackage& pkg)
-{
-    cv::GMat y_in, uv_in, y_out, uv_out;
-    cv::GArray<Prim> arr;
-    std::tie(y_out, uv_out) = GRenderNV12::on(y_in, uv_in, arr);
-=======
+void cv::gapi::wip::draw::render(cv::Mat& y_plane,
+                                 cv::Mat& uv_plane,
+                                 const Prims& prims,
                                  cv::GCompileArgs&& args)
 {
     cv::GMat y_in, uv_in, y_out, uv_out;
-    cv::GArray<Prim> arr;
+    cv::GArray<cv::gapi::wip::draw::Prim> arr;
     std::tie(y_out, uv_out) = cv::gapi::wip::draw::renderNV12(y_in, uv_in, arr);
->>>>>>> 2ff12c49
 
     cv::GComputation comp(cv::GIn(y_in, uv_in, arr), cv::GOut(y_out, uv_out));
     comp.apply(cv::gin(y_plane, uv_plane, prims),
                cv::gout(y_plane, uv_plane), std::move(args));
 }
 
-void cv::gapi::wip::draw::BGR2NV12(const cv::Mat &bgr, cv::Mat &y_plane, cv::Mat &uv_plane)
+void cv::gapi::wip::draw::BGR2NV12(const cv::Mat& bgr, cv::Mat& y_plane, cv::Mat& uv_plane)
 {
     GAPI_Assert(bgr.size().width  % 2 == 0);
     GAPI_Assert(bgr.size().height % 2 == 0);
@@ -70,23 +50,6 @@
     cv::resize(uv_plane, uv_plane, uv_plane.size() / 2, cv::INTER_LINEAR);
 }
 
-<<<<<<< HEAD
-std::unique_ptr<IBitmaskCreator> cv::gapi::wip::draw::IBitmaskCreator::create(BackendT type)
-{
-    switch(type)
-    {
-        case BackendT::OpenCV:
-            return std::unique_ptr<IBitmaskCreator>(new OCVBitmaskCreator());
-        case BackendT::FreeType:
-#ifdef HAVE_FREETYPE
-            return std::unique_ptr<IBitmaskCreator>(new FreeTypeBitmaskCreator());
-#else
-            throw std::logic_error("FreeType library not found");
-#endif
-        default: throw std::logic_error("Invalid backend type");
-    }
-}
-=======
 namespace cv
 {
 namespace detail
@@ -98,7 +61,8 @@
 
 } // namespace detail
 
-GMat cv::gapi::wip::draw::render3ch(const GMat& src, const GArray<Prim>& prims)
+GMat cv::gapi::wip::draw::render3ch(const GMat& src,
+                                    const GArray<cv::gapi::wip::draw::Prim>& prims)
 {
     return cv::gapi::wip::draw::GRenderBGR::on(src, prims);
 }
@@ -110,5 +74,4 @@
     return cv::gapi::wip::draw::GRenderNV12::on(y, uv, prims);
 }
 
-} // namespace cv
->>>>>>> 2ff12c49
+} // namespace cv