--- conflicted
+++ resolved
@@ -25,15 +25,6 @@
             cell_roi = cv::mean(cell_roi);
         }
     }
-<<<<<<< HEAD
-};
-
-inline void poly(cv::Mat& mat,
-                 const std::vector<cv::Point>& points,
-                 const cv::Scalar& color)
-{
-    std::vector<std::vector<cv::Point>> pp{points};
-    cv::fillPoly(mat, pp, color);
 };
 
 inline void blendImage(const cv::Mat& img,
@@ -45,16 +36,6 @@
     GAPI_Assert(background.channels() == 3u);
 
     cv::Mat roi = background(cv::Rect(org, img.size()));
-=======
-};
-
-inline void image(cv::Mat& mat,
-                  const cv::Point& org,
-                  const cv::Mat& img,
-                  const cv::Mat& alpha)
-{
-    auto roi = mat(cv::Rect(org, img.size()));
->>>>>>> ea64bb58
     cv::Mat img32f_w;
     cv::merge(std::vector<cv::Mat>(3, alpha), img32f_w);
 
@@ -62,17 +43,12 @@
     roi32f_w -= img32f_w;
 
     cv::Mat img32f, roi32f;
-<<<<<<< HEAD
     if (img.type() == CV_32FC3) {
         img.copyTo(img32f);
     } else {
         img.convertTo(img32f, CV_32F, 1.0/255);
     }
 
-=======
-
-    img.convertTo(img32f, CV_32F, 1.0/255);
->>>>>>> ea64bb58
     roi.convertTo(roi32f, CV_32F, 1.0/255);
 
     cv::multiply(img32f, img32f_w, img32f);
@@ -80,10 +56,8 @@
     roi32f += img32f;
 
     roi32f.convertTo(roi, CV_8U, 255.0);
-<<<<<<< HEAD
-}
-=======
-};
+}
+
 
 inline void poly(cv::Mat& mat,
                  const cv::gapi::wip::draw::Poly& pp)
@@ -91,7 +65,6 @@
     std::vector<std::vector<cv::Point>> points{pp.points};
     cv::fillPoly(mat, points, pp.color, pp.lt, pp.shift);
 };
->>>>>>> ea64bb58
 
 struct BGR2YUVConverter
 {
@@ -115,8 +88,12 @@
 
 // FIXME util::visitor ?
 template <typename ColorConverter>
-void drawPrimitivesOCV(cv::Mat& in, const Prims& prims, cv::gapi::wip::draw::IBitmaskCreator* mc)
-{
+void drawPrimitivesOCV(cv::Mat& in,
+                       const cv::gapi::wip::draw::Prims& prims,
+                       cv::gapi::wip::draw::IBitmaskCreator* mc)
+{
+    using namespace cv::gapi::wip::draw;
+
     ColorConverter converter;
     for (const auto &p : prims)
     {
@@ -132,11 +109,10 @@
 
             case Prim::index_of<Text>():
             {
-<<<<<<< HEAD
-                auto t_p = cv::util::get<Text>(p);
-                t_p.color = converter.cvtColor(t_p.color);
-
-                mc->setMaskParams(t_p);
+                auto tp = cv::util::get<Text>(p);
+                tp.color = converter.cvtColor(tp.color);
+
+                mc->setMaskParams(tp);
                 auto size = mc->computeMaskSize();
 
                 // Allocate mask outside
@@ -147,19 +123,13 @@
                 cv::Mat color_mask;
 
                 cv::merge(std::vector<cv::Mat>(3, mask), color_mask);
-                cv::Scalar color32f = t_p.color / 255.0;
+                cv::Scalar color32f = tp.color / 255.0;
                 cv::multiply(color_mask, color32f, color_mask);
 
                 // Org is bottom left point, trasform it to top left point for blendImage
-                cv::Point tl(t_p.org.x, t_p.org.y - color_mask.size().height + baseline);
+                cv::Point tl(tp.org.x, tp.org.y - color_mask.size().height + baseline);
 
                 blendImage(color_mask, mask, tl, in);
-
-=======
-                const auto& tp = cv::util::get<Text>(p);
-                const auto color = converter.cvtColor(tp.color);
-                cv::putText(in, tp.text, tp.org, tp.ff, tp.fs, color, tp.thick, tp.lt, tp.bottom_left_origin);
->>>>>>> ea64bb58
                 break;
             }
 
@@ -194,26 +164,16 @@
                 cv::Mat img;
                 converter.cvtImg(ip.img, img);
 
-<<<<<<< HEAD
                 img.convertTo(img, CV_32FC1, 1.0 / 255);
                 blendImage(img, ip.alpha, ip.org, in);
-=======
-                image(in, ip.org, img, ip.alpha);
->>>>>>> ea64bb58
                 break;
             }
 
             case Prim::index_of<Poly>():
             {
-<<<<<<< HEAD
-                const auto& pp = cv::util::get<Poly>(p);
-                const auto color = converter.cvtColor(pp.color);
-                poly(in, pp.points, color);
-=======
                 auto pp = cv::util::get<Poly>(p);
                 pp.color = converter.cvtColor(pp.color);
                 poly(in, pp);
->>>>>>> ea64bb58
                 break;
             }
 
@@ -222,12 +182,16 @@
     }
 }
 
-void drawPrimitivesOCVBGR(cv::Mat &in, const Prims &prims, cv::gapi::wip::draw::IBitmaskCreator* mc)
+void drawPrimitivesOCVBGR(cv::Mat &in,
+                          const cv::gapi::wip::draw::Prims &prims,
+                          cv::gapi::wip::draw::IBitmaskCreator* mc)
 {
     drawPrimitivesOCV<EmptyConverter>(in, prims, mc);
 }
 
-void drawPrimitivesOCVYUV(cv::Mat &in, const Prims &prims, cv::gapi::wip::draw::IBitmaskCreator* mc)
+void drawPrimitivesOCVYUV(cv::Mat &in,
+                          const cv::gapi::wip::draw::Prims &prims,
+                          cv::gapi::wip::draw::IBitmaskCreator* mc)
 {
     drawPrimitivesOCV<BGR2YUVConverter>(in, prims, mc);
 }
