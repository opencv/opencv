#include <opencv2/imgproc.hpp>
#include <opencv2/gapi/render/render.hpp> // Kernel API's

#include "api/render_ocv.hpp"

namespace cv
{
namespace gapi
{
namespace wip
{
namespace draw
{

// FIXME Support `decim` mosaic parameter
inline void mosaic(cv::Mat& mat, const cv::Rect &rect, int cellSz)
{
    cv::Mat msc_roi = mat(rect);
    int crop_x = msc_roi.cols - msc_roi.cols % cellSz;
    int crop_y = msc_roi.rows - msc_roi.rows % cellSz;

    for(int i = 0; i < crop_y; i += cellSz ) {
        for(int j = 0; j < crop_x; j += cellSz) {
            auto cell_roi = msc_roi(cv::Rect(j, i, cellSz, cellSz));
            cell_roi = cv::mean(cell_roi);
        }
    }
<<<<<<< HEAD
};

inline void poly(cv::Mat& mat,
                 const std::vector<cv::Point>& points,
                 const cv::Scalar& color)
{
    std::vector<std::vector<cv::Point>> pp{points};
    cv::fillPoly(mat, pp, color);
=======
>>>>>>> c0e99f76
};

inline void blendImage(const cv::Mat& img,
                       const cv::Mat& alpha,
                       const cv::Point& org,
                       cv::Mat background)
{
    GAPI_Assert(alpha.type() == CV_32FC1);
    GAPI_Assert(background.channels() == 3u);

    cv::Mat roi = background(cv::Rect(org, img.size()));
    cv::Mat img32f_w;
    cv::merge(std::vector<cv::Mat>(3, alpha), img32f_w);

    cv::Mat roi32f_w(roi.size(), CV_32FC3, cv::Scalar::all(1.0));
    roi32f_w -= img32f_w;

    cv::Mat img32f, roi32f;
    if (img.type() == CV_32FC3) {
        img.copyTo(img32f);
    } else {
        img.convertTo(img32f, CV_32F, 1.0/255);
    }

    roi.convertTo(roi32f, CV_32F, 1.0/255);

    cv::multiply(img32f, img32f_w, img32f);
    cv::multiply(roi32f, roi32f_w, roi32f);
    roi32f += img32f;

    roi32f.convertTo(roi, CV_8U, 255.0);
}

struct BGR2YUVConverter
{
    cv::Scalar cvtColor(const cv::Scalar& bgr) const
    {
        double y = bgr[2] *  0.299000 + bgr[1] *  0.587000 + bgr[0] *  0.114000;
        double u = bgr[2] * -0.168736 + bgr[1] * -0.331264 + bgr[0] *  0.500000 + 128;
        double v = bgr[2] *  0.500000 + bgr[1] * -0.418688 + bgr[0] * -0.081312 + 128;

        return {y, u, v};
    }

    void cvtImg(const cv::Mat& in, cv::Mat& out) { cv::cvtColor(in, out, cv::COLOR_BGR2YUV); };
};

struct EmptyConverter
{
    cv::Scalar cvtColor(const cv::Scalar& bgr)   const { return bgr; };
    void cvtImg(const cv::Mat& in, cv::Mat& out) const { out = in;   };
};

// FIXME util::visitor ?
template <typename ColorConverter>
void drawPrimitivesOCV(cv::Mat& in, const Prims& prims, cv::gapi::wip::draw::IBitmaskCreator* mc)
{
    ColorConverter converter;
    for (const auto &p : prims)
    {
        switch (p.index())
        {
            case Prim::index_of<Rect>():
            {
                const auto& rp = cv::util::get<Rect>(p);
                const auto color = converter.cvtColor(rp.color);
                cv::rectangle(in, rp.rect, color , rp.thick);
                break;
            }

            case Prim::index_of<Text>():
            {
                auto t_p = cv::util::get<Text>(p);
                t_p.color = converter.cvtColor(t_p.color);

                mc->setMaskParams(t_p);
                auto size = mc->computeMaskSize();

                // Allocate mask outside
                cv::Mat mask(size, CV_8UC1);
                int baseline = mc->createMask(mask);

                mask.convertTo(mask, CV_32FC1, 1 / 255.0);
                cv::Mat color_mask;

                cv::merge(std::vector<cv::Mat>(3, mask), color_mask);
                cv::Scalar color32f = t_p.color / 255.0;
                cv::multiply(color_mask, color32f, color_mask);

                // Org is bottom left point, trasform it to top left point for blendImage
                cv::Point tl(t_p.org.x, t_p.org.y - color_mask.size().height + baseline);

                blendImage(color_mask, mask, tl, in);

                break;
            }

            case Prim::index_of<Circle>():
            {
                const auto& cp = cv::util::get<Circle>(p);
                const auto color = converter.cvtColor(cp.color);
                cv::circle(in, cp.center, cp.radius, color, cp.thick);
                break;
            }

            case Prim::index_of<Line>():
            {
                const auto& lp = cv::util::get<Line>(p);
                const auto color = converter.cvtColor(lp.color);
                cv::line(in, lp.pt1, lp.pt2, color, lp.thick);
                break;
            }

            case Prim::index_of<Mosaic>():
            {
                const auto& mp = cv::util::get<Mosaic>(p);
                GAPI_Assert(mp.decim == 0 && "Only decim = 0 supported now");
                mosaic(in, mp.mos, mp.cellSz);
                break;
            }

            case Prim::index_of<Image>():
            {
                const auto& ip = cv::util::get<Image>(p);

                cv::Mat img;
                converter.cvtImg(ip.img, img);

                img.convertTo(img, CV_32FC1, 1.0 / 255);
                blendImage(img, ip.alpha, ip.org, in);
                break;
            }

            case Prim::index_of<Poly>():
            {
                const auto& pp = cv::util::get<Poly>(p);
                const auto color = converter.cvtColor(pp.color);
                poly(in, pp.points, color);
                break;
            }

            default: cv::util::throw_error(std::logic_error("Unsupported draw operation"));
        }
    }
}

void drawPrimitivesOCVBGR(cv::Mat &in, const Prims &prims, cv::gapi::wip::draw::IBitmaskCreator* mc)
{
    drawPrimitivesOCV<EmptyConverter>(in, prims, mc);
}

void drawPrimitivesOCVYUV(cv::Mat &in, const Prims &prims, cv::gapi::wip::draw::IBitmaskCreator* mc)
{
    drawPrimitivesOCV<BGR2YUVConverter>(in, prims, mc);
}

} // namespace draw
} // namespace wip
} // namespace gapi
} // namespace cv<|MERGE_RESOLUTION|>--- conflicted
+++ resolved
@@ -25,7 +25,6 @@
             cell_roi = cv::mean(cell_roi);
         }
     }
-<<<<<<< HEAD
 };
 
 inline void poly(cv::Mat& mat,
@@ -34,8 +33,6 @@
 {
     std::vector<std::vector<cv::Point>> pp{points};
     cv::fillPoly(mat, pp, color);
-=======
->>>>>>> c0e99f76
 };
 
 inline void blendImage(const cv::Mat& img,
