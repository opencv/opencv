--- conflicted
+++ resolved
@@ -42,18 +42,7 @@
 
 void cv::gapi::GKernelPackage::removeAPI(const std::string &id)
 {
-<<<<<<< HEAD
-    for (auto &bk : m_backend_kernels)
-    {
-        if (ade::util::contains(bk.second, id))
-        {
-            bk.second.erase(id);
-            break;
-        }
-    }
-=======
     m_id_kernels.erase(id);
->>>>>>> f2ff56d5
 }
 
 std::size_t cv::gapi::GKernelPackage::size() const
@@ -81,23 +70,6 @@
 }
 
 std::pair<cv::gapi::GBackend, cv::GKernelImpl>
-<<<<<<< HEAD
-cv::gapi::GKernelPackage::lookup(const std::string &id) const
-{
-    // If order is empty, return what comes first
-    auto it = std::find_if(m_backend_kernels.begin(),
-            m_backend_kernels.end(),
-            [&id](const M::value_type &p) {
-            return ade::util::contains(p.second, id);
-            });
-    if (it != m_backend_kernels.end())
-    {
-        // FIXME: Two lookups!
-        return std::make_pair(it->first, it->second.find(id)->second);
-    }
-
-    // If reached here, kernel was not found among selected backends.
-=======
 cv::gapi::GKernelPackage::getKernelById(const std::string &id) const
 {
     auto kernel_it = m_id_kernels.find(id);
@@ -106,7 +78,6 @@
         return kernel_it->second;
     }
     // If reached here, kernel was not found.
->>>>>>> f2ff56d5
     util::throw_error(std::logic_error("Kernel " + id + " was not found"));
 }
 
