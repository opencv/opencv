// This file is part of OpenCV project.
// It is subject to the license terms in the LICENSE file found in the top-level directory
// of this distribution and at http://opencv.org/license.html.
//
// Copyright (C) 2018 Intel Corporation


#ifndef OPENCV_GAPI_GPROTO_PRIV_HPP
#define OPENCV_GAPI_GPROTO_PRIV_HPP

#include "opencv2/gapi/gproto.hpp"
#include "opencv2/gapi/garg.hpp"

#include "api/gorigin.hpp"

namespace cv {
namespace gimpl {
namespace proto {

// These methods are used by GModelBuilder only
// FIXME: Document semantics

// FIXME: GAPI_EXPORTS because of tests only!
// FIXME: Possible dangling reference alert!!!
GAPI_EXPORTS const GOrigin& origin_of (const GProtoArg &arg);
GAPI_EXPORTS const GOrigin& origin_of (const GArg      &arg);

bool           is_dynamic(const GArg      &arg);
GProtoArg      rewrap    (const GArg      &arg);

<<<<<<< HEAD
const void*    ptr       (const GRunArgP  &arg);
=======
// FIXME:: GAPI_EXPORTS because of tests only!!
GAPI_EXPORTS const void*    ptr       (const GRunArgP  &arg);
>>>>>>> 2cef1003

} // proto
} // gimpl
} // cv

// FIXME: the gproto.cpp file has more functions that listed here
// where those are declared??

#endif // OPENCV_GAPI_GPROTO_PRIV_HPP<|MERGE_RESOLUTION|>--- conflicted
+++ resolved
@@ -24,16 +24,10 @@
 // FIXME: Possible dangling reference alert!!!
 GAPI_EXPORTS const GOrigin& origin_of (const GProtoArg &arg);
 GAPI_EXPORTS const GOrigin& origin_of (const GArg      &arg);
+GAPI_EXPORTS const void*    ptr       (const GRunArgP  &arg);
 
 bool           is_dynamic(const GArg      &arg);
 GProtoArg      rewrap    (const GArg      &arg);
-
-<<<<<<< HEAD
-const void*    ptr       (const GRunArgP  &arg);
-=======
-// FIXME:: GAPI_EXPORTS because of tests only!!
-GAPI_EXPORTS const void*    ptr       (const GRunArgP  &arg);
->>>>>>> 2cef1003
 
 } // proto
 } // gimpl
