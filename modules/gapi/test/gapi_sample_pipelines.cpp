// This file is part of OpenCV project.
// It is subject to the license terms in the LICENSE file found in the top-level directory
// of this distribution and at http://opencv.org/license.html.
//
// Copyright (C) 2018 Intel Corporation


#include "test_precomp.hpp"

#include <stdexcept>
#include <ade/util/iota_range.hpp>
#include "logger.hpp"

<<<<<<< HEAD
#include <opencv2/gapi/streaming/cap.hpp>
#include <opencv2/tracking/tracker.hpp>
=======
#include <opencv2/gapi/core.hpp>
>>>>>>> 0ecc2710

namespace opencv_test
{

namespace
{
    G_TYPED_KERNEL(GInvalidResize, <GMat(GMat,Size,double,double,int)>, "org.opencv.test.invalid_resize")
    {
         static GMatDesc outMeta(GMatDesc in, Size, double, double, int) { return in; }
    };

    GAPI_OCV_KERNEL(GOCVInvalidResize, GInvalidResize)
    {
        static void run(const cv::Mat& in, cv::Size sz, double fx, double fy, int interp, cv::Mat &out)
        {
            cv::resize(in, out, sz, fx, fy, interp);
        }
    };

    G_TYPED_KERNEL(GReallocatingCopy, <GMat(GMat)>, "org.opencv.test.reallocating_copy")
    {
         static GMatDesc outMeta(GMatDesc in) { return in; }
    };

    GAPI_OCV_KERNEL(GOCVReallocatingCopy, GReallocatingCopy)
    {
        static void run(const cv::Mat& in, cv::Mat &out)
        {
            out = in.clone();
        }
    };


    G_TYPED_KERNEL(GCustom, <GMat(GMat)>, "org.opencv.test.custom")
    {
         static GMatDesc outMeta(GMatDesc in) { return in; }
    };

    // These definitons test the correct macro work if the kernel has multiple output values
    G_TYPED_KERNEL(GRetGArrayTupleOfGMat2Kernel,  <GArray<std::tuple<GMat, GMat>>(GMat, Scalar)>,                                         "org.opencv.test.retarrayoftupleofgmat2kernel")  {};
    G_TYPED_KERNEL(GRetGArraTupleyOfGMat3Kernel,  <GArray<std::tuple<GMat, GMat, GMat>>(GMat)>,                                           "org.opencv.test.retarrayoftupleofgmat3kernel")  {};
    G_TYPED_KERNEL(GRetGArraTupleyOfGMat4Kernel,  <GArray<std::tuple<GMat, GMat, GMat, GMat>>(GMat)>,                                     "org.opencv.test.retarrayoftupleofgmat4kernel")  {};
    G_TYPED_KERNEL(GRetGArraTupleyOfGMat5Kernel,  <GArray<std::tuple<GMat, GMat, GMat, GMat, GMat>>(GMat)>,                               "org.opencv.test.retarrayoftupleofgmat5kernel")  {};
    G_TYPED_KERNEL(GRetGArraTupleyOfGMat6Kernel,  <GArray<std::tuple<GMat, GMat, GMat, GMat, GMat, GMat>>(GMat)>,                         "org.opencv.test.retarrayoftupleofgmat6kernel")  {};
    G_TYPED_KERNEL(GRetGArraTupleyOfGMat7Kernel,  <GArray<std::tuple<GMat, GMat, GMat, GMat, GMat, GMat, GMat>>(GMat)>,                   "org.opencv.test.retarrayoftupleofgmat7kernel")  {};
    G_TYPED_KERNEL(GRetGArraTupleyOfGMat8Kernel,  <GArray<std::tuple<GMat, GMat, GMat, GMat, GMat, GMat, GMat, GMat>>(GMat)>,             "org.opencv.test.retarrayoftupleofgmat8kernel")  {};
    G_TYPED_KERNEL(GRetGArraTupleyOfGMat9Kernel,  <GArray<std::tuple<GMat, GMat, GMat, GMat, GMat, GMat, GMat, GMat, GMat>>(GMat)>,       "org.opencv.test.retarrayoftupleofgmat9kernel")  {};
    G_TYPED_KERNEL(GRetGArraTupleyOfGMat10Kernel, <GArray<std::tuple<GMat, GMat, GMat, GMat, GMat, GMat, GMat, GMat, GMat, GMat>>(GMat)>, "org.opencv.test.retarrayoftupleofgmat10kernel") {};

    G_TYPED_KERNEL_M(GRetGMat2Kernel,     <std::tuple<GMat, GMat>(GMat, GMat, GMat)>,                                     "org.opencv.test.retgmat2kernel")      {};
    G_TYPED_KERNEL_M(GRetGMat3Kernel,     <std::tuple<GMat, GMat, GMat>(GMat, GScalar)>,                                  "org.opencv.test.retgmat3kernel")      {};
    G_TYPED_KERNEL_M(GRetGMat4Kernel,     <std::tuple<GMat, GMat, GMat, GMat>(GMat, GArray<int>, GScalar)>,               "org.opencv.test.retgmat4kernel")      {};
    G_TYPED_KERNEL_M(GRetGMat5Kernel,     <std::tuple<GMat, GMat, GMat, GMat, GMat>(GMat)>,                               "org.opencv.test.retgmat5kernel")      {};
    G_TYPED_KERNEL_M(GRetGMat6Kernel,     <std::tuple<GMat, GMat, GMat, GMat, GMat, GMat>(GMat)>,                         "org.opencv.test.retgmat6kernel")      {};
    G_TYPED_KERNEL_M(GRetGMat7Kernel,     <std::tuple<GMat, GMat, GMat, GMat, GMat, GMat, GMat>(GMat)>,                   "org.opencv.test.retgmat7kernel")      {};
    G_TYPED_KERNEL_M(GRetGMat8Kernel,     <std::tuple<GMat, GMat, GMat, GMat, GMat, GMat, GMat, GMat>(GMat)>,             "org.opencv.test.retgmat8kernel")      {};
    G_TYPED_KERNEL_M(GRetGMat9Kernel,     <std::tuple<GMat, GMat, GMat, GMat, GMat, GMat, GMat, GMat, GMat>(GMat)>,       "org.opencv.test.retgmat9kernel")      {};
    G_TYPED_KERNEL_M(GRetGMat10Kernel,    <std::tuple<GMat, GMat, GMat, GMat, GMat, GMat, GMat, GMat, GMat, GMat>(GMat)>, "org.opencv.test.retgmat10kernel")     {};
}

TEST(GAPI_Pipeline, OverloadUnary_MatMat)
{
    cv::GMat in;
    cv::GComputation comp(in, cv::gapi::bitwise_not(in));

    cv::Mat in_mat = cv::Mat::eye(32, 32, CV_8UC1);
    cv::Mat ref_mat = ~in_mat;

    cv::Mat out_mat;
    comp.apply(in_mat, out_mat);
    EXPECT_EQ(0, cv::countNonZero(out_mat != ref_mat));

    out_mat = cv::Mat();
    auto cc = comp.compile(cv::descr_of(in_mat));
    cc(in_mat, out_mat);
    EXPECT_EQ(0, cv::countNonZero(out_mat != ref_mat));
}

TEST(GAPI_Pipeline, OverloadUnary_MatScalar)
{
    cv::GMat in;
    cv::GComputation comp(in, cv::gapi::sum(in));

    cv::Mat in_mat = cv::Mat::eye(32, 32, CV_8UC1);
    cv::Scalar ref_scl = cv::sum(in_mat);

    cv::Scalar out_scl;
    comp.apply(in_mat, out_scl);
    EXPECT_EQ(out_scl, ref_scl);

    out_scl = cv::Scalar();
    auto cc = comp.compile(cv::descr_of(in_mat));
    cc(in_mat, out_scl);
    EXPECT_EQ(out_scl, ref_scl);
}

TEST(GAPI_Pipeline, OverloadBinary_Mat)
{
    cv::GMat a, b;
    cv::GComputation comp(a, b, cv::gapi::add(a, b));

    cv::Mat in_mat = cv::Mat::eye(32, 32, CV_8UC1);
    cv::Mat ref_mat = (in_mat+in_mat);

    cv::Mat out_mat;
    comp.apply(in_mat, in_mat, out_mat);
    EXPECT_EQ(0, cv::countNonZero(out_mat != ref_mat));

    out_mat = cv::Mat();
    auto cc = comp.compile(cv::descr_of(in_mat), cv::descr_of(in_mat));
    cc(in_mat, in_mat, out_mat);
    EXPECT_EQ(0, cv::countNonZero(out_mat != ref_mat));
}

TEST(GAPI_Pipeline, OverloadBinary_Scalar)
{
    cv::GMat a, b;
    cv::GComputation comp(a, b, cv::gapi::sum(a + b));

    cv::Mat in_mat = cv::Mat::eye(32, 32, CV_8UC1);
    cv::Scalar ref_scl = cv::sum(in_mat+in_mat);

    cv::Scalar out_scl;
    comp.apply(in_mat, in_mat, out_scl);
    EXPECT_EQ(out_scl, ref_scl);

    out_scl = cv::Scalar();
    auto cc = comp.compile(cv::descr_of(in_mat), cv::descr_of(in_mat));
    cc(in_mat, in_mat, out_scl);
    EXPECT_EQ(out_scl, ref_scl);
}

TEST(GAPI_Pipeline, Sharpen)
{
    const cv::Size sz_in (1280, 720);
    const cv::Size sz_out( 640, 480);
    cv::Mat in_mat (sz_in,  CV_8UC3);
    in_mat = cv::Scalar(128, 33, 53);

    cv::Mat out_mat(sz_out, CV_8UC3);
    cv::Mat out_mat_y;
    cv::Mat out_mat_ocv(sz_out, CV_8UC3);

    float sharpen_coeffs[] = {
         0.0f, -1.f,  0.0f,
        -1.0f,  5.f, -1.0f,
         0.0f, -1.f,  0.0f
    };
    cv::Mat sharpen_kernel(3, 3, CV_32F, sharpen_coeffs);

    // G-API code //////////////////////////////////////////////////////////////

    cv::GMat in;
    auto vga     = cv::gapi::resize(in, sz_out);
    auto yuv     = cv::gapi::RGB2YUV(vga);
    auto yuv_p   = cv::gapi::split3(yuv);
    auto y_sharp = cv::gapi::filter2D(std::get<0>(yuv_p), -1, sharpen_kernel);
    auto yuv_new = cv::gapi::merge3(y_sharp, std::get<1>(yuv_p), std::get<2>(yuv_p));
    auto out     = cv::gapi::YUV2RGB(yuv_new);

    cv::GComputation c(cv::GIn(in), cv::GOut(y_sharp, out));
    c.apply(cv::gin(in_mat), cv::gout(out_mat_y, out_mat));

    // OpenCV code /////////////////////////////////////////////////////////////
    {
        cv::Mat smaller;
        cv::resize(in_mat, smaller, sz_out);

        cv::Mat yuv_mat;
        cv::cvtColor(smaller, yuv_mat, cv::COLOR_RGB2YUV);
        std::vector<cv::Mat> yuv_planar(3);
        cv::split(yuv_mat, yuv_planar);
        cv::filter2D(yuv_planar[0], yuv_planar[0], -1, sharpen_kernel);
        cv::merge(yuv_planar, yuv_mat);
        cv::cvtColor(yuv_mat, out_mat_ocv, cv::COLOR_YUV2RGB);
    }

    // Comparison //////////////////////////////////////////////////////////////
    {
        cv::Mat diff = out_mat_ocv != out_mat;
        std::vector<cv::Mat> diffBGR(3);
        cv::split(diff, diffBGR);
        EXPECT_EQ(0, cv::countNonZero(diffBGR[0]));
        EXPECT_EQ(0, cv::countNonZero(diffBGR[1]));
        EXPECT_EQ(0, cv::countNonZero(diffBGR[2]));
    }

    // Metadata check /////////////////////////////////////////////////////////
    {
        auto cc    = c.compile(cv::descr_of(in_mat));
        auto metas = cc.outMetas();
        ASSERT_EQ(2u, metas.size());

        auto out_y_meta = cv::util::get<cv::GMatDesc>(metas[0]);
        auto out_meta   = cv::util::get<cv::GMatDesc>(metas[1]);

        // Y-output
        EXPECT_EQ(CV_8U,   out_y_meta.depth);
        EXPECT_EQ(1,       out_y_meta.chan);
        EXPECT_EQ(640,     out_y_meta.size.width);
        EXPECT_EQ(480,     out_y_meta.size.height);

        // Final output
        EXPECT_EQ(CV_8U,   out_meta.depth);
        EXPECT_EQ(3,       out_meta.chan);
        EXPECT_EQ(640,     out_meta.size.width);
        EXPECT_EQ(480,     out_meta.size.height);
    }
}

TEST(GAPI_Pipeline, CustomRGB2YUV)
{
    const cv::Size sz(1280, 720);

    // BEWARE:
    //
    //    std::vector<cv::Mat> out_mats_cv(3, cv::Mat(sz, CV_8U))
    //
    // creates a vector of 3 elements pointing to the same Mat!
    // FIXME: Make a G-API check for that
    const int INS = 3;
    std::vector<cv::Mat> in_mats(INS);
    for (auto i : ade::util::iota(INS))
    {
        in_mats[i].create(sz, CV_8U);
        cv::randu(in_mats[i], cv::Scalar::all(0), cv::Scalar::all(255));
    }

    const int OUTS = 3;
    std::vector<cv::Mat> out_mats_cv(OUTS);
    std::vector<cv::Mat> out_mats_gapi(OUTS);
    for (auto i : ade::util::iota(OUTS))
    {
        out_mats_cv  [i].create(sz, CV_8U);
        out_mats_gapi[i].create(sz, CV_8U);
    }

    // G-API code //////////////////////////////////////////////////////////////
    {
        cv::GMat r, g, b;
        cv::GMat y = 0.299f*r + 0.587f*g + 0.114f*b;
        cv::GMat u = 0.492f*(b - y);
        cv::GMat v = 0.877f*(r - y);

        cv::GComputation customCvt({r, g, b}, {y, u, v});
        customCvt.apply(in_mats, out_mats_gapi);
    }

    // OpenCV code /////////////////////////////////////////////////////////////
    {
        cv::Mat r = in_mats[0], g = in_mats[1], b = in_mats[2];
        cv::Mat y = 0.299f*r + 0.587f*g + 0.114f*b;
        cv::Mat u = 0.492f*(b - y);
        cv::Mat v = 0.877f*(r - y);

        out_mats_cv[0] = y;
        out_mats_cv[1] = u;
        out_mats_cv[2] = v;
    }

    // Comparison //////////////////////////////////////////////////////////////
    {
        const auto diff = [](cv::Mat m1, cv::Mat m2, int t) {
            return cv::abs(m1-m2) > t;
        };

        // FIXME: Not bit-accurate even now!
        cv::Mat
            diff_y = diff(out_mats_cv[0], out_mats_gapi[0], 2),
            diff_u = diff(out_mats_cv[1], out_mats_gapi[1], 2),
            diff_v = diff(out_mats_cv[2], out_mats_gapi[2], 2);

        EXPECT_EQ(0, cv::countNonZero(diff_y));
        EXPECT_EQ(0, cv::countNonZero(diff_u));
        EXPECT_EQ(0, cv::countNonZero(diff_v));
    }
}

TEST(GAPI_Pipeline, PipelineWithInvalidKernel)
{
    cv::GMat in, out;
    cv::Mat in_mat(500, 500, CV_8UC1), out_mat;
    out = GInvalidResize::on(in, cv::Size(300, 300), 0.0, 0.0, cv::INTER_LINEAR);

    const auto pkg = cv::gapi::kernels<GOCVInvalidResize>();
    cv::GComputation comp(cv::GIn(in), cv::GOut(out));

    EXPECT_THROW(comp.apply(in_mat, out_mat, cv::compile_args(pkg)), std::logic_error);
}

TEST(GAPI_Pipeline, InvalidOutputComputation)
{
    cv::GMat in1, out1, out2, out3;

    std::tie(out1, out2, out2) = cv::gapi::split3(in1);
    cv::GComputation c({in1}, {out1, out2, out3});
    cv::Mat in_mat;
    cv::Mat out_mat1, out_mat2, out_mat3, out_mat4;
    std::vector<cv::Mat> u_outs = {out_mat1, out_mat2, out_mat3, out_mat4};
    std::vector<cv::Mat> u_ins = {in_mat};

    EXPECT_THROW(c.apply(u_ins, u_outs), std::logic_error);
}

TEST(GAPI_Pipeline, PipelineAllocatingKernel)
{
    cv::GMat in, out;
    cv::Mat in_mat(500, 500, CV_8UC1), out_mat;
    out = GReallocatingCopy::on(in);

    const auto pkg = cv::gapi::kernels<GOCVReallocatingCopy>();
    cv::GComputation comp(cv::GIn(in), cv::GOut(out));

    EXPECT_THROW(comp.apply(in_mat, out_mat, cv::compile_args(pkg)), std::logic_error);
}

TEST(GAPI_Pipeline, CanUseOwnMatAsOutput)
{
    cv::GMat in;
    cv::GComputation comp(in, cv::gapi::bitwise_not(in));

    cv::Mat in_mat(3, 3, CV_8UC1);
    cv::Mat out_mat(3, 3, CV_8UC1);

    cv::gapi::own::Mat in_own_mat(in_mat.rows, in_mat.cols, CV_8UC1, in_mat.data);
    cv::gapi::own::Mat out_own_mat(out_mat.rows, out_mat.cols, CV_8UC1, out_mat.data);

    // FIXME add overload for apply(cv::gapi::own::Mat in, cv::gapi::own::Mat& out)
    EXPECT_NO_THROW(comp.apply({in_own_mat}, {out_own_mat}));
}

<<<<<<< HEAD
TEST(GAPI_Pipeline, ObjectTrackingDemo)
{
    std::vector<cv::Rect> bboxes;
    cv::GMat in;
    auto out = in + 1;
    // auto out = cv::gapi::imgproc::GRGB2HSV::on(in);

    cv::GComputation c(in, out);
    auto sc = c.compileStreaming(cv::GMatDesc{CV_8U,3,cv::Size{1280, 720}});

    cv::Mat in_frame;
    cv::Mat out_mat_gapi;

    sc.setSource(gapi::wip::make_src<cv::gapi::wip::GCaptureSource>("video.mp4"));
    sc.start();

    if (!sc.pull(cv::gout(out_mat_gapi))) {
        throw std::logic_error("Video is empty");
    }

    cv::selectROIs("Tracker", out_mat_gapi, bboxes, true, false);
    cv::Rect2d bbox(bboxes[0].x, bboxes[0].y, bboxes[0].width, bboxes[0].height);

    auto tracker = cv::TrackerBoosting::create();
    tracker->init(out_mat_gapi, bbox);

    while (sc.pull(cv::gout(out_mat_gapi))) {
        tracker->update(out_mat_gapi, bbox);
        cv::rectangle(out_mat_gapi, bbox, cv::Scalar(0, 255, 0), 2, 1);
        cv::imshow("frame", out_mat_gapi);
        cv::waitKey(1);
    }
=======
TEST(GAPI_Pipeline, CreateKernelImplFromLambda)
{
    cv::Size size(300, 300);
    int type = CV_8UC3;
    cv::Mat in_mat(size, type);
    cv::randu(in_mat, cv::Scalar::all(0), cv::Scalar::all(255));
    int value = 5;

    cv::GMat in;
    cv::GMat out = GCustom::on(in);
    cv::GComputation comp(in, out);

    // OpenCV //////////////////////////////////////////////////////////////////////////
    auto ref_mat = in_mat + value;

    // G-API //////////////////////////////////////////////////////////////////////////
    auto impl = cv::make_ocv_functor<GCustom>([&value](const cv::Mat& src, cv::Mat& dst)
                {
                    dst = src + value;
                });

    cv::Mat out_mat;
    auto pkg = cv::gapi::kernels(impl);
    comp.apply(in_mat, out_mat, cv::compile_args(pkg));

    EXPECT_EQ(0, cv::norm(out_mat, ref_mat));
}

TEST(GAPI_Pipeline, ReplaceDefaultByFunctor)
{
    cv::Size size(300, 300);
    int type = CV_8UC3;
    cv::Mat in_mat1(size, type);
    cv::Mat in_mat2(size, type);
    cv::randu(in_mat2, cv::Scalar::all(0), cv::Scalar::all(255));
    cv::randu(in_mat1, cv::Scalar::all(0), cv::Scalar::all(255));

    cv::GMat in1, in2;
    cv::GMat out = cv::gapi::add(in1, in2);
    cv::GComputation comp(cv::GIn(in1, in2), cv::GOut(out));

    // OpenCV //////////////////////////////////////////////////////////////////////////
    cv::Mat ref_mat = in_mat1 + in_mat2;


    // G-API //////////////////////////////////////////////////////////////////////////
    bool is_called = false;
    auto impl = cv::make_ocv_functor<cv::gapi::core::GAdd>([&is_called]
                (const cv::Mat& src1, const cv::Mat& src2, int, cv::Mat& dst)
                {
                    is_called = true;
                    dst = src1 + src2;
                });

    cv::Mat out_mat;
    auto pkg = cv::gapi::kernels(impl);
    comp.apply(cv::gin(in_mat1, in_mat2), cv::gout(out_mat), cv::compile_args(pkg));

    EXPECT_EQ(0, cv::norm(out_mat, ref_mat));
    EXPECT_TRUE(is_called);
>>>>>>> 0ecc2710
}

} // namespace opencv_test<|MERGE_RESOLUTION|>--- conflicted
+++ resolved
@@ -11,12 +11,10 @@
 #include <ade/util/iota_range.hpp>
 #include "logger.hpp"
 
-<<<<<<< HEAD
 #include <opencv2/gapi/streaming/cap.hpp>
 #include <opencv2/tracking/tracker.hpp>
-=======
+
 #include <opencv2/gapi/core.hpp>
->>>>>>> 0ecc2710
 
 namespace opencv_test
 {
@@ -348,7 +346,6 @@
     EXPECT_NO_THROW(comp.apply({in_own_mat}, {out_own_mat}));
 }
 
-<<<<<<< HEAD
 TEST(GAPI_Pipeline, ObjectTrackingDemo)
 {
     std::vector<cv::Rect> bboxes;
@@ -381,7 +378,8 @@
         cv::imshow("frame", out_mat_gapi);
         cv::waitKey(1);
     }
-=======
+}
+
 TEST(GAPI_Pipeline, CreateKernelImplFromLambda)
 {
     cv::Size size(300, 300);
@@ -442,7 +440,6 @@
 
     EXPECT_EQ(0, cv::norm(out_mat, ref_mat));
     EXPECT_TRUE(is_called);
->>>>>>> 0ecc2710
 }
 
 } // namespace opencv_test