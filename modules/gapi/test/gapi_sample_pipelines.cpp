--- conflicted
+++ resolved
@@ -364,11 +364,7 @@
     auto ref_mat = in_mat + value;
 
     // G-API //////////////////////////////////////////////////////////////////////////
-<<<<<<< HEAD
-    auto impl = cv::ocv_kernel<GCustom>([&value](const cv::Mat& src, cv::Mat& dst)
-=======
     auto impl = cv::gapi::cpu::ocv_kernel<GCustom>([&value](const cv::Mat& src, cv::Mat& dst)
->>>>>>> 1f5966af
                 {
                     dst = src + value;
                 });
@@ -399,11 +395,7 @@
 
     // G-API //////////////////////////////////////////////////////////////////////////
     bool is_called = false;
-<<<<<<< HEAD
-    auto impl = cv::ocv_kernel<cv::gapi::core::GAdd>([&is_called]
-=======
     auto impl = cv::gapi::cpu::ocv_kernel<cv::gapi::core::GAdd>([&is_called]
->>>>>>> 1f5966af
                 (const cv::Mat& src1, const cv::Mat& src2, int, cv::Mat& dst)
                 {
                     is_called = true;
@@ -418,7 +410,49 @@
     EXPECT_TRUE(is_called);
 }
 
-<<<<<<< HEAD
+struct AddImpl
+{
+    void operator()(const cv::Mat& in1, const cv::Mat& in2, int, cv::Mat& out)
+    {
+        out = in1 + in2;
+        is_called = true;
+    }
+
+    bool is_called = false;
+};
+
+TEST(GAPI_Pipeline, ReplaceDefaultByFunctor)
+{
+    cv::Size size(300, 300);
+    int type = CV_8UC3;
+    cv::Mat in_mat1(size, type);
+    cv::Mat in_mat2(size, type);
+    cv::randu(in_mat2, cv::Scalar::all(0), cv::Scalar::all(255));
+    cv::randu(in_mat1, cv::Scalar::all(0), cv::Scalar::all(255));
+
+    cv::GMat in1, in2;
+    cv::GMat out = cv::gapi::add(in1, in2);
+    cv::GComputation comp(cv::GIn(in1, in2), cv::GOut(out));
+
+    // OpenCV //////////////////////////////////////////////////////////////////////////
+    cv::Mat ref_mat = in_mat1 + in_mat2;
+
+
+    // G-API //////////////////////////////////////////////////////////////////////////
+    AddImpl f;
+    EXPECT_FALSE(f.is_called);
+    auto impl = cv::gapi::cpu::ocv_kernel<cv::gapi::core::GAdd>(f);
+
+    cv::Mat out_mat;
+    auto pkg = cv::gapi::kernels(impl);
+    comp.apply(cv::gin(in_mat1, in_mat2), cv::gout(out_mat), cv::compile_args(pkg));
+
+    EXPECT_EQ(0, cv::norm(out_mat, ref_mat));
+    EXPECT_TRUE(f.is_called);
+}
+
+
+
 //G_TYPED_KERNEL(GObjectTracker,
               //<GArray<cv::Rect2d>(GMat, GArray<cv::Rect2d>)>,
               //"org.opencv.test.object.tracking",
@@ -649,7 +683,7 @@
     cv::GArray<cv::Rect> tracked_objs = GObjectTracker::on(in);
     cv::GComputation comp(cv::GIn(in), cv::GOut(tracked_objs));
 
-    auto impl = cv::ocv_kernel<GObjectTracker>([&tracker]
+    auto impl = cv::gapi::cpu::ocv_kernel<GObjectTracker>([&tracker]
                 (const cv::Mat& in, std::vector<cv::Rect>& tracked)
                 {
                     tracked.clear();
@@ -659,6 +693,7 @@
                         tracked.push_back(b);
                     }
                 });
+
     auto pkg = cv::gapi::kernels(impl);
 
     // Get first frame
@@ -718,47 +753,6 @@
 
         ++nframe;
     }
-=======
-struct AddImpl
-{
-    void operator()(const cv::Mat& in1, const cv::Mat& in2, int, cv::Mat& out)
-    {
-        out = in1 + in2;
-        is_called = true;
-    }
-
-    bool is_called = false;
-};
-
-TEST(GAPI_Pipeline, ReplaceDefaultByFunctor)
-{
-    cv::Size size(300, 300);
-    int type = CV_8UC3;
-    cv::Mat in_mat1(size, type);
-    cv::Mat in_mat2(size, type);
-    cv::randu(in_mat2, cv::Scalar::all(0), cv::Scalar::all(255));
-    cv::randu(in_mat1, cv::Scalar::all(0), cv::Scalar::all(255));
-
-    cv::GMat in1, in2;
-    cv::GMat out = cv::gapi::add(in1, in2);
-    cv::GComputation comp(cv::GIn(in1, in2), cv::GOut(out));
-
-    // OpenCV //////////////////////////////////////////////////////////////////////////
-    cv::Mat ref_mat = in_mat1 + in_mat2;
-
-
-    // G-API //////////////////////////////////////////////////////////////////////////
-    AddImpl f;
-    EXPECT_FALSE(f.is_called);
-    auto impl = cv::gapi::cpu::ocv_kernel<cv::gapi::core::GAdd>(f);
-
-    cv::Mat out_mat;
-    auto pkg = cv::gapi::kernels(impl);
-    comp.apply(cv::gin(in_mat1, in_mat2), cv::gout(out_mat), cv::compile_args(pkg));
-
-    EXPECT_EQ(0, cv::norm(out_mat, ref_mat));
-    EXPECT_TRUE(f.is_called);
->>>>>>> 1f5966af
 }
 
 } // namespace opencv_test