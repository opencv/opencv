// This file is part of OpenCV project.
// It is subject to the license terms in the LICENSE file found in the top-level directory
// of this distribution and at http://opencv.org/license.html.
//
// Copyright (C) 2018 Intel Corporation


#include "../test_precomp.hpp"
#include "../common/gapi_core_tests.hpp"
#include "opencv2/gapi/gpu/core.hpp"

#define CORE_GPU cv::gapi::core::gpu::kernels()

namespace opencv_test
{

// FIXME: Wut? See MulTestGPU/MathOpTest below (duplicate?)
INSTANTIATE_TEST_CASE_P(AddTestGPU, MathOpTest,
                        Combine(Values(ADD, MUL),
                                testing::Bool(),
                                Values( CV_8UC1, CV_8UC3, CV_16UC1, CV_16SC1, CV_32FC1 ),
                                Values(1.0),
                                Values(cv::Size(1280, 720),
                                       cv::Size(640, 480),
                                       cv::Size(128, 128)),
                                Values( -1, CV_8U, CV_16U, CV_32F ),
    /*init output matrices or not*/ testing::Bool(),
                                Values(false),
                                Values(cv::compile_args(CORE_GPU))),
                        opencv_test::PrintMathOpCoreParams());

INSTANTIATE_TEST_CASE_P(MulTestGPU, MathOpTest,
                        Combine(Values(MUL),
                                testing::Bool(),
                                Values( CV_8UC1, CV_8UC3, CV_16UC1, CV_16SC1, CV_32FC1 ),
                                Values(1.0, 0.5, 2.0),
                                Values(cv::Size(1280, 720),
                                       cv::Size(640, 480),
                                       cv::Size(128, 128)),
                                Values( -1, CV_8U, CV_16U, CV_32F ),
    /*init output matrices or not*/ testing::Bool(),
                                Values(false),
                                Values(cv::compile_args(CORE_GPU))),
                        opencv_test::PrintMathOpCoreParams());

INSTANTIATE_TEST_CASE_P(SubTestGPU, MathOpTest,
                        Combine(Values(SUB),
                                testing::Bool(),
                                Values( CV_8UC1, CV_8UC3, CV_16UC1, CV_16SC1, CV_32FC1 ),
                                Values (1.0),
                                Values(cv::Size(1280, 720),
                                       cv::Size(640, 480),
                                       cv::Size(128, 128)),
                                Values( -1, CV_8U, CV_16U, CV_32F ),
    /*init output matrices or not*/ testing::Bool(),
                                testing::Bool(),
                                Values(cv::compile_args(CORE_GPU))),
                        opencv_test::PrintMathOpCoreParams());

INSTANTIATE_TEST_CASE_P(DivTestGPU, MathOpTest,
                        Combine(Values(DIV),
                                testing::Bool(),
                                Values( CV_8UC1, CV_8UC3, CV_16UC1, CV_16SC1, CV_32FC1 ),
                                Values (1.0, 0.5, 2.0),
                                Values(cv::Size(1280, 720),
                                       cv::Size(640, 480),
                                       cv::Size(128, 128)),
                                Values( -1, CV_8U, CV_16U, CV_32F ),
    /*init output matrices or not*/ testing::Bool(),
                                testing::Bool(),
                                Values(cv::compile_args(CORE_GPU))),
                        opencv_test::PrintMathOpCoreParams());

INSTANTIATE_TEST_CASE_P(MulTestGPU, MulDoubleTest,
                        Combine(Values( CV_8UC1, CV_8UC3, CV_16UC1, CV_16SC1, CV_32FC1 ),
                                Values(cv::Size(1280, 720),
                                       cv::Size(640, 480),
                                       cv::Size(128, 128)),
                                Values( -1, CV_8U, CV_16U, CV_32F ),
    /*init output matrices or not*/ testing::Bool(),
                                Values(cv::compile_args(CORE_GPU))));

INSTANTIATE_TEST_CASE_P(DivTestGPU, DivTest,
                        Combine(Values( CV_8UC1, CV_8UC3, CV_16UC1, CV_16SC1, CV_32FC1 ),
                                Values(cv::Size(1280, 720),
                                       cv::Size(640, 480),
                                       cv::Size(128, 128)),
                                Values( -1, CV_8U, CV_16U, CV_32F ),
    /*init output matrices or not*/ testing::Bool(),
                                Values(cv::compile_args(CORE_GPU))));

INSTANTIATE_TEST_CASE_P(DivCTestGPU, DivCTest,
                        Combine(Values( CV_8UC1, CV_8UC3, CV_16UC1, CV_16SC1, CV_32FC1 ),
                                Values(cv::Size(1280, 720),
                                       cv::Size(640, 480),
                                       cv::Size(128, 128)),
                                Values( -1, CV_8U, CV_16U, CV_32F ),
    /*init output matrices or not*/ testing::Bool(),
                                Values(cv::compile_args(CORE_GPU))));

INSTANTIATE_TEST_CASE_P(MeanTestGPU, MeanTest,
                        Combine(Values( CV_8UC1, CV_8UC3, CV_16UC1, CV_16SC1, CV_32FC1 ),
                                Values(cv::Size(1280, 720),
                                       cv::Size(640, 480),
                                       cv::Size(128, 128)),
    /*init output matrices or not*/ testing::Bool(),
                                Values(cv::compile_args(CORE_GPU))));

//TODO: mask test doesn't work
#if 0
INSTANTIATE_TEST_CASE_P(MaskTestGPU, MaskTest,
                        Combine(Values(CV_8UC1, CV_16UC1, CV_16SC1),
                                Values(cv::Size(1280, 720),
                                       cv::Size(640, 480),
                                       cv::Size(128, 128)),
/*init output matrices or not*/ testing::Bool(),
                                Values(cv::compile_args(CORE_GPU))));
#endif

INSTANTIATE_TEST_CASE_P(SelectTestGPU, SelectTest,
                        Combine(Values( CV_8UC1, CV_8UC3, CV_16UC1, CV_16SC1, CV_32FC1 ),
                                Values(cv::Size(1280, 720),
                                       cv::Size(640, 480),
                                       cv::Size(128, 128)),
/*init output matrices or not*/ testing::Bool(),
                                Values(cv::compile_args(CORE_GPU))));

INSTANTIATE_TEST_CASE_P(Polar2CartGPU, Polar2CartTest,
                        Combine(Values(cv::Size(1280, 720),
                                       cv::Size(640, 480),
                                       cv::Size(128, 128)),
/*init output matrices or not*/ testing::Bool(),
                                Values(cv::compile_args(CORE_GPU))));

INSTANTIATE_TEST_CASE_P(Cart2PolarGPU, Cart2PolarTest,
                        Combine(Values(cv::Size(1280, 720),
                                       cv::Size(640, 480),
                                       cv::Size(128, 128)),
/*init output matrices or not*/ testing::Bool(),
                                Values(cv::compile_args(CORE_GPU))));

INSTANTIATE_TEST_CASE_P(CompareTestGPU, CmpTest,
                        Combine(Values(CMP_EQ, CMP_GE, CMP_NE, CMP_GT, CMP_LT, CMP_LE),
                                testing::Bool(),
                                Values( CV_8UC1, CV_8UC3, CV_16UC1, CV_16SC1, CV_32FC1 ),
                                Values(cv::Size(1280, 720),
                                       cv::Size(640, 480),
                                       cv::Size(128, 128)),
/*init output matrices or not*/ testing::Bool(),
                                Values(cv::compile_args(CORE_GPU))),
                        opencv_test::PrintCmpCoreParams());

INSTANTIATE_TEST_CASE_P(BitwiseTestGPU, BitwiseTest,
                        Combine(Values(AND, OR, XOR),
                                Values( CV_8UC1, CV_8UC3, CV_16UC1, CV_16SC1),
                                Values(cv::Size(1280, 720),
                                       cv::Size(640, 480),
                                       cv::Size(128, 128)),
/*init output matrices or not*/ testing::Bool(),
                                Values(cv::compile_args(CORE_GPU))),
                        opencv_test::PrintBWCoreParams());

INSTANTIATE_TEST_CASE_P(BitwiseNotTestGPU, NotTest,
                        Combine(Values( CV_8UC1, CV_8UC3, CV_16UC1, CV_16SC1, CV_32FC1 ),
                                Values(cv::Size(1280, 720),
                                       cv::Size(640, 480),
                                       cv::Size(128, 128)),
 /*init output matrices or not*/ testing::Bool(),
                                Values(cv::compile_args(CORE_GPU))));

INSTANTIATE_TEST_CASE_P(MinTestGPU, MinTest,
                        Combine(Values( CV_8UC1, CV_8UC3, CV_16UC1, CV_16SC1, CV_32FC1 ),
                                Values(cv::Size(1280, 720),
                                       cv::Size(640, 480),
                                       cv::Size(128, 128)),
/*init output matrices or not*/ testing::Bool(),
                                Values(cv::compile_args(CORE_GPU))));

INSTANTIATE_TEST_CASE_P(MaxTestGPU, MaxTest,
                        Combine(Values( CV_8UC1, CV_8UC3, CV_16UC1, CV_16SC1, CV_32FC1 ),
                                Values(cv::Size(1280, 720),
                                       cv::Size(640, 480),
                                       cv::Size(128, 128)),
/*init output matrices or not*/ testing::Bool(),
                                Values(cv::compile_args(CORE_GPU))));

INSTANTIATE_TEST_CASE_P(SumTestGPU, SumTest,
                        Combine(Values( CV_8UC1, CV_8UC3, CV_16UC1, CV_16SC1, CV_32FC1 ),
                                Values(cv::Size(1280, 720),
                                       cv::Size(640, 480),
                                       cv::Size(128, 128)),
/*init output matrices or not*/ testing::Bool(),
<<<<<<< HEAD
                                //Values(0.5), //Values(0.04), //TODO: too relaxed?
                                Values(0.04), //Values(0.04), //TODO: too relaxed?
=======
                                Values(1e-3), //TODO: too relaxed?
>>>>>>> ca9aa180
                                Values(cv::compile_args(CORE_GPU))));

INSTANTIATE_TEST_CASE_P(AbsDiffTestGPU, AbsDiffTest,
                        Combine(Values( CV_8UC1, CV_8UC3, CV_16UC1, CV_16SC1, CV_32FC1 ),
                                Values(cv::Size(1280, 720),
                                       cv::Size(640, 480),
                                       cv::Size(128, 128)),
/*init output matrices or not*/ testing::Bool(),
                                Values(cv::compile_args(CORE_GPU))));

INSTANTIATE_TEST_CASE_P(AbsDiffCTestGPU, AbsDiffCTest,
                        Combine(Values( CV_8UC1, CV_8UC3, CV_16UC1, CV_16SC1, CV_32FC1 ),
                                Values(cv::Size(1280, 720),
                                       cv::Size(640, 480),
                                       cv::Size(128, 128)),
/*init output matrices or not*/ testing::Bool(),
                                Values(cv::compile_args(CORE_GPU))));

// FIXME: Comparison introduced by YL doesn't work with C3
INSTANTIATE_TEST_CASE_P(AddWeightedTestGPU, AddWeightedTest,
                        Combine(Values( CV_8UC1/*, CV_8UC3*/, CV_16UC1, CV_16SC1, CV_32FC1 ),
                                Values(cv::Size(1280, 720),
                                       cv::Size(640, 480),
                                       cv::Size(128, 128)),
                                Values( -1, CV_8U, CV_16U, CV_32F ),
/*init output matrices or not*/ testing::Bool(),
                                Values(0.50005),
                                Values(cv::compile_args(CORE_GPU))));

INSTANTIATE_TEST_CASE_P(NormTestGPU, NormTest,
                        Combine(Values(NORM_INF, NORM_L1, NORM_L2),
                                Values( CV_8UC1, CV_8UC3, CV_16UC1, CV_16SC1, CV_32FC1 ),
                                Values(cv::Size(1280, 720),
                                       cv::Size(640, 480),
                                       cv::Size(128, 128)),
                                Values(1e-3), //TODO: too relaxed?
                                Values(cv::compile_args(CORE_GPU))),
                        opencv_test::PrintNormCoreParams());

INSTANTIATE_TEST_CASE_P(IntegralTestGPU, IntegralTest,
                        Combine(Values( CV_8UC1, CV_16UC1, CV_16SC1, CV_32FC1 ),
                                Values(cv::Size(1280, 720),
                                       cv::Size(640, 480),
                                       cv::Size(128, 128)),
                                Values(cv::compile_args(CORE_GPU))));

INSTANTIATE_TEST_CASE_P(ThresholdTestGPU, ThresholdTest,
                        Combine(Values( CV_8UC1, CV_8UC3, CV_16UC1, CV_16SC1, CV_32FC1 ),
                                Values(cv::Size(1280, 720),
                                       cv::Size(640, 480),
                                       cv::Size(128, 128)),
                                Values(cv::THRESH_BINARY, cv::THRESH_BINARY_INV, cv::THRESH_TRUNC, cv::THRESH_TOZERO, cv::THRESH_TOZERO_INV),
/*init output matrices or not*/ testing::Bool(),
                                Values(cv::compile_args(CORE_GPU))));

INSTANTIATE_TEST_CASE_P(ThresholdTestGPU, ThresholdOTTest,
                        Combine(Values(CV_8UC1),
                                Values(cv::Size(1280, 720),
                                       cv::Size(640, 480),
                                       cv::Size(128, 128)),
                                Values(cv::THRESH_OTSU, cv::THRESH_TRIANGLE),
/*init output matrices or not*/ testing::Bool(),
                                Values(cv::compile_args(CORE_GPU))));


INSTANTIATE_TEST_CASE_P(InRangeTestGPU, InRangeTest,
                        Combine(Values(CV_8UC1, CV_16UC1, CV_16SC1),
                                Values(cv::Size(1280, 720),
                                       cv::Size(640, 480),
                                       cv::Size(128, 128)),
/*init output matrices or not*/ testing::Bool(),
                                Values(cv::compile_args(CORE_GPU))));

INSTANTIATE_TEST_CASE_P(Split3TestGPU, Split3Test,
                        Combine(Values(cv::Size(1280, 720),
                                       cv::Size(640, 480),
                                       cv::Size(128, 128)),
                                Values(cv::compile_args(CORE_GPU))));

INSTANTIATE_TEST_CASE_P(Split4TestGPU, Split4Test,
                        Combine(Values(cv::Size(1280, 720),
                                       cv::Size(640, 480),
                                       cv::Size(128, 128)),
                                Values(cv::compile_args(CORE_GPU))));

INSTANTIATE_TEST_CASE_P(ResizeTestGPU, ResizeTest,
                        Combine(Values(AbsSimilarPoints(2, 0.05).to_compare_f()),
                                Values( CV_8UC1, CV_8UC3, CV_16UC1, CV_16SC1, CV_32FC1 ),
                                Values(cv::INTER_NEAREST, cv::INTER_LINEAR, cv::INTER_AREA),
                                Values(cv::Size(1280, 720),
                                       cv::Size(640, 480),
                                       cv::Size(128, 128)),
                                Values(cv::Size(64,64),
                                       cv::Size(30,30)),
                                Values(cv::compile_args(CORE_GPU))));

INSTANTIATE_TEST_CASE_P(ResizeTestGPU, ResizeTestFxFy,
                        Combine(Values(AbsSimilarPoints(2, 0.05).to_compare_f()),
                                Values( CV_8UC1, CV_8UC3, CV_16UC1, CV_16SC1, CV_32FC1 ),
                                Values(cv::INTER_NEAREST, cv::INTER_LINEAR, cv::INTER_AREA),
                                Values(cv::Size(1280, 720),
                                       cv::Size(640, 480),
                                       cv::Size(128, 128)),
                                Values(0.5, 0.1),
                                Values(0.5, 0.1),
                                Values(cv::compile_args(CORE_GPU))));

INSTANTIATE_TEST_CASE_P(Merge3TestGPU, Merge3Test,
                        Combine(Values(cv::Size(1280, 720),
                                       cv::Size(640, 480),
                                       cv::Size(128, 128)),
                                Values(cv::compile_args(CORE_GPU))));

INSTANTIATE_TEST_CASE_P(Merge4TestGPU, Merge4Test,
                        Combine(Values(cv::Size(1280, 720),
                                       cv::Size(640, 480),
                                       cv::Size(128, 128)),
                                Values(cv::compile_args(CORE_GPU))));

INSTANTIATE_TEST_CASE_P(RemapTestGPU, RemapTest,
                        Combine(Values( CV_8UC1, CV_8UC3, CV_16UC1, CV_16SC1, CV_32FC1 ),
                                Values(cv::Size(1280, 720),
                                       cv::Size(640, 480),
                                       cv::Size(128, 128)),
/*init output matrices or not*/ testing::Bool(),
                                Values(cv::compile_args(CORE_GPU))));

INSTANTIATE_TEST_CASE_P(FlipTestGPU, FlipTest,
                        Combine(Values( CV_8UC1, CV_8UC3, CV_16UC1, CV_16SC1, CV_32FC1 ),
                                Values(0,1,-1),
                                Values(cv::Size(1280, 720),
                                       cv::Size(640, 480),
                                       cv::Size(128, 128)),
/*init output matrices or not*/ testing::Bool(),
                                Values(cv::compile_args(CORE_GPU))));

INSTANTIATE_TEST_CASE_P(CropTestGPU, CropTest,
                        Combine(Values( CV_8UC1, CV_8UC3, CV_16UC1, CV_16SC1, CV_32FC1 ),
                                Values(cv::Rect(10, 8, 20, 35), cv::Rect(4, 10, 37, 50)),
                                Values(cv::Size(1280, 720),
                                       cv::Size(640, 480),
                                       cv::Size(128, 128)),
/*init output matrices or not*/ testing::Bool(),
                                Values(cv::compile_args(CORE_GPU))));

INSTANTIATE_TEST_CASE_P(LUTTestGPU, LUTTest,
                        Combine(Values(CV_8UC1, CV_8UC3),
                                Values(CV_8UC1),
                                Values(cv::Size(1280, 720),
                                       cv::Size(640, 480),
                                       cv::Size(128, 128)),
/*init output matrices or not*/ testing::Bool(),
                                Values(cv::compile_args(CORE_GPU))));

INSTANTIATE_TEST_CASE_P(LUTTestCustomGPU, LUTTest,
                        Combine(Values(CV_8UC3),
                                Values(CV_8UC3),
                                Values(cv::Size(1280, 720),
                                       cv::Size(640, 480),
                                       cv::Size(128, 128)),
/*init output matrices or not*/ testing::Bool(),
                                Values(cv::compile_args(CORE_GPU))));

INSTANTIATE_TEST_CASE_P(ConvertToGPU, ConvertToTest,
                        Combine(Values( CV_8UC1, CV_8UC3, CV_16UC1, CV_16SC1, CV_32FC1 ),
                                Values(CV_8U, CV_16U, CV_16S, CV_32F),
                                Values(cv::Size(1280, 720),
                                       cv::Size(640, 480),
                                       cv::Size(128, 128)),
                                Values(cv::compile_args(CORE_GPU))));

INSTANTIATE_TEST_CASE_P(ConcatHorTestGPU, ConcatHorTest,
                        Combine(Values( CV_8UC1, CV_8UC3, CV_16UC1, CV_16SC1, CV_32FC1 ),
                                Values(cv::Size(1280, 720),
                                       cv::Size(640, 480),
                                       cv::Size(128, 128)),
                                Values(cv::compile_args(CORE_GPU))));

INSTANTIATE_TEST_CASE_P(ConcatVertTestGPU, ConcatVertTest,
                        Combine(Values( CV_8UC1, CV_8UC3, CV_16UC1, CV_16SC1, CV_32FC1 ),
                                Values(cv::Size(1280, 720),
                                       cv::Size(640, 480),
                                       cv::Size(128, 128)),
                                Values(cv::compile_args(CORE_GPU))));

//TODO: fix this backend to allow ConcatVertVec ConcatHorVec
#if 0
INSTANTIATE_TEST_CASE_P(ConcatVertVecTestGPU, ConcatVertVecTest,
                        Combine(Values( CV_8UC1, CV_8UC3, CV_16UC1, CV_16SC1, CV_32FC1 ),
                                Values(cv::Size(1280, 720),
                                       cv::Size(640, 480),
                                       cv::Size(128, 128)),
                                Values(cv::compile_args(CORE_GPU))));

INSTANTIATE_TEST_CASE_P(ConcatHorVecTestGPU, ConcatHorVecTest,
                        Combine(Values( CV_8UC1, CV_8UC3, CV_16UC1, CV_16SC1, CV_32FC1 ),
                                Values(cv::Size(1280, 720),
                                       cv::Size(640, 480),
                                       cv::Size(128, 128)),
                                Values(cv::compile_args(CORE_GPU))));
#endif
}<|MERGE_RESOLUTION|>--- conflicted
+++ resolved
@@ -190,12 +190,7 @@
                                        cv::Size(640, 480),
                                        cv::Size(128, 128)),
 /*init output matrices or not*/ testing::Bool(),
-<<<<<<< HEAD
-                                //Values(0.5), //Values(0.04), //TODO: too relaxed?
-                                Values(0.04), //Values(0.04), //TODO: too relaxed?
-=======
                                 Values(1e-3), //TODO: too relaxed?
->>>>>>> ca9aa180
                                 Values(cv::compile_args(CORE_GPU))));
 
 INSTANTIATE_TEST_CASE_P(AbsDiffTestGPU, AbsDiffTest,
