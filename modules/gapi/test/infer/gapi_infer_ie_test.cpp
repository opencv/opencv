// This file is part of OpenCV project.
// It is subject to the license terms in the LICENSE file found in the top-level directory
// of this distribution and at http://opencv.org/license.html.
//
// Copyright (C) 2019-2020 Intel Corporation

#include "../test_precomp.hpp"

#ifdef HAVE_INF_ENGINE

#include <stdexcept>

#include <inference_engine.hpp>

#include <ade/util/iota_range.hpp>

#include <opencv2/gapi/infer/ie.hpp>
#include <opencv2/gapi/streaming/cap.hpp>

#include "backends/ie/util.hpp"
#include "backends/ie/giebackend/giewrapper.hpp"

namespace opencv_test
{
namespace {
void initTestDataPath()
{
#ifndef WINRT
    static bool initialized = false;
    if (!initialized)
    {
        // Since G-API has no own test data (yet), it is taken from the common space
        const char* testDataPath = getenv("OPENCV_TEST_DATA_PATH");
        if (testDataPath) {
            cvtest::addDataSearchPath(testDataPath);
        }
        initialized = true;
    }
#endif // WINRT
}

class TestMediaBGR final: public cv::MediaFrame::IAdapter {
    cv::Mat m_mat;
    using Cb = cv::MediaFrame::View::Callback;
    Cb m_cb;

public:
    explicit TestMediaBGR(cv::Mat m, Cb cb = [](){})
        : m_mat(m), m_cb(cb) {
    }
    cv::GFrameDesc meta() const override {
        return cv::GFrameDesc{cv::MediaFormat::BGR, cv::Size(m_mat.cols, m_mat.rows)};
    }
    cv::MediaFrame::View access(cv::MediaFrame::Access) override {
        cv::MediaFrame::View::Ptrs pp = { m_mat.ptr(), nullptr, nullptr, nullptr };
        cv::MediaFrame::View::Strides ss = { m_mat.step, 0u, 0u, 0u };
        return cv::MediaFrame::View(std::move(pp), std::move(ss), Cb{m_cb});
    }
};

class TestMediaNV12 final: public cv::MediaFrame::IAdapter {
    cv::Mat m_y;
    cv::Mat m_uv;
public:
    TestMediaNV12(cv::Mat y, cv::Mat uv) : m_y(y), m_uv(uv) {
    }
    cv::GFrameDesc meta() const override {
        return cv::GFrameDesc{cv::MediaFormat::NV12, cv::Size(m_y.cols, m_y.rows)};
    }
    cv::MediaFrame::View access(cv::MediaFrame::Access) override {
        cv::MediaFrame::View::Ptrs pp = {
            m_y.ptr(), m_uv.ptr(), nullptr, nullptr
        };
        cv::MediaFrame::View::Strides ss = {
            m_y.step, m_uv.step, 0u, 0u
        };
        return cv::MediaFrame::View(std::move(pp), std::move(ss));
    }
};

// FIXME: taken from DNN module
static void initDLDTDataPath()
{
#ifndef WINRT
    static bool initialized = false;
    if (!initialized)
    {
        const char* omzDataPath = getenv("OPENCV_OPEN_MODEL_ZOO_DATA_PATH");
        if (omzDataPath)
            cvtest::addDataSearchPath(omzDataPath);
        const char* dnnDataPath = getenv("OPENCV_DNN_TEST_DATA_PATH");
        if (dnnDataPath) {
            // Add the dnnDataPath itself - G-API is using some images there directly
            cvtest::addDataSearchPath(dnnDataPath);
            cvtest::addDataSearchPath(dnnDataPath + std::string("/omz_intel_models"));
        }
        initialized = true;
    }
#endif // WINRT
}

#if INF_ENGINE_RELEASE >= 2020010000
static const std::string SUBDIR = "intel/age-gender-recognition-retail-0013/FP32/";
#else
static const std::string SUBDIR = "Retail/object_attributes/age_gender/dldt/";
#endif

// FIXME: taken from the DNN module
void normAssert(cv::InputArray ref, cv::InputArray test,
                const char *comment /*= ""*/,
                double l1 = 0.00001, double lInf = 0.0001)
{
    double normL1 = cvtest::norm(ref, test, cv::NORM_L1) / ref.getMat().total();
    EXPECT_LE(normL1, l1) << comment;

    double normInf = cvtest::norm(ref, test, cv::NORM_INF);
    EXPECT_LE(normInf, lInf) << comment;
}

namespace IE = InferenceEngine;

void setNetParameters(IE::CNNNetwork& net, bool is_nv12 = false) {
    auto ii = net.getInputsInfo().at("data");
    ii->setPrecision(IE::Precision::U8);
    ii->getPreProcess().setResizeAlgorithm(IE::RESIZE_BILINEAR);
    if (is_nv12) {
        ii->getPreProcess().setColorFormat(IE::ColorFormat::NV12);
    }
}

} // anonymous namespace

// TODO: Probably DNN/IE part can be further parametrized with a template
// NOTE: here ".." is used to leave the default "gapi/" search scope
TEST(TestAgeGenderIE, InferBasicTensor)
{
    initDLDTDataPath();

    cv::gapi::ie::detail::ParamDesc params;
    params.model_path = findDataFile(SUBDIR + "age-gender-recognition-retail-0013.xml");
    params.weights_path = findDataFile(SUBDIR + "age-gender-recognition-retail-0013.bin");
    params.device_id = "CPU";

    // Load IE network, initialize input data using that.
    cv::Mat in_mat;
    cv::Mat gapi_age, gapi_gender;

    IE::Blob::Ptr ie_age, ie_gender;
    {
        auto plugin        = cv::gimpl::ie::wrap::getPlugin(params);
        auto net           = cv::gimpl::ie::wrap::readNetwork(params);
        auto this_network  = cv::gimpl::ie::wrap::loadNetwork(plugin, net, params);
        auto infer_request = this_network.CreateInferRequest();

        const auto &iedims = net.getInputsInfo().begin()->second->getTensorDesc().getDims();
              auto  cvdims = cv::gapi::ie::util::to_ocv(iedims);
        in_mat.create(cvdims, CV_32F);
        cv::randu(in_mat, -1, 1);

        infer_request.SetBlob("data", cv::gapi::ie::util::to_ie(in_mat));
        infer_request.Infer();
        ie_age    = infer_request.GetBlob("age_conv3");
        ie_gender = infer_request.GetBlob("prob");
    }

    // Configure & run G-API
    using AGInfo = std::tuple<cv::GMat, cv::GMat>;
    G_API_NET(AgeGender, <AGInfo(cv::GMat)>, "test-age-gender");

    cv::GMat in;
    cv::GMat age, gender;
    std::tie(age, gender) = cv::gapi::infer<AgeGender>(in);
    cv::GComputation comp(cv::GIn(in), cv::GOut(age, gender));

    auto pp = cv::gapi::ie::Params<AgeGender> {
        params.model_path, params.weights_path, params.device_id
    }.cfgOutputLayers({ "age_conv3", "prob" });
    comp.apply(cv::gin(in_mat), cv::gout(gapi_age, gapi_gender),
               cv::compile_args(cv::gapi::networks(pp)));

    // Validate with IE itself (avoid DNN module dependency here)
    normAssert(cv::gapi::ie::util::to_ocv(ie_age),    gapi_age,    "Test age output"   );
    normAssert(cv::gapi::ie::util::to_ocv(ie_gender), gapi_gender, "Test gender output");
}

TEST(TestAgeGenderIE, InferBasicImage)
{
    initDLDTDataPath();

    cv::gapi::ie::detail::ParamDesc params;
    params.model_path = findDataFile(SUBDIR + "age-gender-recognition-retail-0013.xml");
    params.weights_path = findDataFile(SUBDIR + "age-gender-recognition-retail-0013.bin");
    params.device_id = "CPU";

    // FIXME: Ideally it should be an image from disk
    // cv::Mat in_mat = cv::imread(findDataFile("grace_hopper_227.png"));
    cv::Mat in_mat(cv::Size(320, 240), CV_8UC3);
    cv::randu(in_mat, 0, 255);

    cv::Mat gapi_age, gapi_gender;

    // Load & run IE network
    IE::Blob::Ptr ie_age, ie_gender;
    {
        auto plugin        = cv::gimpl::ie::wrap::getPlugin(params);
        auto net           = cv::gimpl::ie::wrap::readNetwork(params);
        setNetParameters(net);
        auto this_network  = cv::gimpl::ie::wrap::loadNetwork(plugin, net, params);
        auto infer_request = this_network.CreateInferRequest();
        infer_request.SetBlob("data", cv::gapi::ie::util::to_ie(in_mat));
        infer_request.Infer();
        ie_age    = infer_request.GetBlob("age_conv3");
        ie_gender = infer_request.GetBlob("prob");
    }

    // Configure & run G-API
    using AGInfo = std::tuple<cv::GMat, cv::GMat>;
    G_API_NET(AgeGender, <AGInfo(cv::GMat)>, "test-age-gender");

    cv::GMat in;
    cv::GMat age, gender;
    std::tie(age, gender) = cv::gapi::infer<AgeGender>(in);
    cv::GComputation comp(cv::GIn(in), cv::GOut(age, gender));

    auto pp = cv::gapi::ie::Params<AgeGender> {
        params.model_path, params.weights_path, params.device_id
    }.cfgOutputLayers({ "age_conv3", "prob" });
    comp.apply(cv::gin(in_mat), cv::gout(gapi_age, gapi_gender),
               cv::compile_args(cv::gapi::networks(pp)));

    // Validate with IE itself (avoid DNN module dependency here)
    normAssert(cv::gapi::ie::util::to_ocv(ie_age),    gapi_age,    "Test age output"   );
    normAssert(cv::gapi::ie::util::to_ocv(ie_gender), gapi_gender, "Test gender output");
}

struct ROIList: public ::testing::Test {
    cv::gapi::ie::detail::ParamDesc params;

    cv::Mat m_in_mat;
    std::vector<cv::Rect> m_roi_list;

    std::vector<cv::Mat> m_out_ie_ages;
    std::vector<cv::Mat> m_out_ie_genders;

    std::vector<cv::Mat> m_out_gapi_ages;
    std::vector<cv::Mat> m_out_gapi_genders;

    using AGInfo = std::tuple<cv::GMat, cv::GMat>;
    G_API_NET(AgeGender, <AGInfo(cv::GMat)>, "test-age-gender");

    void SetUp() {
        initDLDTDataPath();
        params.model_path = findDataFile(SUBDIR + "age-gender-recognition-retail-0013.xml");
        params.weights_path = findDataFile(SUBDIR + "age-gender-recognition-retail-0013.bin");
        params.device_id = "CPU";

        // FIXME: it must be cv::imread(findDataFile("../dnn/grace_hopper_227.png", false));
        m_in_mat = cv::Mat(cv::Size(320, 240), CV_8UC3);
        cv::randu(m_in_mat, 0, 255);

        // both ROIs point to the same face, with a slightly changed geometry
        m_roi_list = {
            cv::Rect(cv::Point{64, 60}, cv::Size{ 96,  96}),
            cv::Rect(cv::Point{50, 32}, cv::Size{128, 160}),
        };

        // Load & run IE network
        {
            auto plugin        = cv::gimpl::ie::wrap::getPlugin(params);
            auto net           = cv::gimpl::ie::wrap::readNetwork(params);
            setNetParameters(net);
            auto this_network  = cv::gimpl::ie::wrap::loadNetwork(plugin, net, params);
            auto infer_request = this_network.CreateInferRequest();
            auto frame_blob = cv::gapi::ie::util::to_ie(m_in_mat);

            for (auto &&rc : m_roi_list) {
                const auto ie_rc = IE::ROI {
                    0u
                    , static_cast<std::size_t>(rc.x)
                    , static_cast<std::size_t>(rc.y)
                    , static_cast<std::size_t>(rc.width)
                    , static_cast<std::size_t>(rc.height)
                };
                infer_request.SetBlob("data", IE::make_shared_blob(frame_blob, ie_rc));
                infer_request.Infer();

                using namespace cv::gapi::ie::util;
                m_out_ie_ages.push_back(to_ocv(infer_request.GetBlob("age_conv3")).clone());
                m_out_ie_genders.push_back(to_ocv(infer_request.GetBlob("prob")).clone());
            }
        } // namespace IE = ..
    } // ROIList()

    void validate() {
        // Validate with IE itself (avoid DNN module dependency here)
        ASSERT_EQ(2u, m_out_ie_ages.size());
        ASSERT_EQ(2u, m_out_ie_genders.size());
        ASSERT_EQ(2u, m_out_gapi_ages.size());
        ASSERT_EQ(2u, m_out_gapi_genders.size());

        normAssert(m_out_ie_ages   [0], m_out_gapi_ages   [0], "0: Test age output");
        normAssert(m_out_ie_genders[0], m_out_gapi_genders[0], "0: Test gender output");
        normAssert(m_out_ie_ages   [1], m_out_gapi_ages   [1], "1: Test age output");
        normAssert(m_out_ie_genders[1], m_out_gapi_genders[1], "1: Test gender output");
    }
}; // ROIList

struct ROIListNV12: public ::testing::Test {
    cv::gapi::ie::detail::ParamDesc params;

    cv::Mat m_in_uv;
    cv::Mat m_in_y;
    std::vector<cv::Rect> m_roi_list;

    std::vector<cv::Mat> m_out_ie_ages;
    std::vector<cv::Mat> m_out_ie_genders;

    std::vector<cv::Mat> m_out_gapi_ages;
    std::vector<cv::Mat> m_out_gapi_genders;

    using AGInfo = std::tuple<cv::GMat, cv::GMat>;
    G_API_NET(AgeGender, <AGInfo(cv::GMat)>, "test-age-gender");

    void SetUp() {
        initDLDTDataPath();
        params.model_path = findDataFile(SUBDIR + "age-gender-recognition-retail-0013.xml");
        params.weights_path = findDataFile(SUBDIR + "age-gender-recognition-retail-0013.bin");
        params.device_id = "CPU";

        cv::Size sz{320, 240};
        m_in_y = cv::Mat{sz, CV_8UC1};
        cv::randu(m_in_y, 0, 255);
        m_in_uv = cv::Mat{sz / 2, CV_8UC2};
        cv::randu(m_in_uv, 0, 255);

        // both ROIs point to the same face, with a slightly changed geometry
        m_roi_list = {
            cv::Rect(cv::Point{64, 60}, cv::Size{ 96,  96}),
            cv::Rect(cv::Point{50, 32}, cv::Size{128, 160}),
        };

        // Load & run IE network
        {
            auto plugin        = cv::gimpl::ie::wrap::getPlugin(params);
            auto net           = cv::gimpl::ie::wrap::readNetwork(params);
            setNetParameters(net, true);
            auto this_network  = cv::gimpl::ie::wrap::loadNetwork(plugin, net, params);
            auto infer_request = this_network.CreateInferRequest();
            auto frame_blob = cv::gapi::ie::util::to_ie(m_in_y, m_in_uv);

            for (auto &&rc : m_roi_list) {
                const auto ie_rc = IE::ROI {
                    0u
                        , static_cast<std::size_t>(rc.x)
                        , static_cast<std::size_t>(rc.y)
                        , static_cast<std::size_t>(rc.width)
                        , static_cast<std::size_t>(rc.height)
                };
                infer_request.SetBlob("data", IE::make_shared_blob(frame_blob, ie_rc));
                infer_request.Infer();

                using namespace cv::gapi::ie::util;
                m_out_ie_ages.push_back(to_ocv(infer_request.GetBlob("age_conv3")).clone());
                m_out_ie_genders.push_back(to_ocv(infer_request.GetBlob("prob")).clone());
            }
        } // namespace IE = ..
    } // ROIList()

    void validate() {
        // Validate with IE itself (avoid DNN module dependency here)
        ASSERT_EQ(2u, m_out_ie_ages.size());
        ASSERT_EQ(2u, m_out_ie_genders.size());
        ASSERT_EQ(2u, m_out_gapi_ages.size());
        ASSERT_EQ(2u, m_out_gapi_genders.size());

        normAssert(m_out_ie_ages   [0], m_out_gapi_ages   [0], "0: Test age output");
        normAssert(m_out_ie_genders[0], m_out_gapi_genders[0], "0: Test gender output");
        normAssert(m_out_ie_ages   [1], m_out_gapi_ages   [1], "1: Test age output");
        normAssert(m_out_ie_genders[1], m_out_gapi_genders[1], "1: Test gender output");
    }
};

struct SingleROI: public ::testing::Test {
    cv::gapi::ie::detail::ParamDesc params;

    cv::Mat m_in_mat;
    cv::Rect m_roi;

    cv::Mat m_out_gapi_age;
    cv::Mat m_out_gapi_gender;

    cv::Mat m_out_ie_age;
    cv::Mat m_out_ie_gender;

    void SetUp() {
        initDLDTDataPath();
        params.model_path = findDataFile(SUBDIR + "age-gender-recognition-retail-0013.xml");
        params.weights_path = findDataFile(SUBDIR + "age-gender-recognition-retail-0013.bin");
        params.device_id = "CPU";

        // FIXME: it must be cv::imread(findDataFile("../dnn/grace_hopper_227.png", false));
        m_in_mat = cv::Mat(cv::Size(320, 240), CV_8UC3);
        cv::randu(m_in_mat, 0, 255);

        m_roi = cv::Rect(cv::Point{64, 60}, cv::Size{96, 96});

        // Load & run IE network
        IE::Blob::Ptr ie_age, ie_gender;
        {
            auto plugin        = cv::gimpl::ie::wrap::getPlugin(params);
            auto net           = cv::gimpl::ie::wrap::readNetwork(params);
            setNetParameters(net);
            auto this_network  = cv::gimpl::ie::wrap::loadNetwork(plugin, net, params);
            auto infer_request = this_network.CreateInferRequest();

            const auto ie_rc = IE::ROI {
                    0u
                    , static_cast<std::size_t>(m_roi.x)
                    , static_cast<std::size_t>(m_roi.y)
                    , static_cast<std::size_t>(m_roi.width)
                    , static_cast<std::size_t>(m_roi.height)
            };

            IE::Blob::Ptr roi_blob = IE::make_shared_blob(cv::gapi::ie::util::to_ie(m_in_mat), ie_rc);
            infer_request.SetBlob("data", roi_blob);
            infer_request.Infer();

            using namespace cv::gapi::ie::util;
            m_out_ie_age    = to_ocv(infer_request.GetBlob("age_conv3")).clone();
            m_out_ie_gender = to_ocv(infer_request.GetBlob("prob")).clone();
        }
    }

    void validate() {
        // Validate with IE itself (avoid DNN module dependency here)
        normAssert(m_out_ie_age   , m_out_gapi_age   , "Test age output");
        normAssert(m_out_ie_gender, m_out_gapi_gender, "Test gender output");
    }
};

struct SingleROINV12: public ::testing::Test {
    cv::gapi::ie::detail::ParamDesc params;

    cv::Mat m_in_y;
    cv::Mat m_in_uv;
    cv::Rect m_roi;

    cv::Mat m_out_gapi_age;
    cv::Mat m_out_gapi_gender;

    cv::Mat m_out_ie_age;
    cv::Mat m_out_ie_gender;

    void SetUp() {
        initDLDTDataPath();
        params.model_path = findDataFile(SUBDIR + "age-gender-recognition-retail-0013.xml");
        params.weights_path = findDataFile(SUBDIR + "age-gender-recognition-retail-0013.bin");
        params.device_id = "CPU";

        cv::Size sz{320, 240};
        m_in_y = cv::Mat{sz, CV_8UC1};
        cv::randu(m_in_y, 0, 255);
        m_in_uv = cv::Mat{sz / 2, CV_8UC2};
        cv::randu(m_in_uv, 0, 255);

        m_roi = cv::Rect(cv::Point{64, 60}, cv::Size{96, 96});

        // Load & run IE network
        IE::Blob::Ptr ie_age, ie_gender;
        {
            auto plugin        = cv::gimpl::ie::wrap::getPlugin(params);
            auto net           = cv::gimpl::ie::wrap::readNetwork(params);
            setNetParameters(net, /* NV12 */ true);
            auto this_network  = cv::gimpl::ie::wrap::loadNetwork(plugin, net, params);
            auto infer_request = this_network.CreateInferRequest();
            auto blob = cv::gapi::ie::util::to_ie(m_in_y, m_in_uv);

            const auto ie_rc = IE::ROI {
                    0u
                    , static_cast<std::size_t>(m_roi.x)
                    , static_cast<std::size_t>(m_roi.y)
                    , static_cast<std::size_t>(m_roi.width)
                    , static_cast<std::size_t>(m_roi.height)
            };

            IE::Blob::Ptr roi_blob = IE::make_shared_blob(blob, ie_rc);
            infer_request.SetBlob("data", roi_blob);
            infer_request.Infer();

            using namespace cv::gapi::ie::util;
            m_out_ie_age    = to_ocv(infer_request.GetBlob("age_conv3")).clone();
            m_out_ie_gender = to_ocv(infer_request.GetBlob("prob")).clone();
        }
    }

    void validate() {
        // Validate with IE itself (avoid DNN module dependency here)
        normAssert(m_out_ie_age   , m_out_gapi_age   , "Test age output");
        normAssert(m_out_ie_gender, m_out_gapi_gender, "Test gender output");
    }
};

TEST_F(ROIList, TestInfer)
{
    cv::GArray<cv::Rect> rr;
    cv::GMat in;
    cv::GArray<cv::GMat> age, gender;
    std::tie(age, gender) = cv::gapi::infer<AgeGender>(rr, in);
    cv::GComputation comp(cv::GIn(in, rr), cv::GOut(age, gender));

    auto pp = cv::gapi::ie::Params<AgeGender> {
        params.model_path, params.weights_path, params.device_id
    }.cfgOutputLayers({ "age_conv3", "prob" });
    comp.apply(cv::gin(m_in_mat, m_roi_list),
            cv::gout(m_out_gapi_ages, m_out_gapi_genders),
            cv::compile_args(cv::gapi::networks(pp)));
    validate();
}

TEST_F(ROIList, TestInfer2)
{
    cv::GArray<cv::Rect> rr;
    cv::GMat in;
    cv::GArray<cv::GMat> age, gender;
    std::tie(age, gender) = cv::gapi::infer2<AgeGender>(in, rr);
    cv::GComputation comp(cv::GIn(in, rr), cv::GOut(age, gender));

    auto pp = cv::gapi::ie::Params<AgeGender> {
        params.model_path, params.weights_path, params.device_id
    }.cfgOutputLayers({ "age_conv3", "prob" });
    comp.apply(cv::gin(m_in_mat, m_roi_list),
               cv::gout(m_out_gapi_ages, m_out_gapi_genders),
               cv::compile_args(cv::gapi::networks(pp)));
    validate();
}

TEST(DISABLED_TestTwoIENNPipeline, InferBasicImage)
{
    initDLDTDataPath();

    cv::gapi::ie::detail::ParamDesc AGparams;
    AGparams.model_path = findDataFile(SUBDIR + "age-gender-recognition-retail-0013.xml", false);
    AGparams.weights_path = findDataFile(SUBDIR + "age-gender-recognition-retail-0013.bin", false);
    AGparams.device_id = "MYRIAD";

    // FIXME: Ideally it should be an image from disk
    // cv::Mat in_mat = cv::imread(findDataFile("grace_hopper_227.png"));
    cv::Mat in_mat(cv::Size(320, 240), CV_8UC3);
    cv::randu(in_mat, 0, 255);

    cv::Mat gapi_age1, gapi_gender1, gapi_age2, gapi_gender2;

    // Load & run IE network
    IE::Blob::Ptr ie_age1, ie_gender1, ie_age2, ie_gender2;
    {
        auto AGplugin1         = cv::gimpl::ie::wrap::getPlugin(AGparams);
        auto AGnet1            = cv::gimpl::ie::wrap::readNetwork(AGparams);
        setNetParameters(AGnet1);
        auto AGplugin_network1 = cv::gimpl::ie::wrap::loadNetwork(AGplugin1, AGnet1, AGparams);
        auto AGinfer_request1  = AGplugin_network1.CreateInferRequest();
        AGinfer_request1.SetBlob("data", cv::gapi::ie::util::to_ie(in_mat));
        AGinfer_request1.Infer();
        ie_age1    = AGinfer_request1.GetBlob("age_conv3");
        ie_gender1 = AGinfer_request1.GetBlob("prob");

        auto AGplugin2         = cv::gimpl::ie::wrap::getPlugin(AGparams);
        auto AGnet2            = cv::gimpl::ie::wrap::readNetwork(AGparams);
        setNetParameters(AGnet2);
        auto AGplugin_network2 = cv::gimpl::ie::wrap::loadNetwork(AGplugin2, AGnet2, AGparams);
        auto AGinfer_request2     = AGplugin_network2.CreateInferRequest();
        AGinfer_request2.SetBlob("data", cv::gapi::ie::util::to_ie(in_mat));
        AGinfer_request2.Infer();
        ie_age2    = AGinfer_request2.GetBlob("age_conv3");
        ie_gender2 = AGinfer_request2.GetBlob("prob");
    }

    // Configure & run G-API
    using AGInfo = std::tuple<cv::GMat, cv::GMat>;
    G_API_NET(AgeGender1, <AGInfo(cv::GMat)>,   "test-age-gender1");
    G_API_NET(AgeGender2, <AGInfo(cv::GMat)>,   "test-age-gender2");
    cv::GMat in;
    cv::GMat age1, gender1;
    std::tie(age1, gender1) = cv::gapi::infer<AgeGender1>(in);

    cv::GMat age2, gender2;
    // FIXME: "Multi-node inference is not supported!", workarounded 'till enabling proper tools
    std::tie(age2, gender2) = cv::gapi::infer<AgeGender2>(cv::gapi::copy(in));
    cv::GComputation comp(cv::GIn(in), cv::GOut(age1, gender1, age2, gender2));

    auto age_net1 = cv::gapi::ie::Params<AgeGender1> {
        AGparams.model_path, AGparams.weights_path, AGparams.device_id
    }.cfgOutputLayers({ "age_conv3", "prob" });
    auto age_net2 = cv::gapi::ie::Params<AgeGender2> {
        AGparams.model_path, AGparams.weights_path, AGparams.device_id
    }.cfgOutputLayers({ "age_conv3", "prob" });

    comp.apply(cv::gin(in_mat), cv::gout(gapi_age1, gapi_gender1, gapi_age2, gapi_gender2),
               cv::compile_args(cv::gapi::networks(age_net1, age_net2)));

    // Validate with IE itself (avoid DNN module dependency here)
    normAssert(cv::gapi::ie::util::to_ocv(ie_age1),    gapi_age1,    "Test age output 1");
    normAssert(cv::gapi::ie::util::to_ocv(ie_gender1), gapi_gender1, "Test gender output 1");
    normAssert(cv::gapi::ie::util::to_ocv(ie_age2),    gapi_age2,    "Test age output 2");
    normAssert(cv::gapi::ie::util::to_ocv(ie_gender2), gapi_gender2, "Test gender output 2");
}

TEST(TestAgeGenderIE, GenericInfer)
{
    initDLDTDataPath();

    cv::gapi::ie::detail::ParamDesc params;
    params.model_path = findDataFile(SUBDIR + "age-gender-recognition-retail-0013.xml");
    params.weights_path = findDataFile(SUBDIR + "age-gender-recognition-retail-0013.bin");
    params.device_id = "CPU";

    cv::Mat in_mat(cv::Size(320, 240), CV_8UC3);
    cv::randu(in_mat, 0, 255);

    cv::Mat gapi_age, gapi_gender;

    // Load & run IE network
    IE::Blob::Ptr ie_age, ie_gender;
    {
        auto plugin = cv::gimpl::ie::wrap::getPlugin(params);
        auto net    = cv::gimpl::ie::wrap::readNetwork(params);
        setNetParameters(net);
        auto this_network  = cv::gimpl::ie::wrap::loadNetwork(plugin, net, params);
        auto infer_request = this_network.CreateInferRequest();
        infer_request.SetBlob("data", cv::gapi::ie::util::to_ie(in_mat));
        infer_request.Infer();
        ie_age    = infer_request.GetBlob("age_conv3");
        ie_gender = infer_request.GetBlob("prob");
    }

    // Configure & run G-API
    cv::GMat in;
    GInferInputs inputs;
    inputs["data"] = in;

    auto outputs = cv::gapi::infer<cv::gapi::Generic>("age-gender-generic", inputs);

    auto age    = outputs.at("age_conv3");
    auto gender = outputs.at("prob");

    cv::GComputation comp(cv::GIn(in), cv::GOut(age, gender));

    cv::gapi::ie::Params<cv::gapi::Generic> pp{
        "age-gender-generic", params.model_path, params.weights_path, params.device_id};

    comp.apply(cv::gin(in_mat), cv::gout(gapi_age, gapi_gender),
               cv::compile_args(cv::gapi::networks(pp)));

    // Validate with IE itself (avoid DNN module dependency here)
    normAssert(cv::gapi::ie::util::to_ocv(ie_age),    gapi_age,    "Test age output"   );
    normAssert(cv::gapi::ie::util::to_ocv(ie_gender), gapi_gender, "Test gender output");
}

TEST(TestAgeGenderIE, InvalidConfigGeneric)
{
    initDLDTDataPath();

    std::string model_path   = findDataFile(SUBDIR + "age-gender-recognition-retail-0013.xml");
    std::string weights_path = findDataFile(SUBDIR + "age-gender-recognition-retail-0013.bin");
    std::string device_id    = "CPU";

    // Configure & run G-API
    cv::GMat in;
    GInferInputs inputs;
    inputs["data"] = in;

    auto outputs = cv::gapi::infer<cv::gapi::Generic>("age-gender-generic", inputs);
    auto age     = outputs.at("age_conv3");
    auto gender  = outputs.at("prob");
    cv::GComputation comp(cv::GIn(in), cv::GOut(age, gender));

    auto pp = cv::gapi::ie::Params<cv::gapi::Generic>{
        "age-gender-generic", model_path, weights_path, device_id
    }.pluginConfig({{"unsupported_config", "some_value"}});

    EXPECT_ANY_THROW(comp.compile(cv::GMatDesc{CV_8U,3,cv::Size{320, 240}},
                     cv::compile_args(cv::gapi::networks(pp))));
}

TEST(TestAgeGenderIE, CPUConfigGeneric)
{
    initDLDTDataPath();

    std::string model_path   = findDataFile(SUBDIR + "age-gender-recognition-retail-0013.xml");
    std::string weights_path = findDataFile(SUBDIR + "age-gender-recognition-retail-0013.bin");
    std::string device_id    = "CPU";

    // Configure & run G-API
    cv::GMat in;
    GInferInputs inputs;
    inputs["data"] = in;

    auto outputs = cv::gapi::infer<cv::gapi::Generic>("age-gender-generic", inputs);
    auto age     = outputs.at("age_conv3");
    auto gender  = outputs.at("prob");
    cv::GComputation comp(cv::GIn(in), cv::GOut(age, gender));

    auto pp = cv::gapi::ie::Params<cv::gapi::Generic> {
        "age-gender-generic", model_path, weights_path, device_id
    }.pluginConfig({{IE::PluginConfigParams::KEY_CPU_THROUGHPUT_STREAMS,
                     IE::PluginConfigParams::CPU_THROUGHPUT_NUMA}});

    EXPECT_NO_THROW(comp.compile(cv::GMatDesc{CV_8U,3,cv::Size{320, 240}},
                    cv::compile_args(cv::gapi::networks(pp))));
}

TEST(TestAgeGenderIE, InvalidConfig)
{
    initDLDTDataPath();

    std::string model_path   = findDataFile(SUBDIR + "age-gender-recognition-retail-0013.xml");
    std::string weights_path = findDataFile(SUBDIR + "age-gender-recognition-retail-0013.bin");
    std::string device_id    = "CPU";

    using AGInfo = std::tuple<cv::GMat, cv::GMat>;
    G_API_NET(AgeGender, <AGInfo(cv::GMat)>, "test-age-gender");

    cv::GMat in;
    cv::GMat age, gender;
    std::tie(age, gender) = cv::gapi::infer<AgeGender>(in);
    cv::GComputation comp(cv::GIn(in), cv::GOut(age, gender));

    auto pp = cv::gapi::ie::Params<AgeGender> {
        model_path, weights_path, device_id
    }.cfgOutputLayers({ "age_conv3", "prob" })
     .pluginConfig({{"unsupported_config", "some_value"}});

    EXPECT_ANY_THROW(comp.compile(cv::GMatDesc{CV_8U,3,cv::Size{320, 240}},
                     cv::compile_args(cv::gapi::networks(pp))));
}

TEST(TestAgeGenderIE, CPUConfig)
{
    initDLDTDataPath();

    std::string model_path   = findDataFile(SUBDIR + "age-gender-recognition-retail-0013.xml");
    std::string weights_path = findDataFile(SUBDIR + "age-gender-recognition-retail-0013.bin");
    std::string device_id    = "CPU";

    using AGInfo = std::tuple<cv::GMat, cv::GMat>;
    G_API_NET(AgeGender, <AGInfo(cv::GMat)>, "test-age-gender");

    cv::GMat in;
    cv::GMat age, gender;
    std::tie(age, gender) = cv::gapi::infer<AgeGender>(in);
    cv::GComputation comp(cv::GIn(in), cv::GOut(age, gender));

    auto pp = cv::gapi::ie::Params<AgeGender> {
        model_path, weights_path, device_id
    }.cfgOutputLayers({ "age_conv3", "prob" })
     .pluginConfig({{IE::PluginConfigParams::KEY_CPU_THROUGHPUT_STREAMS,
                     IE::PluginConfigParams::CPU_THROUGHPUT_NUMA}});

    EXPECT_NO_THROW(comp.compile(cv::GMatDesc{CV_8U,3,cv::Size{320, 240}},
                    cv::compile_args(cv::gapi::networks(pp))));
}

TEST_F(ROIList, MediaInputBGR)
{
    initDLDTDataPath();

    cv::GFrame in;
    cv::GArray<cv::Rect> rr;
    cv::GArray<cv::GMat> age, gender;
    std::tie(age, gender) = cv::gapi::infer<AgeGender>(rr, in);
    cv::GComputation comp(cv::GIn(in, rr), cv::GOut(age, gender));

    auto frame = MediaFrame::Create<TestMediaBGR>(m_in_mat);

    auto pp = cv::gapi::ie::Params<AgeGender> {
        params.model_path, params.weights_path, params.device_id
    }.cfgOutputLayers({ "age_conv3", "prob" });
    comp.apply(cv::gin(frame, m_roi_list),
               cv::gout(m_out_gapi_ages, m_out_gapi_genders),
               cv::compile_args(cv::gapi::networks(pp)));

    validate();
}

TEST_F(ROIListNV12, MediaInputNV12)
{
    initDLDTDataPath();

    cv::GFrame in;
    cv::GArray<cv::Rect> rr;
    cv::GArray<cv::GMat> age, gender;
    std::tie(age, gender) = cv::gapi::infer<AgeGender>(rr, in);
    cv::GComputation comp(cv::GIn(in, rr), cv::GOut(age, gender));

    auto frame = MediaFrame::Create<TestMediaNV12>(m_in_y, m_in_uv);

    auto pp = cv::gapi::ie::Params<AgeGender> {
        params.model_path, params.weights_path, params.device_id
    }.cfgOutputLayers({ "age_conv3", "prob" });
    comp.apply(cv::gin(frame, m_roi_list),
               cv::gout(m_out_gapi_ages, m_out_gapi_genders),
               cv::compile_args(cv::gapi::networks(pp)));

    validate();
}

TEST(TestAgeGenderIE, MediaInputNV12)
{
    initDLDTDataPath();

    cv::gapi::ie::detail::ParamDesc params;
    params.model_path = findDataFile(SUBDIR + "age-gender-recognition-retail-0013.xml");
    params.weights_path = findDataFile(SUBDIR + "age-gender-recognition-retail-0013.bin");
    params.device_id = "CPU";

    cv::Size sz{320, 240};
    cv::Mat in_y_mat(sz, CV_8UC1);
    cv::randu(in_y_mat, 0, 255);
    cv::Mat in_uv_mat(sz / 2, CV_8UC2);
    cv::randu(in_uv_mat, 0, 255);

    cv::Mat gapi_age, gapi_gender;

    // Load & run IE network
    IE::Blob::Ptr ie_age, ie_gender;
    {
        auto plugin        = cv::gimpl::ie::wrap::getPlugin(params);
        auto net           = cv::gimpl::ie::wrap::readNetwork(params);
        setNetParameters(net, true);
        auto this_network  = cv::gimpl::ie::wrap::loadNetwork(plugin, net, params);
        auto infer_request = this_network.CreateInferRequest();
        infer_request.SetBlob("data", cv::gapi::ie::util::to_ie(in_y_mat, in_uv_mat));
        infer_request.Infer();
        ie_age    = infer_request.GetBlob("age_conv3");
        ie_gender = infer_request.GetBlob("prob");
    }

    // Configure & run G-API
    using AGInfo = std::tuple<cv::GMat, cv::GMat>;
    G_API_NET(AgeGender, <AGInfo(cv::GMat)>, "test-age-gender");

    cv::GFrame in;
    cv::GMat age, gender;
    std::tie(age, gender) = cv::gapi::infer<AgeGender>(in);
    cv::GComputation comp(cv::GIn(in), cv::GOut(age, gender));

    auto frame = MediaFrame::Create<TestMediaNV12>(in_y_mat, in_uv_mat);

    auto pp = cv::gapi::ie::Params<AgeGender> {
        params.model_path, params.weights_path, params.device_id
    }.cfgOutputLayers({ "age_conv3", "prob" });
    comp.apply(cv::gin(frame), cv::gout(gapi_age, gapi_gender),
               cv::compile_args(cv::gapi::networks(pp)));


    // Validate with IE itself (avoid DNN module dependency here)
    normAssert(cv::gapi::ie::util::to_ocv(ie_age),    gapi_age,    "Test age output"   );
    normAssert(cv::gapi::ie::util::to_ocv(ie_gender), gapi_gender, "Test gender output");
}

TEST(TestAgeGenderIE, MediaInputBGR)
{
    initDLDTDataPath();

    cv::gapi::ie::detail::ParamDesc params;
    params.model_path = findDataFile(SUBDIR + "age-gender-recognition-retail-0013.xml");
    params.weights_path = findDataFile(SUBDIR + "age-gender-recognition-retail-0013.bin");
    params.device_id = "CPU";

    cv::Size sz{320, 240};
    cv::Mat in_mat(sz, CV_8UC3);
    cv::randu(in_mat, 0, 255);

    cv::Mat gapi_age, gapi_gender;

    // Load & run IE network
    IE::Blob::Ptr ie_age, ie_gender;
    {
        auto plugin        = cv::gimpl::ie::wrap::getPlugin(params);
        auto net           = cv::gimpl::ie::wrap::readNetwork(params);
        setNetParameters(net);
        auto this_network  = cv::gimpl::ie::wrap::loadNetwork(plugin, net, params);
        auto infer_request = this_network.CreateInferRequest();
        infer_request.SetBlob("data", cv::gapi::ie::util::to_ie(in_mat));
        infer_request.Infer();
        ie_age    = infer_request.GetBlob("age_conv3");
        ie_gender = infer_request.GetBlob("prob");
    }

    // Configure & run G-API
    using AGInfo = std::tuple<cv::GMat, cv::GMat>;
    G_API_NET(AgeGender, <AGInfo(cv::GMat)>, "test-age-gender");

    cv::GFrame in;
    cv::GMat age, gender;
    std::tie(age, gender) = cv::gapi::infer<AgeGender>(in);
    cv::GComputation comp(cv::GIn(in), cv::GOut(age, gender));

    auto frame = MediaFrame::Create<TestMediaBGR>(in_mat);

    auto pp = cv::gapi::ie::Params<AgeGender> {
        params.model_path, params.weights_path, params.device_id
    }.cfgOutputLayers({ "age_conv3", "prob" });
    comp.apply(cv::gin(frame), cv::gout(gapi_age, gapi_gender),
               cv::compile_args(cv::gapi::networks(pp)));


    // Validate with IE itself (avoid DNN module dependency here)
    normAssert(cv::gapi::ie::util::to_ocv(ie_age),    gapi_age,    "Test age output"   );
    normAssert(cv::gapi::ie::util::to_ocv(ie_gender), gapi_gender, "Test gender output");
}

TEST(InferROI, MediaInputBGR)
{
    initDLDTDataPath();

    cv::gapi::ie::detail::ParamDesc params;
    params.model_path = findDataFile(SUBDIR + "age-gender-recognition-retail-0013.xml");
    params.weights_path = findDataFile(SUBDIR + "age-gender-recognition-retail-0013.bin");
    params.device_id = "CPU";

    cv::Size sz{320, 240};
    cv::Mat in_mat(sz, CV_8UC3);
    cv::randu(in_mat, 0, 255);

    cv::Mat gapi_age, gapi_gender;
    cv::Rect rect(cv::Point{64, 60}, cv::Size{96, 96});

    // Load & run IE network
    IE::Blob::Ptr ie_age, ie_gender;
    {
        auto plugin        = cv::gimpl::ie::wrap::getPlugin(params);
        auto net           = cv::gimpl::ie::wrap::readNetwork(params);
        setNetParameters(net);
        auto this_network  = cv::gimpl::ie::wrap::loadNetwork(plugin, net, params);
        auto infer_request = this_network.CreateInferRequest();
        const auto ie_rc = IE::ROI {
            0u
            , static_cast<std::size_t>(rect.x)
            , static_cast<std::size_t>(rect.y)
            , static_cast<std::size_t>(rect.width)
            , static_cast<std::size_t>(rect.height)
        };
        IE::Blob::Ptr roi_blob = IE::make_shared_blob(cv::gapi::ie::util::to_ie(in_mat), ie_rc);
        infer_request.SetBlob("data", roi_blob);
        infer_request.Infer();
        ie_age    = infer_request.GetBlob("age_conv3");
        ie_gender = infer_request.GetBlob("prob");
    }

    // Configure & run G-API
    using AGInfo = std::tuple<cv::GMat, cv::GMat>;
    G_API_NET(AgeGender, <AGInfo(cv::GMat)>, "test-age-gender");

    cv::GFrame in;
    cv::GOpaque<cv::Rect> roi;
    cv::GMat age, gender;
    std::tie(age, gender) = cv::gapi::infer<AgeGender>(roi, in);
    cv::GComputation comp(cv::GIn(in, roi), cv::GOut(age, gender));

    auto frame = MediaFrame::Create<TestMediaBGR>(in_mat);

    auto pp = cv::gapi::ie::Params<AgeGender> {
        params.model_path, params.weights_path, params.device_id
    }.cfgOutputLayers({ "age_conv3", "prob" });
    comp.apply(cv::gin(frame, rect), cv::gout(gapi_age, gapi_gender),
               cv::compile_args(cv::gapi::networks(pp)));


    // Validate with IE itself (avoid DNN module dependency here)
    normAssert(cv::gapi::ie::util::to_ocv(ie_age),    gapi_age,    "Test age output"   );
    normAssert(cv::gapi::ie::util::to_ocv(ie_gender), gapi_gender, "Test gender output");
}

TEST(InferROI, MediaInputNV12)
{
    initDLDTDataPath();

    cv::gapi::ie::detail::ParamDesc params;
    params.model_path = findDataFile(SUBDIR + "age-gender-recognition-retail-0013.xml");
    params.weights_path = findDataFile(SUBDIR + "age-gender-recognition-retail-0013.bin");
    params.device_id = "CPU";

    cv::Size sz{320, 240};
    auto in_y_mat = cv::Mat{sz, CV_8UC1};
    cv::randu(in_y_mat, 0, 255);
    auto in_uv_mat = cv::Mat{sz / 2, CV_8UC2};
    cv::randu(in_uv_mat, 0, 255);

    cv::Mat gapi_age, gapi_gender;
    cv::Rect rect(cv::Point{64, 60}, cv::Size{96, 96});

    // Load & run IE network
    IE::Blob::Ptr ie_age, ie_gender;
    {
        auto plugin        = cv::gimpl::ie::wrap::getPlugin(params);
        auto net           = cv::gimpl::ie::wrap::readNetwork(params);
        setNetParameters(net, true);
        auto this_network  = cv::gimpl::ie::wrap::loadNetwork(plugin, net, params);
        auto infer_request = this_network.CreateInferRequest();
        const auto ie_rc = IE::ROI {
            0u
            , static_cast<std::size_t>(rect.x)
            , static_cast<std::size_t>(rect.y)
            , static_cast<std::size_t>(rect.width)
            , static_cast<std::size_t>(rect.height)
        };
        IE::Blob::Ptr roi_blob = IE::make_shared_blob(cv::gapi::ie::util::to_ie(in_y_mat, in_uv_mat), ie_rc);
        infer_request.SetBlob("data", roi_blob);
        infer_request.Infer();
        ie_age    = infer_request.GetBlob("age_conv3");
        ie_gender = infer_request.GetBlob("prob");
    }

    // Configure & run G-API
    using AGInfo = std::tuple<cv::GMat, cv::GMat>;
    G_API_NET(AgeGender, <AGInfo(cv::GMat)>, "test-age-gender");

    cv::GFrame in;
    cv::GOpaque<cv::Rect> roi;
    cv::GMat age, gender;
    std::tie(age, gender) = cv::gapi::infer<AgeGender>(roi, in);
    cv::GComputation comp(cv::GIn(in, roi), cv::GOut(age, gender));

    auto frame = MediaFrame::Create<TestMediaNV12>(in_y_mat, in_uv_mat);

    auto pp = cv::gapi::ie::Params<AgeGender> {
        params.model_path, params.weights_path, params.device_id
    }.cfgOutputLayers({ "age_conv3", "prob" });
    comp.apply(cv::gin(frame, rect), cv::gout(gapi_age, gapi_gender),
               cv::compile_args(cv::gapi::networks(pp)));


    // Validate with IE itself (avoid DNN module dependency here)
    normAssert(cv::gapi::ie::util::to_ocv(ie_age),    gapi_age,    "Test age output"   );
    normAssert(cv::gapi::ie::util::to_ocv(ie_gender), gapi_gender, "Test gender output");
}

TEST_F(ROIList, Infer2MediaInputBGR)
{
    cv::GArray<cv::Rect> rr;
    cv::GFrame in;
    cv::GArray<cv::GMat> age, gender;
    std::tie(age, gender) = cv::gapi::infer2<AgeGender>(in, rr);
    cv::GComputation comp(cv::GIn(in, rr), cv::GOut(age, gender));

    auto frame = MediaFrame::Create<TestMediaBGR>(m_in_mat);

    auto pp = cv::gapi::ie::Params<AgeGender> {
        params.model_path, params.weights_path, params.device_id
    }.cfgOutputLayers({ "age_conv3", "prob" });
    comp.apply(cv::gin(frame, m_roi_list),
               cv::gout(m_out_gapi_ages, m_out_gapi_genders),
               cv::compile_args(cv::gapi::networks(pp)));
    validate();
}

TEST_F(ROIListNV12, Infer2MediaInputNV12)
{
    cv::GArray<cv::Rect> rr;
    cv::GFrame in;
    cv::GArray<cv::GMat> age, gender;
    std::tie(age, gender) = cv::gapi::infer2<AgeGender>(in, rr);
    cv::GComputation comp(cv::GIn(in, rr), cv::GOut(age, gender));

    auto frame = MediaFrame::Create<TestMediaNV12>(m_in_y, m_in_uv);

    auto pp = cv::gapi::ie::Params<AgeGender> {
        params.model_path, params.weights_path, params.device_id
    }.cfgOutputLayers({ "age_conv3", "prob" });
    comp.apply(cv::gin(frame, m_roi_list),
               cv::gout(m_out_gapi_ages, m_out_gapi_genders),
               cv::compile_args(cv::gapi::networks(pp)));
    validate();
}

<<<<<<< HEAD
TEST_F(SingleROI, GenericInfer)
{
    // Configure & run G-API
    cv::GMat in;
    cv::GOpaque<cv::Rect> roi;
    cv::GInferInputs inputs;
    inputs["data"] = in;

    auto outputs = cv::gapi::infer<cv::gapi::Generic>("age-gender-generic", roi, inputs);
    auto age     = outputs.at("age_conv3");
    auto gender  = outputs.at("prob");

    cv::GComputation comp(cv::GIn(in, roi), cv::GOut(age, gender));

    cv::gapi::ie::Params<cv::gapi::Generic> pp{
        "age-gender-generic", params.model_path, params.weights_path, params.device_id};

    comp.apply(cv::gin(m_in_mat, m_roi), cv::gout(m_out_gapi_age, m_out_gapi_gender),
            cv::compile_args(cv::gapi::networks(pp)));

    validate();
}

TEST_F(SingleROI, GenericInferMediaBGR)
{
    // Configure & run G-API
    cv::GFrame in;
    cv::GOpaque<cv::Rect> roi;
    cv::GInferInputs inputs;
    inputs["data"] = in;

    auto outputs = cv::gapi::infer<cv::gapi::Generic>("age-gender-generic", roi, inputs);
    auto age     = outputs.at("age_conv3");
    auto gender  = outputs.at("prob");

    cv::GComputation comp(cv::GIn(in, roi), cv::GOut(age, gender));

    cv::gapi::ie::Params<cv::gapi::Generic> pp{
        "age-gender-generic", params.model_path, params.weights_path, params.device_id};

    auto frame = MediaFrame::Create<TestMediaBGR>(m_in_mat);
    comp.apply(cv::gin(frame, m_roi), cv::gout(m_out_gapi_age, m_out_gapi_gender),
            cv::compile_args(cv::gapi::networks(pp)));

    validate();
}

TEST_F(SingleROINV12, GenericInferMediaNV12)
{
    // Configure & run G-API
    cv::GFrame in;
    cv::GOpaque<cv::Rect> roi;
    cv::GInferInputs inputs;
    inputs["data"] = in;

    auto outputs = cv::gapi::infer<cv::gapi::Generic>("age-gender-generic", roi, inputs);
    auto age     = outputs.at("age_conv3");
    auto gender  = outputs.at("prob");

    cv::GComputation comp(cv::GIn(in, roi), cv::GOut(age, gender));

    cv::gapi::ie::Params<cv::gapi::Generic> pp{
        "age-gender-generic", params.model_path, params.weights_path, params.device_id};

    auto frame = MediaFrame::Create<TestMediaNV12>(m_in_y, m_in_uv);
    comp.apply(cv::gin(frame, m_roi), cv::gout(m_out_gapi_age, m_out_gapi_gender),
            cv::compile_args(cv::gapi::networks(pp)));

    validate();
}

TEST_F(ROIList, GenericInfer)
{
    cv::GMat in;
    cv::GArray<cv::Rect> rr;
    cv::GInferInputs inputs;
    inputs["data"] = in;

    auto outputs = cv::gapi::infer<cv::gapi::Generic>("age-gender-generic", rr, inputs);
    auto age     = outputs.at("age_conv3");
    auto gender  = outputs.at("prob");

    cv::GComputation comp(cv::GIn(in, rr), cv::GOut(age, gender));

    cv::gapi::ie::Params<cv::gapi::Generic> pp{
        "age-gender-generic", params.model_path, params.weights_path, params.device_id};

    comp.apply(cv::gin(m_in_mat, m_roi_list),
            cv::gout(m_out_gapi_ages, m_out_gapi_genders),
            cv::compile_args(cv::gapi::networks(pp)));

    validate();
}

TEST_F(ROIList, GenericInferMediaBGR)
{
    cv::GFrame in;
    cv::GArray<cv::Rect> rr;
    cv::GInferInputs inputs;
    inputs["data"] = in;

    auto outputs = cv::gapi::infer<cv::gapi::Generic>("age-gender-generic", rr, inputs);
    auto age     = outputs.at("age_conv3");
    auto gender  = outputs.at("prob");

    cv::GComputation comp(cv::GIn(in, rr), cv::GOut(age, gender));

    cv::gapi::ie::Params<cv::gapi::Generic> pp{
        "age-gender-generic", params.model_path, params.weights_path, params.device_id};

    auto frame = MediaFrame::Create<TestMediaBGR>(m_in_mat);
    comp.apply(cv::gin(frame, m_roi_list),
            cv::gout(m_out_gapi_ages, m_out_gapi_genders),
            cv::compile_args(cv::gapi::networks(pp)));

    validate();
}

TEST_F(ROIListNV12, GenericInferMediaNV12)
{
    cv::GFrame in;
    cv::GArray<cv::Rect> rr;
    cv::GInferInputs inputs;
    inputs["data"] = in;

    auto outputs = cv::gapi::infer<cv::gapi::Generic>("age-gender-generic", rr, inputs);
    auto age     = outputs.at("age_conv3");
    auto gender  = outputs.at("prob");

    cv::GComputation comp(cv::GIn(in, rr), cv::GOut(age, gender));

    cv::gapi::ie::Params<cv::gapi::Generic> pp{
        "age-gender-generic", params.model_path, params.weights_path, params.device_id};

    auto frame = MediaFrame::Create<TestMediaNV12>(m_in_y, m_in_uv);
    comp.apply(cv::gin(frame, m_roi_list),
            cv::gout(m_out_gapi_ages, m_out_gapi_genders),
            cv::compile_args(cv::gapi::networks(pp)));

    validate();
}

TEST_F(ROIList, GenericInfer2)
{
    cv::GArray<cv::Rect> rr;
    cv::GMat in;
    GInferListInputs list;
    list["data"] = rr;

    auto outputs = cv::gapi::infer2<cv::gapi::Generic>("age-gender-generic", in, list);
    auto age     = outputs.at("age_conv3");
    auto gender  = outputs.at("prob");

    cv::GComputation comp(cv::GIn(in, rr), cv::GOut(age, gender));

    cv::gapi::ie::Params<cv::gapi::Generic> pp{
        "age-gender-generic", params.model_path, params.weights_path, params.device_id};
    comp.apply(cv::gin(m_in_mat, m_roi_list),
            cv::gout(m_out_gapi_ages, m_out_gapi_genders),
            cv::compile_args(cv::gapi::networks(pp)));
    validate();
}

TEST_F(ROIList, GenericInfer2MediaInputBGR)
{
    cv::GArray<cv::Rect> rr;
    cv::GFrame in;
    GInferListInputs inputs;
    inputs["data"] = rr;

    auto outputs = cv::gapi::infer2<cv::gapi::Generic>("age-gender-generic", in, inputs);
    auto age     = outputs.at("age_conv3");
    auto gender  = outputs.at("prob");

    cv::GComputation comp(cv::GIn(in, rr), cv::GOut(age, gender));

    cv::gapi::ie::Params<cv::gapi::Generic> pp{
        "age-gender-generic", params.model_path, params.weights_path, params.device_id};

    auto frame = MediaFrame::Create<TestMediaBGR>(m_in_mat);
    comp.apply(cv::gin(frame, m_roi_list),
            cv::gout(m_out_gapi_ages, m_out_gapi_genders),
            cv::compile_args(cv::gapi::networks(pp)));
    validate();
}

TEST_F(ROIListNV12, GenericInfer2MediaInputNV12)
{
    cv::GArray<cv::Rect> rr;
    cv::GFrame in;
    GInferListInputs inputs;
    inputs["data"] = rr;

    auto outputs = cv::gapi::infer2<cv::gapi::Generic>("age-gender-generic", in, inputs);
    auto age     = outputs.at("age_conv3");
    auto gender  = outputs.at("prob");

    cv::GComputation comp(cv::GIn(in, rr), cv::GOut(age, gender));

    cv::gapi::ie::Params<cv::gapi::Generic> pp{
        "age-gender-generic", params.model_path, params.weights_path, params.device_id};

    auto frame = MediaFrame::Create<TestMediaNV12>(m_in_y, m_in_uv);
    comp.apply(cv::gin(frame, m_roi_list),
            cv::gout(m_out_gapi_ages, m_out_gapi_genders),
            cv::compile_args(cv::gapi::networks(pp)));
    validate();
=======
TEST(Infer, SetInvalidNumberOfRequests)
{
    using AGInfo = std::tuple<cv::GMat, cv::GMat>;
    G_API_NET(AgeGender, <AGInfo(cv::GMat)>, "test-age-gender");

    cv::gapi::ie::Params<AgeGender> pp{"model", "weights", "device"};

    EXPECT_ANY_THROW(pp.cfgNumRequests(0u));
}

TEST(Infer, TestStreamingInfer)
{
    initTestDataPath();
    initDLDTDataPath();

    std::string filepath = findDataFile("cv/video/768x576.avi");

    cv::gapi::ie::detail::ParamDesc params;
    params.model_path = findDataFile(SUBDIR + "age-gender-recognition-retail-0013.xml");
    params.weights_path = findDataFile(SUBDIR + "age-gender-recognition-retail-0013.bin");
    params.device_id = "CPU";

    // Load IE network, initialize input data using that.
    cv::Mat in_mat;
    cv::Mat gapi_age, gapi_gender;

    using AGInfo = std::tuple<cv::GMat, cv::GMat>;
    G_API_NET(AgeGender, <AGInfo(cv::GMat)>, "test-age-gender");

    cv::GMat in;
    cv::GMat age, gender;

    std::tie(age, gender) = cv::gapi::infer<AgeGender>(in);
    cv::GComputation comp(cv::GIn(in), cv::GOut(age, gender));

    auto pp = cv::gapi::ie::Params<AgeGender> {
        params.model_path, params.weights_path, params.device_id
    }.cfgOutputLayers({ "age_conv3", "prob" })
     .cfgNumRequests(4u);


    std::size_t num_frames = 0u;
    std::size_t max_frames = 10u;

    cv::VideoCapture cap;
    cap.open(filepath);
    if (!cap.isOpened())
        throw SkipTestException("Video file can not be opened");

    cap >> in_mat;
    auto pipeline = comp.compileStreaming(cv::compile_args(cv::gapi::networks(pp)));
    pipeline.setSource<cv::gapi::wip::GCaptureSource>(filepath);

    pipeline.start();
    while (num_frames < max_frames && pipeline.pull(cv::gout(gapi_age, gapi_gender)))
    {
        IE::Blob::Ptr ie_age, ie_gender;
        {
            auto plugin        = cv::gimpl::ie::wrap::getPlugin(params);
            auto net           = cv::gimpl::ie::wrap::readNetwork(params);
            setNetParameters(net);
            auto this_network  = cv::gimpl::ie::wrap::loadNetwork(plugin, net, params);
            auto infer_request = this_network.CreateInferRequest();

            infer_request.SetBlob("data", cv::gapi::ie::util::to_ie(in_mat));
            infer_request.Infer();
            ie_age    = infer_request.GetBlob("age_conv3");
            ie_gender = infer_request.GetBlob("prob");
        }
        // Validate with IE itself (avoid DNN module dependency here)
        normAssert(cv::gapi::ie::util::to_ocv(ie_age),    gapi_age,    "Test age output"   );
        normAssert(cv::gapi::ie::util::to_ocv(ie_gender), gapi_gender, "Test gender output");
        ++num_frames;
        cap >> in_mat;
    }
    pipeline.stop();
}

TEST(InferROI, TestStreamingInfer)
{
    initTestDataPath();
    initDLDTDataPath();

    std::string filepath = findDataFile("cv/video/768x576.avi");

    cv::gapi::ie::detail::ParamDesc params;
    params.model_path = findDataFile(SUBDIR + "age-gender-recognition-retail-0013.xml");
    params.weights_path = findDataFile(SUBDIR + "age-gender-recognition-retail-0013.bin");
    params.device_id = "CPU";

    // Load IE network, initialize input data using that.
    cv::Mat in_mat;
    cv::Mat gapi_age, gapi_gender;
    cv::Rect rect(cv::Point{64, 60}, cv::Size{96, 96});

    using AGInfo = std::tuple<cv::GMat, cv::GMat>;
    G_API_NET(AgeGender, <AGInfo(cv::GMat)>, "test-age-gender");

    cv::GMat in;
    cv::GOpaque<cv::Rect> roi;
    cv::GMat age, gender;

    std::tie(age, gender) = cv::gapi::infer<AgeGender>(roi, in);
    cv::GComputation comp(cv::GIn(in, roi), cv::GOut(age, gender));

    auto pp = cv::gapi::ie::Params<AgeGender> {
        params.model_path, params.weights_path, params.device_id
    }.cfgOutputLayers({ "age_conv3", "prob" })
     .cfgNumRequests(4u);


    std::size_t num_frames = 0u;
    std::size_t max_frames = 10u;

    cv::VideoCapture cap;
    cap.open(filepath);
    if (!cap.isOpened())
        throw SkipTestException("Video file can not be opened");

    cap >> in_mat;
    auto pipeline = comp.compileStreaming(cv::compile_args(cv::gapi::networks(pp)));
    pipeline.setSource(
            cv::gin(cv::gapi::wip::make_src<cv::gapi::wip::GCaptureSource>(filepath), rect));

    pipeline.start();
    while (num_frames < max_frames && pipeline.pull(cv::gout(gapi_age, gapi_gender)))
    {
        // Load & run IE network
        IE::Blob::Ptr ie_age, ie_gender;
        {
            auto plugin        = cv::gimpl::ie::wrap::getPlugin(params);
            auto net           = cv::gimpl::ie::wrap::readNetwork(params);
            setNetParameters(net);
            auto this_network  = cv::gimpl::ie::wrap::loadNetwork(plugin, net, params);
            auto infer_request = this_network.CreateInferRequest();
            const auto ie_rc = IE::ROI {
                0u
                , static_cast<std::size_t>(rect.x)
                , static_cast<std::size_t>(rect.y)
                , static_cast<std::size_t>(rect.width)
                , static_cast<std::size_t>(rect.height)
            };
            IE::Blob::Ptr roi_blob = IE::make_shared_blob(cv::gapi::ie::util::to_ie(in_mat), ie_rc);
            infer_request.SetBlob("data", roi_blob);
            infer_request.Infer();
            ie_age    = infer_request.GetBlob("age_conv3");
            ie_gender = infer_request.GetBlob("prob");
        }
        // Validate with IE itself (avoid DNN module dependency here)
        normAssert(cv::gapi::ie::util::to_ocv(ie_age),    gapi_age,    "Test age output"   );
        normAssert(cv::gapi::ie::util::to_ocv(ie_gender), gapi_gender, "Test gender output");
        ++num_frames;
        cap >> in_mat;
    }
    pipeline.stop();
}

TEST(InferList, TestStreamingInfer)
{
    initTestDataPath();
    initDLDTDataPath();

    std::string filepath = findDataFile("cv/video/768x576.avi");

    cv::gapi::ie::detail::ParamDesc params;
    params.model_path = findDataFile(SUBDIR + "age-gender-recognition-retail-0013.xml");
    params.weights_path = findDataFile(SUBDIR + "age-gender-recognition-retail-0013.bin");
    params.device_id = "CPU";

    // Load IE network, initialize input data using that.
    cv::Mat in_mat;
    std::vector<cv::Mat> ie_ages, ie_genders, gapi_ages, gapi_genders;

    std::vector<cv::Rect> roi_list = {
        cv::Rect(cv::Point{64, 60}, cv::Size{ 96,  96}),
        cv::Rect(cv::Point{50, 32}, cv::Size{128, 160}),
    };

    using AGInfo = std::tuple<cv::GMat, cv::GMat>;
    G_API_NET(AgeGender, <AGInfo(cv::GMat)>, "test-age-gender");

    cv::GMat in;
    cv::GArray<cv::Rect> roi;
    cv::GArray<GMat> age, gender;

    std::tie(age, gender) = cv::gapi::infer<AgeGender>(roi, in);
    cv::GComputation comp(cv::GIn(in, roi), cv::GOut(age, gender));

    auto pp = cv::gapi::ie::Params<AgeGender> {
        params.model_path, params.weights_path, params.device_id
    }.cfgOutputLayers({ "age_conv3", "prob" })
     .cfgNumRequests(4u);


    std::size_t num_frames = 0u;
    std::size_t max_frames = 10u;

    cv::VideoCapture cap;
    cap.open(filepath);
    if (!cap.isOpened())
        throw SkipTestException("Video file can not be opened");

    cap >> in_mat;
    auto pipeline = comp.compileStreaming(cv::compile_args(cv::gapi::networks(pp)));
    pipeline.setSource(
            cv::gin(cv::gapi::wip::make_src<cv::gapi::wip::GCaptureSource>(filepath), roi_list));

    pipeline.start();
    while (num_frames < max_frames && pipeline.pull(cv::gout(gapi_ages, gapi_genders)))
    {
        {
            auto plugin        = cv::gimpl::ie::wrap::getPlugin(params);
            auto net           = cv::gimpl::ie::wrap::readNetwork(params);
            setNetParameters(net);
            auto this_network  = cv::gimpl::ie::wrap::loadNetwork(plugin, net, params);
            auto infer_request = this_network.CreateInferRequest();
            auto frame_blob = cv::gapi::ie::util::to_ie(in_mat);

            for (auto &&rc : roi_list) {
                const auto ie_rc = IE::ROI {
                    0u
                    , static_cast<std::size_t>(rc.x)
                    , static_cast<std::size_t>(rc.y)
                    , static_cast<std::size_t>(rc.width)
                    , static_cast<std::size_t>(rc.height)
                };
                infer_request.SetBlob("data", IE::make_shared_blob(frame_blob, ie_rc));
                infer_request.Infer();

                using namespace cv::gapi::ie::util;
                ie_ages.push_back(to_ocv(infer_request.GetBlob("age_conv3")).clone());
                ie_genders.push_back(to_ocv(infer_request.GetBlob("prob")).clone());
            }
        } // namespace IE = ..
        // Validate with IE itself (avoid DNN module dependency here)
        normAssert(ie_ages   [0], gapi_ages   [0], "0: Test age output");
        normAssert(ie_genders[0], gapi_genders[0], "0: Test gender output");
        normAssert(ie_ages   [1], gapi_ages   [1], "1: Test age output");
        normAssert(ie_genders[1], gapi_genders[1], "1: Test gender output");

        ie_ages.clear();
        ie_genders.clear();

        ++num_frames;
        cap >> in_mat;
    }
    pipeline.stop();
}

TEST(Infer2, TestStreamingInfer)
{
    initTestDataPath();
    initDLDTDataPath();

    std::string filepath = findDataFile("cv/video/768x576.avi");

    cv::gapi::ie::detail::ParamDesc params;
    params.model_path = findDataFile(SUBDIR + "age-gender-recognition-retail-0013.xml");
    params.weights_path = findDataFile(SUBDIR + "age-gender-recognition-retail-0013.bin");
    params.device_id = "CPU";

    // Load IE network, initialize input data using that.
    cv::Mat in_mat;
    std::vector<cv::Mat> ie_ages, ie_genders, gapi_ages, gapi_genders;

    std::vector<cv::Rect> roi_list = {
        cv::Rect(cv::Point{64, 60}, cv::Size{ 96,  96}),
        cv::Rect(cv::Point{50, 32}, cv::Size{128, 160}),
    };

    using AGInfo = std::tuple<cv::GMat, cv::GMat>;
    G_API_NET(AgeGender, <AGInfo(cv::GMat)>, "test-age-gender");

    cv::GArray<cv::Rect> rr;
    cv::GMat in;
    cv::GArray<cv::GMat> age, gender;
    std::tie(age, gender) = cv::gapi::infer2<AgeGender>(in, rr);

    cv::GComputation comp(cv::GIn(in, rr), cv::GOut(age, gender));

    auto pp = cv::gapi::ie::Params<AgeGender> {
        params.model_path, params.weights_path, params.device_id
    }.cfgOutputLayers({ "age_conv3", "prob" })
     .cfgNumRequests(4u);

    std::size_t num_frames = 0u;
    std::size_t max_frames = 10u;

    cv::VideoCapture cap;
    cap.open(filepath);
    if (!cap.isOpened())
        throw SkipTestException("Video file can not be opened");

    cap >> in_mat;
    auto pipeline = comp.compileStreaming(cv::compile_args(cv::gapi::networks(pp)));
    pipeline.setSource(
            cv::gin(cv::gapi::wip::make_src<cv::gapi::wip::GCaptureSource>(filepath), roi_list));

    pipeline.start();
    while (num_frames < max_frames && pipeline.pull(cv::gout(gapi_ages, gapi_genders)))
    {
        {
            auto plugin        = cv::gimpl::ie::wrap::getPlugin(params);
            auto net           = cv::gimpl::ie::wrap::readNetwork(params);
            setNetParameters(net);
            auto this_network  = cv::gimpl::ie::wrap::loadNetwork(plugin, net, params);
            auto infer_request = this_network.CreateInferRequest();
            auto frame_blob = cv::gapi::ie::util::to_ie(in_mat);

            for (auto &&rc : roi_list) {
                const auto ie_rc = IE::ROI {
                    0u
                    , static_cast<std::size_t>(rc.x)
                    , static_cast<std::size_t>(rc.y)
                    , static_cast<std::size_t>(rc.width)
                    , static_cast<std::size_t>(rc.height)
                };
                infer_request.SetBlob("data", IE::make_shared_blob(frame_blob, ie_rc));
                infer_request.Infer();

                using namespace cv::gapi::ie::util;
                ie_ages.push_back(to_ocv(infer_request.GetBlob("age_conv3")).clone());
                ie_genders.push_back(to_ocv(infer_request.GetBlob("prob")).clone());
            }
        } // namespace IE = ..
        // Validate with IE itself (avoid DNN module dependency here)
        normAssert(ie_ages   [0], gapi_ages   [0], "0: Test age output");
        normAssert(ie_genders[0], gapi_genders[0], "0: Test gender output");
        normAssert(ie_ages   [1], gapi_ages   [1], "1: Test age output");
        normAssert(ie_genders[1], gapi_genders[1], "1: Test gender output");

        ie_ages.clear();
        ie_genders.clear();

        ++num_frames;
        cap >> in_mat;
    }
    pipeline.stop();
}

TEST(InferEmptyList, TestStreamingInfer)
{
    initTestDataPath();
    initDLDTDataPath();

    std::string filepath = findDataFile("cv/video/768x576.avi");

    cv::gapi::ie::detail::ParamDesc params;
    params.model_path = findDataFile(SUBDIR + "age-gender-recognition-retail-0013.xml");
    params.weights_path = findDataFile(SUBDIR + "age-gender-recognition-retail-0013.bin");
    params.device_id = "CPU";

    // Load IE network, initialize input data using that.
    cv::Mat in_mat;
    std::vector<cv::Mat> ie_ages, ie_genders, gapi_ages, gapi_genders;

    // NB: Empty list of roi
    std::vector<cv::Rect> roi_list;

    using AGInfo = std::tuple<cv::GMat, cv::GMat>;
    G_API_NET(AgeGender, <AGInfo(cv::GMat)>, "test-age-gender");

    cv::GMat in;
    cv::GArray<cv::Rect> roi;
    cv::GArray<GMat> age, gender;

    std::tie(age, gender) = cv::gapi::infer<AgeGender>(roi, in);
    cv::GComputation comp(cv::GIn(in, roi), cv::GOut(age, gender));

    auto pp = cv::gapi::ie::Params<AgeGender> {
        params.model_path, params.weights_path, params.device_id
    }.cfgOutputLayers({ "age_conv3", "prob" })
     .cfgNumRequests(4u);

    std::size_t num_frames = 0u;
    std::size_t max_frames = 1u;

    cv::VideoCapture cap;
    cap.open(filepath);
    if (!cap.isOpened())
        throw SkipTestException("Video file can not be opened");

    cap >> in_mat;
    auto pipeline = comp.compileStreaming(cv::compile_args(cv::gapi::networks(pp)));
    pipeline.setSource(
            cv::gin(cv::gapi::wip::make_src<cv::gapi::wip::GCaptureSource>(filepath), roi_list));

    pipeline.start();
    while (num_frames < max_frames && pipeline.pull(cv::gout(gapi_ages, gapi_genders)))
    {
        EXPECT_TRUE(gapi_ages.empty());
        EXPECT_TRUE(gapi_genders.empty());
    }
}

TEST(Infer2EmptyList, TestStreamingInfer)
{
    initTestDataPath();
    initDLDTDataPath();

    std::string filepath = findDataFile("cv/video/768x576.avi");

    cv::gapi::ie::detail::ParamDesc params;
    params.model_path = findDataFile(SUBDIR + "age-gender-recognition-retail-0013.xml");
    params.weights_path = findDataFile(SUBDIR + "age-gender-recognition-retail-0013.bin");
    params.device_id = "CPU";

    // Load IE network, initialize input data using that.
    cv::Mat in_mat;
    std::vector<cv::Mat> ie_ages, ie_genders, gapi_ages, gapi_genders;

    // NB: Empty list of roi
    std::vector<cv::Rect> roi_list;

    using AGInfo = std::tuple<cv::GMat, cv::GMat>;
    G_API_NET(AgeGender, <AGInfo(cv::GMat)>, "test-age-gender");

    cv::GArray<cv::Rect> rr;
    cv::GMat in;
    cv::GArray<cv::GMat> age, gender;
    std::tie(age, gender) = cv::gapi::infer2<AgeGender>(in, rr);

    cv::GComputation comp(cv::GIn(in, rr), cv::GOut(age, gender));

    auto pp = cv::gapi::ie::Params<AgeGender> {
        params.model_path, params.weights_path, params.device_id
    }.cfgOutputLayers({ "age_conv3", "prob" })
     .cfgNumRequests(4u);

    std::size_t num_frames = 0u;
    std::size_t max_frames = 1u;

    cv::VideoCapture cap;
    cap.open(filepath);
    if (!cap.isOpened())
        throw SkipTestException("Video file can not be opened");

    cap >> in_mat;
    auto pipeline = comp.compileStreaming(cv::compile_args(cv::gapi::networks(pp)));
    pipeline.setSource(
            cv::gin(cv::gapi::wip::make_src<cv::gapi::wip::GCaptureSource>(filepath), roi_list));

    pipeline.start();
    while (num_frames < max_frames && pipeline.pull(cv::gout(gapi_ages, gapi_genders)))
    {
        EXPECT_TRUE(gapi_ages.empty());
        EXPECT_TRUE(gapi_genders.empty());
    }
>>>>>>> b0afb4d6
}

} // namespace opencv_test

#endif //  HAVE_INF_ENGINE<|MERGE_RESOLUTION|>--- conflicted
+++ resolved
@@ -1073,7 +1073,6 @@
     validate();
 }
 
-<<<<<<< HEAD
 TEST_F(SingleROI, GenericInfer)
 {
     // Configure & run G-API
@@ -1089,7 +1088,9 @@
     cv::GComputation comp(cv::GIn(in, roi), cv::GOut(age, gender));
 
     cv::gapi::ie::Params<cv::gapi::Generic> pp{
-        "age-gender-generic", params.model_path, params.weights_path, params.device_id};
+        "age-gender-generic", params.model_path, params.weights_path, params.device_id
+    };
+    pp.cfgNumRequests(2u);
 
     comp.apply(cv::gin(m_in_mat, m_roi), cv::gout(m_out_gapi_age, m_out_gapi_gender),
             cv::compile_args(cv::gapi::networks(pp)));
@@ -1112,7 +1113,9 @@
     cv::GComputation comp(cv::GIn(in, roi), cv::GOut(age, gender));
 
     cv::gapi::ie::Params<cv::gapi::Generic> pp{
-        "age-gender-generic", params.model_path, params.weights_path, params.device_id};
+        "age-gender-generic", params.model_path, params.weights_path, params.device_id
+    };
+    pp.cfgNumRequests(2u);
 
     auto frame = MediaFrame::Create<TestMediaBGR>(m_in_mat);
     comp.apply(cv::gin(frame, m_roi), cv::gout(m_out_gapi_age, m_out_gapi_gender),
@@ -1136,7 +1139,9 @@
     cv::GComputation comp(cv::GIn(in, roi), cv::GOut(age, gender));
 
     cv::gapi::ie::Params<cv::gapi::Generic> pp{
-        "age-gender-generic", params.model_path, params.weights_path, params.device_id};
+        "age-gender-generic", params.model_path, params.weights_path, params.device_id
+    };
+    pp.cfgNumRequests(2u);
 
     auto frame = MediaFrame::Create<TestMediaNV12>(m_in_y, m_in_uv);
     comp.apply(cv::gin(frame, m_roi), cv::gout(m_out_gapi_age, m_out_gapi_gender),
@@ -1159,7 +1164,9 @@
     cv::GComputation comp(cv::GIn(in, rr), cv::GOut(age, gender));
 
     cv::gapi::ie::Params<cv::gapi::Generic> pp{
-        "age-gender-generic", params.model_path, params.weights_path, params.device_id};
+        "age-gender-generic", params.model_path, params.weights_path, params.device_id
+    };
+    pp.cfgNumRequests(2u);
 
     comp.apply(cv::gin(m_in_mat, m_roi_list),
             cv::gout(m_out_gapi_ages, m_out_gapi_genders),
@@ -1182,7 +1189,9 @@
     cv::GComputation comp(cv::GIn(in, rr), cv::GOut(age, gender));
 
     cv::gapi::ie::Params<cv::gapi::Generic> pp{
-        "age-gender-generic", params.model_path, params.weights_path, params.device_id};
+        "age-gender-generic", params.model_path, params.weights_path, params.device_id
+    };
+    pp.cfgNumRequests(2u);
 
     auto frame = MediaFrame::Create<TestMediaBGR>(m_in_mat);
     comp.apply(cv::gin(frame, m_roi_list),
@@ -1206,7 +1215,9 @@
     cv::GComputation comp(cv::GIn(in, rr), cv::GOut(age, gender));
 
     cv::gapi::ie::Params<cv::gapi::Generic> pp{
-        "age-gender-generic", params.model_path, params.weights_path, params.device_id};
+        "age-gender-generic", params.model_path, params.weights_path, params.device_id
+    };
+    pp.cfgNumRequests(2u);
 
     auto frame = MediaFrame::Create<TestMediaNV12>(m_in_y, m_in_uv);
     comp.apply(cv::gin(frame, m_roi_list),
@@ -1230,7 +1241,10 @@
     cv::GComputation comp(cv::GIn(in, rr), cv::GOut(age, gender));
 
     cv::gapi::ie::Params<cv::gapi::Generic> pp{
-        "age-gender-generic", params.model_path, params.weights_path, params.device_id};
+        "age-gender-generic", params.model_path, params.weights_path, params.device_id
+    };
+    pp.cfgNumRequests(2u);
+
     comp.apply(cv::gin(m_in_mat, m_roi_list),
             cv::gout(m_out_gapi_ages, m_out_gapi_genders),
             cv::compile_args(cv::gapi::networks(pp)));
@@ -1251,7 +1265,9 @@
     cv::GComputation comp(cv::GIn(in, rr), cv::GOut(age, gender));
 
     cv::gapi::ie::Params<cv::gapi::Generic> pp{
-        "age-gender-generic", params.model_path, params.weights_path, params.device_id};
+        "age-gender-generic", params.model_path, params.weights_path, params.device_id
+    };
+    pp.cfgNumRequests(2u);
 
     auto frame = MediaFrame::Create<TestMediaBGR>(m_in_mat);
     comp.apply(cv::gin(frame, m_roi_list),
@@ -1274,14 +1290,17 @@
     cv::GComputation comp(cv::GIn(in, rr), cv::GOut(age, gender));
 
     cv::gapi::ie::Params<cv::gapi::Generic> pp{
-        "age-gender-generic", params.model_path, params.weights_path, params.device_id};
+        "age-gender-generic", params.model_path, params.weights_path, params.device_id
+    };
+    pp.cfgNumRequests(2u);
 
     auto frame = MediaFrame::Create<TestMediaNV12>(m_in_y, m_in_uv);
     comp.apply(cv::gin(frame, m_roi_list),
             cv::gout(m_out_gapi_ages, m_out_gapi_genders),
             cv::compile_args(cv::gapi::networks(pp)));
     validate();
-=======
+}
+
 TEST(Infer, SetInvalidNumberOfRequests)
 {
     using AGInfo = std::tuple<cv::GMat, cv::GMat>;
@@ -1730,7 +1749,6 @@
         EXPECT_TRUE(gapi_ages.empty());
         EXPECT_TRUE(gapi_genders.empty());
     }
->>>>>>> b0afb4d6
 }
 
 } // namespace opencv_test
