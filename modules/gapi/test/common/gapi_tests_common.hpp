// This file is part of OpenCV project.
// It is subject to the license terms in the LICENSE file found in the top-level directory
// of this distribution and at http://opencv.org/license.html.
//
// Copyright (C) 2018-2020 Intel Corporation

#ifndef OPENCV_GAPI_TESTS_COMMON_HPP
#define OPENCV_GAPI_TESTS_COMMON_HPP

#include <iostream>
#include <tuple>
#include <type_traits>
#include <time.h>

#include <opencv2/ts.hpp>
#include <opencv2/gapi.hpp>
#include <opencv2/gapi/util/util.hpp>

#include "gapi_tests_helpers.hpp"
#include <opencv2/gapi/render/render.hpp>

namespace
{
    inline std::ostream& operator<<(std::ostream& o, const cv::GCompileArg& arg)
    {
        return o << (arg.tag.empty() ? "empty" : arg.tag);
    }

    inline std::ostream& operator<<(std::ostream& o, const cv::gapi::wip::draw::Prim& p)
    {
        using namespace cv::gapi::wip::draw;
        switch (p.index())
        {
            case Prim::index_of<Rect>():
                o << "cv::gapi::draw::Rect";
                break;
            case Prim::index_of<Text>():
                o << "cv::gapi::draw::Text";
                break;
            case Prim::index_of<Circle>():
                o << "cv::gapi::draw::Circle";
                break;
            case Prim::index_of<Line>():
                o << "cv::gapi::draw::Line";
                break;
            case Prim::index_of<Mosaic>():
                o << "cv::gapi::draw::Mosaic";
                break;
            case Prim::index_of<Image>():
                o << "cv::gapi::draw::Image";
                break;
            case Prim::index_of<Poly>():
                o << "cv::gapi::draw::Poly";
                break;
            default: o << "Unrecognized primitive";
        }

        return o;
    }

    inline void initTestDataPath()
    {
#ifndef WINRT
        static bool initialized = false;
        if (!initialized)
        {
            // Since G-API has no own test data (yet), it is taken from the common space
            const char* testDataPath = getenv("OPENCV_TEST_DATA_PATH");
            GAPI_Assert(testDataPath != nullptr &&
            "OPENCV_TEST_DATA_PATH environment variable is either not set or set incorrectly.");

            cvtest::addDataSearchPath(testDataPath);
            initialized = true;
        }
#endif // WINRT
    }
} // namespace

namespace opencv_test
{

class TestFunctional
{
public:
    cv::Mat in_mat1;
    cv::Mat in_mat2;
    cv::Mat out_mat_gapi;
    cv::Mat out_mat_ocv;

    cv::Scalar sc;

    // integral Scalar initialization
    cv::Scalar initScalarRandU(unsigned upper)
    {
        cv::RNG rng(time(nullptr));
        double s1 = rng(upper);
        double s2 = rng(upper);
        double s3 = rng(upper);
        double s4 = rng(upper);
        return cv::Scalar(s1, s2, s3, s4);
    }

    // floating-point Scalar initialization (cv::core)
    cv::Scalar initScalarRandU()
    {
        cv::RNG rng(time(nullptr));
        double s1 = exp(rng.uniform(-1, 6) * 3.0 * CV_LOG2) * (rng.uniform(0, 2) ? 1. : -1.);
        double s2 = exp(rng.uniform(-1, 6) * 3.0 * CV_LOG2) * (rng.uniform(0, 2) ? 1. : -1.);
        double s3 = exp(rng.uniform(-1, 6) * 3.0 * CV_LOG2) * (rng.uniform(0, 2) ? 1. : -1.);
        double s4 = exp(rng.uniform(-1, 6) * 3.0 * CV_LOG2) * (rng.uniform(0, 2) ? 1. : -1.);
        return cv::Scalar(s1, s2, s3, s4);
    }

    void initOutMats(cv::Size sz_in, int dtype)
    {
        if (dtype != -1)
        {
            out_mat_gapi = cv::Mat(sz_in, dtype);
            out_mat_ocv = cv::Mat(sz_in, dtype);
        }
    }

    void initMatsRandU(int type, cv::Size sz_in, int dtype, bool createOutputMatrices = true)
    {
        in_mat1 = cv::Mat(sz_in, type);
        in_mat2 = cv::Mat(sz_in, type);

        int sdepth = CV_MAT_DEPTH(type);
        int ddepth = (dtype >= 0) ? CV_MAT_DEPTH(dtype)
                                  : sdepth;             // dtype == -1 <=> dtype == SAME_TYPE

        if ((sdepth >= CV_32F) || (ddepth >= CV_32F))
        {
            sc = initScalarRandU(); // initializing by floating-points
        }
        else
        {
            switch (sdepth)
            {
            case CV_8U:
                sc = initScalarRandU(UCHAR_MAX + 1U);
                break;
            case CV_16U:
                sc = initScalarRandU(USHRT_MAX + 1U);
                break;
            case CV_16S:
                sc = initScalarRandU(SHRT_MAX + 1U);
                break;
            default:
                sc = initScalarRandU(SCHAR_MAX + 1U);
                break;
            }
        }

        // Details: https://github.com/opencv/opencv/pull/16083
        //if (CV_MAT_DEPTH(type) < CV_32F)
        if (1)
        {
            cv::randu(in_mat1, cv::Scalar::all(0), cv::Scalar::all(255));
            cv::randu(in_mat2, cv::Scalar::all(0), cv::Scalar::all(255));
        }
        else
        {
            const int fscale = 256;  // avoid bits near ULP, generate stable test input
            Mat in_mat32s(in_mat1.size(), CV_MAKE_TYPE(CV_32S, CV_MAT_CN(type)));
            cv::randu(in_mat32s, cv::Scalar::all(0), cv::Scalar::all(255 * fscale));
            in_mat32s.convertTo(in_mat1, type, 1.0f / fscale, 0);

            cv::randu(in_mat32s, cv::Scalar::all(0), cv::Scalar::all(255 * fscale));
            in_mat32s.convertTo(in_mat2, type, 1.0f / fscale, 0);
        }

        if (createOutputMatrices)
        {
            initOutMats(sz_in, dtype);
        }
    }

    void initMatrixRandU(int type, cv::Size sz_in, int dtype, bool createOutputMatrices = true)
    {
        in_mat1 = cv::Mat(sz_in, type);

        int sdepth = CV_MAT_DEPTH(type);
        int ddepth = (dtype >= 0) ? CV_MAT_DEPTH(dtype)
                                  : sdepth;             // dtype == -1 <=> dtype == SAME_TYPE

        if ((sdepth >= CV_32F) || (ddepth >= CV_32F))
        {
            sc = initScalarRandU();
        }
        else
        {
            switch (sdepth)
            {
            case CV_8U:
                sc = initScalarRandU(UCHAR_MAX + 1U);
                break;
            case CV_16U:
                sc = initScalarRandU(USHRT_MAX + 1U);
                break;
            case CV_16S:
                sc = initScalarRandU(SHRT_MAX + 1U);
                break;
            default:
                sc = initScalarRandU(SCHAR_MAX + 1U);
                break;
            }
        }

        if (CV_MAT_DEPTH(type) < CV_32F)
        {
            cv::randu(in_mat1, cv::Scalar::all(0), cv::Scalar::all(255));
        }
        else
        {
            const int fscale = 256;  // avoid bits near ULP, generate stable test input
            Mat in_mat32s(in_mat1.size(), CV_MAKE_TYPE(CV_32S, CV_MAT_CN(type)));
            cv::randu(in_mat32s, cv::Scalar::all(0), cv::Scalar::all(255 * fscale));
            in_mat32s.convertTo(in_mat1, type, 1.0f / fscale, 0);
        }

        if (createOutputMatrices)
        {
            initOutMats(sz_in, dtype);
        }
    }

    void initMatrixRandN(int type, cv::Size sz_in, int dtype, bool createOutputMatrices = true)
    {
        in_mat1 = cv::Mat(sz_in, type);
        cv::randn(in_mat1, cv::Scalar::all(127), cv::Scalar::all(40.f));

        if (createOutputMatrices)
        {
            initOutMats(sz_in, dtype);
        }
    }

    void initMatFromImage(int type, const std::string& fileName)
    {
        initTestDataPath();

        int channels = (type >> CV_CN_SHIFT) + 1;
        GAPI_Assert(channels == 1 || channels == 3 || channels == 4);
        const int readFlags = (channels == 1) ? cv::IMREAD_GRAYSCALE : cv::IMREAD_COLOR;
        cv::Mat mat = cv::imread(findDataFile(fileName), readFlags);
        if (channels == 4)
        {
            cv::cvtColor(mat, in_mat1, cv::COLOR_BGR2BGRA);
        }
        else
        {
            in_mat1 = mat;
        }

        int depth = CV_MAT_DEPTH(type);
        if (in_mat1.depth() != depth)
        {
            in_mat1.convertTo(in_mat1, depth);
        }
    }

    void initMatsFromImages(int channels, const std::string& pattern, int imgNum)
    {
        initTestDataPath();
        GAPI_Assert(channels == 1 || channels == 3 || channels == 4);
        const int flags = (channels == 1) ? cv::IMREAD_GRAYSCALE : cv::IMREAD_COLOR;

        cv::Mat m1 = cv::imread(findDataFile(cv::format(pattern.c_str(), imgNum)), flags);
        cv::Mat m2 = cv::imread(findDataFile(cv::format(pattern.c_str(), imgNum + 1)), flags);
        if (channels == 4)
        {
            cvtColor(m1, in_mat1, cv::COLOR_BGR2BGRA);
            cvtColor(m2, in_mat2, cv::COLOR_BGR2BGRA);
        }
        else
        {
            std::tie(in_mat1, in_mat2) = std::make_tuple(m1, m2);
        }
    }

    // empty function intended to show that nothing is to be initialized via TestFunctional methods
    void initNothing(int, cv::Size, int, bool = true) {}
};

template<class T>
class TestPerfParams: public TestFunctional, public perf::TestBaseWithParam<T>{};

// FIXME: re-use MatType. current problem: "special values" interpreted incorrectly (-1 is printed
//        as 16FC512)
struct MatType2
{
public:
    MatType2(int val = 0) : _value(val) {}
    operator int() const { return _value; }
    friend std::ostream& operator<<(std::ostream& os, const MatType2& t)
    {
        switch (t)
        {
            case -1: return os << "SAME_TYPE";
            default: PrintTo(MatType(t), &os); return os;
        }
    }
private:
    int _value;
};

// Universal parameter wrapper for common (pre-defined) and specific (user-defined) parameters
template<typename CommonParams, typename SpecificParams>
struct ParamsBase;

template<typename... CommonParams, typename... SpecificParams>
struct ParamsBase<std::tuple<CommonParams...>, std::tuple<SpecificParams...>>
{
    using common_params_t   = std::tuple<CommonParams...>;
    using specific_params_t = std::tuple<SpecificParams...>;
    using params_t          = std::tuple<CommonParams..., SpecificParams...>;
    static constexpr const size_t common_params_size   = std::tuple_size<common_params_t>::value;
    static constexpr const size_t specific_params_size = std::tuple_size<specific_params_t>::value;

    template<size_t I>
    static const typename std::tuple_element<I, common_params_t>::type&
    getCommon(const params_t& t)
    {
        static_assert(I < common_params_size, "Index out of range");
        return std::get<I>(t);
    }

    template<size_t I>
    static const typename std::tuple_element<I, specific_params_t>::type&
    getSpecific(const params_t& t)
    {
        static_assert(specific_params_size > 0,
            "Impossible to call this function: no specific parameters specified");
        static_assert(I < specific_params_size, "Index out of range");
        return std::get<common_params_size + I>(t);
    }
};

template<typename... SpecificParams>
struct Params : public ParamsBase<std::tuple<MatType2,cv::Size,MatType2,cv::GCompileArgs(*)()>,
                                  std::tuple<SpecificParams...>>
{
    static constexpr const size_t compile_args_num = 3;
};

template<typename ...SpecificParams>
struct ParamsSpecific : public ParamsBase<std::tuple<cv::GCompileArgs(*)()>,
                                          std::tuple<SpecificParams...>>
{
    static constexpr const size_t compile_args_num = 0;
};

// Base class for test fixtures
template<typename AllParams>
struct TestWithParamsBase : TestFunctional, TestWithParam<typename AllParams::params_t>
{
    // Get common (pre-defined) parameter value by index
    template<size_t I>
    inline auto getCommonParam() const
        -> decltype(AllParams::template getCommon<I>(this->GetParam()))
    {
        return AllParams::template getCommon<I>(this->GetParam());
    }

    // Get specific (user-defined) parameter value by index
    template<size_t I>
    inline auto getSpecificParam() const
        -> decltype(AllParams::template getSpecific<I>(this->GetParam()))
    {
        return AllParams::template getSpecific<I>(this->GetParam());
    }

    // Return G-API compile arguments specified for test fixture
    inline cv::GCompileArgs getCompileArgs() const
    {
        return getCommonParam<AllParams::compile_args_num>()();
    }
};

template<typename... SpecificParams>
struct TestWithParams : public TestWithParamsBase<Params<SpecificParams...>>
{
    using AllParams = Params<SpecificParams...>;

    MatType2 type  = this->template getCommonParam<0>();
    cv::Size sz    = this->template getCommonParam<1>();
    MatType2 dtype = this->template getCommonParam<2>();
};

template<typename... SpecificParams>
struct TestWithParamsSpecific : public TestWithParamsBase<ParamsSpecific<SpecificParams...>>
{
    using AllParams = ParamsSpecific<SpecificParams...>;
};


/**
 * @private
 * @brief Create G-API test fixture with TestWithParams base class
 * @param Fixture   test fixture name
 * @param InitF     callable that will initialize default available members (from TestFunctional)
 * @param API       base class API. Specifies types of user-defined parameters. If there are no such
 *                  parameters, empty angle brackets ("<>") must be specified.
 * @param Number    number of user-defined parameters (corresponds to the number of types in API).
 *                  if there are no such parameters, 0 must be specified.
 * @param ...       list of names of user-defined parameters. if there are no parameters, the list
 *                  must be empty.
 */
#define GAPI_TEST_FIXTURE(Fixture, InitF, API, Number, ...) \
    struct Fixture : public TestWithParams API { \
        static_assert(Number == AllParams::specific_params_size, \
            "Number of user-defined parameters doesn't match size of __VA_ARGS__"); \
        __WRAP_VAARGS(DEFINE_SPECIFIC_PARAMS_##Number(__VA_ARGS__)) \
        Fixture() { InitF(type, sz, dtype); } \
    };

/**
 * @private
 * @brief Create G-API test fixture with TestWithParams base class and additional base class.
 * @param Fixture   test fixture name.
   @param ExtBase   additional base class.
 * @param InitF     callable that will initialize default available members (from TestFunctional)
 * @param API       base class API. Specifies types of user-defined parameters. If there are no such
 *                  parameters, empty angle brackets ("<>") must be specified.
 * @param Number    number of user-defined parameters (corresponds to the number of types in API).
 *                  if there are no such parameters, 0 must be specified.
 * @param ...       list of names of user-defined parameters. if there are no parameters, the list
 *                  must be empty.
 */
#define GAPI_TEST_EXT_BASE_FIXTURE(Fixture, ExtBase, InitF, API, Number, ...) \
    struct Fixture : public TestWithParams API, public ExtBase { \
        static_assert(Number == AllParams::specific_params_size, \
            "Number of user-defined parameters doesn't match size of __VA_ARGS__"); \
        __WRAP_VAARGS(DEFINE_SPECIFIC_PARAMS_##Number(__VA_ARGS__)) \
        Fixture() { InitF(type, sz, dtype); } \
    };

/**
 * @private
 * @brief Create G-API test fixture with TestWithParamsSpecific base class
 *        This fixture has reduced number of common parameters and no initialization;
 *        it should be used if you don't need common parameters of GAPI_TEST_FIXTURE.
 * @param Fixture   test fixture name
 * @param API       base class API. Specifies types of user-defined parameters. If there are no such
 *                  parameters, empty angle brackets ("<>") must be specified.
 * @param Number    number of user-defined parameters (corresponds to the number of types in API).
 *                  if there are no such parameters, 0 must be specified.
 * @param ...       list of names of user-defined parameters. if there are no parameters, the list
 *                  must be empty.
 */
#define GAPI_TEST_FIXTURE_SPEC_PARAMS(Fixture, API, Number, ...) \
    struct Fixture : public TestWithParamsSpecific API { \
        static_assert(Number == AllParams::specific_params_size, \
            "Number of user-defined parameters doesn't match size of __VA_ARGS__"); \
        __WRAP_VAARGS(DEFINE_SPECIFIC_PARAMS_##Number(__VA_ARGS__)) \
    };

// Wrapper for test fixture API. Use to specify multiple types.
// Example: FIXTURE_API(int, bool) expands to <int, bool>
#define FIXTURE_API(...) <__VA_ARGS__>


using compare_f = std::function<bool(const cv::Mat &a, const cv::Mat &b)>;
using compare_scalar_f = std::function<bool(const cv::Scalar &a, const cv::Scalar &b)>;
using compare_rect_f = std::function<bool(const cv::Rect &a, const cv::Rect &b)>;

template<typename Elem>
using compare_vector_f = std::function<bool(const std::vector<Elem> &a,
                                            const std::vector<Elem> &b)>;

template<typename T1, typename T2>
struct CompareF
{
    using callable_t = std::function<bool(const T1& a, const T2& b)>;
    CompareF(callable_t&& cmp, std::string&& cmp_name) :
        _comparator(std::move(cmp)), _name(std::move(cmp_name)) {}
    bool operator()(const T1& a, const T2& b) const
    {
        return _comparator(a, b);
    }
    friend std::ostream& operator<<(std::ostream& os, const CompareF<T1, T2>& obj)
    {
        return os << obj._name;
    }
private:
    callable_t _comparator;
    std::string _name;
};

using CompareMats = CompareF<cv::Mat, cv::Mat>;
using CompareScalars = CompareF<cv::Scalar, cv::Scalar>;
using CompareRects = CompareF<cv::Rect, cv::Rect>;

template<typename Elem>
using CompareVectors = CompareF<std::vector<Elem>, std::vector<Elem>>;

template<typename T>
struct Wrappable
{
    compare_f to_compare_f()
    {
        T t = *static_cast<T*const>(this);
        return [t](const cv::Mat &a, const cv::Mat &b)
        {
            return t(a, b);
        };
    }

    CompareMats to_compare_obj()
    {
        T t = *static_cast<T*const>(this);
        std::stringstream ss;
        ss << t;
        return CompareMats(to_compare_f(), ss.str());
    }
};

template<typename T>
struct WrappableScalar
{
    compare_scalar_f to_compare_f()
    {
        T t = *static_cast<T*const>(this);
        return [t](const cv::Scalar &a, const cv::Scalar &b)
        {
            return t(a, b);
        };
    }

    CompareScalars to_compare_obj()
    {
        T t = *static_cast<T*const>(this);
        std::stringstream ss;
        ss << t;
        return CompareScalars(to_compare_f(), ss.str());
    }
};

template<typename T>
struct WrappableRect
{
    compare_rect_f to_compare_f()
    {
        T t = *static_cast<T*const>(this);
        return [t](const cv::Rect &a, const cv::Rect &b)
        {
            return t(a, b);
        };
    }

    CompareRects to_compare_obj()
    {
        T t = *static_cast<T*const>(this);
        std::stringstream ss;
        ss << t;
        return CompareRects(to_compare_f(), ss.str());
    }
};

template<typename T, typename Elem>
struct WrappableVector
{
    compare_vector_f<Elem> to_compare_f()
    {
        T t = *static_cast<T* const>(this);
        return [t](const std::vector<Elem>& a,
                   const std::vector<Elem>& b)
        {
            return t(a, b);
        };
    }

    CompareVectors<Elem> to_compare_obj()
    {
        T t = *static_cast<T* const>(this);
        std::stringstream ss;
        ss << t;
        return CompareVectors<Elem>(to_compare_f(), ss.str());
    }
};


class AbsExact : public Wrappable<AbsExact>
{
public:
    AbsExact() {}
    bool operator() (const cv::Mat& in1, const cv::Mat& in2) const
    {
        if (cv::norm(in1, in2, NORM_INF) != 0)
        {
            std::cout << "AbsExact error: G-API output and reference output matrixes are not bitexact equal."  << std::endl;
            return false;
        }
        else
        {
            return true;
        }
    }
    friend std::ostream& operator<<(std::ostream& os, const AbsExact&)
    {
        return os << "AbsExact()";
    }
};

class AbsTolerance : public Wrappable<AbsTolerance>
{
public:
    AbsTolerance(double tol) : _tol(tol) {}
    bool operator() (const cv::Mat& in1, const cv::Mat& in2) const
    {
        if (cv::norm(in1, in2, NORM_INF) > _tol)
        {
            std::cout << "AbsTolerance error: Number of different pixels in " << std::endl;
            std::cout << "G-API output and reference output matrixes exceeds " << _tol << " pixels threshold." << std::endl;
            return false;
        }
        else
        {
            return true;
        }
    }
    friend std::ostream& operator<<(std::ostream& os, const AbsTolerance& obj)
    {
        return os << "AbsTolerance(" << std::to_string(obj._tol) << ")";
    }
private:
    double _tol;
};

class Tolerance_FloatRel_IntAbs : public Wrappable<Tolerance_FloatRel_IntAbs>
{
public:
    Tolerance_FloatRel_IntAbs(double tol, double tol8u) : _tol(tol), _tol8u(tol8u) {}
    bool operator() (const cv::Mat& in1, const cv::Mat& in2) const
    {
        int depth = CV_MAT_DEPTH(in1.type());
        {
            double err = depth >= CV_32F ? cv::norm(in1, in2, NORM_L1 | NORM_RELATIVE)
                                                     : cv::norm(in1, in2, NORM_INF);
            double tolerance = depth >= CV_32F ? _tol : _tol8u;
            if (err > tolerance)
            {
                std::cout << "Tolerance_FloatRel_IntAbs error: err=" << err
                          << "  tolerance=" << tolerance
                          << "  depth=" << cv::typeToString(depth) << std::endl;
                return false;
            }
            else
            {
                return true;
            }
        }
    }
    friend std::ostream& operator<<(std::ostream& os, const Tolerance_FloatRel_IntAbs& obj)
    {
        return os << "Tolerance_FloatRel_IntAbs(" << obj._tol << ", " << obj._tol8u << ")";
    }
private:
    double _tol;
    double _tol8u;
};


class AbsSimilarPoints : public Wrappable<AbsSimilarPoints>
{
public:
    AbsSimilarPoints(double tol, double percent) : _tol(tol), _percent(percent) {}
    bool operator() (const cv::Mat& in1, const cv::Mat& in2) const
    {
        Mat diff;
        cv::absdiff(in1, in2, diff);
        Mat err_mask = diff > _tol;
        int err_points = (cv::countNonZero)(err_mask.reshape(1));
        double max_err_points = _percent * std::max((size_t)1000, in1.total());
        if (err_points > max_err_points)
        {
            std::cout << "AbsSimilarPoints error: err_points=" << err_points
                      << "  max_err_points=" << max_err_points << " (total=" << in1.total() << ")"
                      << "  diff_tolerance=" << _tol << std::endl;
            return false;
        }
        else
        {
            return true;
        }
    }
    friend std::ostream& operator<<(std::ostream& os, const AbsSimilarPoints& obj)
    {
        return os << "AbsSimilarPoints(" << obj._tol << ", " << obj._percent << ")";
    }
private:
    double _tol;
    double _percent;
};


class ToleranceFilter : public Wrappable<ToleranceFilter>
{
public:
    ToleranceFilter(double tol, double tol8u, double inf_tol = 2.0) : _tol(tol), _tol8u(tol8u), _inf_tol(inf_tol) {}
    bool operator() (const cv::Mat& in1, const cv::Mat& in2) const
    {
        int depth = CV_MAT_DEPTH(in1.type());
        {
            double err_Inf = cv::norm(in1, in2, NORM_INF);
            if (err_Inf > _inf_tol)
            {
                std::cout << "ToleranceFilter error: err_Inf=" << err_Inf << "  tolerance=" << _inf_tol << std::endl;
                return false;
            }
            double err = cv::norm(in1, in2, NORM_L2 | NORM_RELATIVE);
            double tolerance = depth >= CV_32F ? _tol : _tol8u;
            if (err > tolerance)
            {
                std::cout << "ToleranceFilter error: err=" << err << "  tolerance=" << tolerance
                          << "  depth=" << cv::depthToString(depth)
                          << std::endl;
                return false;
            }
        }
        return true;
    }
    friend std::ostream& operator<<(std::ostream& os, const ToleranceFilter& obj)
    {
        return os << "ToleranceFilter(" << obj._tol << ", " << obj._tol8u << ", "
                  << obj._inf_tol << ")";
    }
private:
    double _tol;
    double _tol8u;
    double _inf_tol;
};

class ToleranceColor : public Wrappable<ToleranceColor>
{
public:
    ToleranceColor(double tol, double inf_tol = 2.0) : _tol(tol), _inf_tol(inf_tol) {}
    bool operator() (const cv::Mat& in1, const cv::Mat& in2) const
    {
        {
            double err_Inf = cv::norm(in1, in2, NORM_INF);
            if (err_Inf > _inf_tol)
            {
                std::cout << "ToleranceColor error: err_Inf=" << err_Inf
                          << "  tolerance=" << _inf_tol << std::endl;
                return false;
            }
            double err = cv::norm(in1, in2, NORM_L1 | NORM_RELATIVE);
            if (err > _tol)
            {
                std::cout << "ToleranceColor error: err=" << err
                          << "  tolerance=" << _tol << std::endl;
                return false;
            }
        }
        return true;
    }
    friend std::ostream& operator<<(std::ostream& os, const ToleranceColor& obj)
    {
        return os << "ToleranceColor(" << obj._tol << ", " << obj._inf_tol << ")";
    }
private:
    double _tol;
    double _inf_tol;
};

class AbsToleranceScalar : public WrappableScalar<AbsToleranceScalar>
{
public:
    AbsToleranceScalar(double tol) : _tol(tol) {}
    bool operator() (const cv::Scalar& in1, const cv::Scalar& in2) const
    {
        double abs_err = std::abs(in1[0] - in2[0]) / std::max(1.0, std::abs(in2[0]));
        if (abs_err > _tol)
        {
            std::cout << "AbsToleranceScalar error: abs_err=" << abs_err << "  tolerance=" << _tol
                      << " in1[0]" << in1[0] << " in2[0]" << in2[0] << std::endl;
            return false;
        }
        else
        {
            return true;
        }
    }
    friend std::ostream& operator<<(std::ostream& os, const AbsToleranceScalar& obj)
    {
        return os << "AbsToleranceScalar(" << std::to_string(obj._tol) << ")";
    }
private:
    double _tol;
};

class IoUToleranceRect : public WrappableRect<IoUToleranceRect>
{
public:
    IoUToleranceRect(double tol) : _tol(tol) {}
    bool operator() (const cv::Rect& in1, const cv::Rect& in2) const
    {
        // determine the (x, y)-coordinates of the intersection rectangle
        int xA = max(in1.x, in2.x);
        int yA = max(in1.y, in2.y);
        int xB = min(in1.br().x, in2.br().x);
        int yB = min(in1.br().y, in2.br().y);
        // compute the area of intersection rectangle
        int interArea = max(0, xB - xA) * max(0, yB - yA);
        // compute the area of union rectangle
        int unionArea = in1.area() + in2.area() - interArea;

        double iou = interArea / unionArea;
        double err = 1 - iou;
        if (err > _tol)
        {
            std::cout << "IoUToleranceRect error: err=" << err << "  tolerance=" << _tol
                      << " in1.x="      << in1.x      << " in2.x="      << in2.x
                      << " in1.y="      << in1.y      << " in2.y="      << in2.y
                      << " in1.width="  << in1.width  << " in2.width="  << in2.width
                      << " in1.height=" << in1.height << " in2.height=" << in2.height << std::endl;
            return false;
        }
        else
        {
            return true;
        }
    }
    friend std::ostream& operator<<(std::ostream& os, const IoUToleranceRect& obj)
    {
        return os << "IoUToleranceRect(" << std::to_string(obj._tol) << ")";
    }
private:
    double _tol;
};

template<typename Elem>
class AbsExactVector : public WrappableVector<AbsExactVector<Elem>, Elem>
{
public:
    AbsExactVector() {}
    bool operator() (const std::vector<Elem>& in1,
                     const std::vector<Elem>& in2) const
    {
        if (cv::norm(in1, in2, NORM_INF, cv::noArray()) != 0)
        {
            std::cout << "AbsExact error: G-API output and reference output vectors are not"
                         " bitexact equal." << std::endl;
            return false;
        }
        else
        {
            return true;
        }
    }
    friend std::ostream& operator<<(std::ostream& os, const AbsExactVector<Elem>&)
    {
        return os << "AbsExactVector()";
    }
};
} // namespace opencv_test

namespace
{
inline std::ostream& operator<<(std::ostream& os, const opencv_test::compare_f&)
{
    return os << "compare_f";
}

inline std::ostream& operator<<(std::ostream& os, const opencv_test::compare_scalar_f&)
{
    return os << "compare_scalar_f";
}

inline std::ostream& operator<<(std::ostream& os, const opencv_test::compare_rect_f&)
{
    return os << "compare_rect_f";
}

template<typename Elem>
inline std::ostream& operator<<(std::ostream& os, const opencv_test::compare_vector_f<Elem>&)
{
    return os << "compare_vector_f";
}
}  // anonymous namespace

// Note: namespace must match the namespace of the type of the printed object
namespace cv
{
inline std::ostream& operator<<(std::ostream& os, CmpTypes op)
{
#define CASE(v) case CmpTypes::v: os << #v; break
    switch (op)
    {
        CASE(CMP_EQ);
        CASE(CMP_GT);
        CASE(CMP_GE);
        CASE(CMP_LT);
        CASE(CMP_LE);
        CASE(CMP_NE);
        default: GAPI_Assert(false && "unknown CmpTypes value");
    }
#undef CASE
    return os;
}

inline std::ostream& operator<<(std::ostream& os, NormTypes op)
{
#define CASE(v) case NormTypes::v: os << #v; break
    switch (op)
    {
        CASE(NORM_INF);
        CASE(NORM_L1);
        CASE(NORM_L2);
        CASE(NORM_L2SQR);
        CASE(NORM_HAMMING);
        CASE(NORM_HAMMING2);
        CASE(NORM_RELATIVE);
        CASE(NORM_MINMAX);
        default: GAPI_Assert(false && "unknown NormTypes value");
    }
#undef CASE
    return os;
}

<<<<<<< HEAD
inline std::ostream& operator<<(std::ostream& os, RetrievalModes op)
{
#define CASE(v) case RetrievalModes::v: os << #v; break
    switch (op)
    {
        CASE(RETR_EXTERNAL);
        CASE(RETR_LIST);
        CASE(RETR_CCOMP);
        CASE(RETR_TREE);
        CASE(RETR_FLOODFILL);
        default: GAPI_Assert(false && "unknown RetrievalModes value");
    }
#undef CASE
    return os;
}

inline std::ostream& operator<<(std::ostream& os, ContourApproximationModes op)
{
#define CASE(v) case ContourApproximationModes::v: os << #v; break
    switch (op)
    {
        CASE(CHAIN_APPROX_NONE);
        CASE(CHAIN_APPROX_SIMPLE);
        CASE(CHAIN_APPROX_TC89_L1);
        CASE(CHAIN_APPROX_TC89_KCOS);
        default: GAPI_Assert(false && "unknown ContourApproximationModes value");
=======
inline std::ostream& operator<<(std::ostream& os, MorphTypes op)
{
#define CASE(v) case MorphTypes::v: os << #v; break
    switch (op)
    {
        CASE(MORPH_ERODE);
        CASE(MORPH_DILATE);
        CASE(MORPH_OPEN);
        CASE(MORPH_CLOSE);
        CASE(MORPH_GRADIENT);
        CASE(MORPH_TOPHAT);
        CASE(MORPH_BLACKHAT);
        CASE(MORPH_HITMISS);
        default: GAPI_Assert(false && "unknown MorphTypes value");
>>>>>>> ef32d7fd
    }
#undef CASE
    return os;
}
}  // namespace cv

#endif //OPENCV_GAPI_TESTS_COMMON_HPP<|MERGE_RESOLUTION|>--- conflicted
+++ resolved
@@ -920,7 +920,6 @@
     return os;
 }
 
-<<<<<<< HEAD
 inline std::ostream& operator<<(std::ostream& os, RetrievalModes op)
 {
 #define CASE(v) case RetrievalModes::v: os << #v; break
@@ -947,7 +946,11 @@
         CASE(CHAIN_APPROX_TC89_L1);
         CASE(CHAIN_APPROX_TC89_KCOS);
         default: GAPI_Assert(false && "unknown ContourApproximationModes value");
-=======
+    }
+#undef CASE
+    return os;
+}
+
 inline std::ostream& operator<<(std::ostream& os, MorphTypes op)
 {
 #define CASE(v) case MorphTypes::v: os << #v; break
@@ -962,7 +965,6 @@
         CASE(MORPH_BLACKHAT);
         CASE(MORPH_HITMISS);
         default: GAPI_Assert(false && "unknown MorphTypes value");
->>>>>>> ef32d7fd
     }
 #undef CASE
     return os;
