--- conflicted
+++ resolved
@@ -77,11 +77,7 @@
         ref_mat.create(sz, type);
         gapi_mat.create(sz, type);
 
-<<<<<<< HEAD
-        cv::randu(ref_mat, cv::Scalar::all(255), cv::Scalar::all(255));
-=======
         cv::randu(ref_mat, cv::Scalar::all(0), cv::Scalar::all(255));
->>>>>>> ea64bb58
         ref_mat.copyTo(gapi_mat);
     }
 
@@ -96,11 +92,7 @@
     {
         auto create_rand_mats = [](const cv::Size& size, MatType type, cv::Mat& ref_mat, cv::Mat& gapi_mat) {
             ref_mat.create(size, type);
-<<<<<<< HEAD
-            cv::randu(ref_mat, cv::Scalar::all(255), cv::Scalar::all(255));
-=======
             cv::randu(ref_mat, cv::Scalar::all(0), cv::Scalar::all(255));
->>>>>>> ea64bb58
             ref_mat.copyTo(gapi_mat);
         };
 
@@ -111,8 +103,6 @@
     cv::Mat y_ref_mat, uv_ref_mat, y_gapi_mat, uv_gapi_mat;
 };
 
-<<<<<<< HEAD
-=======
 cv::Scalar cvtBGRToYUVC(const cv::Scalar& bgr);
 void drawMosaicRef(const cv::Mat& mat, const cv::Rect &rect, int cellSz);
 void blendImageRef(cv::Mat& mat,
@@ -120,7 +110,6 @@
                    const cv::Mat& img,
                    const cv::Mat& alpha);
 
->>>>>>> ea64bb58
 #define GAPI_RENDER_TEST_FIXTURE_NV12(Fixture, API, Number, ...)  \
 struct Fixture : public RenderNV12TestBase API {                  \
     __WRAP_VAARGS(DEFINE_SPECIFIC_PARAMS_##Number(__VA_ARGS__))   \
@@ -143,7 +132,6 @@
     GAPI_RENDER_TEST_FIXTURE_NV12(RenderNV12##Fixture, GET_VA_ARGS(API), Number, __VA_ARGS__) \
 
 using Points = std::vector<cv::Point>;
-<<<<<<< HEAD
 GAPI_RENDER_TEST_FIXTURES(TestTexts,     FIXTURE_API(std::string, cv::Point, double, cv::Scalar), 4, text, org, fs, color)
 GAPI_RENDER_TEST_FIXTURES(TestRects,     FIXTURE_API(cv::Rect, cv::Scalar, int),                  3, rect, color, thick)
 GAPI_RENDER_TEST_FIXTURES(TestCircles,   FIXTURE_API(cv::Point, int, cv::Scalar, int),            4, center, radius, color, thick)
@@ -152,8 +140,6 @@
 GAPI_RENDER_TEST_FIXTURES(TestImages,    FIXTURE_API(cv::Rect, cv::Scalar, double),               3, rect, color, transparency)
 GAPI_RENDER_TEST_FIXTURES(TestPolylines, FIXTURE_API(Points, cv::Scalar, int),                    3, points, color, thick)
 
-=======
->>>>>>> ea64bb58
 } // opencv_test
 
 #endif //OPENCV_GAPI_RENDER_TESTS_HPP