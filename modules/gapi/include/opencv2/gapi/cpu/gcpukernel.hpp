--- conflicted
+++ resolved
@@ -372,12 +372,8 @@
 }
 
 template<typename K, typename Callable>
-<<<<<<< HEAD
-GCPUFunctor ocv_kernel(const Callable& c) {
-=======
 cv::gapi::cpu::GOCVFunctor cv::gapi::cpu::ocv_kernel(const Callable& c)
 {
->>>>>>> 1f5966af
     using P = detail::OCVCallHelper<Callable, typename K::InArgs, typename K::OutArgs>;
     return GOCVFunctor(K::id(), std::bind(&P::callFunctor, std::placeholders::_1, c));
 }
