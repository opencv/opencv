// This file is part of OpenCV project.
// It is subject to the license terms in the LICENSE file found in the top-level directory
// of this distribution and at http://opencv.org/license.html.
//
// Copyright (C) 2020-2021 Intel Corporation

#ifndef OPENCV_GAPI_S11N_HPP
#define OPENCV_GAPI_S11N_HPP

#include <vector>
#include <map>
#include <unordered_map>
#include <opencv2/gapi/s11n/base.hpp>
#include <opencv2/gapi/gcomputation.hpp>
#include <opencv2/gapi/rmat.hpp>
#include <opencv2/gapi/media.hpp>

// FIXME: caused by deserialize_runarg
#if (defined _WIN32 || defined _WIN64) && defined _MSC_VER
#pragma warning(disable: 4702)
#endif

namespace cv {
namespace gapi {

/**
* \addtogroup gapi_serialization
* @{
*/

namespace detail {
    GAPI_EXPORTS cv::GComputation getGraph(const std::vector<char> &bytes);

    GAPI_EXPORTS cv::GMetaArgs getMetaArgs(const std::vector<char> &bytes);

    GAPI_EXPORTS cv::GRunArgs getRunArgs(const std::vector<char> &bytes);

    GAPI_EXPORTS std::vector<std::string> getVectorOfStrings(const std::vector<char> &bytes);

    template<typename... Types>
    cv::GCompileArgs getCompileArgs(const std::vector<char> &bytes);

<<<<<<< HEAD
    template<typename... AdapterType>
    cv::GRunArgs getRunArgsWithAdapters(const std::vector<char> &p);
=======
    template<typename RMatAdapterType>
    cv::GRunArgs getRunArgsWithRMats(const std::vector<char> &bytes);
>>>>>>> 59ae0e00
} // namespace detail

/** @brief Serialize a graph represented by GComputation into an array of bytes.
 *
 * Check different overloads for more examples.
 * @param c GComputation to serialize.
 * @return serialized vector of bytes.
 */
GAPI_EXPORTS std::vector<char> serialize(const cv::GComputation &c);

/** @overload
 * @param ca GCompileArgs to serialize.
 */
GAPI_EXPORTS std::vector<char> serialize(const cv::GCompileArgs& ca);

/** @overload
 * @param ma GMetaArgs to serialize.
 */
GAPI_EXPORTS std::vector<char> serialize(const cv::GMetaArgs& ma);

/** @overload
 * @param ra GRunArgs to serialize.
 */
GAPI_EXPORTS std::vector<char> serialize(const cv::GRunArgs& ra);

/** @overload
 * @param vs std::vector<std::string> to serialize.
 */
GAPI_EXPORTS std::vector<char> serialize(const std::vector<std::string>& vs);

/**
 * @private
 */
template<typename T> static inline
T deserialize(const std::vector<char> &bytes);

/** @brief Deserialize GComputation from a byte array.
 *
 * Check different overloads for more examples.
 * @param bytes serialized vector of bytes.
 * @return deserialized GComputation object.
 */
template<> inline
cv::GComputation deserialize(const std::vector<char> &bytes) {
    return detail::getGraph(bytes);
}

/** @brief Deserialize GMetaArgs from a byte array.
 *
 * Check different overloads for more examples.
 * @param bytes serialized vector of bytes.
 * @return deserialized GMetaArgs object.
 */
template<> inline
cv::GMetaArgs deserialize(const std::vector<char> &bytes) {
    return detail::getMetaArgs(bytes);
}

/** @brief Deserialize GRunArgs from a byte array.
 *
 * Check different overloads for more examples.
 * @param bytes serialized vector of bytes.
 * @return deserialized GRunArgs object.
 */
template<> inline
cv::GRunArgs deserialize(const std::vector<char> &bytes) {
    return detail::getRunArgs(bytes);
}

/** @brief Deserialize std::vector<std::string> from a byte array.
 *
 * Check different overloads for more examples.
 * @param bytes serialized vector of bytes.
 * @return deserialized std::vector<std::string> object.
 */
template<> inline
std::vector<std::string> deserialize(const std::vector<char> &bytes) {
    return detail::getVectorOfStrings(bytes);
}

/**
 * @brief Deserialize GCompileArgs which types were specified in the template from a byte array.
 *
 * @note cv::gapi::s11n::detail::S11N template specialization must be provided to make a custom type
 * in GCompileArgs deserializable.
 *
 * @param bytes vector of bytes to deserialize GCompileArgs object from.
 * @return GCompileArgs object.
 * @see GCompileArgs cv::gapi::s11n::detail::S11N
 */
template<typename T, typename... Types> inline
typename std::enable_if<std::is_same<T, GCompileArgs>::value, GCompileArgs>::
type deserialize(const std::vector<char> &bytes) {
    return detail::getCompileArgs<Types...>(bytes);
}

<<<<<<< HEAD
template<typename T, typename... AdapterTypes> inline
typename std::enable_if<std::is_same<T, GRunArgs>::value, GRunArgs>::
type deserialize(const std::vector<char> &p) {
    return detail::getRunArgsWithAdapters<AdapterTypes...>(p);
=======
/**
 * @brief Deserialize GRunArgs including RMat objects if any from a byte array.
 *
 * RMat adapter type is specified in the template.
 * @note To be used properly specified adapter type must overload its serialize() and
 * deserialize() methods.
 * @param bytes vector of bytes to deserialize GRunArgs object from.
 * @return GRunArgs including RMat objects if any.
 * @see RMat
 */
template<typename T, typename RMatAdapterType> inline
typename std::enable_if<std::is_same<T, GRunArgs>::value, GRunArgs>::
type deserialize(const std::vector<char> &bytes) {
    return detail::getRunArgsWithRMats<RMatAdapterType>(bytes);
>>>>>>> 59ae0e00
}
} // namespace gapi
} // namespace cv

namespace cv {
namespace gapi {
namespace s11n {

/** @brief This structure is an interface for serialization routines.
 *
 * It's main purpose is to provide multiple overloads for operator<<()
 * with basic C++ in addition to OpenCV/G-API types.
 *
 * This sctructure can be inherited and further extended with additional types.
 *
 * For example, it is utilized in cv::gapi::s11n::detail::S11N as input parameter
 * in serialize() method.
 */
struct GAPI_EXPORTS IOStream {
    virtual ~IOStream() = default;
    // Define the native support for basic C++ types at the API level:
    virtual IOStream& operator<< (bool) = 0;
    virtual IOStream& operator<< (char) = 0;
    virtual IOStream& operator<< (unsigned char) = 0;
    virtual IOStream& operator<< (short) = 0;
    virtual IOStream& operator<< (unsigned short) = 0;
    virtual IOStream& operator<< (int) = 0;
    virtual IOStream& operator<< (uint32_t) = 0;
    virtual IOStream& operator<< (uint64_t) = 0;
    virtual IOStream& operator<< (float) = 0;
    virtual IOStream& operator<< (double) = 0;
    virtual IOStream& operator<< (const std::string&) = 0;
};

/** @brief This structure is an interface for deserialization routines.
 *
 * It's main purpose is to provide multiple overloads for operator>>()
 * with basic C++ in addition to OpenCV/G-API types.
 *
 * This structure can be inherited and further extended with additional types.
 *
 * For example, it is utilized in cv::gapi::s11n::detail::S11N as input parameter
 * in deserialize() method.
 */
struct GAPI_EXPORTS IIStream {
    virtual ~IIStream() = default;
    virtual IIStream& operator>> (bool &) = 0;
    virtual IIStream& operator>> (std::vector<bool>::reference) = 0;
    virtual IIStream& operator>> (char &) = 0;
    virtual IIStream& operator>> (unsigned char &) = 0;
    virtual IIStream& operator>> (short &) = 0;
    virtual IIStream& operator>> (unsigned short &) = 0;
    virtual IIStream& operator>> (int &) = 0;
    virtual IIStream& operator>> (float &) = 0;
    virtual IIStream& operator>> (double &) = 0;
    virtual IIStream& operator >> (uint32_t &) = 0;
    virtual IIStream& operator >> (uint64_t &) = 0;
    virtual IIStream& operator>> (std::string &) = 0;
};

namespace detail {
GAPI_EXPORTS std::unique_ptr<IIStream> getInStream(const std::vector<char> &bytes);
} // namespace detail

////////////////////////////////////////////////////////////////////////////////
////////////////////////////////////////////////////////////////////////////////
// S11N operators
// Note: operators for basic types are defined in IIStream/IOStream

// OpenCV types ////////////////////////////////////////////////////////////////

GAPI_EXPORTS IOStream& operator<< (IOStream& os, const cv::Point &pt);
GAPI_EXPORTS IIStream& operator>> (IIStream& is,       cv::Point &pt);

GAPI_EXPORTS IOStream& operator<< (IOStream& os, const cv::Point2f &pt);
GAPI_EXPORTS IIStream& operator>> (IIStream& is,       cv::Point2f &pt);

GAPI_EXPORTS IOStream& operator<< (IOStream& os, const cv::Size &sz);
GAPI_EXPORTS IIStream& operator>> (IIStream& is,       cv::Size &sz);

GAPI_EXPORTS IOStream& operator<< (IOStream& os, const cv::Rect &rc);
GAPI_EXPORTS IIStream& operator>> (IIStream& is,       cv::Rect &rc);

GAPI_EXPORTS IOStream& operator<< (IOStream& os, const cv::Scalar &s);
GAPI_EXPORTS IIStream& operator>> (IIStream& is,       cv::Scalar &s);

GAPI_EXPORTS IOStream& operator<< (IOStream& os, const cv::Mat &m);
GAPI_EXPORTS IIStream& operator>> (IIStream& is,       cv::Mat &m);

// FIXME: for GRunArgs serailization
#if !defined(GAPI_STANDALONE)
GAPI_EXPORTS IOStream& operator<< (IOStream& os, const cv::UMat & um);
GAPI_EXPORTS IIStream& operator>> (IIStream& is,       cv::UMat & um);
#endif // !defined(GAPI_STANDALONE)

GAPI_EXPORTS IOStream& operator<< (IOStream& os, const cv::RMat &r);
GAPI_EXPORTS IIStream& operator>> (IIStream& is,       cv::RMat &r);

GAPI_EXPORTS IOStream& operator<< (IOStream& os, const cv::gapi::wip::IStreamSource::Ptr &issptr);
GAPI_EXPORTS IIStream& operator>> (IIStream& is,       cv::gapi::wip::IStreamSource::Ptr &issptr);

GAPI_EXPORTS IOStream& operator<< (IOStream& os, const cv::detail::VectorRef &vr);
GAPI_EXPORTS IIStream& operator>> (IIStream& is,       cv::detail::VectorRef &vr);

GAPI_EXPORTS IOStream& operator<< (IOStream& os, const cv::detail::OpaqueRef &opr);
GAPI_EXPORTS IIStream& operator>> (IIStream& is,       cv::detail::OpaqueRef &opr);

/// @private -- Exclude this function from OpenCV documentation
GAPI_EXPORTS IOStream& operator<< (IOStream& os, const cv::MediaFrame &mf);
/// @private -- Exclude this function from OpenCV documentation
GAPI_EXPORTS IIStream& operator>> (IIStream& is,       cv::MediaFrame &mf);

// Generic STL types ////////////////////////////////////////////////////////////////
template<typename K, typename V>
IOStream& operator<< (IOStream& os, const std::map<K, V> &m) {
    const uint32_t sz = static_cast<uint32_t>(m.size());
    os << sz;
    for (const auto& it : m) os << it.first << it.second;
    return os;
}
template<typename K, typename V>
IIStream& operator>> (IIStream& is, std::map<K, V> &m) {
    m.clear();
    uint32_t sz = 0u;
    is >> sz;
    for (std::size_t i = 0; i < sz; ++i) {
        K k{};
        V v{};
        is >> k >> v;
        m[k] = v;
    }
    return is;
}

template<typename K, typename V>
IOStream& operator<< (IOStream& os, const std::unordered_map<K, V> &m) {
    const uint32_t sz = static_cast<uint32_t>(m.size());
    os << sz;
    for (auto &&it : m) os << it.first << it.second;
    return os;
}
template<typename K, typename V>
IIStream& operator>> (IIStream& is, std::unordered_map<K, V> &m) {
    m.clear();
    uint32_t sz = 0u;
    is >> sz;
    for (std::size_t i = 0; i < sz; ++i) {
        K k{};
        V v{};
        is >> k >> v;
        m[k] = v;
    }
    return is;
}

template<typename T>
IOStream& operator<< (IOStream& os, const std::vector<T> &ts) {
    const uint32_t sz = static_cast<uint32_t>(ts.size());
    os << sz;
    for (auto &&v : ts) os << v;
    return os;
}
template<typename T>
IIStream& operator>> (IIStream& is, std::vector<T> &ts) {
    uint32_t sz = 0u;
    is >> sz;
    if (sz == 0u) {
        ts.clear();
    }
    else {
        ts.resize(sz);
        for (std::size_t i = 0; i < sz; ++i) is >> ts[i];
    }
    return is;
}

// Generic: variant serialization
namespace detail {
template<typename V>
IOStream& put_v(IOStream&, const V&, std::size_t) {
    GAPI_Assert(false && "variant>>: requested index is invalid");
};

template<typename V, typename X, typename... Xs>
IOStream& put_v(IOStream& os, const V& v, std::size_t x) {
    return (x == 0u)
        ? os << cv::util::get<X>(v)
        : put_v<V, Xs...>(os, v, x-1);
}

template<typename V>
IIStream& get_v(IIStream&, V&, std::size_t, std::size_t) {
    GAPI_Assert(false && "variant<<: requested index is invalid");
}

template<typename V, typename X, typename... Xs>
IIStream& get_v(IIStream& is, V& v, std::size_t i, std::size_t gi) {
    if (i == gi) {
        X x{};
        is >> x;
        v = V{std::move(x)};
        return is;
    } else return get_v<V, Xs...>(is, v, i+1, gi);
}
} // namespace detail

//! @overload
template<typename... Ts>
IOStream& operator<< (IOStream& os, const cv::util::variant<Ts...> &v) {
    os << static_cast<uint32_t>(v.index());
    return detail::put_v<cv::util::variant<Ts...>, Ts...>(os, v, v.index());
}
//! @overload
template<typename... Ts>
IIStream& operator>> (IIStream& is, cv::util::variant<Ts...> &v) {
    int idx = -1;
    is >> idx;
    GAPI_Assert(idx >= 0 && idx < (int)sizeof...(Ts));
    return detail::get_v<cv::util::variant<Ts...>, Ts...>(is, v, 0u, idx);
}

// FIXME: consider a better solution
/// @private -- Exclude this function from OpenCV documentation
template<typename... Ts>
void getRunArgByIdx (IIStream& is, cv::util::variant<Ts...> &v, uint32_t idx) {
    is = detail::get_v<cv::util::variant<Ts...>, Ts...>(is, v, 0u, idx);
}
} // namespace s11n

namespace detail
{
template<typename T> struct try_deserialize_comparg;

template<> struct try_deserialize_comparg<std::tuple<>> {
static cv::util::optional<GCompileArg> exec(const std::string&, cv::gapi::s11n::IIStream&) {
        return { };
    }
};

template<typename T, typename... Types>
struct try_deserialize_comparg<std::tuple<T, Types...>> {
static cv::util::optional<GCompileArg> exec(const std::string& tag, cv::gapi::s11n::IIStream& is) {
    if (tag == cv::detail::CompileArgTag<T>::tag()) {
        static_assert(cv::gapi::s11n::detail::has_S11N_spec<T>::value,
            "cv::gapi::deserialize<GCompileArgs, Types...> expects Types to have S11N "
            "specializations with deserialization callbacks!");
        return cv::util::optional<GCompileArg>(
            GCompileArg { cv::gapi::s11n::detail::S11N<T>::deserialize(is) });
    }
    return try_deserialize_comparg<std::tuple<Types...>>::exec(tag, is);
}
};

template<typename T> struct deserialize_runarg;

template<typename T, typename... Types>
typename std::enable_if<std::is_base_of<RMat::Adapter, T>::value, GRunArg>::
type deserializeRMatHelper(cv::gapi::s11n::IIStream& is, uint32_t) {
    auto ptr = std::make_shared<T>();
    ptr->deserialize(is);
    return GRunArg { RMat(std::move(ptr)) };
}

template<typename T, typename... Types>
typename std::enable_if<std::is_base_of<MediaFrame::IAdapter, T>::value, GRunArg>::
type deserializeRMatHelper(cv::gapi::s11n::IIStream& is, uint32_t idx) {
    return deserialize_runarg<std::tuple<Types...>>::exec(is, idx);
}

template<typename T, typename... Types>
typename std::enable_if<std::is_base_of<MediaFrame::IAdapter, T>::value, GRunArg>::
type deserializeMediaFrameHelper(cv::gapi::s11n::IIStream& is, uint32_t) {
    std::unique_ptr<T> ptr(new T);
    ptr->deserialize(is);
    return GRunArg { MediaFrame(std::move(ptr)) };
}

template<typename T, typename... Types>
typename std::enable_if<std::is_base_of<RMat::Adapter, T>::value, GRunArg>::
type deserializeMediaFrameHelper(cv::gapi::s11n::IIStream& is, uint32_t idx) {
    return deserialize_runarg<std::tuple<Types...>>::exec(is, idx);
}

template<> struct deserialize_runarg<std::tuple<>> {
static GRunArg exec(cv::gapi::s11n::IIStream&, uint32_t) {
        GAPI_Assert(false && "Failed to deserialize MediaFrame or RMat - mismatched adapter types");
    }
};

// The idea for deserializing G-API types with adapter is the following:
// 1) In runtime determine the RunArg type (e.g. RMat or MediaFrame) via index_of
// 2) After that for each RunArg we get several types of adapters to try to deserialize from
// 3) During step 2 will try to utilize all the adapter types in compile time,
//    that's why we need to add a helper function with enable_if for each adapter base
// 4) Basically we get a 2-level loop here: for each RunArg and for each adapter type.
//    If those match - we call the adapter's deserialize, otherwise - continue with the next type
template<typename T, typename... Types>
struct deserialize_runarg<std::tuple<T, Types...>> {
static GRunArg exec(cv::gapi::s11n::IIStream& is, uint32_t idx) {
    if (idx == GRunArg::index_of<RMat>()) {
        return deserializeRMatHelper<T, Types...>(is, idx);
    } else if (idx == GRunArg::index_of<MediaFrame>()) {
        return deserializeMediaFrameHelper<T, Types...>(is, idx);
    } else { // not an adapter holding type runarg - use default deserialization
        GRunArg arg;
        getRunArgByIdx(is, arg, idx);
        return arg;
    }
}
};

template<typename... Types>
inline cv::util::optional<GCompileArg> tryDeserializeCompArg(const std::string& tag,
                                                             const std::vector<char>& sArg) {
    std::unique_ptr<cv::gapi::s11n::IIStream> pArgIs = cv::gapi::s11n::detail::getInStream(sArg);
    return try_deserialize_comparg<std::tuple<Types...>>::exec(tag, *pArgIs);
}

template<typename... Types>
cv::GCompileArgs getCompileArgs(const std::vector<char> &sArgs) {
    cv::GCompileArgs args;

    std::unique_ptr<cv::gapi::s11n::IIStream> pIs = cv::gapi::s11n::detail::getInStream(sArgs);
    cv::gapi::s11n::IIStream& is = *pIs;

    uint32_t sz = 0;
    is >> sz;
    for (uint32_t i = 0; i < sz; ++i) {
        std::string tag;
        is >> tag;

        std::vector<char> sArg;
        is >> sArg;

        cv::util::optional<GCompileArg> dArg =
            cv::gapi::detail::tryDeserializeCompArg<Types...>(tag, sArg);

        if (dArg.has_value())
        {
            args.push_back(dArg.value());
        }
    }

    return args;
}

<<<<<<< HEAD
template<typename... AdapterTypes>
cv::GRunArgs getRunArgsWithAdapters(const std::vector<char> &p) {
    std::unique_ptr<cv::gapi::s11n::IIStream> pIs = cv::gapi::s11n::detail::getInStream(p);
=======
template<typename RMatAdapterType>
cv::GRunArgs getRunArgsWithRMats(const std::vector<char> &bytes) {
    std::unique_ptr<cv::gapi::s11n::IIStream> pIs = cv::gapi::s11n::detail::getInStream(bytes);
>>>>>>> 59ae0e00
    cv::gapi::s11n::IIStream& is = *pIs;
    cv::GRunArgs args;

    uint32_t sz = 0;
    is >> sz;
    for (uint32_t i = 0; i < sz; ++i) {
        uint32_t idx = 0;
        is >> idx;
        args.push_back(cv::gapi::detail::deserialize_runarg<std::tuple<AdapterTypes...>>::exec(is, idx));
    }

    return args;
}
} // namespace detail
/** @} */

} // namespace gapi
} // namespace cv

#endif // OPENCV_GAPI_S11N_HPP<|MERGE_RESOLUTION|>--- conflicted
+++ resolved
@@ -40,13 +40,8 @@
     template<typename... Types>
     cv::GCompileArgs getCompileArgs(const std::vector<char> &bytes);
 
-<<<<<<< HEAD
     template<typename... AdapterType>
     cv::GRunArgs getRunArgsWithAdapters(const std::vector<char> &p);
-=======
-    template<typename RMatAdapterType>
-    cv::GRunArgs getRunArgsWithRMats(const std::vector<char> &bytes);
->>>>>>> 59ae0e00
 } // namespace detail
 
 /** @brief Serialize a graph represented by GComputation into an array of bytes.
@@ -143,27 +138,19 @@
     return detail::getCompileArgs<Types...>(bytes);
 }
 
-<<<<<<< HEAD
+/**
+ * @brief Deserialize GRunArgs including RMat and MediaFrame objects if any from a byte array.
+ *
+ * Adapter types are specified in the template.
+ * @note To be used properly specified adapter types must overload their deserialize() method.
+ * @param bytes vector of bytes to deserialize GRunArgs object from.
+ * @return GRunArgs including RMat and MediaFrame objects if any.
+ * @see RMat MediaFrame
+ */
 template<typename T, typename... AdapterTypes> inline
 typename std::enable_if<std::is_same<T, GRunArgs>::value, GRunArgs>::
 type deserialize(const std::vector<char> &p) {
     return detail::getRunArgsWithAdapters<AdapterTypes...>(p);
-=======
-/**
- * @brief Deserialize GRunArgs including RMat objects if any from a byte array.
- *
- * RMat adapter type is specified in the template.
- * @note To be used properly specified adapter type must overload its serialize() and
- * deserialize() methods.
- * @param bytes vector of bytes to deserialize GRunArgs object from.
- * @return GRunArgs including RMat objects if any.
- * @see RMat
- */
-template<typename T, typename RMatAdapterType> inline
-typename std::enable_if<std::is_same<T, GRunArgs>::value, GRunArgs>::
-type deserialize(const std::vector<char> &bytes) {
-    return detail::getRunArgsWithRMats<RMatAdapterType>(bytes);
->>>>>>> 59ae0e00
 }
 } // namespace gapi
 } // namespace cv
@@ -510,15 +497,9 @@
     return args;
 }
 
-<<<<<<< HEAD
 template<typename... AdapterTypes>
 cv::GRunArgs getRunArgsWithAdapters(const std::vector<char> &p) {
     std::unique_ptr<cv::gapi::s11n::IIStream> pIs = cv::gapi::s11n::detail::getInStream(p);
-=======
-template<typename RMatAdapterType>
-cv::GRunArgs getRunArgsWithRMats(const std::vector<char> &bytes) {
-    std::unique_ptr<cv::gapi::s11n::IIStream> pIs = cv::gapi::s11n::detail::getInStream(bytes);
->>>>>>> 59ae0e00
     cv::gapi::s11n::IIStream& is = *pIs;
     cv::GRunArgs args;
 
