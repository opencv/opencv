--- conflicted
+++ resolved
@@ -31,15 +31,15 @@
     GAPI_EXPORTS cv::GRunArgs getRunArgs(const std::vector<char> &p);
 
     template<typename T>
-    GAPI_EXPORTS GCompileArg deserialize_arg(cv::gapi::s11n::I::IStream& is, const std::string &tag);
+    GAPI_EXPORTS GCompileArg deserialize_arg(cv::gapi::s11n::IIStream& is, const std::string &tag);
 
     template<typename T1, typename T2, typename... Types>
-    GAPI_EXPORTS GCompileArg deserialize_arg(cv::gapi::s11n::I::IStream& is, const std::string &tag);
+    GAPI_EXPORTS GCompileArg deserialize_arg(cv::gapi::s11n::IIStream& is, const std::string &tag);
 
     template<typename... Types>
     GAPI_EXPORTS cv::GCompileArgs getCompileArgs(const std::vector<char> &p) {
-        std::unique_ptr<cv::gapi::s11n::I::IStream> pIs = cv::gapi::s11n::getInStream(p);
-        cv::gapi::s11n::I::IStream& is = *pIs.get();
+        std::unique_ptr<cv::gapi::s11n::IIStream> pIs = cv::gapi::s11n::getInStream(p);
+        cv::gapi::s11n::IIStream& is = *pIs.get();
         cv::GCompileArgs args;
         std::size_t sz = 0u;
         is >> sz;
@@ -80,385 +80,13 @@
     return detail::getRunArgs(p);
 }
 
-<<<<<<< HEAD
 template<typename T, typename... Types> inline
 typename std::enable_if<std::is_same<T, GCompileArgs>::value, GCompileArgs>::
 type deserialize(const std::vector<char> &p) {
     return detail::getCompileArgs<Types...>(p);
 }
-
 } // namespace gapi
 } // namespace cv
-
-// FIXME: forward declaration
-// FIXME moved here due to clang lookup issue: https://clang.llvm.org/compatibility.html
-namespace cv {
-namespace gimpl {
-    struct RcDesc;
-    struct Op;
-    struct Data;
-} // namespace gimpl
-} // namespace cv
-
-namespace cv {
-namespace gapi {
-namespace s11n {
-namespace I {
-    struct GAPI_EXPORTS OStream {
-        virtual ~OStream() = default;
-
-        // Define the native support for basic C++ types at the API level:
-        virtual OStream& operator<< (bool) = 0;
-        virtual OStream& operator<< (char) = 0;
-        virtual OStream& operator<< (unsigned char) = 0;
-        virtual OStream& operator<< (short) = 0;
-        virtual OStream& operator<< (unsigned short) = 0;
-        virtual OStream& operator<< (int) = 0;
-        virtual OStream& operator<< (uint32_t) = 0;
-        virtual OStream& operator<< (uint64_t) = 0;
-        virtual OStream& operator<< (float) = 0;
-        virtual OStream& operator<< (double) = 0;
-        virtual OStream& operator<< (const std::string&) = 0;
-    };
-
-    struct GAPI_EXPORTS IStream {
-        virtual ~IStream() = default;
-
-        virtual IStream& operator>> (bool &) = 0;
-        virtual IStream& operator>> (std::vector<bool>::reference) = 0;
-        virtual IStream& operator>> (char &) = 0;
-        virtual IStream& operator>> (unsigned char &) = 0;
-        virtual IStream& operator>> (short &) = 0;
-        virtual IStream& operator>> (unsigned short &) = 0;
-        virtual IStream& operator>> (int &) = 0;
-        virtual IStream& operator>> (float &) = 0;
-        virtual IStream& operator>> (double &) = 0;
-        virtual IStream& operator >> (uint32_t &) = 0;
-        virtual IStream& operator >> (uint64_t &) = 0;
-        virtual IStream& operator>> (std::string &) = 0;
-    };
-} // namespace I
-
-    ////////////////////////////////////////////////////////////////////////////////
-    ////////////////////////////////////////////////////////////////////////////////
-    // S11N operators
-    // Note: operators for basic types are defined in IStream/OStream
-
-    // OpenCV types ////////////////////////////////////////////////////////////////
-
-    GAPI_EXPORTS I::OStream& operator<< (I::OStream& os, const cv::Point &pt);
-    GAPI_EXPORTS I::IStream& operator>> (I::IStream& is,       cv::Point &pt);
-
-    GAPI_EXPORTS I::OStream& operator<< (I::OStream& os, const cv::Size &sz);
-    GAPI_EXPORTS I::IStream& operator>> (I::IStream& is,       cv::Size &sz);
-
-    GAPI_EXPORTS I::OStream& operator<< (I::OStream& os, const cv::Rect &rc);
-    GAPI_EXPORTS I::IStream& operator>> (I::IStream& is,       cv::Rect &rc);
-
-    GAPI_EXPORTS I::OStream& operator<< (I::OStream& os, const cv::Scalar &s);
-    GAPI_EXPORTS I::IStream& operator>> (I::IStream& is,       cv::Scalar &s);
-
-    GAPI_EXPORTS I::OStream& operator<< (I::OStream& os, const cv::Mat &m);
-    GAPI_EXPORTS I::IStream& operator>> (I::IStream& is,       cv::Mat &m);
-
-    GAPI_EXPORTS I::OStream& operator<< (I::OStream& os, const cv::gapi::wip::draw::Text &t);
-    GAPI_EXPORTS I::IStream& operator>> (I::IStream& is,       cv::gapi::wip::draw::Text &t);
-
-    GAPI_EXPORTS I::OStream& operator<< (I::OStream&, const cv::gapi::wip::draw::FText &);
-    GAPI_EXPORTS I::IStream& operator>> (I::IStream&,       cv::gapi::wip::draw::FText &);
-
-    GAPI_EXPORTS I::OStream& operator<< (I::OStream& os, const cv::gapi::wip::draw::Circle &c);
-    GAPI_EXPORTS I::IStream& operator>> (I::IStream& is,       cv::gapi::wip::draw::Circle &c);
-
-    GAPI_EXPORTS I::OStream& operator<< (I::OStream& os, const cv::gapi::wip::draw::Rect &r);
-    GAPI_EXPORTS I::IStream& operator>> (I::IStream& is,       cv::gapi::wip::draw::Rect &r);
-
-    GAPI_EXPORTS I::OStream& operator<< (I::OStream& os, const cv::gapi::wip::draw::Image &i);
-    GAPI_EXPORTS I::IStream& operator>> (I::IStream& is,       cv::gapi::wip::draw::Image &i);
-
-    GAPI_EXPORTS I::OStream& operator<< (I::OStream& os, const cv::gapi::wip::draw::Mosaic &m);
-    GAPI_EXPORTS I::IStream& operator>> (I::IStream& is,       cv::gapi::wip::draw::Mosaic &m);
-
-    GAPI_EXPORTS I::OStream& operator<< (I::OStream& os, const cv::gapi::wip::draw::Poly &p);
-    GAPI_EXPORTS I::IStream& operator>> (I::IStream& is,       cv::gapi::wip::draw::Poly &p);
-
-    GAPI_EXPORTS I::OStream& operator<< (I::OStream& os, const cv::gapi::wip::draw::Line &l);
-    GAPI_EXPORTS I::IStream& operator>> (I::IStream& is,       cv::gapi::wip::draw::Line &l);
-
-    // G-API types /////////////////////////////////////////////////////////////////
-
-    GAPI_EXPORTS I::OStream& operator<< (I::OStream& os, const cv::GCompileArg &arg);
-
-    GAPI_EXPORTS I::OStream& operator<< (I::OStream& os, cv::util::monostate  );
-    GAPI_EXPORTS I::IStream& operator>> (I::IStream& is, cv::util::monostate &);
-
-    GAPI_EXPORTS I::OStream& operator<< (I::OStream& os, cv::GShape  shape);
-    GAPI_EXPORTS I::IStream& operator>> (I::IStream& is, cv::GShape &shape);
-
-    GAPI_EXPORTS I::OStream& operator<< (I::OStream& os, cv::detail::ArgKind  k);
-    GAPI_EXPORTS I::IStream& operator>> (I::IStream& is, cv::detail::ArgKind &k);
-
-    GAPI_EXPORTS I::OStream& operator<< (I::OStream& os, cv::detail::OpaqueKind  k);
-    GAPI_EXPORTS I::IStream& operator>> (I::IStream& is, cv::detail::OpaqueKind &k);
-
-    GAPI_EXPORTS I::OStream& operator<< (I::OStream& os, const cv::GArg &arg);
-    GAPI_EXPORTS I::IStream& operator>> (I::IStream& is,       cv::GArg &arg);
-
-
-    GAPI_EXPORTS I::OStream& operator<< (I::OStream& os, const cv::GKernel &k);
-    GAPI_EXPORTS I::IStream& operator>> (I::IStream& is,       cv::GKernel &k);
-
-    GAPI_EXPORTS I::OStream& operator<< (I::OStream& os, const cv::GMatDesc &d);
-    GAPI_EXPORTS I::IStream& operator>> (I::IStream& is,       cv::GMatDesc &d);
-
-    GAPI_EXPORTS I::OStream& operator<< (I::OStream& os, const cv::GScalarDesc &);
-    GAPI_EXPORTS I::IStream& operator>> (I::IStream& is,       cv::GScalarDesc &);
-
-    GAPI_EXPORTS I::OStream& operator<< (I::OStream& os, const cv::GOpaqueDesc &);
-    GAPI_EXPORTS I::IStream& operator>> (I::IStream& is,       cv::GOpaqueDesc &);
-
-    GAPI_EXPORTS I::OStream& operator<< (I::OStream& os, const cv::GArrayDesc &);
-    GAPI_EXPORTS I::IStream& operator>> (I::IStream& is,       cv::GArrayDesc &);
-
-    #if !defined(GAPI_STANDALONE)
-    GAPI_EXPORTS I::OStream& operator<< (I::OStream& os, const cv::UMat &);
-    GAPI_EXPORTS I::IStream& operator>> (I::IStream& is,       cv::UMat &);
-    #endif // !defined(GAPI_STANDALONE)
-
-    GAPI_EXPORTS I::OStream& operator<< (I::OStream& os, const cv::gapi::wip::IStreamSource::Ptr &);
-    GAPI_EXPORTS I::IStream& operator>> (I::IStream& is,       cv::gapi::wip::IStreamSource::Ptr &);
-
-    GAPI_EXPORTS I::OStream& operator<< (I::OStream& os, const cv::detail::VectorRef &);
-    GAPI_EXPORTS I::IStream& operator>> (I::IStream& is,       cv::detail::VectorRef &);
-
-    GAPI_EXPORTS I::OStream& operator<< (I::OStream& os, const cv::detail::OpaqueRef &);
-    GAPI_EXPORTS I::IStream& operator>> (I::IStream& is,       cv::detail::OpaqueRef &);
-
-    // FIXME: moved here due to clang lookup issue (see the comment above)
-    GAPI_EXPORTS I::OStream& operator<< (I::OStream& os, const cv::gimpl::RcDesc &rc);
-    GAPI_EXPORTS I::IStream& operator>> (I::IStream& is,       cv::gimpl::RcDesc &rc);
-
-    GAPI_EXPORTS I::OStream& operator<< (I::OStream& os, const cv::gimpl::Op &op);
-    GAPI_EXPORTS I::IStream& operator>> (I::IStream& is,       cv::gimpl::Op &op);
-
-    GAPI_EXPORTS I::OStream& operator<< (I::OStream& os, const cv::gimpl::Data &op);
-    GAPI_EXPORTS I::IStream& operator>> (I::IStream& is,       cv::gimpl::Data &op);
-
-
-    // Generic: variant serialization //////////////////////////////////////////////
-    namespace detail {
-    template<typename V>
-    I::OStream& put_v(I::OStream&, const V&, std::size_t) {
-        GAPI_Assert(false && "variant>>: requested index is invalid");
-    };
-    template<typename V, typename X, typename... Xs>
-    I::OStream& put_v(I::OStream& os, const V& v, std::size_t x) {
-        return (x == 0u)
-            ? os << cv::util::get<X>(v)
-            : put_v<V, Xs...>(os, v, x-1);
-    }
-    template<typename V>
-    I::IStream& get_v(I::IStream&, V&, std::size_t, std::size_t) {
-        GAPI_Assert(false && "variant<<: requested index is invalid");
-    }
-    template<typename V, typename X, typename... Xs>
-    I::IStream& get_v(I::IStream& is, V& v, std::size_t i, std::size_t gi) {
-        if (i == gi) {
-            X x{};
-            is >> x;
-            v = std::move(x);
-            return is;
-        } else return get_v<V, Xs...>(is, v, i+1, gi);
-    }
-    } // namespace detail
-
-    template<typename... Ts>
-    I::OStream& operator<< (I::OStream& os, const cv::util::variant<Ts...> &v) {
-        os << (uint32_t)v.index();
-        return detail::put_v<cv::util::variant<Ts...>, Ts...>(os, v, v.index());
-    }
-    template<typename... Ts>
-    I::IStream& operator>> (I::IStream& is, cv::util::variant<Ts...> &v) {
-        int idx = -1;
-        is >> idx;
-        GAPI_Assert(idx >= 0 && idx < (int)sizeof...(Ts));
-        return detail::get_v<cv::util::variant<Ts...>, Ts...>(is, v, 0u, idx);
-    }
-
-    // Generic: stl structures serialization //////////////////////////////////////////////
-    template<typename K, typename V>
-    GAPI_EXPORTS I::OStream& operator<< (I::OStream& os, const std::map<K, V> &m) {
-        const uint32_t sz = static_cast<uint32_t>(m.size());
-        os << sz;
-        for (const auto& it : m) os << it.first << it.second;
-        return os;
-    }
-    template<typename K, typename V>
-    GAPI_EXPORTS I::OStream& operator<< (I::OStream& os, const std::unordered_map<K, V> &m) {
-        const uint32_t sz = static_cast<uint32_t>(m.size());
-        os << sz;
-        for (auto &&it : m) os << it.first << it.second;
-        return os;
-    }
-    template<typename T>
-    GAPI_EXPORTS I::OStream& operator<< (I::OStream& os, const std::vector<T> &ts) {
-        const uint32_t sz = static_cast<uint32_t>(ts.size());
-        os << sz;
-        for (auto &&v : ts) os << v;
-        return os;
-    }
-
-    template<typename K, typename V>
-    GAPI_EXPORTS I::IStream& operator>> (I::IStream& is, std::map<K, V> &m) {
-        m.clear();
-        uint32_t sz = 0u;
-        is >> sz;
-        for (std::size_t i = 0; i < sz; ++i) {
-            K k{};
-            V v{};
-            is >> k >> v;
-            m[k] = v;
-        }
-        return is;
-    }
-    template<typename K, typename V>
-    GAPI_EXPORTS I::IStream& operator>> (I::IStream& is, std::unordered_map<K, V> &m) {
-        m.clear();
-        uint32_t sz = 0u;
-        is >> sz;
-        for (std::size_t i = 0; i < sz; ++i) {
-            K k{};
-            V v{};
-            is >> k >> v;
-            m[k] = v;
-        }
-        return is;
-    }
-    template<typename T>
-    GAPI_EXPORTS I::IStream& operator>> (I::IStream& is, std::vector<T> &ts) {
-        uint32_t sz = 0u;
-        is >> sz;
-        if (sz == 0u) {
-            ts.clear();
-        }
-        else {
-            ts.resize(sz);
-            for (std::size_t i = 0; i < sz; ++i) is >> ts[i];
-        }
-        return is;
-    }
-
-namespace detail
-{
-// Note: actual implementation is defined by user
-template<typename T>
-struct GAPI_EXPORTS S11N;
-
-//Add implementation for default types via SFINAE!!
-//typename std::enable_if<can_be_serialized_by_framework<T>::value, T>::type
-// template<typename T>
-// struct GAPI_EXPORTS S11N { serialize, deserialize };
-
-template<typename T> struct wrap_serialize<T, cv::GCompileArg>
-{
-    static std::function<void(gapi::s11n::I::OStream& os, const util::any& arg)> serialize;
-
-private:
-    template<typename> using sfinae_true = std::true_type;
-
-    template<typename Q = T>
-    static auto try_call_serialize(gapi::s11n::I::OStream& os, const util::any& arg, int)
-        -> sfinae_true<decltype(S11N<Q>::serialize(os, util::any_cast<Q>(arg)), void())>
-    {
-        S11N<Q>::serialize(os, util::any_cast<Q>(arg));
-        return sfinae_true<void>{};
-    }
-
-    template<typename Q = T>
-    static auto try_call_serialize(gapi::s11n::I::OStream& os, const util::any& arg, long)
-        -> sfinae_true<decltype(os << std::declval<const typename std::add_lvalue_reference<Q>::type>(), void())>
-    {
-        os << util::any_cast<Q>(arg);
-        return sfinae_true<void>{};
-    }
-
-    template<typename Q = T>
-    static std::false_type try_call_serialize(gapi::s11n::I::OStream &os, const util::any& arg, ...);
-
-    static void call_serialize(gapi::s11n::I::OStream& os, const util::any& arg)
-    {
-        try_call_serialize<T>(os, arg, 0);
-    }
-};
-
-template<typename T>
-std::function<void(gapi::s11n::I::OStream& os, const util::any& arg)>
-wrap_serialize<T, cv::GCompileArg>::serialize =
-        decltype(try_call_serialize(std::declval<
-                                        typename std::add_lvalue_reference<gapi::s11n::I::OStream>::type>(),
-                                    std::declval<typename std::add_lvalue_reference<util::any>::type>(),
-                                    int()))::value ? &call_serialize : nullptr;
-
-
-template<typename T> struct wrap_deserialize
-{
-private:
-    template<typename Q = T>
-    static auto call_deserialize(gapi::s11n::I::IStream& is, int)
-        -> decltype(S11N<Q>::deserialize(is), S11N<Q>::deserialize(is))
-    {
-        return S11N<Q>::deserialize(is); // returning reference to temporary?
-    }
-
-    // FIXME: Add trait for basic types?
-    template<typename Q = T>
-    static auto call_deserialize(gapi::s11n::I::IStream& is, long)
-        -> decltype(std::declval<typename std::add_lvalue_reference<Q>::type>() << is, std::declval<typename std::decay<Q>::type>())
-    {
-        return T() << is;
-    }
-
-    template<typename Q = T>
-    static cv::GCompileArg call_deserialize(gapi::s11n::I::IStream&, ...)
-    {
-        return GCompileArg { };
-    }
-
-public:
-    static auto deserialize(gapi::s11n::I::IStream& is)
-        -> decltype(call_deserialize<T>(is, 0))
-    {
-        return call_deserialize<T>(is, 0);
-    }
-};
-} // namespace detail
-} // namespace s11n
-
-namespace detail
-{
-template<typename T>
-GAPI_EXPORTS GCompileArg deserialize_arg(cv::gapi::s11n::I::IStream& is, const std::string &tag) {
-    if (tag == cv::detail::CompileArgTag<T>::tag()) {
-        return GCompileArg { cv::gapi::s11n::detail::wrap_deserialize<T>::deserialize(is) };
-    }
-    else {
-        throw std::logic_error("No CompileArgTag specialization for some of custom types!");
-    } 
-}
-template<typename T1, typename T2, typename... Types>
-GAPI_EXPORTS GCompileArg deserialize_arg(cv::gapi::s11n::I::IStream& is, const std::string &tag) {
-    if (tag == cv::detail::CompileArgTag<T1>::tag()) {
-        return GCompileArg { cv::gapi::s11n::detail::wrap_deserialize<T1>::deserialize(is) };
-    }
-    else {
-        return deserialize_arg<T2, Types...>(is, tag);
-    } 
-}
-} // namespace detail
-=======
-} // namespace gapi
-} // namespace cv
->>>>>>> a3e7c2d8
 
 namespace cv {
 namespace gapi {
@@ -579,16 +207,107 @@
     return is;
 }
 
-namespace detail {
-    // Will be used along with default types if possible in specific cases (compile args, etc)
-    // Note: actual implementation is defined by user
-    template<typename T>
-    struct GAPI_EXPORTS S11N {
-        static void serialize(IOStream &, const T &) {}
-        static T deserialize(IIStream &) { T t; return t; }
-    };
+namespace detail
+{
+// Note: actual implementation is defined by user
+template<typename T>
+struct GAPI_EXPORTS S11N;
+
+//Add implementation for default types via SFINAE!!
+//typename std::enable_if<can_be_serialized_by_framework<T>::value, T>::type
+// template<typename T>
+// struct GAPI_EXPORTS S11N { serialize, deserialize };
+
+template<typename T> struct wrap_serialize<T, cv::GCompileArg> {
+    static std::function<void(gapi::s11n::I::OStream& os, const util::any& arg)> serialize;
+
+private:
+    template<typename> using sfinae_true = std::true_type;
+
+    template<typename Q = T>
+    static auto try_call_serialize(gapi::s11n::I::OStream& os, const util::any& arg, int)
+        -> sfinae_true<decltype(S11N<Q>::serialize(os, util::any_cast<Q>(arg)), void())> {
+
+        S11N<Q>::serialize(os, util::any_cast<Q>(arg));
+        return sfinae_true<void>{};
+    }
+
+    template<typename Q = T>
+    static auto try_call_serialize(gapi::s11n::I::OStream& os, const util::any& arg, long)
+        -> sfinae_true<decltype(os << std::declval<const typename std::add_lvalue_reference<Q>::type>(), void())> {
+
+        os << util::any_cast<Q>(arg);
+        return sfinae_true<void>{};
+    }
+
+    template<typename Q = T>
+    static std::false_type try_call_serialize(gapi::s11n::I::OStream &os, const util::any& arg, ...);
+
+    static void call_serialize(gapi::s11n::I::OStream& os, const util::any& arg) {
+        try_call_serialize<T>(os, arg, 0);
+    }
+};
+
+template<typename T>
+std::function<void(gapi::s11n::I::OStream& os, const util::any& arg)>
+wrap_serialize<T, cv::GCompileArg>::serialize =
+        decltype(try_call_serialize(std::declval<
+                                        typename std::add_lvalue_reference<gapi::s11n::I::OStream>::type>(),
+                                    std::declval<typename std::add_lvalue_reference<util::any>::type>(),
+                                    int()))::value ? &call_serialize : nullptr;
+
+
+template<typename T> struct wrap_deserialize
+{
+private:
+    template<typename Q = T>
+    static auto call_deserialize(gapi::s11n::I::IStream& is, int)
+        -> decltype(S11N<Q>::deserialize(is), S11N<Q>::deserialize(is)) {
+        return S11N<Q>::deserialize(is); // returning reference to temporary?
+    }
+
+    // FIXME: Add trait for basic types?
+    template<typename Q = T>
+    static auto call_deserialize(gapi::s11n::I::IStream& is, long)
+        -> decltype(std::declval<typename std::add_lvalue_reference<Q>::type>() << is, std::declval<typename std::decay<Q>::type>()) {
+        return T() << is;
+    }
+
+    template<typename Q = T>
+    static cv::GCompileArg call_deserialize(gapi::s11n::I::IStream&, ...) {
+        return GCompileArg { };
+    }
+
+public:
+    static auto deserialize(gapi::s11n::I::IStream& is)
+        -> decltype(call_deserialize<T>(is, 0)) {
+        return call_deserialize<T>(is, 0);
+    }
+};
 } // namespace detail
 } // namespace s11n
+
+namespace detail
+{
+template<typename T>
+GAPI_EXPORTS GCompileArg deserialize_arg(cv::gapi::s11n::IIStream& is, const std::string& tag) {
+    if (tag == cv::detail::CompileArgTag<T>::tag()) {
+        return GCompileArg { cv::gapi::s11n::detail::wrap_deserialize<T>::deserialize(is) };
+    }
+    else {
+        throw std::logic_error("No CompileArgTag<> specialization for some of passed types!");
+    } 
+}
+template<typename T1, typename T2, typename... Types>
+GAPI_EXPORTS GCompileArg deserialize_arg(cv::gapi::s11n::IIStream& is, const std::string& tag) {
+    if (tag == cv::detail::CompileArgTag<T1>::tag()) {
+        return GCompileArg { cv::gapi::s11n::detail::wrap_deserialize<T1>::deserialize(is) };
+    }
+    else {
+        return deserialize_arg<T2, Types...>(is, tag);
+    } 
+}
+} // namespace detail
 } // namespace gapi
 } // namespace cv
 
