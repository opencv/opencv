--- conflicted
+++ resolved
@@ -117,8 +117,6 @@
         static type get(std::tuple<Objs...>&& objs) { return std::forward<std::tuple<Objs...>>(objs); }
     };
 } // namespace detail
-<<<<<<< HEAD
-=======
 
 namespace util
 {
@@ -178,7 +176,6 @@
                                   find_adapter_impl<AdapterT, Types...>::found;
 };
 } // namespace util
->>>>>>> 4dd3ab8f
 } // namespace cv
 
 // \endcond
