// This file is part of OpenCV project.
// It is subject to the license terms in the LICENSE file found in the top-level directory
// of this distribution and at http://opencv.org/license.html.
//
// Copyright (C) 2018 Intel Corporation


#ifndef OPENCV_GAPI_GARRAY_HPP
#define OPENCV_GAPI_GARRAY_HPP

#include <functional>
#include <ostream>
#include <vector>
#include <memory>

#include <opencv2/gapi/own/exports.hpp>
#include <opencv2/gapi/opencv_includes.hpp>

#include <opencv2/gapi/util/variant.hpp>
#include <opencv2/gapi/util/throw.hpp>
#include <opencv2/gapi/own/assert.hpp>

#include <opencv2/gapi/gmat.hpp>    // flatten_g only!
#include <opencv2/gapi/gscalar.hpp> // flatten_g only!

namespace cv
{
// Forward declaration; GNode and GOrigin are an internal
// (user-inaccessible) classes.
class GNode;
struct GOrigin;
template<typename T> class GArray;

/**
 * \addtogroup gapi_meta_args
 * @{
 */
struct GArrayDesc
{
    // FIXME: Body
    // FIXME: Also implement proper operator== then
    bool operator== (const GArrayDesc&) const { return true; }
};
template<typename U> GArrayDesc descr_of(const std::vector<U> &) { return {};}
static inline GArrayDesc empty_array_desc() {return {}; }
/** @} */

std::ostream& operator<<(std::ostream& os, const cv::GArrayDesc &desc);

namespace detail
{
    // ConstructVec is a callback which stores information about T and is used by
    // G-API runtime to construct arrays in host memory (T remains opaque for G-API).
    // ConstructVec is carried into G-API internals by GArrayU.
    // Currently it is suitable for Host (CPU) plugins only, real offload may require
    // more information for manual memory allocation on-device.
    class VectorRef;
    using ConstructVec = std::function<void(VectorRef&)>;

    // This is the base struct for GArrayU type holder
    struct TypeHintBase{virtual ~TypeHintBase() = default;};

    // This class holds type of initial GArray to be checked from GArrayU
    template <typename T>
    struct TypeHint final : public TypeHintBase{};

    // This class strips type information from GArray<T> and makes it usable
    // in the G-API graph compiler (expression unrolling, graph generation, etc).
    // Part of GProtoArg.
    class GAPI_EXPORTS GArrayU
    {
    public:
        GArrayU(const GNode &n, std::size_t out); // Operation result constructor

        template <typename T>
        bool holds() const;                       // Check if was created from GArray<T>

        GOrigin& priv();                          // Internal use only
        const GOrigin& priv() const;              // Internal use only

    protected:
        GArrayU();                                // Default constructor
        template<class> friend class cv::GArray;  //  (available to GArray<T> only)

        void setConstructFcn(ConstructVec &&cv);  // Store T-aware constructor

        template <typename T>
        void specifyType();                       // Store type of initial GArray<T>

        std::shared_ptr<GOrigin> m_priv;
        std::shared_ptr<TypeHintBase> m_hint;
    };

    template <typename T>
    bool GArrayU::holds() const{
        GAPI_Assert(m_hint != nullptr);
        using U = typename std::decay<T>::type;
        return dynamic_cast<TypeHint<U>*>(m_hint.get()) != nullptr;
    };

    template <typename T>
    void GArrayU::specifyType(){
        m_hint.reset(new TypeHint<typename std::decay<T>::type>);
    };

    // This class represents a typed STL vector reference.
    // Depending on origins, this reference may be either "just a" reference to
    // an object created externally, OR actually own the underlying object
    // (be value holder).
    class BasicVectorRef
    {
    public:
        std::size_t    m_elemSize = 0ul;
        cv::GArrayDesc m_desc;
        virtual ~BasicVectorRef() {}

        virtual void mov(BasicVectorRef &ref) = 0;
        virtual const void* ptr() const = 0;
    };

    template<typename T> class VectorRefT final: public BasicVectorRef
    {
        using empty_t  = util::monostate;
        using ro_ext_t = const std::vector<T> *;
        using rw_ext_t =       std::vector<T> *;
        using rw_own_t =       std::vector<T>  ;
        util::variant<empty_t, ro_ext_t, rw_ext_t, rw_own_t> m_ref;

        inline bool isEmpty() const { return util::holds_alternative<empty_t>(m_ref);  }
        inline bool isROExt() const { return util::holds_alternative<ro_ext_t>(m_ref); }
        inline bool isRWExt() const { return util::holds_alternative<rw_ext_t>(m_ref); }
        inline bool isRWOwn() const { return util::holds_alternative<rw_own_t>(m_ref); }

        void init(const std::vector<T>* vec = nullptr)
        {
            m_elemSize = sizeof(T);
            if (vec) m_desc = cv::descr_of(*vec);
        }

    public:
        VectorRefT() { init(); }
        virtual ~VectorRefT() {}

        explicit VectorRefT(const std::vector<T>& vec) : m_ref(&vec)      { init(&vec); }
        explicit VectorRefT(std::vector<T>& vec)  : m_ref(&vec)           { init(&vec); }
        explicit VectorRefT(std::vector<T>&& vec) : m_ref(std::move(vec)) { init(&vec); }

        // Reset a VectorRefT. Called only for objects instantiated
        // internally in G-API (e.g. temporary GArray<T>'s within a
        // computation).  Reset here means both initialization
        // (creating an object) and reset (discarding its existing
        // content before the next execution).  Must never be called
        // for external VectorRefTs.
        void reset()
        {
            if (isEmpty())
            {
                std::vector<T> empty_vector;
                m_desc = cv::descr_of(empty_vector);
                m_ref  = std::move(empty_vector);
                GAPI_Assert(isRWOwn());
            }
            else if (isRWOwn())
            {
                util::get<rw_own_t>(m_ref).clear();
            }
            else GAPI_Assert(false); // shouldn't be called in *EXT modes
        }

        // Obtain a WRITE reference to underlying object
        // Used by CPU kernel API wrappers when a kernel execution frame
        // is created
        std::vector<T>& wref()
        {
            GAPI_Assert(isRWExt() || isRWOwn());
            if (isRWExt()) return *util::get<rw_ext_t>(m_ref);
            if (isRWOwn()) return  util::get<rw_own_t>(m_ref);
            util::throw_error(std::logic_error("Impossible happened"));
        }

        // Obtain a READ reference to underlying object
        // Used by CPU kernel API wrappers when a kernel execution frame
        // is created
        const std::vector<T>& rref() const
        {
            // ANY vector can be accessed for reading, even if it declared for
            // output. Example -- a GComputation from [in] to [out1,out2]
            // where [out2] is a result of operation applied to [out1]:
            //
            //            GComputation boundary
            //            . . . . . . .
            //            .           .
            //     [in] ----> foo() ----> [out1]
            //            .           .    :
            //            .           . . .:. . .
            //            .                V    .
            //            .              bar() ---> [out2]
            //            . . . . . . . . . . . .
            //
            if (isROExt()) return *util::get<ro_ext_t>(m_ref);
            if (isRWExt()) return *util::get<rw_ext_t>(m_ref);
            if (isRWOwn()) return  util::get<rw_own_t>(m_ref);
            util::throw_error(std::logic_error("Impossible happened"));
        }

        virtual void mov(BasicVectorRef &v) override {
            VectorRefT<T> *tv = dynamic_cast<VectorRefT<T>*>(&v);
            GAPI_Assert(tv != nullptr);
            wref() = std::move(tv->wref());
        }

        virtual const void* ptr() const override { return &rref(); }
    };

    // This class strips type information from VectorRefT<> and makes it usable
    // in the G-API executables (carrying run-time data/information to kernels).
    // Part of GRunArg.
    // Its methods are typed proxies to VectorRefT<T>.
    // VectorRef maintains "reference" semantics so two copies of VectoRef refer
    // to the same underlying object.
    // FIXME: Put a good explanation on why cv::OutputArray doesn't fit this role
    class VectorRef
    {
        std::shared_ptr<BasicVectorRef> m_ref;

        template<typename T> inline void check() const
        {
            GAPI_DbgAssert(dynamic_cast<VectorRefT<T>*>(m_ref.get()) != nullptr);
            GAPI_Assert(sizeof(T) == m_ref->m_elemSize);
        }

    public:
        VectorRef() = default;
        template<typename T> explicit VectorRef(const std::vector<T>& vec) : m_ref(new VectorRefT<T>(vec)) {}
        template<typename T> explicit VectorRef(std::vector<T>& vec)       : m_ref(new VectorRefT<T>(vec)) {}
        template<typename T> explicit VectorRef(std::vector<T>&& vec)      : m_ref(new VectorRefT<T>(vec)) {}

        template<typename T> void reset()
        {
            if (!m_ref) m_ref.reset(new VectorRefT<T>());

            check<T>();
            static_cast<VectorRefT<T>&>(*m_ref).reset();
        }

        template<typename T> std::vector<T>& wref()
        {
            check<T>();
            return static_cast<VectorRefT<T>&>(*m_ref).wref();
        }

        template<typename T> const std::vector<T>& rref() const
        {
            check<T>();
            return static_cast<VectorRefT<T>&>(*m_ref).rref();
        }

        void mov(VectorRef &v)
        {
            m_ref->mov(*v.m_ref);
        }

        cv::GArrayDesc descr_of() const
        {
            return m_ref->m_desc;
        }

        // May be used to uniquely identify this object internally
<<<<<<< HEAD
        const void *ptr() const { return static_cast<const void*>(m_ref.get()); }
=======
        const void *ptr() const { return m_ref->ptr(); }
>>>>>>> 2cef1003
    };

    // Helper (FIXME: work-around?)
    // stripping G types to their host types
    // like cv::GArray<GMat> would still map to std::vector<cv::Mat>
    // but not to std::vector<cv::GMat>
#if defined(GAPI_STANDALONE)
#  define FLATTEN_NS cv::gapi::own
#else
#  define FLATTEN_NS cv
#endif
    template<class T> struct flatten_g;
    template<> struct flatten_g<cv::GMat>    { using type = FLATTEN_NS::Mat; };
    template<> struct flatten_g<cv::GScalar> { using type = FLATTEN_NS::Scalar; };
    template<class T> struct flatten_g       { using type = T; };
#undef FLATTEN_NS
    // FIXME: the above mainly duplicates "ProtoToParam" thing from gtyped.hpp
    // but I decided not to include gtyped here - probably worth moving that stuff
    // to some common place? (DM)
} // namespace detail

/** \addtogroup gapi_data_objects
 * @{
 */

template<typename T> class GArray
{
public:
    GArray() { putDetails(); }             // Empty constructor
    explicit GArray(detail::GArrayU &&ref) // GArrayU-based constructor
        : m_ref(ref) { putDetails(); }     //   (used by GCall, not for users)

    detail::GArrayU strip() const { return m_ref; }

private:
    // Host type (or Flat type) - the type this GArray is actually
    // specified to.
    using HT = typename detail::flatten_g<typename std::decay<T>::type>::type;

    static void VCTor(detail::VectorRef& vref) {
        vref.reset<HT>();
    }
    void putDetails() {
        m_ref.setConstructFcn(&VCTor);
        m_ref.specifyType<HT>();
    }

    detail::GArrayU m_ref;
};

/** @} */

} // namespace cv

#endif // OPENCV_GAPI_GARRAY_HPP<|MERGE_RESOLUTION|>--- conflicted
+++ resolved
@@ -266,11 +266,7 @@
         }
 
         // May be used to uniquely identify this object internally
-<<<<<<< HEAD
-        const void *ptr() const { return static_cast<const void*>(m_ref.get()); }
-=======
         const void *ptr() const { return m_ref->ptr(); }
->>>>>>> 2cef1003
     };
 
     // Helper (FIXME: work-around?)
