// This file is part of OpenCV project.
// It is subject to the license terms in the LICENSE file found in the top-level directory
// of this distribution and at http://opencv.org/license.html.
//
// Copyright (C) 2019 Intel Corporation

#ifndef OPENCV_GAPI_INFER_IE_HPP
#define OPENCV_GAPI_INFER_IE_HPP

#include <unordered_map>
#include <string>
#include <array>
#include <tuple> // tuple, tuple_size

#include <opencv2/gapi/opencv_includes.hpp>
#include <opencv2/gapi/util/any.hpp>

#include <opencv2/core/cvdef.h>     // GAPI_EXPORTS
#include <opencv2/gapi/gkernel.hpp> // GKernelPackage
#include <opencv2/gapi/infer.hpp>   // Generic

namespace cv {
namespace gapi {
// FIXME: introduce a new sub-namespace for NN?
namespace ie {

GAPI_EXPORTS cv::gapi::GBackend backend();

/**
 * Specify how G-API and IE should trait input data
 *
 * In OpenCV, the same cv::Mat is used to represent both
 * image and tensor data. Sometimes those are hardly distinguishable,
 * so this extra parameter is used to give G-API a hint.
 *
 * This hint controls how G-API reinterprets the data when converting
 * it to IE Blob format (and which layout/etc is assigned to this data).
 */
enum class TraitAs: int
{
    TENSOR, //!< G-API traits an associated cv::Mat as a raw tensor and passes dimensions as-is
    IMAGE   //!< G-API traits an associated cv::Mat as an image so creates an "image" blob (NCHW/NHWC, etc)
};

namespace detail {
    struct ParamDesc {
        std::string model_path;
        std::string weights_path;
        std::string device_id;

        // NB: Here order follows the `Net` API
        std::vector<std::string> input_names;
        std::vector<std::string> output_names;

        using ConstInput = std::pair<cv::Mat, TraitAs>;
        std::unordered_map<std::string, ConstInput> const_inputs;

        // NB: nun_* may differ from topology's real input/output port numbers
        // (e.g. topology's partial execution)
        std::size_t num_in;  // How many inputs are defined in the operation
        std::size_t num_out; // How many outputs are defined in the operation

<<<<<<< HEAD
        enum class Kind { Load, Import };
        Kind kind;
=======
        bool is_generic;
>>>>>>> 78476a0f
    };
} // namespace detail

// FIXME: this is probably a shared (reusable) thing
template<typename Net>
struct PortCfg {
    using In = std::array
        < std::string
        , std::tuple_size<typename Net::InArgs>::value >;
    using Out = std::array
        < std::string
        , std::tuple_size<typename Net::OutArgs>::value >;
};

template<typename Net> class Params {
public:
    Params(const std::string &model,
           const std::string &weights,
           const std::string &device,
           detail::ParamDesc::Kind kind = detail::ParamDesc::Kind::Load)
        : desc{ model, weights, device, {}, {}, {}
              , std::tuple_size<typename Net::InArgs>::value  // num_in
              , std::tuple_size<typename Net::OutArgs>::value // num_out
<<<<<<< HEAD
              , kind
              } {
    };

    Params(const std::string &model,
           const std::string &device,
           detail::ParamDesc::Kind kind = detail::ParamDesc::Kind::Import)
        : desc{ model, {}, device, {}, {}, {}
              , std::tuple_size<typename Net::InArgs>::value  // num_in
              , std::tuple_size<typename Net::OutArgs>::value // num_out
              , kind
              } {
=======
              , false} {
>>>>>>> 78476a0f
    };

    Params<Net>& cfgInputLayers(const typename PortCfg<Net>::In &ll) {
        desc.input_names.clear();
        desc.input_names.reserve(ll.size());
        std::copy(ll.begin(), ll.end(),
                  std::back_inserter(desc.input_names));
        return *this;
    }

    Params<Net>& cfgOutputLayers(const typename PortCfg<Net>::Out &ll) {
        desc.output_names.clear();
        desc.output_names.reserve(ll.size());
        std::copy(ll.begin(), ll.end(),
                  std::back_inserter(desc.output_names));
        return *this;
    }

    Params<Net>& constInput(const std::string &layer_name,
                            const cv::Mat &data,
                            TraitAs hint = TraitAs::TENSOR) {
        desc.const_inputs[layer_name] = {data, hint};
        return *this;
    }

    // BEGIN(G-API's network parametrization API)
    GBackend      backend()    const { return cv::gapi::ie::backend();  }
    std::string   tag()        const { return Net::tag(); }
    cv::util::any params()     const { return { desc }; }
    // END(G-API's network parametrization API)

protected:
    detail::ParamDesc desc;
};

template<>
class Params<cv::gapi::Generic> {
public:
    Params(const std::string& tag,
           const std::string &model,
           const std::string &weights,
           const std::string &device)
        : desc{ model, weights, device, {}, {}, {}, 0u, 0u, true}, m_tag(tag) {
    };

    // BEGIN(G-API's network parametrization API)
    GBackend      backend()    const { return cv::gapi::ie::backend();  }
    std::string   tag()        const { return m_tag; }
    cv::util::any params()     const { return { desc }; }
    // END(G-API's network parametrization API)

protected:
    detail::ParamDesc desc;
    std::string m_tag;
};

} // namespace ie
} // namespace gapi
} // namespace cv

#endif // OPENCV_GAPI_INFER_HPP<|MERGE_RESOLUTION|>--- conflicted
+++ resolved
@@ -60,12 +60,9 @@
         std::size_t num_in;  // How many inputs are defined in the operation
         std::size_t num_out; // How many outputs are defined in the operation
 
-<<<<<<< HEAD
         enum class Kind { Load, Import };
         Kind kind;
-=======
         bool is_generic;
->>>>>>> 78476a0f
     };
 } // namespace detail
 
@@ -89,22 +86,8 @@
         : desc{ model, weights, device, {}, {}, {}
               , std::tuple_size<typename Net::InArgs>::value  // num_in
               , std::tuple_size<typename Net::OutArgs>::value // num_out
-<<<<<<< HEAD
               , kind
-              } {
-    };
-
-    Params(const std::string &model,
-           const std::string &device,
-           detail::ParamDesc::Kind kind = detail::ParamDesc::Kind::Import)
-        : desc{ model, {}, device, {}, {}, {}
-              , std::tuple_size<typename Net::InArgs>::value  // num_in
-              , std::tuple_size<typename Net::OutArgs>::value // num_out
-              , kind
-              } {
-=======
               , false} {
->>>>>>> 78476a0f
     };
 
     Params<Net>& cfgInputLayers(const typename PortCfg<Net>::In &ll) {
@@ -146,8 +129,9 @@
     Params(const std::string& tag,
            const std::string &model,
            const std::string &weights,
-           const std::string &device)
-        : desc{ model, weights, device, {}, {}, {}, 0u, 0u, true}, m_tag(tag) {
+           const std::string &device,
+           detail::ParamDesc::Kind kind = detail::ParamDesc::Kind::Load)
+        : desc{ model, weights, device, {}, {}, {}, 0u, 0u, kind, true}, m_tag(tag) {
     };
 
     // BEGIN(G-API's network parametrization API)
