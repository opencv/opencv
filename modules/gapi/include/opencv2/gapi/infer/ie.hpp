// This file is part of OpenCV project.
// It is subject to the license terms in the LICENSE file found in the top-level directory
// of this distribution and at http://opencv.org/license.html.
//
// Copyright (C) 2019 Intel Corporation

#ifndef OPENCV_GAPI_INFER_IE_HPP
#define OPENCV_GAPI_INFER_IE_HPP

#include <unordered_map>
#include <string>
#include <array>
#include <tuple> // tuple, tuple_size

#include <opencv2/gapi/opencv_includes.hpp>
#include <opencv2/gapi/util/any.hpp>

#include <opencv2/core/cvdef.h>     // GAPI_EXPORTS
#include <opencv2/gapi/gkernel.hpp> // GKernelPackage
#include <opencv2/gapi/infer.hpp>   // Generic

namespace cv {
namespace gapi {
// FIXME: introduce a new sub-namespace for NN?
namespace ie {

GAPI_EXPORTS cv::gapi::GBackend backend();

/**
 * Specify how G-API and IE should trait input data
 *
 * In OpenCV, the same cv::Mat is used to represent both
 * image and tensor data. Sometimes those are hardly distinguishable,
 * so this extra parameter is used to give G-API a hint.
 *
 * This hint controls how G-API reinterprets the data when converting
 * it to IE Blob format (and which layout/etc is assigned to this data).
 */
enum class TraitAs: int
{
    TENSOR, //!< G-API traits an associated cv::Mat as a raw tensor and passes dimensions as-is
    IMAGE   //!< G-API traits an associated cv::Mat as an image so creates an "image" blob (NCHW/NHWC, etc)
};

namespace detail {
    struct ParamDesc {
        std::string model_path;
        std::string weights_path;
        std::string device_id;

        // NB: Here order follows the `Net` API
        std::vector<std::string> input_names;
        std::vector<std::string> output_names;

        using ConstInput = std::pair<cv::Mat, TraitAs>;
        std::unordered_map<std::string, ConstInput> const_inputs;

        // NB: nun_* may differ from topology's real input/output port numbers
        // (e.g. topology's partial execution)
        std::size_t num_in;  // How many inputs are defined in the operation
        std::size_t num_out; // How many outputs are defined in the operation

        bool is_generic;
    };
} // namespace detail

// FIXME: this is probably a shared (reusable) thing
template<typename Net>
struct PortCfg {
    using In = std::array
        < std::string
        , std::tuple_size<typename Net::InArgs>::value >;
    using Out = std::array
        < std::string
        , std::tuple_size<typename Net::OutArgs>::value >;
};

template<typename Net> class Params {
public:
    Params(const std::string &model,
           const std::string &weights,
           const std::string &device)
        : desc{ model, weights, device, {}, {}, {}
              , std::tuple_size<typename Net::InArgs>::value  // num_in
              , std::tuple_size<typename Net::OutArgs>::value // num_out
              , false} {
    };

    Params<Net>& cfgInputLayers(const typename PortCfg<Net>::In &ll) {
        desc.input_names.clear();
        desc.input_names.reserve(ll.size());
        std::copy(ll.begin(), ll.end(),
                  std::back_inserter(desc.input_names));
        return *this;
    }

    Params<Net>& cfgOutputLayers(const typename PortCfg<Net>::Out &ll) {
        desc.output_names.clear();
        desc.output_names.reserve(ll.size());
        std::copy(ll.begin(), ll.end(),
                  std::back_inserter(desc.output_names));
        return *this;
    }

    Params<Net>& constInput(const std::string &layer_name,
                            const cv::Mat &data,
                            TraitAs hint = TraitAs::TENSOR) {
        desc.const_inputs[layer_name] = {data, hint};
        return *this;
    }

    // BEGIN(G-API's network parametrization API)
    GBackend      backend()    const { return cv::gapi::ie::backend();  }
    std::string   tag()        const { return Net::tag(); }
    cv::util::any params()     const { return { desc }; }
<<<<<<< HEAD
=======
    // END(G-API's network parametrization API)

protected:
    detail::ParamDesc desc;
};

template<>
class Params<cv::gapi::Generic> {
public:
    Params(const std::string& tag,
           const std::string &model,
           const std::string &weights,
           const std::string &device)
        : desc{ model, weights, device, {}, {}, {}, 0u, 0u, true}, m_tag(tag) {
    };

    // BEGIN(G-API's network parametrization API)
    GBackend      backend()    const { return cv::gapi::ie::backend();  }
    std::string   tag()        const { return m_tag; }
    cv::util::any params()     const { return { desc }; }
>>>>>>> 76be3529
    // END(G-API's network parametrization API)

protected:
    detail::ParamDesc desc;
    std::string m_tag;
};

template<>
class Params<cv::gapi::Generic> {
public:
    Params() = default;
    Params(const std::string& tag,
           const std::string &model,
           const std::string &weights,
           const std::string &device)
        : desc{ model, weights, device, {}, {}, {}, 0u, 0u, true}, m_tag(tag) {
    };

    // BEGIN(G-API's network parametrization API)
    GBackend      backend()    const { return cv::gapi::ie::backend();  }
    std::string   tag()        const { return m_tag; }
    cv::util::any params()     const { return { desc }; }
    // END(G-API's network parametrization API)

protected:
    detail::ParamDesc desc;
    std::string m_tag;
};

// NB: For python bindings
using GenParams = Params<Generic>;
GAPI_EXPORTS_W inline GenParams params(const String& tag,
                                       const String& model,
                                       const String& weights,
                                       const String& device)
{
    return GenParams(tag, model, weights, device);
}

} // namespace ie
} // namespace gapi
} // namespace cv

#endif // OPENCV_GAPI_INFER_HPP<|MERGE_RESOLUTION|>--- conflicted
+++ resolved
@@ -113,8 +113,6 @@
     GBackend      backend()    const { return cv::gapi::ie::backend();  }
     std::string   tag()        const { return Net::tag(); }
     cv::util::any params()     const { return { desc }; }
-<<<<<<< HEAD
-=======
     // END(G-API's network parametrization API)
 
 protected:
@@ -135,7 +133,6 @@
     GBackend      backend()    const { return cv::gapi::ie::backend();  }
     std::string   tag()        const { return m_tag; }
     cv::util::any params()     const { return { desc }; }
->>>>>>> 76be3529
     // END(G-API's network parametrization API)
 
 protected:
