#include <opencv2/imgproc.hpp>
#include <opencv2/gapi/infer/ie.hpp>
#include <opencv2/gapi/cpu/gcpukernel.hpp>
#include <opencv2/gapi/streaming/cap.hpp>
#include <opencv2/gapi/operators.hpp>
#include <opencv2/highgui.hpp>

#include <opencv2/gapi/streaming/desync.hpp>
#include <opencv2/gapi/streaming/format.hpp>

#include <iomanip>

const std::string keys =
    "{ h help |                                     | Print this help message }"
    "{ desync | false                               | Desynchronize inference }"
    "{ input  |                                     | Path to the input video file }"
    "{ output |                                     | Path to the output video file }"
    "{ ssm    | semantic-segmentation-adas-0001.xml | Path to OpenVINO IE semantic segmentation model (.xml) }";

// 20 colors for 20 classes of semantic-segmentation-adas-0001
static std::vector<cv::Vec3b> colors = {
<<<<<<< HEAD
    {0, 0, 0},       {0, 0, 128},     {0, 128, 0}, {0, 128, 128}, {128, 0, 0},   {128, 0, 128}, {128, 128, 0},
    {128, 128, 128}, {0, 0, 64},      {0, 0, 192}, {0, 128, 64},  {0, 128, 192}, {128, 0, 64},  {128, 0, 192},
    {128, 128, 64},  {128, 128, 192}, {0, 64, 0},  {0, 64, 128},  {0, 192, 0},   {0, 192, 128}, {128, 64, 0}};
=======
    { 0, 0, 0 },
    { 0, 0, 128 },
    { 0, 128, 0 },
    { 0, 128, 128 },
    { 128, 0, 0 },
    { 128, 0, 128 },
    { 128, 128, 0 },
    { 128, 128, 128 },
    { 0, 0, 64 },
    { 0, 0, 192 },
    { 0, 128, 64 },
    { 0, 128, 192 },
    { 128, 0, 64 },
    { 128, 0, 192 },
    { 128, 128, 64 },
    { 128, 128, 192 },
    { 0, 64, 0 },
    { 0, 64, 128 },
    { 0, 192, 0 },
    { 0, 192, 128 },
    { 128, 64, 0 }
};
>>>>>>> a9c6527f

namespace {
std::string get_weights_path(const std::string &model_path) {
    const auto EXT_LEN = 4u;
    const auto sz = model_path.size();
    CV_Assert(sz > EXT_LEN);

    auto ext = model_path.substr(sz - EXT_LEN);
    std::transform(ext.begin(), ext.end(), ext.begin(), [](unsigned char c){
        return static_cast<unsigned char>(std::tolower(c));
    });
    CV_Assert(ext == ".xml");
    return model_path.substr(0u, sz - EXT_LEN) + ".bin";
}

<<<<<<< HEAD
namespace vis {

void putText(cv::Mat& mat, const cv::Point &position, const std::string &message) {
    auto fontFace = cv::FONT_HERSHEY_COMPLEX;
    int thickness = 2;
    cv::Scalar color = {200, 10, 10};
    double fontScale = 0.65;

    cv::putText(mat, message, position, fontFace,
                fontScale, cv::Scalar(255, 255, 255), thickness + 1);
    cv::putText(mat, message, position, fontFace, fontScale, color, thickness);
}

void drawResults(cv::Mat &img, const cv::Mat &color_mask) {
    img = img / 2 + color_mask / 2;
}

} // namespace vis

=======
bool isNumber(const std::string &str) {
    return !str.empty() && std::all_of(str.begin(), str.end(),
            [](unsigned char ch) { return std::isdigit(ch); });
}

std::string toStr(double value) {
    std::stringstream ss;
    ss << std::fixed << std::setprecision(1) << value;
    return ss.str();
}

>>>>>>> a9c6527f
void classesToColors(const cv::Mat &out_blob,
                           cv::Mat &mask_img) {
    const int H = out_blob.size[0];
    const int W = out_blob.size[1];

    mask_img.create(H, W, CV_8UC3);
    GAPI_Assert(out_blob.type() == CV_8UC1);
    const uint8_t* const classes = out_blob.ptr<uint8_t>();

    for (int rowId = 0; rowId < H; ++rowId) {
        for (int colId = 0; colId < W; ++colId) {
            uint8_t class_id = classes[rowId * W + colId];
            mask_img.at<cv::Vec3b>(rowId, colId) =
                class_id < colors.size()
                ? colors[class_id]
                : cv::Vec3b{0, 0, 0}; // NB: sample supports 20 classes
        }
    }
}

void probsToClasses(const cv::Mat& probs, cv::Mat& classes) {
     const int C = probs.size[1];
     const int H = probs.size[2];
     const int W = probs.size[3];

     classes.create(H, W, CV_8UC1);
     GAPI_Assert(probs.depth() == CV_32F);
     float* out_p       = reinterpret_cast<float*>(probs.data);
     uint8_t* classes_p = reinterpret_cast<uint8_t*>(classes.data);

     for (int h = 0; h < H; ++h) {
         for (int w = 0; w < W; ++w) {
             double max = 0;
             int class_id = 0;
             for (int c = 0; c < C; ++c) {
                int idx = c * H * W + h * W + w;
                    if (out_p[idx] > max) {
                        max = out_p[idx];
                        class_id = c;
                    }
             }
             classes_p[h * W + w] = static_cast<uint8_t>(class_id);
         }
     }
}

} // anonymous namespace

namespace vis {

static void putText(cv::Mat& mat, const cv::Point &position, const std::string &message) {
    auto fontFace = cv::FONT_HERSHEY_COMPLEX;
    int thickness = 2;
    cv::Scalar color = {200, 10, 10};
    double fontScale = 0.65;

    cv::putText(mat, message, position, fontFace,
                fontScale, cv::Scalar(255, 255, 255), thickness + 1);
    cv::putText(mat, message, position, fontFace, fontScale, color, thickness);
}

static void drawResults(cv::Mat &img, const cv::Mat &color_mask) {
    img = img / 2 + color_mask / 2;
}

} // namespace vis

namespace custom {
G_API_OP(PostProcessing, <cv::GMat(cv::GMat, cv::GMat)>, "sample.custom.post_processing") {
    static cv::GMatDesc outMeta(const cv::GMatDesc &in, const cv::GMatDesc &) {
        return in;
    }
};

GAPI_OCV_KERNEL(OCVPostProcessing, PostProcessing) {
    static void run(const cv::Mat &in, const cv::Mat &out_blob, cv::Mat &out) {
        int C = -1, H = -1, W = -1;
        if (out_blob.size.dims() == 4u) {
<<<<<<< HEAD
            C = 1; H = 2; W = 3;
        } else if (out_blob.size.dims() == 3u) {
            C = 0; H = 1; W = 2;
        } else {
            throw std::logic_error("Number of dimmensions for model output must be 3 or 4!");
=======
            C = 1; H = 2, W = 3;
        } else if (out_blob.size.dims() == 3u) {
            C = 0; H = 1, W = 2;
        } else {
            throw std::logic_error(
                    "Number of dimmensions for model output must be 3 or 4!");
>>>>>>> a9c6527f
        }
        cv::Mat classes;
        // NB: If output has more than single plane, it contains probabilities
        // otherwise class id.
        if (out_blob.size[C] > 1) {
            probsToClasses(out_blob, classes);
        } else {
<<<<<<< HEAD
            out_blob.convertTo(classes, CV_8UC1);
            classes = classes.reshape(1, out_blob.size[H]);
=======
            if (out_blob.depth() != CV_32S) {
                throw std::logic_error(
                        "Single channel output must have integer precision!");
            }
            cv::Mat view(out_blob.size[H], // cols
                         out_blob.size[W], // rows
                         CV_32SC1,
                         out_blob.data);
            view.convertTo(classes, CV_8UC1);
>>>>>>> a9c6527f
        }
        cv::Mat mask_img;
        classesToColors(classes, mask_img);
        cv::resize(mask_img, out, in.size(), 0, 0, cv::INTER_NEAREST);
    }
};
} // namespace custom

static bool isNumber(const std::string &str) {
    return !str.empty() && std::all_of(str.begin(), str.end(),
            [](unsigned char ch) { return std::isdigit(ch); });
}

static std::string toStr(double value) {
    std::stringstream ss;
    ss << std::fixed << std::setprecision(1) << value;
    return ss.str();
}

int main(int argc, char *argv[]) {
    cv::CommandLineParser cmd(argc, argv, keys);
    if (cmd.has("help")) {
        cmd.printMessage();
        return 0;
    }

    // Prepare parameters first
    const std::string input  = cmd.get<std::string>("input");
    const std::string output = cmd.get<std::string>("output");
    const auto model_path    = cmd.get<std::string>("ssm");
    const bool desync        = cmd.get<bool>("desync");
    const auto weights_path  = get_weights_path(model_path);
    const auto device        = "CPU";
    G_API_NET(SemSegmNet, <cv::GMat(cv::GMat)>, "semantic-segmentation");
    const auto net = cv::gapi::ie::Params<SemSegmNet> {
        model_path, weights_path, device
    };
    const auto kernels = cv::gapi::kernels<custom::OCVPostProcessing>();
    const auto networks = cv::gapi::networks(net);

    // Now build the graph
    cv::GMat in;
    cv::GMat bgr = cv::gapi::copy(in);
    cv::GMat frame = desync ? cv::gapi::streaming::desync(bgr) : bgr;
    cv::GMat out_blob = cv::gapi::infer<SemSegmNet>(frame);
    cv::GMat out = custom::PostProcessing::on(frame, out_blob);

    cv::GStreamingCompiled pipeline = cv::GComputation(cv::GIn(in), cv::GOut(bgr, out))
        .compileStreaming(cv::compile_args(kernels, networks,
                          cv::gapi::streaming::queue_capacity{1}));

    std::shared_ptr<cv::gapi::wip::GCaptureSource> source;
    if (isNumber(input)) {
<<<<<<< HEAD
        using P = cv::gapi::wip::GCaptureSource::Properties;
        source = std::make_shared<cv::gapi::wip::GCaptureSource>(
            std::stoi(input),
            cv::gapi::wip::GCaptureSource::Properties {
=======
        source = std::make_shared<cv::gapi::wip::GCaptureSource>(
            std::stoi(input),
            std::map<int, double> {
>>>>>>> a9c6527f
              {cv::CAP_PROP_FRAME_WIDTH, 1280},
              {cv::CAP_PROP_FRAME_HEIGHT, 720},
              {cv::CAP_PROP_BUFFERSIZE, 1},
              {cv::CAP_PROP_AUTOFOCUS, true},
              {cv::CAP_PROP_FOURCC, cv::VideoWriter::fourcc('M', 'J', 'P', 'G')}
            }
        );
    } else {
        source = std::make_shared<cv::gapi::wip::GCaptureSource>(input);
    }
<<<<<<< HEAD
    auto inputs = cv::gin(static_cast<cv::gapi::wip::IStreamSource::Ptr>(source));
=======
    auto inputs = cv::gin(
            static_cast<cv::gapi::wip::IStreamSource::Ptr>(source));
>>>>>>> a9c6527f

    // The execution part
    pipeline.setSource(std::move(inputs));

    cv::TickMeter tm;
    cv::VideoWriter writer;

    cv::util::optional<cv::Mat> color_mask;
    cv::util::optional<cv::Mat> image;
    cv::Mat last_image;
    cv::Mat last_color_mask;

    pipeline.start();
    tm.start();

    std::size_t frames = 0u;
    std::size_t masks  = 0u;
    while (pipeline.pull(cv::gout(image, color_mask))) {
        if (image.has_value()) {
            ++frames;
            last_image = std::move(*image);
        }

        if (color_mask.has_value()) {
            ++masks;
            last_color_mask = std::move(*color_mask);
        }

        if (!last_image.empty() && !last_color_mask.empty()) {
            tm.stop();

            std::string stream_fps = "Stream FPS: " + toStr(frames / tm.getTimeSec());
            std::string inference_fps = "Inference FPS: " + toStr(masks  / tm.getTimeSec());

            cv::Mat tmp = last_image.clone();

            vis::drawResults(tmp, last_color_mask);
            vis::putText(tmp, {10, 22}, stream_fps);
            vis::putText(tmp, {10, 22 + 30}, inference_fps);

            cv::imshow("Out", tmp);
            cv::waitKey(1);
            if (!output.empty()) {
                if (!writer.isOpened()) {
                    const auto sz = cv::Size{tmp.cols, tmp.rows};
                    writer.open(output, cv::VideoWriter::fourcc('M','J','P','G'), 25.0, sz);
                    CV_Assert(writer.isOpened());
                }
                writer << tmp;
            }

            tm.start();
        }
    }
    tm.stop();
    std::cout << "Processed " << frames << " frames" << " ("
              << frames / tm.getTimeSec()<< " FPS)" << std::endl;
    return 0;
}<|MERGE_RESOLUTION|>--- conflicted
+++ resolved
@@ -19,11 +19,6 @@
 
 // 20 colors for 20 classes of semantic-segmentation-adas-0001
 static std::vector<cv::Vec3b> colors = {
-<<<<<<< HEAD
-    {0, 0, 0},       {0, 0, 128},     {0, 128, 0}, {0, 128, 128}, {128, 0, 0},   {128, 0, 128}, {128, 128, 0},
-    {128, 128, 128}, {0, 0, 64},      {0, 0, 192}, {0, 128, 64},  {0, 128, 192}, {128, 0, 64},  {128, 0, 192},
-    {128, 128, 64},  {128, 128, 192}, {0, 64, 0},  {0, 64, 128},  {0, 192, 0},   {0, 192, 128}, {128, 64, 0}};
-=======
     { 0, 0, 0 },
     { 0, 0, 128 },
     { 0, 128, 0 },
@@ -46,7 +41,6 @@
     { 0, 192, 128 },
     { 128, 64, 0 }
 };
->>>>>>> a9c6527f
 
 namespace {
 std::string get_weights_path(const std::string &model_path) {
@@ -62,27 +56,6 @@
     return model_path.substr(0u, sz - EXT_LEN) + ".bin";
 }
 
-<<<<<<< HEAD
-namespace vis {
-
-void putText(cv::Mat& mat, const cv::Point &position, const std::string &message) {
-    auto fontFace = cv::FONT_HERSHEY_COMPLEX;
-    int thickness = 2;
-    cv::Scalar color = {200, 10, 10};
-    double fontScale = 0.65;
-
-    cv::putText(mat, message, position, fontFace,
-                fontScale, cv::Scalar(255, 255, 255), thickness + 1);
-    cv::putText(mat, message, position, fontFace, fontScale, color, thickness);
-}
-
-void drawResults(cv::Mat &img, const cv::Mat &color_mask) {
-    img = img / 2 + color_mask / 2;
-}
-
-} // namespace vis
-
-=======
 bool isNumber(const std::string &str) {
     return !str.empty() && std::all_of(str.begin(), str.end(),
             [](unsigned char ch) { return std::isdigit(ch); });
@@ -94,7 +67,6 @@
     return ss.str();
 }
 
->>>>>>> a9c6527f
 void classesToColors(const cv::Mat &out_blob,
                            cv::Mat &mask_img) {
     const int H = out_blob.size[0];
@@ -173,20 +145,12 @@
     static void run(const cv::Mat &in, const cv::Mat &out_blob, cv::Mat &out) {
         int C = -1, H = -1, W = -1;
         if (out_blob.size.dims() == 4u) {
-<<<<<<< HEAD
-            C = 1; H = 2; W = 3;
-        } else if (out_blob.size.dims() == 3u) {
-            C = 0; H = 1; W = 2;
-        } else {
-            throw std::logic_error("Number of dimmensions for model output must be 3 or 4!");
-=======
             C = 1; H = 2, W = 3;
         } else if (out_blob.size.dims() == 3u) {
             C = 0; H = 1, W = 2;
         } else {
             throw std::logic_error(
                     "Number of dimmensions for model output must be 3 or 4!");
->>>>>>> a9c6527f
         }
         cv::Mat classes;
         // NB: If output has more than single plane, it contains probabilities
@@ -194,10 +158,6 @@
         if (out_blob.size[C] > 1) {
             probsToClasses(out_blob, classes);
         } else {
-<<<<<<< HEAD
-            out_blob.convertTo(classes, CV_8UC1);
-            classes = classes.reshape(1, out_blob.size[H]);
-=======
             if (out_blob.depth() != CV_32S) {
                 throw std::logic_error(
                         "Single channel output must have integer precision!");
@@ -207,7 +167,6 @@
                          CV_32SC1,
                          out_blob.data);
             view.convertTo(classes, CV_8UC1);
->>>>>>> a9c6527f
         }
         cv::Mat mask_img;
         classesToColors(classes, mask_img);
@@ -215,17 +174,6 @@
     }
 };
 } // namespace custom
-
-static bool isNumber(const std::string &str) {
-    return !str.empty() && std::all_of(str.begin(), str.end(),
-            [](unsigned char ch) { return std::isdigit(ch); });
-}
-
-static std::string toStr(double value) {
-    std::stringstream ss;
-    ss << std::fixed << std::setprecision(1) << value;
-    return ss.str();
-}
 
 int main(int argc, char *argv[]) {
     cv::CommandLineParser cmd(argc, argv, keys);
@@ -261,16 +209,9 @@
 
     std::shared_ptr<cv::gapi::wip::GCaptureSource> source;
     if (isNumber(input)) {
-<<<<<<< HEAD
-        using P = cv::gapi::wip::GCaptureSource::Properties;
-        source = std::make_shared<cv::gapi::wip::GCaptureSource>(
-            std::stoi(input),
-            cv::gapi::wip::GCaptureSource::Properties {
-=======
         source = std::make_shared<cv::gapi::wip::GCaptureSource>(
             std::stoi(input),
             std::map<int, double> {
->>>>>>> a9c6527f
               {cv::CAP_PROP_FRAME_WIDTH, 1280},
               {cv::CAP_PROP_FRAME_HEIGHT, 720},
               {cv::CAP_PROP_BUFFERSIZE, 1},
@@ -281,12 +222,8 @@
     } else {
         source = std::make_shared<cv::gapi::wip::GCaptureSource>(input);
     }
-<<<<<<< HEAD
-    auto inputs = cv::gin(static_cast<cv::gapi::wip::IStreamSource::Ptr>(source));
-=======
     auto inputs = cv::gin(
             static_cast<cv::gapi::wip::IStreamSource::Ptr>(source));
->>>>>>> a9c6527f
 
     // The execution part
     pipeline.setSource(std::move(inputs));
