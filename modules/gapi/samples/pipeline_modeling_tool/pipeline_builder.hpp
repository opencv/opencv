#ifndef OPENCV_GAPI_PIPELINE_MODELING_TOOL_PIPELINE_BUILDER_HPP
#define OPENCV_GAPI_PIPELINE_MODELING_TOOL_PIPELINE_BUILDER_HPP

#include <map>

#include <opencv2/gapi/infer.hpp> // cv::gapi::GNetPackage
#include <opencv2/gapi/streaming/cap.hpp> // cv::gapi::wip::IStreamSource
#include <opencv2/gapi/infer/ie.hpp> // cv::gapi::ie::Params
#include <opencv2/gapi/gcommon.hpp> // cv::gapi::GCompileArgs
#include <opencv2/gapi/cpu/gcpukernel.hpp> // GAPI_OCV_KERNEL
#include <opencv2/gapi/gkernel.hpp> // G_API_OP

#include "pipeline.hpp"
#include "utils.hpp"

struct Edge {
    struct P {
        std::string name;
        size_t      port;
    };

    P src;
    P dst;
};

struct CallNode {
    using F = std::function<void(const cv::GProtoArgs&, cv::GProtoArgs&)>;

    std::string name;
    size_t      call_every_nth;
    F           run;
};

struct DataNode {
    cv::optional<cv::GProtoArg> arg;
};

struct Node {
    using Ptr  = std::shared_ptr<Node>;
    using WPtr = std::weak_ptr<Node>;
    using Kind = cv::util::variant<CallNode, DataNode>;

    std::vector<Node::WPtr> in_nodes;
    std::vector<Node::Ptr>  out_nodes;
    Kind kind;
};

struct SubGraphCall {
    G_API_OP(GSubGraph,
             <cv::GMat(cv::GMat, cv::GComputation, cv::GCompileArgs, int)>,
             "custom.subgraph") {
        static cv::GMatDesc outMeta(const cv::GMatDesc& in,
                                    cv::GComputation    comp,
                                    cv::GCompileArgs    compile_args,
                                    const size_t        /*call_every_nth*/) {
            auto out_metas =
                comp.compile(in, std::move(compile_args)).outMetas();
            GAPI_Assert(out_metas.size() == 1u);
            GAPI_Assert(cv::util::holds_alternative<cv::GMatDesc>(out_metas[0]));
            return cv::util::get<cv::GMatDesc>(out_metas[0]);
        }

    };

    struct SubGraphState {
        cv::Mat       last_result;
        cv::GCompiled cc;
        int           call_counter = 0;
    };

    GAPI_OCV_KERNEL_ST(SubGraphImpl, GSubGraph, SubGraphState) {
            static void setup(const cv::GMatDesc&             in,
                              cv::GComputation                comp,
                              cv::GCompileArgs                compile_args,
                              const size_t                    /*call_every_nth*/,
                              std::shared_ptr<SubGraphState>& state,
                              const cv::GCompileArgs&         /*args*/) {
                state.reset(new SubGraphState{});
                state->cc = comp.compile(in, std::move(compile_args));

                GAPI_Assert(state->cc.outMetas().size() == 1u);
                auto out_meta = state->cc.outMetas()[0];
                GAPI_Assert(cv::util::holds_alternative<cv::GMatDesc>(out_meta));
                auto out_desc = cv::util::get<cv::GMatDesc>(out_meta);

                utils::createNDMat(state->last_result, out_desc.dims, out_desc.depth);
            }

            static void run(const cv::Mat&   in,
                            cv::GComputation /*comp*/,
                            cv::GCompileArgs /*compile_args*/,
                            const size_t     call_every_nth,
                            cv::Mat&         out,
                            SubGraphState&   state) {
                // NB: Make a call on the first iteration and skip the furthers.
                if (state.call_counter == 0) {
                    state.cc(in, state.last_result);
                }
                state.last_result.copyTo(out);
                state.call_counter = (state.call_counter + 1) % call_every_nth;
            }
    };

    void operator()(const cv::GProtoArgs& inputs, cv::GProtoArgs& outputs);

    size_t numInputs()  const { return 1; }
    size_t numOutputs() const { return 1; }

    cv::GComputation comp;
    cv::GCompileArgs compile_args;
    size_t           call_every_nth;
};

void SubGraphCall::operator()(const cv::GProtoArgs& inputs,
                                    cv::GProtoArgs& outputs) {
    GAPI_Assert(inputs.size() == 1u);
    GAPI_Assert(cv::util::holds_alternative<cv::GMat>(inputs[0]));
    GAPI_Assert(outputs.empty());
    auto in = cv::util::get<cv::GMat>(inputs[0]);
    outputs.emplace_back(GSubGraph::on(in, comp, compile_args, call_every_nth));
}

struct DummyCall {
    G_API_OP(GDummy,
             <cv::GMat(cv::GMat, double, OutputDescr)>,
             "custom.dummy") {
        static cv::GMatDesc outMeta(const cv::GMatDesc& /* in */,
                                    double              /* time */,
                                    const OutputDescr& output) {
            if (output.dims.size() == 2) {
                return cv::GMatDesc(output.precision,
                                    1,
                                    cv::Size(output.dims[0], output.dims[1]));
            }
            return cv::GMatDesc(output.precision, output.dims);
        }
    };

    struct DummyState {
        cv::Mat mat;
    };

    // NB: Generate random mat once and then
    // copy to dst buffer on every iteration.
    GAPI_OCV_KERNEL_ST(GCPUDummy, GDummy, DummyState) {
            static void setup(const cv::GMatDesc&          /*in*/,
                              double                       /*time*/,
                              const OutputDescr&           output,
                              std::shared_ptr<DummyState>& state,
                              const cv::GCompileArgs&      /*args*/) {
            state.reset(new DummyState{});
            utils::createNDMat(state->mat, output.dims, output.precision);
            utils::generateRandom(state->mat);
        }

        static void run(const cv::Mat&     /*in_mat*/,
                        double             time,
                        const OutputDescr& /*output*/,
                        cv::Mat&           out_mat,
                        DummyState&        state) {
            using namespace std::chrono;
            double total = 0;
            auto   start = high_resolution_clock::now();
            state.mat.copyTo(out_mat);
            while (total < time) {
                total = duration_cast<duration<double, std::milli>>(
                            high_resolution_clock::now() - start).count();
            }
        }
    };

    void operator()(const cv::GProtoArgs& inputs, cv::GProtoArgs& outputs);

    size_t numInputs()  const { return 1; }
    size_t numOutputs() const { return 1; }

    double      time;
    OutputDescr output;
};

void DummyCall::operator()(const cv::GProtoArgs& inputs,
                                 cv::GProtoArgs& outputs) {
    GAPI_Assert(inputs.size() == 1u);
    GAPI_Assert(cv::util::holds_alternative<cv::GMat>(inputs[0]));
    GAPI_Assert(outputs.empty());
    auto in = cv::util::get<cv::GMat>(inputs[0]);
    outputs.emplace_back(GDummy::on(in, time, output));
}

struct InferCall {
    void operator()(const cv::GProtoArgs& inputs, cv::GProtoArgs& outputs);
    size_t numInputs()  const { return input_layers.size();  }
    size_t numOutputs() const { return output_layers.size(); }

    std::string               tag;
    std::vector<std::string>  input_layers;
    std::vector<std::string>  output_layers;
};

void InferCall::operator()(const cv::GProtoArgs& inputs,
                                 cv::GProtoArgs& outputs) {
    GAPI_Assert(inputs.size() == input_layers.size());
    GAPI_Assert(outputs.empty());

    cv::GInferInputs g_inputs;
    // TODO: Add an opportunity not specify input/output layers in case
    // there is only single layer.
    for (size_t i = 0; i < inputs.size(); ++i) {
        // TODO: Support GFrame as well.
        GAPI_Assert(cv::util::holds_alternative<cv::GMat>(inputs[i]));
        auto in = cv::util::get<cv::GMat>(inputs[i]);
        g_inputs[input_layers[i]] = in;
    }
    auto g_outputs = cv::gapi::infer<cv::gapi::Generic>(tag, g_inputs);
    for (size_t i = 0; i < output_layers.size(); ++i) {
        outputs.emplace_back(g_outputs.at(output_layers[i]));
    }
}

struct SourceCall {
    void operator()(const cv::GProtoArgs& inputs, cv::GProtoArgs& outputs);
    size_t numInputs()  const { return 0; }
    size_t numOutputs() const { return 1; }
};

void SourceCall::operator()(const cv::GProtoArgs& inputs,
                                  cv::GProtoArgs& outputs) {
    GAPI_Assert(inputs.empty());
    GAPI_Assert(outputs.empty());
    // NB: Since NV12 isn't exposed source always produce GMat.
    outputs.emplace_back(cv::GMat());
}

struct LoadPath {
    std::string xml;
    std::string bin;
};

struct ImportPath {
    std::string blob;
};

using ModelPath = cv::util::variant<ImportPath, LoadPath>;

struct InferParams {
    std::string name;
    ModelPath   path;
    std::string device;
    std::vector<std::string> input_layers;
    std::vector<std::string> output_layers;
    std::map<std::string, std::string> config;
};

class PipelineBuilder {
public:
    PipelineBuilder();
    void addDummy(const std::string& name,
                  const size_t       call_every_nth,
                  const double       time,
                  const OutputDescr& output);

    void addInfer(const std::string& name,
                  const size_t       call_every_nth,
                  const InferParams& params);

    void setSource(const std::string&           name,
                   std::shared_ptr<DummySource> src);

    void addEdge(const Edge& edge);
    void setMode(PLMode mode);
    void setDumpFilePath(const std::string& dump);
    void setQueueCapacity(const size_t qc);
    void setName(const std::string& name);

    Pipeline::Ptr build();

private:
    template <typename CallT>
    void addCall(const std::string& name,
                 const size_t       call_every_nth,
                 CallT&&            call);

    Pipeline::Ptr construct();

    template <typename K, typename V>
    using M = std::unordered_map<K, V>;
    struct State {
        struct NodeEdges {
            std::vector<Edge> input_edges;
            std::vector<Edge> output_edges;
        };

        M<std::string, Node::Ptr>         calls_map;
        std::vector<Node::Ptr>            all_calls;

        cv::gapi::GNetPackage             networks;
        cv::gapi::GKernelPackage          kernels;
        cv::GCompileArgs                  compile_args;
        cv::gapi::wip::IStreamSource::Ptr src;
        PLMode                            mode = PLMode::STREAMING;
        std::string                       name;
    };

    std::unique_ptr<State> m_state;
};

PipelineBuilder::PipelineBuilder() : m_state(new State{}) { };

void PipelineBuilder::addDummy(const std::string&  name,
                               const size_t        call_every_nth,
                               const double        time,
                               const OutputDescr&  output) {
    m_state->kernels.include<DummyCall::GCPUDummy>();
    addCall(name, call_every_nth, DummyCall{time, output});
}

template <typename CallT>
void PipelineBuilder::addCall(const std::string& name,
                              const size_t       call_every_nth,
                              CallT&&            call) {

    GAPI_Assert(call_every_nth != 0);
    size_t num_inputs  = call.numInputs();
    size_t num_outputs = call.numOutputs();
    Node::Ptr call_node(new Node{{},{},Node::Kind{CallNode{name,
                                                           call_every_nth,
                                                           std::move(call)}}});
    // NB: Create placeholders for inputs.
    call_node->in_nodes.resize(num_inputs);
    // NB: Create outputs with empty data.
    for (size_t i = 0; i < num_outputs; ++i) {
        call_node->out_nodes.emplace_back(new Node{{call_node},
                                                   {},
                                                   Node::Kind{DataNode{}}});
    }

    auto it = m_state->calls_map.find(name);
    if (it != m_state->calls_map.end()) {
        throw std::logic_error("Node: " + name + " already exists!");
    }
    m_state->calls_map.emplace(name, call_node);
    m_state->all_calls.emplace_back(call_node);
}

void PipelineBuilder::addInfer(const std::string& name,
                               const size_t       call_every_nth,
                               const InferParams& params) {
    // NB: No default ctor for Params.
    std::unique_ptr<cv::gapi::ie::Params<cv::gapi::Generic>> pp;
    if (cv::util::holds_alternative<LoadPath>(params.path)) {
       auto load_path = cv::util::get<LoadPath>(params.path);
       pp.reset(new cv::gapi::ie::Params<cv::gapi::Generic>(name,
                                                            load_path.xml,
                                                            load_path.bin,
                                                            params.device));
    } else {
        GAPI_Assert(cv::util::holds_alternative<ImportPath>(params.path));
        auto import_path = cv::util::get<ImportPath>(params.path);
        pp.reset(new cv::gapi::ie::Params<cv::gapi::Generic>(name,
                                                             import_path.blob,
                                                             params.device));
    }

    pp->pluginConfig(params.config);
    m_state->networks += cv::gapi::networks(*pp);

    addCall(name,
            call_every_nth,
            InferCall{name, params.input_layers, params.output_layers});
}

void PipelineBuilder::addEdge(const Edge& edge) {
    const auto& src_it = m_state->calls_map.find(edge.src.name);
    if (src_it == m_state->calls_map.end()) {
        throw std::logic_error("Failed to find node: " + edge.src.name);
    }
    auto src_node = src_it->second;
    if (src_node->out_nodes.size() <= edge.src.port) {
        throw std::logic_error("Failed to access node: " + edge.src.name +
                               " by out port: " + std::to_string(edge.src.port));
    }

    auto dst_it = m_state->calls_map.find(edge.dst.name);
    if (dst_it == m_state->calls_map.end()) {
        throw std::logic_error("Failed to find node: " + edge.dst.name);
    }
    auto dst_node = dst_it->second;
    if (dst_node->in_nodes.size() <= edge.dst.port) {
        throw std::logic_error("Failed to access node: " + edge.dst.name +
                               " by in port: " + std::to_string(edge.dst.port));
    }

    auto  out_data = src_node->out_nodes[edge.src.port];
    auto& in_data  = dst_node->in_nodes[edge.dst.port];
    // NB: in_data != nullptr.
    if (!in_data.expired()) {
        throw std::logic_error("Node: " + edge.dst.name +
                               " already connected by in port: " +
                               std::to_string(edge.dst.port));
    }
    dst_node->in_nodes[edge.dst.port] = out_data;
    out_data->out_nodes.push_back(dst_node);
}

<<<<<<< HEAD
void PipelineBuilder::setSource(const std::string& name,
                                double latency,
                                const OutputDescr& output) {
    GAPI_Assert(!m_state->src);
    m_state->src = std::make_shared<DummySource>(latency, output);
    addCall(name, 1u/*call_every_nth*/, SourceCall{});
=======
void PipelineBuilder::setSource(const std::string&           name,
                                std::shared_ptr<DummySource> src) {
    GAPI_Assert(!m_state->src && "Only single source pipelines are supported!");
    m_state->src = src;
    addCall(name, SourceCall{});
>>>>>>> ac8a27cb
}

void PipelineBuilder::setMode(PLMode mode) {
    m_state->mode = mode;
}

void PipelineBuilder::setDumpFilePath(const std::string& dump) {
    m_state->compile_args.emplace_back(cv::graph_dump_path{dump});
}

void PipelineBuilder::setQueueCapacity(const size_t qc) {
    m_state->compile_args.emplace_back(cv::gapi::streaming::queue_capacity{qc});
}

void PipelineBuilder::setName(const std::string& name) {
    m_state->name = name;
}

static bool visit(Node::Ptr node,
                  std::vector<Node::Ptr>& sorted,
                  std::unordered_map<Node::Ptr, int>& visited) {
    if (!node) {
        throw std::logic_error("Found null node");
    }

    visited[node] = 1;
    for (auto in : node->in_nodes) {
        auto in_node = in.lock();
        if (visited[in_node] == 0) {
            if (visit(in_node, sorted, visited)) {
                return true;
            }
        } else if (visited[in_node] == 1) {
            return true;
        }
    }
    visited[node] = 2;
    sorted.push_back(node);
    return false;
}

static cv::optional<std::vector<Node::Ptr>>
toposort(const std::vector<Node::Ptr> nodes) {
    std::vector<Node::Ptr> sorted;
    std::unordered_map<Node::Ptr, int> visited;
    for (auto n : nodes) {
        if (visit(n, sorted, visited)) {
            return cv::optional<std::vector<Node::Ptr>>{};
        }
    }
    return cv::util::make_optional(sorted);
}

Pipeline::Ptr PipelineBuilder::construct() {
    // NB: Unlike G-API, pipeline_builder_tool graph always starts with CALL node
    // (not data) that produce datas, so the call node which doesn't have
    // inputs is considered as "producer" node.
    //
    // Graph always starts with CALL node and ends with DATA node.
    // Graph example: [source] -> (source:0) -> [PP] -> (PP:0)
    //
    // The algorithm is quite simple:
    // 0. Verify that every call input node exists (connected).
    // 1. Sort all nodes by visiting only call nodes,
    // since there is no data nodes that's not connected with any call node,
    // it's guarantee that every node will be visited.
    // 2. Fillter call nodes.
    // 3. Go through every call node.
    // FIXME: Add toposort in case user passed nodes
    // in arbitrary order which is unlikely happened.
    // 4. Extract proto input from every input node
    // 5. Run call and get outputs
    // 6. If call node doesn't have inputs it means that it's "producer" node,
    // so collect all outputs to graph_inputs vector.
    // 7. Assign proto outputs to output data nodes,
    // so the next calls can use them as inputs.
    cv::GProtoArgs graph_inputs;
    cv::GProtoArgs graph_outputs;
    // 0. Verify that every call input node exists (connected).
    for (auto call_node : m_state->all_calls) {
        for (size_t i = 0; i < call_node->in_nodes.size(); ++i) {
            const auto& in_data_node = call_node->in_nodes[i];
            // NB: in_data_node == nullptr.
            if (in_data_node.expired()) {
                const auto& call = cv::util::get<CallNode>(call_node->kind);
                throw std::logic_error(
                        "Node: " + call.name + " in Pipeline: " + m_state->name +
                        " has dangling input by in port: " + std::to_string(i));
            }
        }
    }
    // (0) Sort all nodes;
    auto has_sorted = toposort(m_state->all_calls);
    if (!has_sorted) {
       throw std::logic_error(
               "Pipeline: " + m_state->name + " has cyclic dependencies") ;
    }
    auto& sorted = has_sorted.value();
    // (1). Fillter call nodes.
    std::vector<Node::Ptr> sorted_calls;
    for (auto n : sorted) {
        if (cv::util::holds_alternative<CallNode>(n->kind)) {
            sorted_calls.push_back(n);
        }
    }

    m_state->kernels.include<SubGraphCall::SubGraphImpl>();
    m_state->compile_args.emplace_back(m_state->networks);
    m_state->compile_args.emplace_back(m_state->kernels);

    // (2). Go through every call node.
    for (auto call_node : sorted_calls) {
        auto& call = cv::util::get<CallNode>(call_node->kind);
        cv::GProtoArgs outputs;
        cv::GProtoArgs inputs;
        for (size_t i = 0; i < call_node->in_nodes.size(); ++i) {
            auto in_node = call_node->in_nodes.at(i);
            auto in_data = cv::util::get<DataNode>(in_node.lock()->kind);
            if (!in_data.arg.has_value()) {
                throw std::logic_error("data hasn't been provided");
            }
            // (3). Extract proto input from every input node.
            inputs.push_back(in_data.arg.value());
        }
        // NB: If node shouldn't be called on each iterations,
        // it should be wrapped into subgraph which is able to skip calling.
        if (call.call_every_nth != 1u) {
            // FIXME: Limitation of the subgraph operation (<GMat(GMat)>).
            // G-API doesn't support dynamic number of inputs/outputs.
            if (inputs.size() > 1u) {
                throw std::logic_error(
                        "skip_frame_nth is supported only for single input subgraphs");
            }

            if (outputs.size() > 1u) {
                throw std::logic_error(
                        "skip_frame_nth is supported only for single output subgraphs");
            }
            // FIXME: Should be generalized.
            // Now every subgraph contains only single node
            // which has single input/output.
            GAPI_Assert(cv::util::holds_alternative<cv::GMat>(inputs[0]));
            cv::GProtoArgs subgr_inputs{cv::GProtoArg{cv::GMat()}};
            cv::GProtoArgs subgr_outputs;
            call.run(subgr_inputs, subgr_outputs);
            auto comp = cv::GComputation(cv::GProtoInputArgs{subgr_inputs},
                                         cv::GProtoOutputArgs{subgr_outputs});
            call = CallNode{call.name,
                            1u/*call_every_nth*/,
                            SubGraphCall{std::move(comp),
                                         m_state->compile_args,
                                         call.call_every_nth}};
        }
        // (4). Run call and get outputs.
        call.run(inputs, outputs);
        // (5) If call node doesn't have inputs
        // it means that it's input producer node (Source).
        if (call_node->in_nodes.empty()) {
            for (auto out : outputs) {
                graph_inputs.push_back(out);
            }
        }
        // (6). Assign proto outputs to output data nodes,
        // so the next calls can use them as inputs.
        GAPI_Assert(outputs.size() == call_node->out_nodes.size());
        for (size_t i = 0; i < outputs.size(); ++i) {
            auto out_node = call_node->out_nodes[i];
            auto& out_data = cv::util::get<DataNode>(out_node->kind);
            out_data.arg = cv::util::make_optional(outputs[i]);
            if (out_node->out_nodes.empty()) {
                graph_outputs.push_back(out_data.arg.value());
            }
        }
    }

    if (m_state->mode == PLMode::STREAMING) {
        GAPI_Assert(graph_inputs.size() == 1);
        GAPI_Assert(cv::util::holds_alternative<cv::GMat>(graph_inputs[0]));
        // FIXME: Handle GFrame when NV12 comes.
        const auto& graph_input = cv::util::get<cv::GMat>(graph_inputs[0]);
        // NB: In case streaming mode need to expose timestamp in order to
        // calculate performance metrics.
        graph_outputs.emplace_back(
                cv::gapi::streaming::timestamp(graph_input).strip());

        return std::make_shared<StreamingPipeline>(std::move(m_state->name),
                                                   cv::GComputation(
                                                       cv::GProtoInputArgs{graph_inputs},
                                                       cv::GProtoOutputArgs{graph_outputs}),
                                                   std::move(m_state->src),
                                                   std::move(m_state->compile_args),
                                                   graph_outputs.size());
    }
    GAPI_Assert(m_state->mode == PLMode::REGULAR);
    return std::make_shared<RegularPipeline>(std::move(m_state->name),
                                             cv::GComputation(
                                                 cv::GProtoInputArgs{graph_inputs},
                                                 cv::GProtoOutputArgs{graph_outputs}),
                                             std::move(m_state->src),
                                             std::move(m_state->compile_args),
                                             graph_outputs.size());
}

Pipeline::Ptr PipelineBuilder::build() {
    auto pipeline = construct();
    m_state.reset(new State{});
    return pipeline;
}

#endif // OPENCV_GAPI_PIPELINE_MODELING_TOOL_PIPELINE_BUILDER_HPP<|MERGE_RESOLUTION|>--- conflicted
+++ resolved
@@ -402,20 +402,11 @@
     out_data->out_nodes.push_back(dst_node);
 }
 
-<<<<<<< HEAD
-void PipelineBuilder::setSource(const std::string& name,
-                                double latency,
-                                const OutputDescr& output) {
-    GAPI_Assert(!m_state->src);
-    m_state->src = std::make_shared<DummySource>(latency, output);
-    addCall(name, 1u/*call_every_nth*/, SourceCall{});
-=======
 void PipelineBuilder::setSource(const std::string&           name,
                                 std::shared_ptr<DummySource> src) {
     GAPI_Assert(!m_state->src && "Only single source pipelines are supported!");
     m_state->src = src;
-    addCall(name, SourceCall{});
->>>>>>> ac8a27cb
+    addCall(name, 1u/*call_every_nth*/, SourceCall{});
 }
 
 void PipelineBuilder::setMode(PLMode mode) {
