--- conflicted
+++ resolved
@@ -19,11 +19,7 @@
     os.chdir(SCRIPT_DIR)
 
     package_name = 'opencv'
-<<<<<<< HEAD
     package_version = os.environ.get('OPENCV_VERSION', '5.0.0-alpha')  # TODO
-=======
-    package_version = os.environ.get('OPENCV_VERSION', '4.11.0')  # TODO
->>>>>>> 342ced1e
 
     long_description = 'Open Source Computer Vision Library Python bindings'  # TODO
 
