//warning number '5033' not a valid compiler warning in vc12
#if defined(_MSC_VER) && (_MSC_VER > 1800)
// eliminating duplicated round() declaration
#define HAVE_ROUND 1
#pragma warning(push)
#pragma warning(disable:5033)  // 'register' is no longer a supported storage class
#endif

// #define CVPY_DYNAMIC_INIT
// #define Py_DEBUG

#if defined(CVPY_DYNAMIC_INIT) && !defined(Py_DEBUG)
#   define Py_LIMITED_API 0x03030000
#endif

#include <cmath>
#include <Python.h>
#include <limits>

#if PY_MAJOR_VERSION < 3
#undef CVPY_DYNAMIC_INIT
#else
#define CV_PYTHON_3 1
#endif

#if defined(_MSC_VER) && (_MSC_VER > 1800)
#pragma warning(pop)
#endif

#define MODULESTR "cv2"
#define NPY_NO_DEPRECATED_API NPY_1_7_API_VERSION

#include <numpy/ndarrayobject.h>

#include "opencv2/opencv_modules.hpp"
#include "opencv2/core.hpp"
#include "opencv2/core/utils/configuration.private.hpp"
#include "opencv2/core/utils/logger.hpp"
#include "opencv2/core/utils/tls.hpp"

#include "pyopencv_generated_include.h"
#include "opencv2/core/types_c.h"
#include "pycompat.hpp"
#include <map>

#include <type_traits>  // std::enable_if

#define CV_HAS_CONVERSION_ERROR(x) (((x) == -1) && PyErr_Occurred())


class ArgInfo
{
public:
    const char* name;
    bool outputarg;
    // more fields may be added if necessary

    ArgInfo(const char* name_, bool outputarg_) : name(name_), outputarg(outputarg_) {}

private:
    ArgInfo(const ArgInfo&) = delete;
    ArgInfo& operator=(const ArgInfo&) = delete;
};

template<typename T, class TEnable = void>  // TEnable is used for SFINAE checks
struct PyOpenCV_Converter
{
    //static inline bool to(PyObject* obj, T& p, const ArgInfo& info);
    //static inline PyObject* from(const T& src);
};

template<typename T> static
bool pyopencv_to(PyObject* obj, T& p, const ArgInfo& info) { return PyOpenCV_Converter<T>::to(obj, p, info); }

template<typename T> static
PyObject* pyopencv_from(const T& src) { return PyOpenCV_Converter<T>::from(src); }

static PyObject* opencv_error = NULL;

static bool isPythonBindingsDebugEnabled()
{
    static bool param_debug = cv::utils::getConfigurationParameterBool("OPENCV_PYTHON_DEBUG", false);
    return param_debug;
}

static void emit_failmsg(PyObject * exc, const char *msg)
{
    static bool param_debug = isPythonBindingsDebugEnabled();
    if (param_debug)
    {
        CV_LOG_WARNING(NULL, "Bindings conversion failed: " << msg);
    }
    PyErr_SetString(exc, msg);
}

static int failmsg(const char *fmt, ...)
{
    char str[1000];

    va_list ap;
    va_start(ap, fmt);
    vsnprintf(str, sizeof(str), fmt, ap);
    va_end(ap);

    emit_failmsg(PyExc_TypeError, str);
    return 0;
}

static PyObject* failmsgp(const char *fmt, ...)
{
    char str[1000];

    va_list ap;
    va_start(ap, fmt);
    vsnprintf(str, sizeof(str), fmt, ap);
    va_end(ap);

    emit_failmsg(PyExc_TypeError, str);
    return 0;
}

class PyAllowThreads
{
public:
    PyAllowThreads() : _state(PyEval_SaveThread()) {}
    ~PyAllowThreads()
    {
        PyEval_RestoreThread(_state);
    }
private:
    PyThreadState* _state;
};

class PyEnsureGIL
{
public:
    PyEnsureGIL() : _state(PyGILState_Ensure()) {}
    ~PyEnsureGIL()
    {
        PyGILState_Release(_state);
    }
private:
    PyGILState_STATE _state;
};

/**
 * Light weight RAII wrapper for `PyObject*` owning references.
 * In comparisson to C++11 `std::unique_ptr` with custom deleter, it provides
 * implicit conversion functions that might be useful to initialize it with
 * Python functions those returns owning references through the `PyObject**`
 * e.g. `PyErr_Fetch` or directly pass it to functions those want to borrow
 * reference to object (doesn't extend object lifetime) e.g. `PyObject_Str`.
 */
class PySafeObject
{
public:
    PySafeObject() : obj_(NULL) {}

    explicit PySafeObject(PyObject* obj) : obj_(obj) {}

    ~PySafeObject()
    {
        Py_CLEAR(obj_);
    }

    operator PyObject*()
    {
        return obj_;
    }

    operator PyObject**()
    {
        return &obj_;
    }

    PyObject* release()
    {
        PyObject* obj = obj_;
        obj_ = NULL;
        return obj;
    }

private:
    PyObject* obj_;

    // Explicitly disable copy operations
    PySafeObject(const PySafeObject*); // = delete
    PySafeObject& operator=(const PySafeObject&); // = delete
};

static void pyRaiseCVException(const cv::Exception &e)
{
    PyObject_SetAttrString(opencv_error, "file", PyString_FromString(e.file.c_str()));
    PyObject_SetAttrString(opencv_error, "func", PyString_FromString(e.func.c_str()));
    PyObject_SetAttrString(opencv_error, "line", PyInt_FromLong(e.line));
    PyObject_SetAttrString(opencv_error, "code", PyInt_FromLong(e.code));
    PyObject_SetAttrString(opencv_error, "msg", PyString_FromString(e.msg.c_str()));
    PyObject_SetAttrString(opencv_error, "err", PyString_FromString(e.err.c_str()));
    PyErr_SetString(opencv_error, e.what());
}

#define ERRWRAP2(expr) \
try \
{ \
    PyAllowThreads allowThreads; \
    expr; \
} \
catch (const cv::Exception &e) \
{ \
    pyRaiseCVException(e); \
    return 0; \
} \
catch (const std::exception &e) \
{ \
    PyErr_SetString(opencv_error, e.what()); \
    return 0; \
}

using namespace cv;


namespace {
template<class T>
NPY_TYPES asNumpyType()
{
    return NPY_OBJECT;
}

template<>
NPY_TYPES asNumpyType<bool>()
{
    return NPY_BOOL;
}

#define CV_GENERATE_INTEGRAL_TYPE_NPY_CONVERSION(src, dst) \
    template<>                                             \
    NPY_TYPES asNumpyType<src>()                           \
    {                                                      \
        return NPY_##dst;                                  \
    }                                                      \
    template<>                                             \
    NPY_TYPES asNumpyType<u##src>()                        \
    {                                                      \
        return NPY_U##dst;                                 \
    }

CV_GENERATE_INTEGRAL_TYPE_NPY_CONVERSION(int8_t, INT8);

CV_GENERATE_INTEGRAL_TYPE_NPY_CONVERSION(int16_t, INT16);

CV_GENERATE_INTEGRAL_TYPE_NPY_CONVERSION(int32_t, INT32);

CV_GENERATE_INTEGRAL_TYPE_NPY_CONVERSION(int64_t, INT64);

#undef CV_GENERATE_INTEGRAL_TYPE_NPY_CONVERSION

template<>
NPY_TYPES asNumpyType<float>()
{
    return NPY_FLOAT;
}

template<>
NPY_TYPES asNumpyType<double>()
{
    return NPY_DOUBLE;
}

template <class T>
PyArray_Descr* getNumpyTypeDescriptor()
{
    return PyArray_DescrFromType(asNumpyType<T>());
}

template <>
PyArray_Descr* getNumpyTypeDescriptor<size_t>()
{
#if SIZE_MAX == ULONG_MAX
    return PyArray_DescrFromType(NPY_ULONG);
#elif SIZE_MAX == ULLONG_MAX
    return PyArray_DescrFromType(NPY_ULONGLONG);
#else
    return PyArray_DescrFromType(NPY_UINT);
#endif
}

template <class T, class U>
bool isRepresentable(U value) {
    return (std::numeric_limits<T>::min() <= value) && (value <= std::numeric_limits<T>::max());
}

template<class T>
bool canBeSafelyCasted(PyObject* obj, PyArray_Descr* to)
{
    return PyArray_CanCastTo(PyArray_DescrFromScalar(obj), to) != 0;
}


template<>
bool canBeSafelyCasted<size_t>(PyObject* obj, PyArray_Descr* to)
{
    PyArray_Descr* from = PyArray_DescrFromScalar(obj);
    if (PyArray_CanCastTo(from, to))
    {
        return true;
    }
    else
    {
        // False negative scenarios:
        // - Signed input is positive so it can be safely cast to unsigned output
        // - Input has wider limits but value is representable within output limits
        // - All the above
        if (PyDataType_ISSIGNED(from))
        {
            int64_t input = 0;
            PyArray_CastScalarToCtype(obj, &input, getNumpyTypeDescriptor<int64_t>());
            return (input >= 0) && isRepresentable<size_t>(static_cast<uint64_t>(input));
        }
        else
        {
            uint64_t input = 0;
            PyArray_CastScalarToCtype(obj, &input, getNumpyTypeDescriptor<uint64_t>());
            return isRepresentable<size_t>(input);
        }
        return false;
    }
}


template<class T>
bool parseNumpyScalar(PyObject* obj, T& value)
{
    if (PyArray_CheckScalar(obj))
    {
        // According to the numpy documentation:
        // There are 21 statically-defined PyArray_Descr objects for the built-in data-types
        // So descriptor pointer is not owning.
        PyArray_Descr* to = getNumpyTypeDescriptor<T>();
        if (canBeSafelyCasted<T>(obj, to))
        {
            PyArray_CastScalarToCtype(obj, &value, to);
            return true;
        }
    }
    return false;
}

TLSData<std::vector<std::string> > conversionErrorsTLS;

inline void pyPrepareArgumentConversionErrorsStorage(std::size_t size)
{
    std::vector<std::string>& conversionErrors = conversionErrorsTLS.getRef();
    conversionErrors.clear();
    conversionErrors.reserve(size);
}

void pyRaiseCVOverloadException(const std::string& functionName)
{
    const std::vector<std::string>& conversionErrors = conversionErrorsTLS.getRef();
    const std::size_t conversionErrorsCount = conversionErrors.size();
    if (conversionErrorsCount > 0)
    {
        // In modern std libraries small string optimization is used = no dynamic memory allocations,
        // but it can be applied only for string with length < 18 symbols (in GCC)
        const std::string bullet = "\n - ";

        // Estimate required buffer size - save dynamic memory allocations = faster
        std::size_t requiredBufferSize = bullet.size() * conversionErrorsCount;
        for (std::size_t i = 0; i < conversionErrorsCount; ++i)
        {
            requiredBufferSize += conversionErrors[i].size();
        }

        // Only string concatenation is required so std::string is way faster than
        // std::ostringstream
        std::string errorMessage("Overload resolution failed:");
        errorMessage.reserve(errorMessage.size() + requiredBufferSize);
        for (std::size_t i = 0; i < conversionErrorsCount; ++i)
        {
            errorMessage += bullet;
            errorMessage += conversionErrors[i];
        }
        cv::Exception exception(CV_StsBadArg, errorMessage, functionName, "", -1);
        pyRaiseCVException(exception);
    }
    else
    {
        cv::Exception exception(CV_StsInternal, "Overload resolution failed, but no errors reported",
                                functionName, "", -1);
        pyRaiseCVException(exception);
    }
}

void pyPopulateArgumentConversionErrors()
{
    if (PyErr_Occurred())
    {
        PySafeObject exception_type;
        PySafeObject exception_value;
        PySafeObject exception_traceback;
        PyErr_Fetch(exception_type, exception_value, exception_traceback);
        PyErr_NormalizeException(exception_type, exception_value,
                                 exception_traceback);

        PySafeObject exception_message(PyObject_Str(exception_value));
        std::string message;
        getUnicodeString(exception_message, message);
#ifdef CV_CXX11
        conversionErrorsTLS.getRef().push_back(std::move(message));
#else
        conversionErrorsTLS.getRef().push_back(message);
#endif
    }
}

struct SafeSeqItem
{
    PyObject * item;
    SafeSeqItem(PyObject *obj, size_t idx) { item = PySequence_GetItem(obj, idx); }
    ~SafeSeqItem() { Py_XDECREF(item); }

private:
    SafeSeqItem(const SafeSeqItem&); // = delete
    SafeSeqItem& operator=(const SafeSeqItem&); // = delete
};

template <class T>
class RefWrapper
{
public:
    RefWrapper(T& item) : item_(item) {}

    T& get() CV_NOEXCEPT { return item_; }

private:
    T& item_;
};

// In order to support this conversion on 3.x branch - use custom reference_wrapper
// and C-style array instead of std::array<T, N>
template <class T, std::size_t N>
bool parseSequence(PyObject* obj, RefWrapper<T> (&value)[N], const ArgInfo& info)
{
    if (!obj || obj == Py_None)
    {
        return true;
    }
    if (!PySequence_Check(obj))
    {
        failmsg("Can't parse '%s'. Input argument doesn't provide sequence "
                "protocol", info.name);
        return false;
    }
    const std::size_t sequenceSize = PySequence_Size(obj);
    if (sequenceSize != N)
    {
        failmsg("Can't parse '%s'. Expected sequence length %lu, got %lu",
                info.name, N, sequenceSize);
        return false;
    }
    for (std::size_t i = 0; i < N; ++i)
    {
        SafeSeqItem seqItem(obj, i);
        if (!pyopencv_to(seqItem.item, value[i].get(), info))
        {
            failmsg("Can't parse '%s'. Sequence item with index %lu has a "
                    "wrong type", info.name, i);
            return false;
        }
    }
    return true;
}
} // namespace

typedef std::vector<uchar> vector_uchar;
typedef std::vector<char> vector_char;
typedef std::vector<int> vector_int;
typedef std::vector<float> vector_float;
typedef std::vector<double> vector_double;
typedef std::vector<size_t> vector_size_t;
typedef std::vector<Point> vector_Point;
typedef std::vector<Point2f> vector_Point2f;
typedef std::vector<Point3f> vector_Point3f;
typedef std::vector<Size> vector_Size;
typedef std::vector<Vec2f> vector_Vec2f;
typedef std::vector<Vec3f> vector_Vec3f;
typedef std::vector<Vec4f> vector_Vec4f;
typedef std::vector<Vec6f> vector_Vec6f;
typedef std::vector<Vec4i> vector_Vec4i;
typedef std::vector<Rect> vector_Rect;
typedef std::vector<Rect2d> vector_Rect2d;
typedef std::vector<RotatedRect> vector_RotatedRect;
typedef std::vector<KeyPoint> vector_KeyPoint;
typedef std::vector<Mat> vector_Mat;
typedef std::vector<std::vector<Mat> > vector_vector_Mat;
typedef std::vector<UMat> vector_UMat;
typedef std::vector<DMatch> vector_DMatch;
typedef std::vector<String> vector_String;
typedef std::vector<std::string> vector_string;
typedef std::vector<Scalar> vector_Scalar;

typedef std::vector<std::vector<char> > vector_vector_char;
typedef std::vector<std::vector<Point> > vector_vector_Point;
typedef std::vector<std::vector<Point2f> > vector_vector_Point2f;
typedef std::vector<std::vector<Point3f> > vector_vector_Point3f;
typedef std::vector<std::vector<DMatch> > vector_vector_DMatch;
typedef std::vector<std::vector<KeyPoint> > vector_vector_KeyPoint;

class NumpyAllocator : public MatAllocator
{
public:
    NumpyAllocator() { stdAllocator = Mat::getStdAllocator(); }
    ~NumpyAllocator() {}

    UMatData* allocate(PyObject* o, int dims, const int* sizes, int type, size_t* step) const
    {
        UMatData* u = new UMatData(this);
        u->data = u->origdata = (uchar*)PyArray_DATA((PyArrayObject*) o);
        npy_intp* _strides = PyArray_STRIDES((PyArrayObject*) o);
        for( int i = 0; i < dims - 1; i++ )
            step[i] = (size_t)_strides[i];
        step[dims-1] = CV_ELEM_SIZE(type);
        u->size = sizes[0]*step[0];
        u->userdata = o;
        return u;
    }

    UMatData* allocate(int dims0, const int* sizes, int type, void* data, size_t* step, AccessFlag flags, UMatUsageFlags usageFlags) const CV_OVERRIDE
    {
        if( data != 0 )
        {
            // issue #6969: CV_Error(Error::StsAssert, "The data should normally be NULL!");
            // probably this is safe to do in such extreme case
            return stdAllocator->allocate(dims0, sizes, type, data, step, flags, usageFlags);
        }
        PyEnsureGIL gil;

        int depth = CV_MAT_DEPTH(type);
        int cn = CV_MAT_CN(type);
        const int f = (int)(sizeof(size_t)/8);
        int typenum = depth == CV_8U ? NPY_UBYTE : depth == CV_8S ? NPY_BYTE :
        depth == CV_16U ? NPY_USHORT : depth == CV_16S ? NPY_SHORT :
        depth == CV_32S ? NPY_INT : depth == CV_32F ? NPY_FLOAT :
        depth == CV_64F ? NPY_DOUBLE : f*NPY_ULONGLONG + (f^1)*NPY_UINT;
        int i, dims = dims0;
        cv::AutoBuffer<npy_intp> _sizes(dims + 1);
        for( i = 0; i < dims; i++ )
            _sizes[i] = sizes[i];
        if( cn > 1 )
            _sizes[dims++] = cn;
        PyObject* o = PyArray_SimpleNew(dims, _sizes.data(), typenum);
        if(!o)
            CV_Error_(Error::StsError, ("The numpy array of typenum=%d, ndims=%d can not be created", typenum, dims));
        return allocate(o, dims0, sizes, type, step);
    }

    bool allocate(UMatData* u, AccessFlag accessFlags, UMatUsageFlags usageFlags) const CV_OVERRIDE
    {
        return stdAllocator->allocate(u, accessFlags, usageFlags);
    }

    void deallocate(UMatData* u) const CV_OVERRIDE
    {
        if(!u)
            return;
        PyEnsureGIL gil;
        CV_Assert(u->urefcount >= 0);
        CV_Assert(u->refcount >= 0);
        if(u->refcount == 0)
        {
            PyObject* o = (PyObject*)u->userdata;
            Py_XDECREF(o);
            delete u;
        }
    }

    const MatAllocator* stdAllocator;
};

NumpyAllocator g_numpyAllocator;


enum { ARG_NONE = 0, ARG_MAT = 1, ARG_SCALAR = 2 };

static bool isBool(PyObject* obj) CV_NOEXCEPT
{
    return PyArray_IsScalar(obj, Bool) || PyBool_Check(obj);
}

// special case, when the converter needs full ArgInfo structure
static bool pyopencv_to(PyObject* o, Mat& m, const ArgInfo& info)
{
    bool allowND = true;
    if(!o || o == Py_None)
    {
        if( !m.data )
            m.allocator = &g_numpyAllocator;
        return true;
    }

    if( PyInt_Check(o) )
    {
        double v[] = {static_cast<double>(PyInt_AsLong((PyObject*)o)), 0., 0., 0.};
        m = Mat(4, 1, CV_64F, v).clone();
        return true;
    }
    if( PyFloat_Check(o) )
    {
        double v[] = {PyFloat_AsDouble((PyObject*)o), 0., 0., 0.};
        m = Mat(4, 1, CV_64F, v).clone();
        return true;
    }
    if( PyTuple_Check(o) )
    {
        int i, sz = (int)PyTuple_Size((PyObject*)o);
        m = Mat(sz, 1, CV_64F);
        for( i = 0; i < sz; i++ )
        {
            PyObject* oi = PyTuple_GetItem(o, i);
            if( PyInt_Check(oi) )
                m.at<double>(i) = (double)PyInt_AsLong(oi);
            else if( PyFloat_Check(oi) )
                m.at<double>(i) = (double)PyFloat_AsDouble(oi);
            else
            {
                failmsg("%s is not a numerical tuple", info.name);
                m.release();
                return false;
            }
        }
        return true;
    }

    if( !PyArray_Check(o) )
    {
        failmsg("%s is not a numpy array, neither a scalar", info.name);
        return false;
    }

    PyArrayObject* oarr = (PyArrayObject*) o;

    bool needcopy = false, needcast = false;
    int typenum = PyArray_TYPE(oarr), new_typenum = typenum;
    int type = typenum == NPY_UBYTE ? CV_8U :
               typenum == NPY_BYTE ? CV_8S :
               typenum == NPY_USHORT ? CV_16U :
               typenum == NPY_SHORT ? CV_16S :
               typenum == NPY_INT ? CV_32S :
               typenum == NPY_INT32 ? CV_32S :
               typenum == NPY_FLOAT ? CV_32F :
               typenum == NPY_DOUBLE ? CV_64F : -1;

    if( type < 0 )
    {
        if( typenum == NPY_INT64 || typenum == NPY_UINT64 || typenum == NPY_LONG )
        {
            needcopy = needcast = true;
            new_typenum = NPY_INT;
            type = CV_32S;
        }
        else
        {
            failmsg("%s data type = %d is not supported", info.name, typenum);
            return false;
        }
    }

#ifndef CV_MAX_DIM
    const int CV_MAX_DIM = 32;
#endif

    int ndims = PyArray_NDIM(oarr);
    if(ndims >= CV_MAX_DIM)
    {
        failmsg("%s dimensionality (=%d) is too high", info.name, ndims);
        return false;
    }

    int size[CV_MAX_DIM+1];
    size_t step[CV_MAX_DIM+1];
    size_t elemsize = CV_ELEM_SIZE1(type);
    const npy_intp* _sizes = PyArray_DIMS(oarr);
    const npy_intp* _strides = PyArray_STRIDES(oarr);
    bool ismultichannel = ndims == 3 && _sizes[2] <= CV_CN_MAX;

    for( int i = ndims-1; i >= 0 && !needcopy; i-- )
    {
        // these checks handle cases of
        //  a) multi-dimensional (ndims > 2) arrays, as well as simpler 1- and 2-dimensional cases
        //  b) transposed arrays, where _strides[] elements go in non-descending order
        //  c) flipped arrays, where some of _strides[] elements are negative
        // the _sizes[i] > 1 is needed to avoid spurious copies when NPY_RELAXED_STRIDES is set
        if( (i == ndims-1 && _sizes[i] > 1 && (size_t)_strides[i] != elemsize) ||
            (i < ndims-1 && _sizes[i] > 1 && _strides[i] < _strides[i+1]) )
            needcopy = true;
    }

    if( ismultichannel && _strides[1] != (npy_intp)elemsize*_sizes[2] )
        needcopy = true;

    if (needcopy)
    {
        if (info.outputarg)
        {
            failmsg("Layout of the output array %s is incompatible with cv::Mat (step[ndims-1] != elemsize or step[1] != elemsize*nchannels)", info.name);
            return false;
        }

        if( needcast ) {
            o = PyArray_Cast(oarr, new_typenum);
            oarr = (PyArrayObject*) o;
        }
        else {
            oarr = PyArray_GETCONTIGUOUS(oarr);
            o = (PyObject*) oarr;
        }

        _strides = PyArray_STRIDES(oarr);
    }

    // Normalize strides in case NPY_RELAXED_STRIDES is set
    size_t default_step = elemsize;
    for ( int i = ndims - 1; i >= 0; --i )
    {
        size[i] = (int)_sizes[i];
        if ( size[i] > 1 )
        {
            step[i] = (size_t)_strides[i];
            default_step = step[i] * size[i];
        }
        else
        {
            step[i] = default_step;
            default_step *= size[i];
        }
    }

    // handle degenerate case
    if( ndims == 0) {
        size[ndims] = 1;
        step[ndims] = elemsize;
        ndims++;
    }

    if( ismultichannel )
    {
        ndims--;
        type |= CV_MAKETYPE(0, size[2]);
    }

    if( ndims > 2 && !allowND )
    {
        failmsg("%s has more than 2 dimensions", info.name);
        return false;
    }

    m = Mat(ndims, size, type, PyArray_DATA(oarr), step);
    m.u = g_numpyAllocator.allocate(o, ndims, size, type, step);
    m.addref();

    if( !needcopy )
    {
        Py_INCREF(o);
    }
    m.allocator = &g_numpyAllocator;

    return true;
}

template<typename _Tp, int m, int n>
bool pyopencv_to(PyObject* o, Matx<_Tp, m, n>& mx, const ArgInfo& info)
{
    Mat tmp;
    if (!pyopencv_to(o, tmp, info)) {
        return false;
    }

    tmp.copyTo(mx);
    return true;
}

template<typename _Tp, int cn>
bool pyopencv_to(PyObject* o, Vec<_Tp, cn>& vec, const ArgInfo& info)
{
    return pyopencv_to(o, (Matx<_Tp, cn, 1>&)vec, info);
}

template<>
PyObject* pyopencv_from(const Mat& m)
{
    if( !m.data )
        Py_RETURN_NONE;
    Mat temp, *p = (Mat*)&m;
    if(!p->u || p->allocator != &g_numpyAllocator)
    {
        temp.allocator = &g_numpyAllocator;
        ERRWRAP2(m.copyTo(temp));
        p = &temp;
    }
    PyObject* o = (PyObject*)p->u->userdata;
    Py_INCREF(o);
    return o;
}

template<typename _Tp, int m, int n>
PyObject* pyopencv_from(const Matx<_Tp, m, n>& matx)
{
    return pyopencv_from(Mat(matx));
}

template<typename T>
struct PyOpenCV_Converter< cv::Ptr<T> >
{
    static PyObject* from(const cv::Ptr<T>& p)
    {
        if (!p)
            Py_RETURN_NONE;
        return pyopencv_from(*p);
    }
    static bool to(PyObject *o, Ptr<T>& p, const ArgInfo& info)
    {
        if (!o || o == Py_None)
            return true;
        p = makePtr<T>();
        return pyopencv_to(o, *p, info);
    }
};

template<>
bool pyopencv_to(PyObject* obj, void*& ptr, const ArgInfo& info)
{
    CV_UNUSED(info);
    if (!obj || obj == Py_None)
        return true;

    if (!PyLong_Check(obj))
        return false;
    ptr = PyLong_AsVoidPtr(obj);
    return ptr != NULL && !PyErr_Occurred();
}

static PyObject* pyopencv_from(void*& ptr)
{
    return PyLong_FromVoidPtr(ptr);
}

static bool pyopencv_to(PyObject *o, Scalar& s, const ArgInfo& info)
{
    if(!o || o == Py_None)
        return true;
    if (PySequence_Check(o)) {
        if (4 < PySequence_Size(o))
        {
            failmsg("Scalar value for argument '%s' is longer than 4", info.name);
            return false;
        }
        for (Py_ssize_t i = 0; i < PySequence_Size(o); i++) {
            SafeSeqItem item_wrap(o, i);
            PyObject *item = item_wrap.item;
            if (PyFloat_Check(item) || PyInt_Check(item)) {
                s[(int)i] = PyFloat_AsDouble(item);
            } else {
                failmsg("Scalar value for argument '%s' is not numeric", info.name);
                return false;
            }
        }
    } else {
        if (PyFloat_Check(o) || PyInt_Check(o)) {
            s[0] = PyFloat_AsDouble(o);
        } else {
            failmsg("Scalar value for argument '%s' is not numeric", info.name);
            return false;
        }
    }
    return true;
}

template<>
PyObject* pyopencv_from(const Scalar& src)
{
    return Py_BuildValue("(dddd)", src[0], src[1], src[2], src[3]);
}

template<>
PyObject* pyopencv_from(const bool& value)
{
    return PyBool_FromLong(value);
}

template<>
bool pyopencv_to(PyObject* obj, bool& value, const ArgInfo& info)
{
    if (!obj || obj == Py_None)
    {
        return true;
    }
    if (isBool(obj) || PyArray_IsIntegerScalar(obj))
    {
        npy_bool npy_value = NPY_FALSE;
        const int ret_code = PyArray_BoolConverter(obj, &npy_value);
        if (ret_code >= 0)
        {
            value = (npy_value == NPY_TRUE);
            return true;
        }
    }
    failmsg("Argument '%s' is not convertable to bool", info.name);
    return false;
}

template<>
PyObject* pyopencv_from(const size_t& value)
{
    return PyLong_FromSize_t(value);
}

template<>
bool pyopencv_to(PyObject* obj, size_t& value, const ArgInfo& info)
{
    if (!obj || obj == Py_None)
    {
        return true;
    }
    if (isBool(obj))
    {
        failmsg("Argument '%s' must be integer type, not bool", info.name);
        return false;
    }
    if (PyArray_IsIntegerScalar(obj))
    {
        if (PyLong_Check(obj))
        {
#if defined(CV_PYTHON_3)
            value = PyLong_AsSize_t(obj);
#else
    #if ULONG_MAX == SIZE_MAX
            value = PyLong_AsUnsignedLong(obj);
    #else
            value = PyLong_AsUnsignedLongLong(obj);
    #endif
#endif
        }
#if !defined(CV_PYTHON_3)
        // Python 2.x has PyIntObject which is not a subtype of PyLongObject
        // Overflow check here is unnecessary because object will be converted to long on the
        // interpreter side
        else if (PyInt_Check(obj))
        {
            const long res = PyInt_AsLong(obj);
            if (res < 0) {
                failmsg("Argument '%s' can not be safely parsed to 'size_t'", info.name);
                return false;
            }
    #if ULONG_MAX == SIZE_MAX
            value = PyInt_AsUnsignedLongMask(obj);
    #else
            value = PyInt_AsUnsignedLongLongMask(obj);
    #endif
        }
#endif
        else
        {
            const bool isParsed = parseNumpyScalar<size_t>(obj, value);
            if (!isParsed) {
                failmsg("Argument '%s' can not be safely parsed to 'size_t'", info.name);
                return false;
            }
        }
    }
    else
    {
        failmsg("Argument '%s' is required to be an integer", info.name);
        return false;
    }
    return !PyErr_Occurred();
}

template<>
PyObject* pyopencv_from(const int& value)
{
    return PyInt_FromLong(value);
}

template<>
bool pyopencv_to(PyObject* obj, int& value, const ArgInfo& info)
{
    if (!obj || obj == Py_None)
    {
        return true;
    }
    if (isBool(obj))
    {
        failmsg("Argument '%s' must be integer, not bool", info.name);
        return false;
    }
    if (PyArray_IsIntegerScalar(obj))
    {
        value = PyArray_PyIntAsInt(obj);
    }
    else
    {
        failmsg("Argument '%s' is required to be an integer", info.name);
        return false;
    }
    return !CV_HAS_CONVERSION_ERROR(value);
}

// There is conflict between "size_t" and "unsigned int".
// They are the same type on some 32-bit platforms.
template<typename T>
struct PyOpenCV_Converter
    < T, typename std::enable_if< std::is_same<unsigned int, T>::value && !std::is_same<unsigned int, size_t>::value >::type >
{
    static inline PyObject* from(const unsigned int& value)
    {
        return PyLong_FromUnsignedLong(value);
    }

    static inline bool to(PyObject* obj, unsigned int& value, const ArgInfo& info)
    {
        CV_UNUSED(info);
        if(!obj || obj == Py_None)
            return true;
        if(PyInt_Check(obj))
            value = (unsigned int)PyInt_AsLong(obj);
        else if(PyLong_Check(obj))
            value = (unsigned int)PyLong_AsLong(obj);
        else
            return false;
        return value != (unsigned int)-1 || !PyErr_Occurred();
    }
};

template<>
PyObject* pyopencv_from(const uchar& value)
{
    return PyInt_FromLong(value);
}

template<>
bool pyopencv_to(PyObject* obj, uchar& value, const ArgInfo& info)
{
    CV_UNUSED(info);
    if(!obj || obj == Py_None)
        return true;
    int ivalue = (int)PyInt_AsLong(obj);
    value = cv::saturate_cast<uchar>(ivalue);
    return ivalue != -1 || !PyErr_Occurred();
}

template<>
PyObject* pyopencv_from(const double& value)
{
    return PyFloat_FromDouble(value);
}

template<>
bool pyopencv_to(PyObject* obj, double& value, const ArgInfo& info)
{
    if (!obj || obj == Py_None)
    {
        return true;
    }
    if (isBool(obj))
    {
        failmsg("Argument '%s' must be double, not bool", info.name);
        return false;
    }
    if (PyArray_IsPythonNumber(obj))
    {
        if (PyLong_Check(obj))
        {
            value = PyLong_AsDouble(obj);
        }
        else
        {
            value = PyFloat_AsDouble(obj);
        }
    }
    else if (PyArray_CheckScalar(obj))
    {
        const bool isParsed = parseNumpyScalar<double>(obj, value);
        if (!isParsed) {
            failmsg("Argument '%s' can not be safely parsed to 'double'", info.name);
            return false;
        }
    }
    else
    {
        failmsg("Argument '%s' can not be treated as a double", info.name);
        return false;
    }
    return !PyErr_Occurred();
}

template<>
PyObject* pyopencv_from(const float& value)
{
    return PyFloat_FromDouble(value);
}

template<>
bool pyopencv_to(PyObject* obj, float& value, const ArgInfo& info)
{
    if (!obj || obj == Py_None)
    {
        return true;
    }
    if (isBool(obj))
    {
        failmsg("Argument '%s' must be float, not bool", info.name);
        return false;
    }
    if (PyArray_IsPythonNumber(obj))
    {
        if (PyLong_Check(obj))
        {
            double res = PyLong_AsDouble(obj);
            value = static_cast<float>(res);
        }
        else
        {
            double res = PyFloat_AsDouble(obj);
            value = static_cast<float>(res);
        }
    }
    else if (PyArray_CheckScalar(obj))
    {
       const bool isParsed = parseNumpyScalar<float>(obj, value);
        if (!isParsed) {
            failmsg("Argument '%s' can not be safely parsed to 'float'", info.name);
            return false;
        }
    }
    else
    {
        failmsg("Argument '%s' can't be treated as a float", info.name);
        return false;
    }
    return !PyErr_Occurred();
}

template<>
PyObject* pyopencv_from(const int64& value)
{
    return PyLong_FromLongLong(value);
}

template<>
PyObject* pyopencv_from(const String& value)
{
    return PyString_FromString(value.empty() ? "" : value.c_str());
}

#if CV_VERSION_MAJOR == 3
template<>
PyObject* pyopencv_from(const std::string& value)
{
    return PyString_FromString(value.empty() ? "" : value.c_str());
}
#endif

template<>
bool pyopencv_to(PyObject* obj, String &value, const ArgInfo& info)
{
    if(!obj || obj == Py_None)
    {
        return true;
    }
    std::string str;
    if (getUnicodeString(obj, str))
    {
        value = str;
        return true;
    }
    else
    {
        // If error hasn't been already set by Python conversion functions
        if (!PyErr_Occurred())
        {
            // Direct access to underlying slots of PyObjectType is not allowed
            // when limited API is enabled
#ifdef Py_LIMITED_API
            failmsg("Can't convert object to 'str' for '%s'", info.name);
#else
            failmsg("Can't convert object of type '%s' to 'str' for '%s'",
                    obj->ob_type->tp_name, info.name);
#endif
        }
    }
    return false;
}

template<>
bool pyopencv_to(PyObject* obj, Size& sz, const ArgInfo& info)
{
    RefWrapper<int> values[] = {RefWrapper<int>(sz.width),
                                RefWrapper<int>(sz.height)};
    return parseSequence(obj, values, info);
}

template<>
PyObject* pyopencv_from(const Size& sz)
{
    return Py_BuildValue("(ii)", sz.width, sz.height);
}

template<>
bool pyopencv_to(PyObject* obj, Size_<float>& sz, const ArgInfo& info)
{
    RefWrapper<float> values[] = {RefWrapper<float>(sz.width),
                                  RefWrapper<float>(sz.height)};
    return parseSequence(obj, values, info);
}

template<>
PyObject* pyopencv_from(const Size_<float>& sz)
{
    return Py_BuildValue("(ff)", sz.width, sz.height);
}

template<>
<<<<<<< HEAD
=======
bool pyopencv_to(PyObject* obj, Rect& r, const ArgInfo& info)
{
    RefWrapper<int> values[] = {RefWrapper<int>(r.x), RefWrapper<int>(r.y),
                                RefWrapper<int>(r.width),
                                RefWrapper<int>(r.height)};
    return parseSequence(obj, values, info);
}

template<>
>>>>>>> 6ee23c9b
PyObject* pyopencv_from(const Rect& r)
{
    return Py_BuildValue("(iiii)", r.x, r.y, r.width, r.height);
}

template<>
bool pyopencv_to(PyObject* obj, Rect2d& r, const ArgInfo& info)
{
    RefWrapper<double> values[] = {
        RefWrapper<double>(r.x), RefWrapper<double>(r.y),
        RefWrapper<double>(r.width), RefWrapper<double>(r.height)};
    return parseSequence(obj, values, info);
}

template<>
PyObject* pyopencv_from(const Rect2d& r)
{
    return Py_BuildValue("(dddd)", r.x, r.y, r.width, r.height);
}

template<>
bool pyopencv_to(PyObject* obj, Range& r, const ArgInfo& info)
{
    if (!obj || obj == Py_None)
    {
        return true;
    }
    if (PyObject_Size(obj) == 0)
    {
        r = Range::all();
        return true;
    }
    RefWrapper<int> values[] = {RefWrapper<int>(r.start), RefWrapper<int>(r.end)};
    return parseSequence(obj, values, info);
}

template<>
PyObject* pyopencv_from(const Range& r)
{
    return Py_BuildValue("(ii)", r.start, r.end);
}

template<>
bool pyopencv_to(PyObject* obj, Point& p, const ArgInfo& info)
{
    RefWrapper<int> values[] = {RefWrapper<int>(p.x), RefWrapper<int>(p.y)};
    return parseSequence(obj, values, info);
}

template <>
bool pyopencv_to(PyObject* obj, Point2f& p, const ArgInfo& info)
{
    RefWrapper<float> values[] = {RefWrapper<float>(p.x),
                                  RefWrapper<float>(p.y)};
    return parseSequence(obj, values, info);
}

template<>
bool pyopencv_to(PyObject* obj, Point2d& p, const ArgInfo& info)
{
    RefWrapper<double> values[] = {RefWrapper<double>(p.x),
                                   RefWrapper<double>(p.y)};
    return parseSequence(obj, values, info);
}

template<>
bool pyopencv_to(PyObject* obj, Point3f& p, const ArgInfo& info)
{
    RefWrapper<float> values[] = {RefWrapper<float>(p.x),
                                  RefWrapper<float>(p.y),
                                  RefWrapper<float>(p.z)};
    return parseSequence(obj, values, info);
}

template<>
bool pyopencv_to(PyObject* obj, Point3d& p, const ArgInfo& info)
{
    RefWrapper<double> values[] = {RefWrapper<double>(p.x),
                                   RefWrapper<double>(p.y),
                                   RefWrapper<double>(p.z)};
    return parseSequence(obj, values, info);
}

template<>
PyObject* pyopencv_from(const Point& p)
{
    return Py_BuildValue("(ii)", p.x, p.y);
}

template<>
PyObject* pyopencv_from(const Point2f& p)
{
    return Py_BuildValue("(dd)", p.x, p.y);
}

template<>
PyObject* pyopencv_from(const Point3f& p)
{
    return Py_BuildValue("(ddd)", p.x, p.y, p.z);
}

static bool pyopencv_to(PyObject* obj, Vec4d& v, ArgInfo& info)
{
    RefWrapper<double> values[] = {RefWrapper<double>(v[0]), RefWrapper<double>(v[1]),
                                   RefWrapper<double>(v[2]), RefWrapper<double>(v[3])};
    return parseSequence(obj, values, info);
}

static bool pyopencv_to(PyObject* obj, Vec4f& v, ArgInfo& info)
{
    RefWrapper<float> values[] = {RefWrapper<float>(v[0]), RefWrapper<float>(v[1]),
                                  RefWrapper<float>(v[2]), RefWrapper<float>(v[3])};
    return parseSequence(obj, values, info);
}

static bool pyopencv_to(PyObject* obj, Vec4i& v, ArgInfo& info)
{
    RefWrapper<int> values[] = {RefWrapper<int>(v[0]), RefWrapper<int>(v[1]),
                                RefWrapper<int>(v[2]), RefWrapper<int>(v[3])};
    return parseSequence(obj, values, info);
}

static bool pyopencv_to(PyObject* obj, Vec3d& v, ArgInfo& info)
{
    RefWrapper<double> values[] = {RefWrapper<double>(v[0]),
                                   RefWrapper<double>(v[1]),
                                   RefWrapper<double>(v[2])};
    return parseSequence(obj, values, info);
}

static bool pyopencv_to(PyObject* obj, Vec3f& v, ArgInfo& info)
{
    RefWrapper<float> values[] = {RefWrapper<float>(v[0]),
                                  RefWrapper<float>(v[1]),
                                  RefWrapper<float>(v[2])};
    return parseSequence(obj, values, info);
}

static bool pyopencv_to(PyObject* obj, Vec3i& v, ArgInfo& info)
{
    RefWrapper<int> values[] = {RefWrapper<int>(v[0]), RefWrapper<int>(v[1]),
                                RefWrapper<int>(v[2])};
    return parseSequence(obj, values, info);
}

static bool pyopencv_to(PyObject* obj, Vec2d& v, ArgInfo& info)
{
    RefWrapper<double> values[] = {RefWrapper<double>(v[0]),
                                   RefWrapper<double>(v[1])};
    return parseSequence(obj, values, info);
}

static bool pyopencv_to(PyObject* obj, Vec2f& v, ArgInfo& info)
{
    RefWrapper<float> values[] = {RefWrapper<float>(v[0]),
                                  RefWrapper<float>(v[1])};
    return parseSequence(obj, values, info);
}

static bool pyopencv_to(PyObject* obj, Vec2i& v, ArgInfo& info)
{
    RefWrapper<int> values[] = {RefWrapper<int>(v[0]), RefWrapper<int>(v[1])};
    return parseSequence(obj, values, info);
}

template<>
PyObject* pyopencv_from(const Vec4d& v)
{
    return Py_BuildValue("(dddd)", v[0], v[1], v[2], v[3]);
}

template<>
PyObject* pyopencv_from(const Vec4f& v)
{
    return Py_BuildValue("(ffff)", v[0], v[1], v[2], v[3]);
}

template<>
PyObject* pyopencv_from(const Vec4i& v)
{
    return Py_BuildValue("(iiii)", v[0], v[1], v[2], v[3]);
}

template<>
PyObject* pyopencv_from(const Vec3d& v)
{
    return Py_BuildValue("(ddd)", v[0], v[1], v[2]);
}

template<>
PyObject* pyopencv_from(const Vec3f& v)
{
    return Py_BuildValue("(fff)", v[0], v[1], v[2]);
}

template<>
PyObject* pyopencv_from(const Vec3i& v)
{
    return Py_BuildValue("(iii)", v[0], v[1], v[2]);
}

template<>
PyObject* pyopencv_from(const Vec2d& v)
{
    return Py_BuildValue("(dd)", v[0], v[1]);
}

template<>
PyObject* pyopencv_from(const Vec2f& v)
{
    return Py_BuildValue("(ff)", v[0], v[1]);
}

template<>
PyObject* pyopencv_from(const Vec2i& v)
{
    return Py_BuildValue("(ii)", v[0], v[1]);
}

template<>
PyObject* pyopencv_from(const Point2d& p)
{
    return Py_BuildValue("(dd)", p.x, p.y);
}

template<>
PyObject* pyopencv_from(const Point3d& p)
{
    return Py_BuildValue("(ddd)", p.x, p.y, p.z);
}

template<typename _Tp> struct pyopencvVecConverter
{
    typedef typename DataType<_Tp>::channel_type _Cp;
    static inline bool copyOneItem(PyObject *obj, size_t start, int channels, _Cp * data)
    {
        for(size_t j = 0; (int)j < channels; j++ )
        {
            SafeSeqItem sub_item_wrap(obj, start + j);
            PyObject* item_ij = sub_item_wrap.item;
            if( PyInt_Check(item_ij))
            {
                int v = (int)PyInt_AsLong(item_ij);
                if( v == -1 && PyErr_Occurred() )
                    return false;
                data[j] = saturate_cast<_Cp>(v);
            }
            else if( PyLong_Check(item_ij))
            {
                int v = (int)PyLong_AsLong(item_ij);
                if( v == -1 && PyErr_Occurred() )
                    return false;
                data[j] = saturate_cast<_Cp>(v);
            }
            else if( PyFloat_Check(item_ij))
            {
                double v = PyFloat_AsDouble(item_ij);
                if( PyErr_Occurred() )
                    return false;
                data[j] = saturate_cast<_Cp>(v);
            }
            else
                return false;
        }
        return true;
    }
    static bool to(PyObject* obj, std::vector<_Tp>& value, const ArgInfo& info)
    {
        if(!obj || obj == Py_None)
            return true;
        if (PyArray_Check(obj))
        {
            Mat m;
            pyopencv_to(obj, m, info);
            m.copyTo(value);
            return true;
        }
        else if (PySequence_Check(obj))
        {
            const int type = traits::Type<_Tp>::value;
            const int depth = CV_MAT_DEPTH(type), channels = CV_MAT_CN(type);
            size_t i, n = PySequence_Size(obj);
            value.resize(n);
            for (i = 0; i < n; i++ )
            {
                SafeSeqItem item_wrap(obj, i);
                PyObject* item = item_wrap.item;
                _Cp* data = (_Cp*)&value[i];

                if( channels == 2 && PyComplex_Check(item) )
                {
                    data[0] = saturate_cast<_Cp>(PyComplex_RealAsDouble(item));
                    data[1] = saturate_cast<_Cp>(PyComplex_ImagAsDouble(item));
                }
                else if( channels > 1 )
                {
                    if( PyArray_Check(item))
                    {
                        Mat src;
                        pyopencv_to(item, src, info);
                        if( src.dims != 2 || src.channels() != 1 ||
                           ((src.cols != 1 || src.rows != channels) &&
                            (src.cols != channels || src.rows != 1)))
                            break;
                        Mat dst(src.rows, src.cols, depth, data);
                        src.convertTo(dst, type);
                        if( dst.data != (uchar*)data )
                            break;
                    }
                    else if (PySequence_Check(item))
                    {
                        if (!copyOneItem(item, 0, channels, data))
                            break;
                    }
                    else
                    {
                        break;
                    }
                }
                else if (channels == 1)
                {
                    if (!copyOneItem(obj, i, channels, data))
                        break;
                }
                else
                {
                    break;
                }
            }
            return i == n;
        }
        return false;
    }

    static PyObject* from(const std::vector<_Tp>& value)
    {
        if(value.empty())
            return PyTuple_New(0);
        int type = traits::Type<_Tp>::value;
        int depth = CV_MAT_DEPTH(type), channels = CV_MAT_CN(type);
        Mat src((int)value.size(), channels, depth, (uchar*)&value[0]);
        return pyopencv_from(src);
    }
};

template<typename _Tp>
bool pyopencv_to(PyObject* obj, std::vector<_Tp>& value, const ArgInfo& info)
{
    return pyopencvVecConverter<_Tp>::to(obj, value, info);
}

template<typename _Tp>
PyObject* pyopencv_from(const std::vector<_Tp>& value)
{
    return pyopencvVecConverter<_Tp>::from(value);
}

template<typename _Tp> static inline bool pyopencv_to_generic_vec(PyObject* obj, std::vector<_Tp>& value, const ArgInfo& info)
{
    if(!obj || obj == Py_None)
       return true;
    if (!PySequence_Check(obj))
        return false;
    size_t n = PySequence_Size(obj);
    value.resize(n);
    for(size_t i = 0; i < n; i++ )
    {
        SafeSeqItem item_wrap(obj, i);
        if(!pyopencv_to(item_wrap.item, value[i], info))
            return false;
    }
    return true;
}

template<typename _Tp> static inline PyObject* pyopencv_from_generic_vec(const std::vector<_Tp>& value)
{
    int i, n = (int)value.size();
    PyObject* seq = PyList_New(n);
    for( i = 0; i < n; i++ )
    {
        PyObject* item = pyopencv_from(value[i]);
        if(!item)
            break;
        PyList_SetItem(seq, i, item);
    }
    if( i < n )
    {
        Py_DECREF(seq);
        return 0;
    }
    return seq;
}

template<std::size_t I = 0, typename... Tp>
inline typename std::enable_if<I == sizeof...(Tp), void>::type
convert_to_python_tuple(const std::tuple<Tp...>&, PyObject*) {  }

template<std::size_t I = 0, typename... Tp>
inline typename std::enable_if<I < sizeof...(Tp), void>::type
convert_to_python_tuple(const std::tuple<Tp...>& cpp_tuple, PyObject* py_tuple)
{
    PyObject* item = pyopencv_from(std::get<I>(cpp_tuple));

    if (!item)
        return;

    PyTuple_SetItem(py_tuple, I, item);
    convert_to_python_tuple<I + 1, Tp...>(cpp_tuple, py_tuple);
}


template<typename... Ts>
PyObject* pyopencv_from(const std::tuple<Ts...>& cpp_tuple)
{
    size_t size = sizeof...(Ts);
    PyObject* py_tuple = PyTuple_New(size);
    convert_to_python_tuple(cpp_tuple, py_tuple);
    size_t actual_size = PyTuple_Size(py_tuple);

    if (actual_size < size)
    {
        Py_DECREF(py_tuple);
        return NULL;
    }

    return py_tuple;
}

template<>
PyObject* pyopencv_from(const std::pair<int, double>& src)
{
    return Py_BuildValue("(id)", src.first, src.second);
}

template<typename _Tp, typename _Tr> struct pyopencvVecConverter<std::pair<_Tp, _Tr> >
{
    static bool to(PyObject* obj, std::vector<std::pair<_Tp, _Tr> >& value, const ArgInfo& info)
    {
        return pyopencv_to_generic_vec(obj, value, info);
    }

    static PyObject* from(const std::vector<std::pair<_Tp, _Tr> >& value)
    {
        return pyopencv_from_generic_vec(value);
    }
};

template<typename _Tp> struct pyopencvVecConverter<std::vector<_Tp> >
{
    static bool to(PyObject* obj, std::vector<std::vector<_Tp> >& value, const ArgInfo& info)
    {
        return pyopencv_to_generic_vec(obj, value, info);
    }

    static PyObject* from(const std::vector<std::vector<_Tp> >& value)
    {
        return pyopencv_from_generic_vec(value);
    }
};

template<> struct pyopencvVecConverter<Mat>
{
    static bool to(PyObject* obj, std::vector<Mat>& value, const ArgInfo& info)
    {
        return pyopencv_to_generic_vec(obj, value, info);
    }

    static PyObject* from(const std::vector<Mat>& value)
    {
        return pyopencv_from_generic_vec(value);
    }
};

template<> struct pyopencvVecConverter<UMat>
{
    static bool to(PyObject* obj, std::vector<UMat>& value, const ArgInfo& info)
    {
        return pyopencv_to_generic_vec(obj, value, info);
    }

    static PyObject* from(const std::vector<UMat>& value)
    {
        return pyopencv_from_generic_vec(value);
    }
};

template<> struct pyopencvVecConverter<KeyPoint>
{
    static bool to(PyObject* obj, std::vector<KeyPoint>& value, const ArgInfo& info)
    {
        return pyopencv_to_generic_vec(obj, value, info);
    }

    static PyObject* from(const std::vector<KeyPoint>& value)
    {
        return pyopencv_from_generic_vec(value);
    }
};

template<> struct pyopencvVecConverter<DMatch>
{
    static bool to(PyObject* obj, std::vector<DMatch>& value, const ArgInfo& info)
    {
        return pyopencv_to_generic_vec(obj, value, info);
    }

    static PyObject* from(const std::vector<DMatch>& value)
    {
        return pyopencv_from_generic_vec(value);
    }
};

template<> struct pyopencvVecConverter<String>
{
    static bool to(PyObject* obj, std::vector<String>& value, const ArgInfo& info)
    {
        return pyopencv_to_generic_vec(obj, value, info);
    }

    static PyObject* from(const std::vector<String>& value)
    {
        return pyopencv_from_generic_vec(value);
    }
};

template<> struct pyopencvVecConverter<RotatedRect>
{
    static bool to(PyObject* obj, std::vector<RotatedRect>& value, const ArgInfo& info)
    {
        return pyopencv_to_generic_vec(obj, value, info);
    }
    static PyObject* from(const std::vector<RotatedRect>& value)
    {
        return pyopencv_from_generic_vec(value);
    }
};

template<>
<<<<<<< HEAD
bool pyopencv_to(PyObject* obj, Rect& r, const ArgInfo& info)
{
    CV_UNUSED(info);
    if(!obj || obj == Py_None)
        return true;

    if (PyTuple_Check(obj))
        return PyArg_ParseTuple(obj, "iiii", &r.x, &r.y, &r.width, &r.height) > 0;
    else
    {
        std::vector<int> value(4);
        pyopencvVecConverter<int>::to(obj, value, info);
        r = Rect(value[0], value[1], value[2], value[3]);
        return true;
    }

}

template<>
bool pyopencv_to(PyObject *obj, TermCriteria& dst, const ArgInfo& info)
=======
bool pyopencv_to(PyObject* obj, TermCriteria& dst, const ArgInfo& info)
>>>>>>> 6ee23c9b
{
    if (!obj || obj == Py_None)
    {
        return true;
    }
    if (!PySequence_Check(obj))
    {
        failmsg("Can't parse '%s' as TermCriteria."
                "Input argument doesn't provide sequence protocol",
                info.name);
        return false;
    }
    const std::size_t sequenceSize = PySequence_Size(obj);
    if (sequenceSize != 3) {
        failmsg("Can't parse '%s' as TermCriteria. Expected sequence length 3, "
                "got %lu",
                info.name, sequenceSize);
        return false;
    }
    {
        const String typeItemName = format("'%s' criteria type", info.name);
        const ArgInfo typeItemInfo(typeItemName.c_str(), false);
        SafeSeqItem typeItem(obj, 0);
        if (!pyopencv_to(typeItem.item, dst.type, typeItemInfo))
        {
            return false;
        }
    }
    {
        const String maxCountItemName = format("'%s' max count", info.name);
        const ArgInfo maxCountItemInfo(maxCountItemName.c_str(), false);
        SafeSeqItem maxCountItem(obj, 1);
        if (!pyopencv_to(maxCountItem.item, dst.maxCount, maxCountItemInfo))
        {
            return false;
        }
    }
    {
        const String epsilonItemName = format("'%s' epsilon", info.name);
        const ArgInfo epsilonItemInfo(epsilonItemName.c_str(), false);
        SafeSeqItem epsilonItem(obj, 2);
        if (!pyopencv_to(epsilonItem.item, dst.epsilon, epsilonItemInfo))
        {
            return false;
        }
    }
    return true;
}

template<>
PyObject* pyopencv_from(const TermCriteria& src)
{
    return Py_BuildValue("(iid)", src.type, src.maxCount, src.epsilon);
}

template<>
bool pyopencv_to(PyObject* obj, RotatedRect& dst, const ArgInfo& info)
{
    if (!obj || obj == Py_None)
    {
        return true;
    }
    if (!PySequence_Check(obj))
    {
        failmsg("Can't parse '%s' as RotatedRect."
                "Input argument doesn't provide sequence protocol",
                info.name);
        return false;
    }
    const std::size_t sequenceSize = PySequence_Size(obj);
    if (sequenceSize != 3)
    {
        failmsg("Can't parse '%s' as RotatedRect. Expected sequence length 3, got %lu",
                info.name, sequenceSize);
        return false;
    }
    {
        const String centerItemName = format("'%s' center point", info.name);
        const ArgInfo centerItemInfo(centerItemName.c_str(), false);
        SafeSeqItem centerItem(obj, 0);
        if (!pyopencv_to(centerItem.item, dst.center, centerItemInfo))
        {
            return false;
        }
    }
    {
        const String sizeItemName = format("'%s' size", info.name);
        const ArgInfo sizeItemInfo(sizeItemName.c_str(), false);
        SafeSeqItem sizeItem(obj, 1);
        if (!pyopencv_to(sizeItem.item, dst.size, sizeItemInfo))
        {
            return false;
        }
    }
    {
        const String angleItemName = format("'%s' angle", info.name);
        const ArgInfo angleItemInfo(angleItemName.c_str(), false);
        SafeSeqItem angleItem(obj, 2);
        if (!pyopencv_to(angleItem.item, dst.angle, angleItemInfo))
        {
            return false;
        }
    }
    return true;
}

template<>
PyObject* pyopencv_from(const RotatedRect& src)
{
    return Py_BuildValue("((ff)(ff)f)", src.center.x, src.center.y, src.size.width, src.size.height, src.angle);
}

template<>
PyObject* pyopencv_from(const Moments& m)
{
    return Py_BuildValue("{s:d,s:d,s:d,s:d,s:d,s:d,s:d,s:d,s:d,s:d,s:d,s:d,s:d,s:d,s:d,s:d,s:d,s:d,s:d,s:d,s:d,s:d,s:d,s:d}",
                         "m00", m.m00, "m10", m.m10, "m01", m.m01,
                         "m20", m.m20, "m11", m.m11, "m02", m.m02,
                         "m30", m.m30, "m21", m.m21, "m12", m.m12, "m03", m.m03,
                         "mu20", m.mu20, "mu11", m.mu11, "mu02", m.mu02,
                         "mu30", m.mu30, "mu21", m.mu21, "mu12", m.mu12, "mu03", m.mu03,
                         "nu20", m.nu20, "nu11", m.nu11, "nu02", m.nu02,
                         "nu30", m.nu30, "nu21", m.nu21, "nu12", m.nu12, "nu03", m.nu03);
}

static int OnError(int status, const char *func_name, const char *err_msg, const char *file_name, int line, void *userdata)
{
    PyGILState_STATE gstate;
    gstate = PyGILState_Ensure();

    PyObject *on_error = (PyObject*)userdata;
    PyObject *args = Py_BuildValue("isssi", status, func_name, err_msg, file_name, line);

    PyObject *r = PyObject_Call(on_error, args, NULL);
    if (r == NULL) {
        PyErr_Print();
    } else {
        Py_DECREF(r);
    }

    Py_DECREF(args);
    PyGILState_Release(gstate);

    return 0; // The return value isn't used
}

static PyObject *pycvRedirectError(PyObject*, PyObject *args, PyObject *kw)
{
    const char *keywords[] = { "on_error", NULL };
    PyObject *on_error;

    if (!PyArg_ParseTupleAndKeywords(args, kw, "O", (char**)keywords, &on_error))
        return NULL;

    if ((on_error != Py_None) && !PyCallable_Check(on_error))  {
        PyErr_SetString(PyExc_TypeError, "on_error must be callable");
        return NULL;
    }

    // Keep track of the previous handler parameter, so we can decref it when no longer used
    static PyObject* last_on_error = NULL;
    if (last_on_error) {
        Py_DECREF(last_on_error);
        last_on_error = NULL;
    }

    if (on_error == Py_None) {
        ERRWRAP2(redirectError(NULL));
    } else {
        last_on_error = on_error;
        Py_INCREF(last_on_error);
        ERRWRAP2(redirectError(OnError, last_on_error));
    }
    Py_RETURN_NONE;
}

static void OnMouse(int event, int x, int y, int flags, void* param)
{
    PyGILState_STATE gstate;
    gstate = PyGILState_Ensure();

    PyObject *o = (PyObject*)param;
    PyObject *args = Py_BuildValue("iiiiO", event, x, y, flags, PyTuple_GetItem(o, 1));

    PyObject *r = PyObject_Call(PyTuple_GetItem(o, 0), args, NULL);
    if (r == NULL)
        PyErr_Print();
    else
        Py_DECREF(r);
    Py_DECREF(args);
    PyGILState_Release(gstate);
}

#ifdef HAVE_OPENCV_HIGHGUI
static PyObject *pycvSetMouseCallback(PyObject*, PyObject *args, PyObject *kw)
{
    const char *keywords[] = { "window_name", "on_mouse", "param", NULL };
    char* name;
    PyObject *on_mouse;
    PyObject *param = NULL;

    if (!PyArg_ParseTupleAndKeywords(args, kw, "sO|O", (char**)keywords, &name, &on_mouse, &param))
        return NULL;
    if (!PyCallable_Check(on_mouse)) {
        PyErr_SetString(PyExc_TypeError, "on_mouse must be callable");
        return NULL;
    }
    if (param == NULL) {
        param = Py_None;
    }
    PyObject* py_callback_info = Py_BuildValue("OO", on_mouse, param);
    static std::map<std::string, PyObject*> registered_callbacks;
    std::map<std::string, PyObject*>::iterator i = registered_callbacks.find(name);
    if (i != registered_callbacks.end())
    {
        Py_DECREF(i->second);
        i->second = py_callback_info;
    }
    else
    {
        registered_callbacks.insert(std::pair<std::string, PyObject*>(std::string(name), py_callback_info));
    }
    ERRWRAP2(setMouseCallback(name, OnMouse, py_callback_info));
    Py_RETURN_NONE;
}
#endif

static void OnChange(int pos, void *param)
{
    PyGILState_STATE gstate;
    gstate = PyGILState_Ensure();

    PyObject *o = (PyObject*)param;
    PyObject *args = Py_BuildValue("(i)", pos);
    PyObject *r = PyObject_Call(PyTuple_GetItem(o, 0), args, NULL);
    if (r == NULL)
        PyErr_Print();
    else
        Py_DECREF(r);
    Py_DECREF(args);
    PyGILState_Release(gstate);
}

#ifdef HAVE_OPENCV_HIGHGUI
static PyObject *pycvCreateTrackbar(PyObject*, PyObject *args)
{
    PyObject *on_change;
    char* trackbar_name;
    char* window_name;
    int *value = new int;
    int count;

    if (!PyArg_ParseTuple(args, "ssiiO", &trackbar_name, &window_name, value, &count, &on_change))
        return NULL;
    if (!PyCallable_Check(on_change)) {
        PyErr_SetString(PyExc_TypeError, "on_change must be callable");
        return NULL;
    }
    PyObject* py_callback_info = Py_BuildValue("OO", on_change, Py_None);
    std::string name = std::string(window_name) + ":" + std::string(trackbar_name);
    static std::map<std::string, PyObject*> registered_callbacks;
    std::map<std::string, PyObject*>::iterator i = registered_callbacks.find(name);
    if (i != registered_callbacks.end())
    {
        Py_DECREF(i->second);
        i->second = py_callback_info;
    }
    else
    {
        registered_callbacks.insert(std::pair<std::string, PyObject*>(name, py_callback_info));
    }
    ERRWRAP2(createTrackbar(trackbar_name, window_name, value, count, OnChange, py_callback_info));
    Py_RETURN_NONE;
}

static void OnButtonChange(int state, void *param)
{
    PyGILState_STATE gstate;
    gstate = PyGILState_Ensure();

    PyObject *o = (PyObject*)param;
    PyObject *args;
    if(PyTuple_GetItem(o, 1) != NULL)
    {
        args = Py_BuildValue("(iO)", state, PyTuple_GetItem(o,1));
    }
    else
    {
        args = Py_BuildValue("(i)", state);
    }

    PyObject *r = PyObject_Call(PyTuple_GetItem(o, 0), args, NULL);
    if (r == NULL)
        PyErr_Print();
    else
        Py_DECREF(r);
    Py_DECREF(args);
    PyGILState_Release(gstate);
}

static PyObject *pycvCreateButton(PyObject*, PyObject *args, PyObject *kw)
{
    const char* keywords[] = {"buttonName", "onChange", "userData", "buttonType", "initialButtonState", NULL};
    PyObject *on_change;
    PyObject *userdata = NULL;
    char* button_name;
    int button_type = 0;
    int initial_button_state = 0;

    if (!PyArg_ParseTupleAndKeywords(args, kw, "sO|Oii", (char**)keywords, &button_name, &on_change, &userdata, &button_type, &initial_button_state))
        return NULL;
    if (!PyCallable_Check(on_change)) {
        PyErr_SetString(PyExc_TypeError, "onChange must be callable");
        return NULL;
    }
    if (userdata == NULL) {
        userdata = Py_None;
    }

    PyObject* py_callback_info = Py_BuildValue("OO", on_change, userdata);
    std::string name(button_name);

    static std::map<std::string, PyObject*> registered_callbacks;
    std::map<std::string, PyObject*>::iterator i = registered_callbacks.find(name);
    if (i != registered_callbacks.end())
    {
        Py_DECREF(i->second);
        i->second = py_callback_info;
    }
    else
    {
        registered_callbacks.insert(std::pair<std::string, PyObject*>(name, py_callback_info));
    }
    ERRWRAP2(createButton(button_name, OnButtonChange, py_callback_info, button_type, initial_button_state != 0));
    Py_RETURN_NONE;
}
#endif

///////////////////////////////////////////////////////////////////////////////////////

static int convert_to_char(PyObject *o, char *dst, const ArgInfo& info)
{
    std::string str;
    if (getUnicodeString(o, str))
    {
        *dst = str[0];
        return 1;
    }
    (*dst) = 0;
    return failmsg("Expected single character string for argument '%s'", info.name);
}

#ifdef __GNUC__
#  pragma GCC diagnostic ignored "-Wunused-parameter"
#  pragma GCC diagnostic ignored "-Wmissing-field-initializers"
#endif


#include "pyopencv_generated_enums.h"

#ifdef CVPY_DYNAMIC_INIT
#define CVPY_TYPE(NAME, STORAGE, SNAME, _1, _2) CVPY_TYPE_DECLARE_DYNAMIC(NAME, STORAGE, SNAME)
#else
#define CVPY_TYPE(NAME, STORAGE, SNAME, _1, _2) CVPY_TYPE_DECLARE(NAME, STORAGE, SNAME)
#endif
#include "pyopencv_generated_types.h"
#undef CVPY_TYPE
#include "pyopencv_custom_headers.h"

#include "pyopencv_generated_types_content.h"
#include "pyopencv_generated_funcs.h"


static PyMethodDef special_methods[] = {
  {"redirectError", CV_PY_FN_WITH_KW(pycvRedirectError), "redirectError(onError) -> None"},
#ifdef HAVE_OPENCV_HIGHGUI
  {"createTrackbar", (PyCFunction)pycvCreateTrackbar, METH_VARARGS, "createTrackbar(trackbarName, windowName, value, count, onChange) -> None"},
  {"createButton", CV_PY_FN_WITH_KW(pycvCreateButton), "createButton(buttonName, onChange [, userData, buttonType, initialButtonState]) -> None"},
  {"setMouseCallback", CV_PY_FN_WITH_KW(pycvSetMouseCallback), "setMouseCallback(windowName, onMouse [, param]) -> None"},
#endif
#ifdef HAVE_OPENCV_DNN
  {"dnn_registerLayer", CV_PY_FN_WITH_KW(pyopencv_cv_dnn_registerLayer), "registerLayer(type, class) -> None"},
  {"dnn_unregisterLayer", CV_PY_FN_WITH_KW(pyopencv_cv_dnn_unregisterLayer), "unregisterLayer(type) -> None"},
#endif
#ifdef HAVE_OPENCV_GAPI
  {"GIn", CV_PY_FN_WITH_KW(pyopencv_cv_GIn), "GIn(...) -> GInputProtoArgs"},
  {"GOut", CV_PY_FN_WITH_KW(pyopencv_cv_GOut), "GOut(...) -> GOutputProtoArgs"},
  {"gin", CV_PY_FN_WITH_KW(pyopencv_cv_gin), "gin(...) -> GRunArgs"},
#endif
  {NULL, NULL},
};

/************************************************************************/
/* Module init */

struct ConstDef
{
    const char * name;
    long long val;
};

static void init_submodule(PyObject * root, const char * name, PyMethodDef * methods, ConstDef * consts)
{
  // traverse and create nested submodules
  std::string s = name;
  size_t i = s.find('.');
  while (i < s.length() && i != std::string::npos)
  {
    size_t j = s.find('.', i);
    if (j == std::string::npos)
        j = s.length();
    std::string short_name = s.substr(i, j-i);
    std::string full_name = s.substr(0, j);
    i = j+1;

    PyObject * d = PyModule_GetDict(root);
    PyObject * submod = PyDict_GetItemString(d, short_name.c_str());
    if (submod == NULL)
    {
        submod = PyImport_AddModule(full_name.c_str());
        PyDict_SetItemString(d, short_name.c_str(), submod);
    }

    if (short_name != "")
        root = submod;
  }

  // populate module's dict
  PyObject * d = PyModule_GetDict(root);
  for (PyMethodDef * m = methods; m->ml_name != NULL; ++m)
  {
    PyObject * method_obj = PyCFunction_NewEx(m, NULL, NULL);
    PyDict_SetItemString(d, m->ml_name, method_obj);
    Py_DECREF(method_obj);
  }
  for (ConstDef * c = consts; c->name != NULL; ++c)
  {
    PyDict_SetItemString(d, c->name, PyLong_FromLongLong(c->val));
  }

}

#include "pyopencv_generated_modules_content.h"

static bool init_body(PyObject * m)
{
#define CVPY_MODULE(NAMESTR, NAME) \
    init_submodule(m, MODULESTR NAMESTR, methods_##NAME, consts_##NAME)
    #include "pyopencv_generated_modules.h"
#undef CVPY_MODULE

#ifdef CVPY_DYNAMIC_INIT
#define CVPY_TYPE(NAME, _1, _2, BASE, CONSTRUCTOR) CVPY_TYPE_INIT_DYNAMIC(NAME, return false, BASE, CONSTRUCTOR)
    PyObject * pyopencv_NoBase_TypePtr = NULL;
#else
#define CVPY_TYPE(NAME, _1, _2, BASE, CONSTRUCTOR) CVPY_TYPE_INIT_STATIC(NAME, return false, BASE, CONSTRUCTOR)
    PyTypeObject * pyopencv_NoBase_TypePtr = NULL;
#endif
    #include "pyopencv_generated_types.h"
#undef CVPY_TYPE

    PyObject* d = PyModule_GetDict(m);


    PyDict_SetItemString(d, "__version__", PyString_FromString(CV_VERSION));

    PyObject *opencv_error_dict = PyDict_New();
    PyDict_SetItemString(opencv_error_dict, "file", Py_None);
    PyDict_SetItemString(opencv_error_dict, "func", Py_None);
    PyDict_SetItemString(opencv_error_dict, "line", Py_None);
    PyDict_SetItemString(opencv_error_dict, "code", Py_None);
    PyDict_SetItemString(opencv_error_dict, "msg", Py_None);
    PyDict_SetItemString(opencv_error_dict, "err", Py_None);
    opencv_error = PyErr_NewException((char*)MODULESTR".error", NULL, opencv_error_dict);
    Py_DECREF(opencv_error_dict);
    PyDict_SetItemString(d, "error", opencv_error);


#define PUBLISH(I) PyDict_SetItemString(d, #I, PyInt_FromLong(I))
    PUBLISH(CV_8U);
    PUBLISH(CV_8UC1);
    PUBLISH(CV_8UC2);
    PUBLISH(CV_8UC3);
    PUBLISH(CV_8UC4);
    PUBLISH(CV_8S);
    PUBLISH(CV_8SC1);
    PUBLISH(CV_8SC2);
    PUBLISH(CV_8SC3);
    PUBLISH(CV_8SC4);
    PUBLISH(CV_16U);
    PUBLISH(CV_16UC1);
    PUBLISH(CV_16UC2);
    PUBLISH(CV_16UC3);
    PUBLISH(CV_16UC4);
    PUBLISH(CV_16S);
    PUBLISH(CV_16SC1);
    PUBLISH(CV_16SC2);
    PUBLISH(CV_16SC3);
    PUBLISH(CV_16SC4);
    PUBLISH(CV_32S);
    PUBLISH(CV_32SC1);
    PUBLISH(CV_32SC2);
    PUBLISH(CV_32SC3);
    PUBLISH(CV_32SC4);
    PUBLISH(CV_32F);
    PUBLISH(CV_32FC1);
    PUBLISH(CV_32FC2);
    PUBLISH(CV_32FC3);
    PUBLISH(CV_32FC4);
    PUBLISH(CV_64F);
    PUBLISH(CV_64FC1);
    PUBLISH(CV_64FC2);
    PUBLISH(CV_64FC3);
    PUBLISH(CV_64FC4);
#undef PUBLISH

    return true;
}

#if defined(__GNUC__)
#pragma GCC visibility push(default)
#endif

#if defined(CV_PYTHON_3)
// === Python 3

static struct PyModuleDef cv2_moduledef =
{
    PyModuleDef_HEAD_INIT,
    MODULESTR,
    "Python wrapper for OpenCV.",
    -1,     /* size of per-interpreter state of the module,
               or -1 if the module keeps state in global variables. */
    special_methods
};

PyMODINIT_FUNC PyInit_cv2();
PyObject* PyInit_cv2()
{
    import_array(); // from numpy
    PyObject* m = PyModule_Create(&cv2_moduledef);
    if (!init_body(m))
        return NULL;
    return m;
}

#else
// === Python 2
PyMODINIT_FUNC initcv2();
void initcv2()
{
    import_array(); // from numpy
    PyObject* m = Py_InitModule(MODULESTR, special_methods);
    init_body(m);
}

#endif<|MERGE_RESOLUTION|>--- conflicted
+++ resolved
@@ -1220,8 +1220,6 @@
 }
 
 template<>
-<<<<<<< HEAD
-=======
 bool pyopencv_to(PyObject* obj, Rect& r, const ArgInfo& info)
 {
     RefWrapper<int> values[] = {RefWrapper<int>(r.x), RefWrapper<int>(r.y),
@@ -1231,7 +1229,6 @@
 }
 
 template<>
->>>>>>> 6ee23c9b
 PyObject* pyopencv_from(const Rect& r)
 {
     return Py_BuildValue("(iiii)", r.x, r.y, r.width, r.height);
@@ -1770,30 +1767,7 @@
 };
 
 template<>
-<<<<<<< HEAD
-bool pyopencv_to(PyObject* obj, Rect& r, const ArgInfo& info)
-{
-    CV_UNUSED(info);
-    if(!obj || obj == Py_None)
-        return true;
-
-    if (PyTuple_Check(obj))
-        return PyArg_ParseTuple(obj, "iiii", &r.x, &r.y, &r.width, &r.height) > 0;
-    else
-    {
-        std::vector<int> value(4);
-        pyopencvVecConverter<int>::to(obj, value, info);
-        r = Rect(value[0], value[1], value[2], value[3]);
-        return true;
-    }
-
-}
-
-template<>
-bool pyopencv_to(PyObject *obj, TermCriteria& dst, const ArgInfo& info)
-=======
 bool pyopencv_to(PyObject* obj, TermCriteria& dst, const ArgInfo& info)
->>>>>>> 6ee23c9b
 {
     if (!obj || obj == Py_None)
     {
