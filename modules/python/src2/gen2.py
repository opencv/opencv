#!/usr/bin/env python

from __future__ import print_function
import hdr_parser, sys, re, os
from string import Template

if sys.version_info[0] >= 3:
    from io import StringIO
else:
    from cStringIO import StringIO

ignored_arg_types = ["RNG*"]

gen_template_check_self = Template("""    if(!PyObject_TypeCheck(self, &pyopencv_${name}_Type))
        return failmsgp("Incorrect type of self (must be '${name}' or its derivative)");
    $cname* _self_ = ${amp}((pyopencv_${name}_t*)self)->v${get};
""")

gen_template_check_self_algo = Template("""    if(!PyObject_TypeCheck(self, &pyopencv_${name}_Type))
        return failmsgp("Incorrect type of self (must be '${name}' or its derivative)");
    $cname* _self_ = dynamic_cast<$cname*>(${amp}((pyopencv_${name}_t*)self)->v.get());
""")

gen_template_call_constructor_prelude = Template("""new (&(self->v)) Ptr<$cname>(); // init Ptr with placement new
        if(self) """)

gen_template_call_constructor = Template("""self->v.reset(new ${cname}${args})""")

gen_template_simple_call_constructor_prelude = Template(""" if(self) """)

gen_template_simple_call_constructor = Template("""new (&(self->v)) ${cname}${args}""")

gen_template_parse_args = Template("""const char* keywords[] = { $kw_list, NULL };
    if( PyArg_ParseTupleAndKeywords(args, kw, "$fmtspec", (char**)keywords, $parse_arglist)$code_cvt )""")

gen_template_func_body = Template("""$code_decl
    $code_parse
    {
        ${code_prelude}ERRWRAP2($code_fcall);
        $code_ret;
    }
""")

py_major_version = sys.version_info[0]
if __name__ == "__main__":
    if len(sys.argv) > 3:
        if sys.argv[3] == 'PYTHON3':
            py_major_version = 3
        elif sys.argv[3] == 'PYTHON2':
            py_major_version = 2
        else:
            raise Exception('Incorrect argument: expected PYTHON2 or PYTHON3, received: ' + sys.argv[3])
if py_major_version >= 3:
    head_init_str = "PyVarObject_HEAD_INIT(&PyType_Type, 0)"
else:
    head_init_str = """PyObject_HEAD_INIT(&PyType_Type)
0,"""

gen_template_simple_type_decl = Template("""
struct pyopencv_${name}_t
{
    PyObject_HEAD
    ${cname} v;
};

static PyTypeObject pyopencv_${name}_Type =
{
    %s
    MODULESTR".$wname",
    sizeof(pyopencv_${name}_t),
};

static void pyopencv_${name}_dealloc(PyObject* self)
{
    ((pyopencv_${name}_t*)self)->v.${cname}::~${sname}();
    PyObject_Del(self);
}

template<> PyObject* pyopencv_from(const ${cname}& r)
{
    pyopencv_${name}_t *m = PyObject_NEW(pyopencv_${name}_t, &pyopencv_${name}_Type);
    new (&m->v) ${cname}(r); //Copy constructor
    return (PyObject*)m;
}

template<> bool pyopencv_to(PyObject* src, ${cname}& dst, const char* name)
{
    if( src == NULL || src == Py_None )
        return true;
    if(!PyObject_TypeCheck(src, &pyopencv_${name}_Type))
    {
        failmsg("Expected ${cname} for argument '%%s'", name);
        return false;
    }
    dst = ((pyopencv_${name}_t*)src)->v;
    return true;
}
""" % head_init_str)


gen_template_type_decl = Template("""
struct pyopencv_${name}_t
{
    PyObject_HEAD
    Ptr<${cname1}> v;
};

static PyTypeObject pyopencv_${name}_Type =
{
    %s
    MODULESTR".$wname",
    sizeof(pyopencv_${name}_t),
};

static void pyopencv_${name}_dealloc(PyObject* self)
{
    ((pyopencv_${name}_t*)self)->v.release();
    PyObject_Del(self);
}

template<> PyObject* pyopencv_from(const Ptr<${cname}>& r)
{
    pyopencv_${name}_t *m = PyObject_NEW(pyopencv_${name}_t, &pyopencv_${name}_Type);
    new (&(m->v)) Ptr<$cname1>(); // init Ptr with placement new
    m->v = r;
    return (PyObject*)m;
}

template<> bool pyopencv_to(PyObject* src, Ptr<${cname}>& dst, const char* name)
{
    if( src == NULL || src == Py_None )
        return true;
    if(!PyObject_TypeCheck(src, &pyopencv_${name}_Type))
    {
        failmsg("Expected ${cname} for argument '%%s'", name);
        return false;
    }
    dst = ((pyopencv_${name}_t*)src)->v.dynamicCast<${cname}>();
    return true;
}

""" % head_init_str)

gen_template_map_type_cvt = Template("""
template<> bool pyopencv_to(PyObject* src, ${cname}& dst, const char* name);
""")

gen_template_set_prop_from_map = Template("""
    if( PyMapping_HasKeyString(src, (char*)"$propname") )
    {
        tmp = PyMapping_GetItemString(src, (char*)"$propname");
        ok = tmp && pyopencv_to(tmp, dst.$propname);
        Py_DECREF(tmp);
        if(!ok) return false;
    }""")

gen_template_type_impl = Template("""
static PyObject* pyopencv_${name}_repr(PyObject* self)
{
    char str[1000];
    sprintf(str, "<$wname %p>", self);
    return PyString_FromString(str);
}

${getset_code}

static PyGetSetDef pyopencv_${name}_getseters[] =
{${getset_inits}
    {NULL}  /* Sentinel */
};

${methods_code}

static PyMethodDef pyopencv_${name}_methods[] =
{
${methods_inits}
    {NULL,          NULL}
};

static void pyopencv_${name}_specials(void)
{
    pyopencv_${name}_Type.tp_base = ${baseptr};
    pyopencv_${name}_Type.tp_dealloc = pyopencv_${name}_dealloc;
    pyopencv_${name}_Type.tp_repr = pyopencv_${name}_repr;
    pyopencv_${name}_Type.tp_getset = pyopencv_${name}_getseters;
    pyopencv_${name}_Type.tp_init = (initproc)${constructor};
    pyopencv_${name}_Type.tp_methods = pyopencv_${name}_methods;${extra_specials}
}
""")


gen_template_get_prop = Template("""
static PyObject* pyopencv_${name}_get_${member}(pyopencv_${name}_t* p, void *closure)
{
    return pyopencv_from(p->v${access}${member});
}
""")

gen_template_get_prop_algo = Template("""
static PyObject* pyopencv_${name}_get_${member}(pyopencv_${name}_t* p, void *closure)
{
    return pyopencv_from(dynamic_cast<$cname*>(p->v.get())${access}${member});
}
""")

gen_template_set_prop = Template("""
static int pyopencv_${name}_set_${member}(pyopencv_${name}_t* p, PyObject *value, void *closure)
{
    if (value == NULL)
    {
        PyErr_SetString(PyExc_TypeError, "Cannot delete the ${member} attribute");
        return -1;
    }
    return pyopencv_to(value, p->v${access}${member}) ? 0 : -1;
}
""")

gen_template_set_prop_algo = Template("""
static int pyopencv_${name}_set_${member}(pyopencv_${name}_t* p, PyObject *value, void *closure)
{
    if (value == NULL)
    {
        PyErr_SetString(PyExc_TypeError, "Cannot delete the ${member} attribute");
        return -1;
    }
    return pyopencv_to(value, dynamic_cast<$cname*>(p->v.get())${access}${member}) ? 0 : -1;
}
""")


gen_template_prop_init = Template("""
    {(char*)"${member}", (getter)pyopencv_${name}_get_${member}, NULL, (char*)"${member}", NULL},""")

gen_template_rw_prop_init = Template("""
    {(char*)"${member}", (getter)pyopencv_${name}_get_${member}, (setter)pyopencv_${name}_set_${member}, (char*)"${member}", NULL},""")

simple_argtype_mapping = {
    "bool": ("bool", "b", "0"),
    "size_t": ("size_t", "I", "0"),
    "int": ("int", "i", "0"),
    "float": ("float", "f", "0.f"),
    "double": ("double", "d", "0"),
    "c_string": ("char*", "s", '(char*)""')
}

def normalize_class_name(name):
    return re.sub(r"^cv\.", "", name).replace(".", "_")

class ClassProp(object):
    def __init__(self, decl):
        self.tp = decl[0].replace("*", "_ptr")
        self.name = decl[1]
        self.readonly = True
        if "/RW" in decl[3]:
            self.readonly = False

class ClassInfo(object):
    def __init__(self, name, decl=None):
        self.cname = name.replace(".", "::")
        self.name = self.wname = normalize_class_name(name)
        self.sname = name[name.rfind('.') + 1:]
        self.ismap = False
        self.issimple = False
        self.isalgorithm = False
        self.methods = {}
        self.props = []
        self.consts = {}
        self.base = None
        self.constructor = None
        customname = False

        if decl:
            bases = decl[1].split()[1:]
            if len(bases) > 1:
                print("Note: Class %s has more than 1 base class (not supported by Python C extensions)" % (self.name,))
                print("      Bases: ", " ".join(bases))
                print("      Only the first base class will be used")
                #return sys.exit(-1)
            elif len(bases) == 1:
                self.base = bases[0].strip(",")
                if self.base.startswith("cv::"):
                    self.base = self.base[4:]
                if self.base == "Algorithm":
                    self.isalgorithm = True
                self.base = self.base.replace("::", "_")

            for m in decl[2]:
                if m.startswith("="):
                    self.wname = m[1:]
                    customname = True
                elif m == "/Map":
                    self.ismap = True
                elif m == "/Simple":
                    self.issimple = True
            self.props = [ClassProp(p) for p in decl[3]]

        if not customname and self.wname.startswith("Cv"):
            self.wname = self.wname[2:]

    def gen_map_code(self, all_classes):
        code = "static bool pyopencv_to(PyObject* src, %s& dst, const char* name)\n{\n    PyObject* tmp;\n    bool ok;\n" % (self.cname)
        code += "".join([gen_template_set_prop_from_map.substitute(propname=p.name,proptype=p.tp) for p in self.props])
        if self.base:
            code += "\n    return pyopencv_to(src, (%s&)dst, name);\n}\n" % all_classes[self.base].cname
        else:
            code += "\n    return true;\n}\n"
        return code

    def gen_code(self, all_classes):
        if self.ismap:
            return self.gen_map_code(all_classes)

        getset_code = StringIO()
        getset_inits = StringIO()

        sorted_props = [(p.name, p) for p in self.props]
        sorted_props.sort()

        access_op = "->"
        if self.issimple:
            access_op = "."

        for pname, p in sorted_props:
            if self.isalgorithm:
                getset_code.write(gen_template_get_prop_algo.substitute(name=self.name, cname=self.cname, member=pname, membertype=p.tp, access=access_op))
            else:
                getset_code.write(gen_template_get_prop.substitute(name=self.name, member=pname, membertype=p.tp, access=access_op))
            if p.readonly:
                getset_inits.write(gen_template_prop_init.substitute(name=self.name, member=pname))
            else:
                if self.isalgorithm:
                    getset_code.write(gen_template_set_prop_algo.substitute(name=self.name, cname=self.cname, member=pname, membertype=p.tp, access=access_op))
                else:
                    getset_code.write(gen_template_set_prop.substitute(name=self.name, member=pname, membertype=p.tp, access=access_op))
                getset_inits.write(gen_template_rw_prop_init.substitute(name=self.name, member=pname))

        methods_code = StringIO()
        methods_inits = StringIO()

        sorted_methods = list(self.methods.items())
        sorted_methods.sort()

        if self.constructor is not None:
            methods_code.write(self.constructor.gen_code(all_classes))

        for mname, m in sorted_methods:
            methods_code.write(m.gen_code(all_classes))
            methods_inits.write(m.get_tab_entry())

        baseptr = "NULL"
        if self.base and self.base in all_classes:
            baseptr = "&pyopencv_" + all_classes[self.base].name + "_Type"

        constructor_name = "0"
        if self.constructor is not None:
            constructor_name = self.constructor.get_wrapper_name()

        code = gen_template_type_impl.substitute(name=self.name, wname=self.wname, cname=self.cname,
            getset_code=getset_code.getvalue(), getset_inits=getset_inits.getvalue(),
            methods_code=methods_code.getvalue(), methods_inits=methods_inits.getvalue(),
            baseptr=baseptr, constructor=constructor_name, extra_specials="")

        return code


def handle_ptr(tp):
    if tp.startswith('Ptr_'):
        tp = 'Ptr<' + "::".join(tp.split('_')[1:]) + '>'
    return tp


class ArgInfo(object):
    def __init__(self, arg_tuple):
        self.tp = handle_ptr(arg_tuple[0])
        self.name = arg_tuple[1]
        self.defval = arg_tuple[2]
        self.isarray = False
        self.arraylen = 0
        self.arraycvt = None
        self.inputarg = True
        self.outputarg = False
        self.returnarg = False
        for m in arg_tuple[3]:
            if m == "/O":
                self.inputarg = False
                self.outputarg = True
                self.returnarg = True
            elif m == "/IO":
                self.inputarg = True
                self.outputarg = True
                self.returnarg = True
            elif m.startswith("/A"):
                self.isarray = True
                self.arraylen = m[2:].strip()
            elif m.startswith("/CA"):
                self.isarray = True
                self.arraycvt = m[2:].strip()
        self.py_inputarg = False
        self.py_outputarg = False

    def isbig(self):
        return self.tp == "Mat" or self.tp == "vector_Mat"\
               or self.tp == "UMat" or self.tp == "vector_UMat" # or self.tp.startswith("vector")

    def crepr(self):
        return "ArgInfo(\"%s\", %d)" % (self.name, self.outputarg)


class FuncVariant(object):
    def __init__(self, classname, name, decl, isconstructor):
        self.classname = classname
        self.name = self.wname = name
        self.isconstructor = isconstructor

        self.docstring = decl[5]

        self.rettype = decl[4] or handle_ptr(decl[1])
        if self.rettype == "void":
            self.rettype = ""
        self.args = []
        self.array_counters = {}
        for a in decl[3]:
            ainfo = ArgInfo(a)
            if ainfo.isarray and not ainfo.arraycvt:
                c = ainfo.arraylen
                c_arrlist = self.array_counters.get(c, [])
                if c_arrlist:
                    c_arrlist.append(ainfo.name)
                else:
                    self.array_counters[c] = [ainfo.name]
            self.args.append(ainfo)
        self.init_pyproto()

    def init_pyproto(self):
        # string representation of argument list, with '[', ']' symbols denoting optional arguments, e.g.
        # "src1, src2[, dst[, mask]]" for cv.add
        argstr = ""

        # list of all input arguments of the Python function, with the argument numbers:
        #    [("src1", 0), ("src2", 1), ("dst", 2), ("mask", 3)]
        # we keep an argument number to find the respective argument quickly, because
        # some of the arguments of C function may not present in the Python function (such as array counters)
        # or even go in a different order ("heavy" output parameters of the C function
        # become the first optional input parameters of the Python function, and thus they are placed right after
        # non-optional input parameters)
        arglist = []

        # the list of "heavy" output parameters. Heavy parameters are the parameters
        # that can be expensive to allocate each time, such as vectors and matrices (see isbig).
        outarr_list = []

        # the list of output parameters. Also includes input/output parameters.
        outlist = []

        firstoptarg = 1000000
        argno = -1
        for a in self.args:
            argno += 1
            if a.name in self.array_counters:
                continue
            if a.tp in ignored_arg_types:
                continue
            if a.returnarg:
                outlist.append((a.name, argno))
            if (not a.inputarg) and a.isbig():
                outarr_list.append((a.name, argno))
                continue
            if not a.inputarg:
                continue
            if not a.defval:
                arglist.append((a.name, argno))
            else:
                firstoptarg = min(firstoptarg, len(arglist))
                # if there are some array output parameters before the first default parameter, they
                # are added as optional parameters before the first optional parameter
                if outarr_list:
                    arglist += outarr_list
                    outarr_list = []
                arglist.append((a.name, argno))

        if outarr_list:
            firstoptarg = min(firstoptarg, len(arglist))
            arglist += outarr_list
        firstoptarg = min(firstoptarg, len(arglist))

        noptargs = len(arglist) - firstoptarg
        argnamelist = [aname for aname, argno in arglist]
        argstr = ", ".join(argnamelist[:firstoptarg])
        argstr = "[, ".join([argstr] + argnamelist[firstoptarg:])
        argstr += "]" * noptargs
        if self.rettype:
            outlist = [("retval", -1)] + outlist
        elif self.isconstructor:
            assert outlist == []
            outlist = [("self", -1)]
        if self.isconstructor:
            classname = self.classname
            if classname.startswith("Cv"):
                classname=classname[2:]
            outstr = "<%s object>" % (classname,)
        elif outlist:
            outstr = ", ".join([o[0] for o in outlist])
        else:
            outstr = "None"

        self.py_prototype = "%s(%s) -> %s" % (self.wname, argstr, outstr)
        self.py_noptargs = noptargs
        self.py_arglist = arglist
        for aname, argno in arglist:
            self.args[argno].py_inputarg = True
        for aname, argno in outlist:
            if argno >= 0:
                self.args[argno].py_outputarg = True
        self.py_outlist = outlist


class FuncInfo(object):
    def __init__(self, classname, name, cname, isconstructor, namespace, isclassmethod):
        self.classname = classname
        self.name = name
        self.cname = cname
        self.isconstructor = isconstructor
        self.namespace = namespace
        self.isclassmethod = isclassmethod
        self.variants = []

    def add_variant(self, decl):
        self.variants.append(FuncVariant(self.classname, self.name, decl, self.isconstructor))

    def get_wrapper_name(self):
        name = self.name
        if self.classname:
            classname = self.classname + "_"
            if "[" in name:
                name = "getelem"
        else:
            classname = ""

        if self.isclassmethod:
            name += "_cls"

        return "pyopencv_" + self.namespace.replace('.','_') + '_' + classname + name

    def get_wrapper_prototype(self, all_classes):
        full_fname = self.get_wrapper_name()
        if self.isconstructor:
            return "static int {fn_name}(pyopencv_{type_name}_t* self, PyObject* args, PyObject* kw)".format(
                    fn_name=full_fname, type_name=all_classes[self.classname].name)

        if self.classname:
            self_arg = "self"
        else:
            self_arg = ""
        return "static PyObject* %s(PyObject* %s, PyObject* args, PyObject* kw)" % (full_fname, self_arg)

    def get_tab_entry(self):
        prototype_list = []
        docstring_list = []

        have_empty_constructor = False
        for v in self.variants:
            s = v.py_prototype
            if (not v.py_arglist) and self.isconstructor:
                have_empty_constructor = True
            if s not in prototype_list:
                prototype_list.append(s)
                docstring_list.append(v.docstring)

        # if there are just 2 constructors: default one and some other,
        # we simplify the notation.
        # Instead of ClassName(args ...) -> object or ClassName() -> object
        # we write ClassName([args ...]) -> object
        if have_empty_constructor and len(self.variants) == 2:
            idx = self.variants[1].py_arglist != []
            s = self.variants[idx].py_prototype
            p1 = s.find("(")
            p2 = s.rfind(")")
            prototype_list = [s[:p1+1] + "[" + s[p1+1:p2] + "]" + s[p2:]]

        # The final docstring will be: Each prototype, followed by
        # their relevant doxygen comment
        full_docstring = ""
        for prototype, body in zip(prototype_list, docstring_list):
            full_docstring += Template("$prototype\n$docstring\n\n\n\n").substitute(
                prototype=prototype,
                docstring='\n'.join(
                    ['.   ' + line
                     for line in body.split('\n')]
                )
            )

        # Escape backslashes, newlines, and double quotes
        full_docstring = full_docstring.strip().replace("\\", "\\\\").replace('\n', '\\n').replace("\"", "\\\"")
        # Convert unicode chars to xml representation, but keep as string instead of bytes
        full_docstring = full_docstring.encode('ascii', errors='xmlcharrefreplace').decode()

        flags = ["METH_VARARGS", "METH_KEYWORDS"]
        if self.isclassmethod:
            flags.append("METH_CLASS")

        return Template('    {"$py_funcname", (PyCFunction)$wrap_funcname, $flags, "$py_docstring"},\n'
                        ).substitute(py_funcname = self.variants[0].wname, wrap_funcname=self.get_wrapper_name(),
<<<<<<< HEAD
                                     flags = " | ".join(flags), py_docstring = "  or  ".join(docstring_list))
=======
                                     py_docstring = full_docstring)
>>>>>>> 2ac81901

    def gen_code(self, all_classes):
        proto = self.get_wrapper_prototype(all_classes)
        code = "%s\n{\n" % (proto,)
        code += "    using namespace %s;\n\n" % self.namespace.replace('.', '::')

        selfinfo = ClassInfo("")
        ismethod = self.classname != "" and not self.isconstructor
        # full name is needed for error diagnostic in PyArg_ParseTupleAndKeywords
        fullname = self.name

        if self.classname:
            selfinfo = all_classes[self.classname]
            if not self.isconstructor:
                amp = "&" if selfinfo.issimple else ""
                if self.isclassmethod:
                    pass
                elif selfinfo.isalgorithm:
                    code += gen_template_check_self_algo.substitute(name=selfinfo.name, cname=selfinfo.cname, amp=amp)
                else:
                    get = "" if selfinfo.issimple else ".get()"
                    code += gen_template_check_self.substitute(name=selfinfo.name, cname=selfinfo.cname, amp=amp, get=get)
                fullname = selfinfo.wname + "." + fullname

        all_code_variants = []
        declno = -1
        for v in self.variants:
            code_decl = ""
            code_ret = ""
            code_cvt_list = []

            code_args = "("
            all_cargs = []
            parse_arglist = []

            # declare all the C function arguments,
            # add necessary conversions from Python objects to code_cvt_list,
            # form the function/method call,
            # for the list of type mappings
            for a in v.args:
                if a.tp in ignored_arg_types:
                    defval = a.defval
                    if not defval and a.tp.endswith("*"):
                        defval = 0
                    assert defval
                    if not code_args.endswith("("):
                        code_args += ", "
                    code_args += defval
                    all_cargs.append([[None, ""], ""])
                    continue
                tp1 = tp = a.tp
                amp = ""
                defval0 = ""
                if tp.endswith("*"):
                    tp = tp1 = tp[:-1]
                    amp = "&"
                    if tp.endswith("*"):
                        defval0 = "0"
                        tp1 = tp.replace("*", "_ptr")
                if tp1.endswith("*"):
                    print("Error: type with star: a.tp=%s, tp=%s, tp1=%s" % (a.tp, tp, tp1))
                    sys.exit(-1)

                amapping = simple_argtype_mapping.get(tp, (tp, "O", defval0))
                parse_name = a.name
                if a.py_inputarg:
                    if amapping[1] == "O":
                        code_decl += "    PyObject* pyobj_%s = NULL;\n" % (a.name,)
                        parse_name = "pyobj_" + a.name
                        if a.tp == 'char':
                            code_cvt_list.append("convert_to_char(pyobj_%s, &%s, %s)"% (a.name, a.name, a.crepr()))
                        else:
                            code_cvt_list.append("pyopencv_to(pyobj_%s, %s, %s)" % (a.name, a.name, a.crepr()))

                all_cargs.append([amapping, parse_name])

                defval = a.defval
                if not defval:
                    defval = amapping[2]
                else:
                    if "UMat" in tp:
                        if "Mat" in defval and "UMat" not in defval:
                            defval = defval.replace("Mat", "UMat")
                # "tp arg = tp();" is equivalent to "tp arg;" in the case of complex types
                if defval == tp + "()" and amapping[1] == "O":
                    defval = ""
                if a.outputarg and not a.inputarg:
                    defval = ""
                if defval:
                    code_decl += "    %s %s=%s;\n" % (amapping[0], a.name, defval)
                else:
                    code_decl += "    %s %s;\n" % (amapping[0], a.name)

                if not code_args.endswith("("):
                    code_args += ", "
                code_args += amp + a.name

            code_args += ")"

            if self.isconstructor:
                if selfinfo.issimple:
                    templ_prelude = gen_template_simple_call_constructor_prelude
                    templ = gen_template_simple_call_constructor
                else:
                    templ_prelude = gen_template_call_constructor_prelude
                    templ = gen_template_call_constructor

                code_prelude = templ_prelude.substitute(name=selfinfo.name, cname=selfinfo.cname)
                code_fcall = templ.substitute(name=selfinfo.name, cname=selfinfo.cname, args=code_args)
            else:
                code_prelude = ""
                code_fcall = ""
                if v.rettype:
                    code_decl += "    " + v.rettype + " retval;\n"
                    code_fcall += "retval = "
                if ismethod and not self.isclassmethod:
                    code_fcall += "_self_->" + self.cname
                else:
                    code_fcall += self.cname
                code_fcall += code_args

            if code_cvt_list:
                code_cvt_list = [""] + code_cvt_list

            # add info about return value, if any, to all_cargs. if there non-void return value,
            # it is encoded in v.py_outlist as ("retval", -1) pair.
            # As [-1] in Python accesses the last element of a list, we automatically handle the return value by
            # adding the necessary info to the end of all_cargs list.
            if v.rettype:
                tp = v.rettype
                tp1 = tp.replace("*", "_ptr")
                amapping = simple_argtype_mapping.get(tp, (tp, "O", "0"))
                all_cargs.append(amapping)

            if v.args and v.py_arglist:
                # form the format spec for PyArg_ParseTupleAndKeywords
                fmtspec = "".join([all_cargs[argno][0][1] for aname, argno in v.py_arglist])
                if v.py_noptargs > 0:
                    fmtspec = fmtspec[:-v.py_noptargs] + "|" + fmtspec[-v.py_noptargs:]
                fmtspec += ":" + fullname

                # form the argument parse code that:
                #   - declares the list of keyword parameters
                #   - calls PyArg_ParseTupleAndKeywords
                #   - converts complex arguments from PyObject's to native OpenCV types
                code_parse = gen_template_parse_args.substitute(
                    kw_list = ", ".join(['"' + aname + '"' for aname, argno in v.py_arglist]),
                    fmtspec = fmtspec,
                    parse_arglist = ", ".join(["&" + all_cargs[argno][1] for aname, argno in v.py_arglist]),
                    code_cvt = " &&\n        ".join(code_cvt_list))
            else:
                code_parse = "if(PyObject_Size(args) == 0 && (kw == NULL || PyObject_Size(kw) == 0))"

            if len(v.py_outlist) == 0:
                code_ret = "Py_RETURN_NONE"
            elif len(v.py_outlist) == 1:
                if self.isconstructor:
                    code_ret = "return 0"
                else:
                    aname, argno = v.py_outlist[0]
                    code_ret = "return pyopencv_from(%s)" % (aname,)
            else:
                # ther is more than 1 return parameter; form the tuple out of them
                fmtspec = "N"*len(v.py_outlist)
                backcvt_arg_list = []
                for aname, argno in v.py_outlist:
                    amapping = all_cargs[argno][0]
                    backcvt_arg_list.append("%s(%s)" % (amapping[2], aname))
                code_ret = "return Py_BuildValue(\"(%s)\", %s)" % \
                    (fmtspec, ", ".join(["pyopencv_from(" + aname + ")" for aname, argno in v.py_outlist]))

            all_code_variants.append(gen_template_func_body.substitute(code_decl=code_decl,
                code_parse=code_parse, code_prelude=code_prelude, code_fcall=code_fcall, code_ret=code_ret))

        if len(all_code_variants)==1:
            # if the function/method has only 1 signature, then just put it
            code += all_code_variants[0]
        else:
            # try to execute each signature
            code += "    PyErr_Clear();\n\n".join(["    {\n" + v + "    }\n" for v in all_code_variants])

        def_ret = "NULL"
        if self.isconstructor:
            def_ret = "-1"
        code += "\n    return %s;\n}\n\n" % def_ret
        return code


class Namespace(object):
    def __init__(self):
        self.funcs = {}
        self.consts = {}


class PythonWrapperGenerator(object):
    def __init__(self):
        self.clear()

    def clear(self):
        self.classes = {}
        self.namespaces = {}
        self.consts = {}
        self.code_include = StringIO()
        self.code_types = StringIO()
        self.code_funcs = StringIO()
        self.code_type_reg = StringIO()
        self.code_ns_reg = StringIO()
        self.code_type_publish = StringIO()
        self.class_idx = 0

    def add_class(self, stype, name, decl):
        classinfo = ClassInfo(name, decl)
        classinfo.decl_idx = self.class_idx
        self.class_idx += 1

        if classinfo.name in self.classes:
            print("Generator error: class %s (cname=%s) already exists" \
                % (classinfo.name, classinfo.cname))
            sys.exit(-1)
        self.classes[classinfo.name] = classinfo

    def split_decl_name(self, name):
        chunks = name.split('.')
        namespace = chunks[:-1]
        classes = []
        while namespace and '.'.join(namespace) not in self.parser.namespaces:
            classes.insert(0, namespace.pop())
        return namespace, classes, chunks[-1]


    def add_const(self, name, decl):
        cname = name.replace('.','::')
        namespace, classes, name = self.split_decl_name(name)
        namespace = '.'.join(namespace)
        name = '_'.join(classes+[name])
        ns = self.namespaces.setdefault(namespace, Namespace())
        if name in ns.consts:
            print("Generator error: constant %s (cname=%s) already exists" \
                % (name, cname))
            sys.exit(-1)
        ns.consts[name] = cname

    def add_func(self, decl):
        namespace, classes, barename = self.split_decl_name(decl[0])
        cname = "::".join(namespace+classes+[barename])
        name = barename
        classname = ''
        bareclassname = ''
        if classes:
            classname = normalize_class_name('.'.join(namespace+classes))
            bareclassname = classes[-1]
        namespace = '.'.join(namespace)

        isconstructor = name == bareclassname
        isclassmethod = False
        for m in decl[2]:
            if m == "/S":
                isclassmethod = True
            elif m.startswith("="):
                name = m[1:]
        if isconstructor:
            name = "_".join(classes[:-1]+[name])

        if isclassmethod:
            # Add it as a method to the class
            func_map = self.classes[classname].methods
            func = func_map.setdefault(name, FuncInfo(classname, name, cname, isconstructor, namespace, isclassmethod))
            func.add_variant(decl)

            # Add it as global function
            g_name = "_".join(classes+[name])
            func_map = self.namespaces.setdefault(namespace, Namespace()).funcs
            func = func_map.setdefault(g_name, FuncInfo("", g_name, cname, isconstructor, namespace, False))
            func.add_variant(decl)
        else:
            if classname and not isconstructor:
                cname = barename
                func_map = self.classes[classname].methods
            else:
                func_map = self.namespaces.setdefault(namespace, Namespace()).funcs

            func = func_map.setdefault(name, FuncInfo(classname, name, cname, isconstructor, namespace, isclassmethod))
            func.add_variant(decl)

        if classname and isconstructor:
            self.classes[classname].constructor = func


    def gen_namespace(self, ns_name):
        ns = self.namespaces[ns_name]
        wname = normalize_class_name(ns_name)

        self.code_ns_reg.write('static PyMethodDef methods_%s[] = {\n'%wname)
        for name, func in sorted(ns.funcs.items()):
            if func.isconstructor:
                continue
            self.code_ns_reg.write(func.get_tab_entry())
        self.code_ns_reg.write('    {NULL, NULL}\n};\n\n')

        self.code_ns_reg.write('static ConstDef consts_%s[] = {\n'%wname)
        for name, cname in sorted(ns.consts.items()):
            self.code_ns_reg.write('    {"%s", %s},\n'%(name, cname))
            compat_name = re.sub(r"([a-z])([A-Z])", r"\1_\2", name).upper()
            if name != compat_name:
                self.code_ns_reg.write('    {"%s", %s},\n'%(compat_name, cname))
        self.code_ns_reg.write('    {NULL, 0}\n};\n\n')

    def gen_namespaces_reg(self):
        self.code_ns_reg.write('static void init_submodules(PyObject * root) \n{\n')
        for ns_name in sorted(self.namespaces):
            if ns_name.split('.')[0] == 'cv':
                wname = normalize_class_name(ns_name)
                self.code_ns_reg.write('  init_submodule(root, MODULESTR"%s", methods_%s, consts_%s);\n' % (ns_name[2:], wname, wname))
        self.code_ns_reg.write('};\n')


    def save(self, path, name, buf):
        f = open(path + "/" + name, "wt")
        f.write(buf.getvalue())
        f.close()

    def gen(self, srcfiles, output_path):
        self.clear()
        self.parser = hdr_parser.CppHeaderParser(generate_umat_decls=True)

        # step 1: scan the headers and build more descriptive maps of classes, consts, functions
        for hdr in srcfiles:
            decls = self.parser.parse(hdr)
            if len(decls) == 0:
                continue
            self.code_include.write( '#include "{0}"\n'.format(hdr[hdr.rindex('opencv2/'):]) )
            for decl in decls:
                name = decl[0]
                if name.startswith("struct") or name.startswith("class"):
                    # class/struct
                    p = name.find(" ")
                    stype = name[:p]
                    name = name[p+1:].strip()
                    self.add_class(stype, name, decl)
                elif name.startswith("const"):
                    # constant
                    self.add_const(name.replace("const ", "").strip(), decl)
                else:
                    # function
                    self.add_func(decl)

        # step 1.5 check if all base classes exist
        for name, classinfo in self.classes.items():
            if classinfo.base:
                chunks = classinfo.base.split('_')
                base = '_'.join(chunks)
                while base not in self.classes and len(chunks)>1:
                    del chunks[-2]
                    base = '_'.join(chunks)
                if base not in self.classes:
                    print("Generator error: unable to resolve base %s for %s"
                        % (classinfo.base, classinfo.name))
                    sys.exit(-1)
                classinfo.base = base
                classinfo.isalgorithm |= self.classes[base].isalgorithm
                self.classes[name] = classinfo

        # step 2: generate code for the classes and their methods
        classlist = list(self.classes.items())
        classlist.sort()
        for name, classinfo in classlist:
            if classinfo.ismap:
                self.code_types.write(gen_template_map_type_cvt.substitute(name=name, cname=classinfo.cname))
            else:
                if classinfo.issimple:
                    templ = gen_template_simple_type_decl
                else:
                    templ = gen_template_type_decl
                self.code_types.write(templ.substitute(name=name, wname=classinfo.wname, cname=classinfo.cname, sname=classinfo.sname,
                                      cname1=("cv::Algorithm" if classinfo.isalgorithm else classinfo.cname)))

        # register classes in the same order as they have been declared.
        # this way, base classes will be registered in Python before their derivatives.
        classlist1 = [(classinfo.decl_idx, name, classinfo) for name, classinfo in classlist]
        classlist1.sort()

        for decl_idx, name, classinfo in classlist1:
            code = classinfo.gen_code(self.classes)
            self.code_types.write(code)
            if not classinfo.ismap:
                self.code_type_reg.write("MKTYPE2(%s);\n" % (classinfo.name,) )
                self.code_type_publish.write("PUBLISH_OBJECT(\"{name}\", pyopencv_{name}_Type);\n".format(name=classinfo.name))

        # step 3: generate the code for all the global functions
        for ns_name, ns in sorted(self.namespaces.items()):
            if ns_name.split('.')[0] != 'cv':
                continue
            for name, func in sorted(ns.funcs.items()):
                if func.isconstructor:
                    continue
                code = func.gen_code(self.classes)
                self.code_funcs.write(code)
            self.gen_namespace(ns_name)
        self.gen_namespaces_reg()

        # step 4: generate the code for constants
        constlist = list(self.consts.items())
        constlist.sort()
        for name, constinfo in constlist:
            self.gen_const_reg(constinfo)

        # That's it. Now save all the files
        self.save(output_path, "pyopencv_generated_include.h", self.code_include)
        self.save(output_path, "pyopencv_generated_funcs.h", self.code_funcs)
        self.save(output_path, "pyopencv_generated_types.h", self.code_types)
        self.save(output_path, "pyopencv_generated_type_reg.h", self.code_type_reg)
        self.save(output_path, "pyopencv_generated_ns_reg.h", self.code_ns_reg)
        self.save(output_path, "pyopencv_generated_type_publish.h", self.code_type_publish)

if __name__ == "__main__":
    srcfiles = hdr_parser.opencv_hdr_list
    dstdir = "/Users/vp/tmp"
    if len(sys.argv) > 1:
        dstdir = sys.argv[1]
    if len(sys.argv) > 2:
        srcfiles = open(sys.argv[2], 'r').read().split(';')
    generator = PythonWrapperGenerator()
    generator.gen(srcfiles, dstdir)<|MERGE_RESOLUTION|>--- conflicted
+++ resolved
@@ -600,11 +600,7 @@
 
         return Template('    {"$py_funcname", (PyCFunction)$wrap_funcname, $flags, "$py_docstring"},\n'
                         ).substitute(py_funcname = self.variants[0].wname, wrap_funcname=self.get_wrapper_name(),
-<<<<<<< HEAD
-                                     flags = " | ".join(flags), py_docstring = "  or  ".join(docstring_list))
-=======
-                                     py_docstring = full_docstring)
->>>>>>> 2ac81901
+                                     flags = " | ".join(flags), py_docstring = full_docstring)
 
     def gen_code(self, all_classes):
         proto = self.get_wrapper_prototype(all_classes)
