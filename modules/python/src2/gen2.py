#!/usr/bin/env python

from __future__ import print_function
import hdr_parser, sys, re, os
from string import Template

if sys.version_info[0] >= 3:
    from io import StringIO
else:
    from cStringIO import StringIO

ignored_arg_types = ["RNG*"]

gen_template_check_self = Template("""    if(!PyObject_TypeCheck(self, &pyopencv_${name}_Type))
        return failmsgp("Incorrect type of self (must be '${name}' or its derivative)");
    $cname* _self_ = ${amp}((pyopencv_${name}_t*)self)->v${get};
""")

gen_template_check_self_algo = Template("""    if(!PyObject_TypeCheck(self, &pyopencv_${name}_Type))
        return failmsgp("Incorrect type of self (must be '${name}' or its derivative)");
    $cname* _self_ = dynamic_cast<$cname*>(${amp}((pyopencv_${name}_t*)self)->v.get());
""")

gen_template_call_constructor_prelude = Template("""self = PyObject_NEW(pyopencv_${name}_t, &pyopencv_${name}_Type);
        new (&(self->v)) Ptr<$cname>(); // init Ptr with placement new
        if(self) """)

gen_template_call_constructor = Template("""self->v.reset(new ${cname}${args})""")

gen_template_simple_call_constructor_prelude = Template("""self = PyObject_NEW(pyopencv_${name}_t, &pyopencv_${name}_Type);
        if(self) """)

gen_template_simple_call_constructor = Template("""self->v = ${cname}${args}""")

gen_template_parse_args = Template("""const char* keywords[] = { $kw_list, NULL };
    if( PyArg_ParseTupleAndKeywords(args, kw, "$fmtspec", (char**)keywords, $parse_arglist)$code_cvt )""")

gen_template_func_body = Template("""$code_decl
    $code_parse
    {
        ${code_prelude}ERRWRAP2($code_fcall);
        $code_ret;
    }
""")

py_major_version = sys.version_info[0]
if py_major_version >= 3:
    head_init_str = "PyVarObject_HEAD_INIT(&PyType_Type, 0)"
else:
    head_init_str = """PyObject_HEAD_INIT(&PyType_Type)
0,"""

gen_template_simple_type_decl = Template("""
struct pyopencv_${name}_t
{
    PyObject_HEAD
    ${cname} v;
};

static PyTypeObject pyopencv_${name}_Type =
{
    %s
    MODULESTR".$wname",
    sizeof(pyopencv_${name}_t),
};

static void pyopencv_${name}_dealloc(PyObject* self)
{
    PyObject_Del(self);
}

template<> PyObject* pyopencv_from(const ${cname}& r)
{
    pyopencv_${name}_t *m = PyObject_NEW(pyopencv_${name}_t, &pyopencv_${name}_Type);
    m->v = r;
    return (PyObject*)m;
}

template<> bool pyopencv_to(PyObject* src, ${cname}& dst, const char* name)
{
    if( src == NULL || src == Py_None )
        return true;
    if(!PyObject_TypeCheck(src, &pyopencv_${name}_Type))
    {
        failmsg("Expected ${cname} for argument '%%s'", name);
        return false;
    }
    dst = ((pyopencv_${name}_t*)src)->v;
    return true;
}
""" % head_init_str)


gen_template_type_decl = Template("""
struct pyopencv_${name}_t
{
    PyObject_HEAD
    Ptr<${cname1}> v;
};

static PyTypeObject pyopencv_${name}_Type =
{
    %s
    MODULESTR".$wname",
    sizeof(pyopencv_${name}_t),
};

static void pyopencv_${name}_dealloc(PyObject* self)
{
    ((pyopencv_${name}_t*)self)->v.release();
    PyObject_Del(self);
}

template<> PyObject* pyopencv_from(const Ptr<${cname}>& r)
{
    pyopencv_${name}_t *m = PyObject_NEW(pyopencv_${name}_t, &pyopencv_${name}_Type);
    new (&(m->v)) Ptr<$cname1>(); // init Ptr with placement new
    m->v = r;
    return (PyObject*)m;
}

template<> bool pyopencv_to(PyObject* src, Ptr<${cname}>& dst, const char* name)
{
    if( src == NULL || src == Py_None )
        return true;
    if(!PyObject_TypeCheck(src, &pyopencv_${name}_Type))
    {
        failmsg("Expected ${cname} for argument '%%s'", name);
        return false;
    }
    dst = ((pyopencv_${name}_t*)src)->v.dynamicCast<${cname}>();
    return true;
}

""" % head_init_str)

gen_template_map_type_cvt = Template("""
template<> bool pyopencv_to(PyObject* src, ${cname}& dst, const char* name);
""")

gen_template_set_prop_from_map = Template("""
    if( PyMapping_HasKeyString(src, (char*)"$propname") )
    {
        tmp = PyMapping_GetItemString(src, (char*)"$propname");
        ok = tmp && pyopencv_to(tmp, dst.$propname);
        Py_DECREF(tmp);
        if(!ok) return false;
    }""")

gen_template_type_impl = Template("""
static PyObject* pyopencv_${name}_repr(PyObject* self)
{
    char str[1000];
    sprintf(str, "<$wname %p>", self);
    return PyString_FromString(str);
}

${getset_code}

static PyGetSetDef pyopencv_${name}_getseters[] =
{${getset_inits}
    {NULL}  /* Sentinel */
};

${methods_code}

static PyMethodDef pyopencv_${name}_methods[] =
{
${methods_inits}
    {NULL,          NULL}
};

static void pyopencv_${name}_specials(void)
{
    pyopencv_${name}_Type.tp_base = ${baseptr};
    pyopencv_${name}_Type.tp_dealloc = pyopencv_${name}_dealloc;
    pyopencv_${name}_Type.tp_repr = pyopencv_${name}_repr;
    pyopencv_${name}_Type.tp_getset = pyopencv_${name}_getseters;
    pyopencv_${name}_Type.tp_methods = pyopencv_${name}_methods;${extra_specials}
}
""")


gen_template_get_prop = Template("""
static PyObject* pyopencv_${name}_get_${member}(pyopencv_${name}_t* p, void *closure)
{
    return pyopencv_from(p->v${access}${member});
}
""")

gen_template_get_prop_algo = Template("""
static PyObject* pyopencv_${name}_get_${member}(pyopencv_${name}_t* p, void *closure)
{
    return pyopencv_from(dynamic_cast<$cname*>(p->v.get())${access}${member});
}
""")

gen_template_set_prop = Template("""
static int pyopencv_${name}_set_${member}(pyopencv_${name}_t* p, PyObject *value, void *closure)
{
    if (value == NULL)
    {
        PyErr_SetString(PyExc_TypeError, "Cannot delete the ${member} attribute");
        return -1;
    }
    return pyopencv_to(value, p->v${access}${member}) ? 0 : -1;
}
""")

gen_template_set_prop_algo = Template("""
static int pyopencv_${name}_set_${member}(pyopencv_${name}_t* p, PyObject *value, void *closure)
{
    if (value == NULL)
    {
        PyErr_SetString(PyExc_TypeError, "Cannot delete the ${member} attribute");
        return -1;
    }
    return pyopencv_to(value, dynamic_cast<$cname*>(p->v.get())${access}${member}) ? 0 : -1;
}
""")


gen_template_prop_init = Template("""
    {(char*)"${member}", (getter)pyopencv_${name}_get_${member}, NULL, (char*)"${member}", NULL},""")

gen_template_rw_prop_init = Template("""
    {(char*)"${member}", (getter)pyopencv_${name}_get_${member}, (setter)pyopencv_${name}_set_${member}, (char*)"${member}", NULL},""")

simple_argtype_mapping = {
    "bool": ("bool", "b", "0"),
    "int": ("int", "i", "0"),
    "float": ("float", "f", "0.f"),
    "double": ("double", "d", "0"),
    "c_string": ("char*", "s", '(char*)""')
}

def normalize_class_name(name):
    return re.sub(r"^cv\.", "", name).replace(".", "_")

class ClassProp(object):
    def __init__(self, decl):
        self.tp = decl[0].replace("*", "_ptr")
        self.name = decl[1]
        self.readonly = True
        if "/RW" in decl[3]:
            self.readonly = False

class ClassInfo(object):
    def __init__(self, name, decl=None):
        self.cname = name.replace(".", "::")
        self.name = self.wname = normalize_class_name(name)
        self.ismap = False
        self.issimple = False
        self.isalgorithm = False
        self.methods = {}
        self.props = []
        self.consts = {}
        customname = False

        if decl:
            self.bases = decl[1].split()[1:]
            if len(self.bases) > 1:
                print("Note: Class %s has more than 1 base class (not supported by Python C extensions)" % (self.name,))
                print("      Bases: ", " ".join(self.bases))
                print("      Only the first base class will be used")
                self.bases = [self.bases[0].strip(",")]
                #return sys.exit(-1)
            if self.bases and self.bases[0].startswith("cv::"):
                self.bases[0] = self.bases[0][4:]
            if self.bases and self.bases[0] == "Algorithm":
                self.isalgorithm = True
            for m in decl[2]:
                if m.startswith("="):
                    self.wname = m[1:]
                    customname = True
                elif m == "/Map":
                    self.ismap = True
                elif m == "/Simple":
                    self.issimple = True
            self.props = [ClassProp(p) for p in decl[3]]

        if not customname and self.wname.startswith("Cv"):
            self.wname = self.wname[2:]

    def gen_map_code(self, all_classes):
        code = "static bool pyopencv_to(PyObject* src, %s& dst, const char* name)\n{\n    PyObject* tmp;\n    bool ok;\n" % (self.cname)
        code += "".join([gen_template_set_prop_from_map.substitute(propname=p.name,proptype=p.tp) for p in self.props])
        if self.bases:
            code += "\n    return pyopencv_to(src, (%s&)dst, name);\n}\n" % all_classes[self.bases[0].replace("::", "_")].cname
        else:
            code += "\n    return true;\n}\n"
        return code

    def gen_code(self, all_classes):
        if self.ismap:
            return self.gen_map_code(all_classes)

        getset_code = StringIO()
        getset_inits = StringIO()

        sorted_props = [(p.name, p) for p in self.props]
        sorted_props.sort()

        access_op = "->"
        if self.issimple:
            access_op = "."

        for pname, p in sorted_props:
            if self.isalgorithm:
                getset_code.write(gen_template_get_prop_algo.substitute(name=self.name, cname=self.cname, member=pname, membertype=p.tp, access=access_op))
            else:
                getset_code.write(gen_template_get_prop.substitute(name=self.name, member=pname, membertype=p.tp, access=access_op))
            if p.readonly:
                getset_inits.write(gen_template_prop_init.substitute(name=self.name, member=pname))
            else:
                if self.isalgorithm:
                    getset_code.write(gen_template_set_prop_algo.substitute(name=self.name, cname=self.cname, member=pname, membertype=p.tp, access=access_op))
                else:
                    getset_code.write(gen_template_set_prop.substitute(name=self.name, member=pname, membertype=p.tp, access=access_op))
                getset_inits.write(gen_template_rw_prop_init.substitute(name=self.name, member=pname))

        methods_code = StringIO()
        methods_inits = StringIO()

        sorted_methods = list(self.methods.items())
        sorted_methods.sort()

        for mname, m in sorted_methods:
            methods_code.write(m.gen_code(all_classes))
            methods_inits.write(m.get_tab_entry())

        baseptr = "NULL"
        if self.bases and self.bases[0] in all_classes:
            baseptr = "&pyopencv_" + all_classes[self.bases[0]].name + "_Type"

        code = gen_template_type_impl.substitute(name=self.name, wname=self.wname, cname=self.cname,
            getset_code=getset_code.getvalue(), getset_inits=getset_inits.getvalue(),
            methods_code=methods_code.getvalue(), methods_inits=methods_inits.getvalue(),
            baseptr=baseptr, extra_specials="")

        return code


def handle_ptr(tp):
    if tp.startswith('Ptr_'):
        tp = 'Ptr<' + "::".join(tp.split('_')[1:]) + '>'
    return tp


class ArgInfo(object):
    def __init__(self, arg_tuple):
        self.tp = handle_ptr(arg_tuple[0])
        self.name = arg_tuple[1]
        self.defval = arg_tuple[2]
        self.isarray = False
        self.arraylen = 0
        self.arraycvt = None
        self.inputarg = True
        self.outputarg = False
        self.returnarg = False
        for m in arg_tuple[3]:
            if m == "/O":
                self.inputarg = False
                self.outputarg = True
                self.returnarg = True
            elif m == "/IO":
                self.inputarg = True
                self.outputarg = True
                self.returnarg = True
            elif m.startswith("/A"):
                self.isarray = True
                self.arraylen = m[2:].strip()
            elif m.startswith("/CA"):
                self.isarray = True
                self.arraycvt = m[2:].strip()
        self.py_inputarg = False
        self.py_outputarg = False

    def isbig(self):
        return self.tp == "Mat" or self.tp == "vector_Mat"# or self.tp.startswith("vector")

    def crepr(self):
        return "ArgInfo(\"%s\", %d)" % (self.name, self.outputarg)


class FuncVariant(object):
    def __init__(self, classname, name, decl, isconstructor):
        self.classname = classname
        self.name = self.wname = name
        self.isconstructor = isconstructor

        self.rettype = handle_ptr(decl[1])
        if self.rettype == "void":
            self.rettype = ""
        self.args = []
        self.array_counters = {}
        for a in decl[3]:
            ainfo = ArgInfo(a)
            if ainfo.isarray and not ainfo.arraycvt:
                c = ainfo.arraylen
                c_arrlist = self.array_counters.get(c, [])
                if c_arrlist:
                    c_arrlist.append(ainfo.name)
                else:
                    self.array_counters[c] = [ainfo.name]
            self.args.append(ainfo)
        self.init_pyproto()

    def init_pyproto(self):
        # string representation of argument list, with '[', ']' symbols denoting optional arguments, e.g.
        # "src1, src2[, dst[, mask]]" for cv.add
        argstr = ""

        # list of all input arguments of the Python function, with the argument numbers:
        #    [("src1", 0), ("src2", 1), ("dst", 2), ("mask", 3)]
        # we keep an argument number to find the respective argument quickly, because
        # some of the arguments of C function may not present in the Python function (such as array counters)
        # or even go in a different order ("heavy" output parameters of the C function
        # become the first optional input parameters of the Python function, and thus they are placed right after
        # non-optional input parameters)
        arglist = []

        # the list of "heavy" output parameters. Heavy parameters are the parameters
        # that can be expensive to allocate each time, such as vectors and matrices (see isbig).
        outarr_list = []

        # the list of output parameters. Also includes input/output parameters.
        outlist = []

        firstoptarg = 1000000
        argno = -1
        for a in self.args:
            argno += 1
            if a.name in self.array_counters:
                continue
            if a.tp in ignored_arg_types:
                continue
            if a.returnarg:
                outlist.append((a.name, argno))
            if (not a.inputarg) and a.isbig():
                outarr_list.append((a.name, argno))
                continue
            if not a.inputarg:
                continue
            if not a.defval:
                arglist.append((a.name, argno))
            else:
                firstoptarg = min(firstoptarg, len(arglist))
                # if there are some array output parameters before the first default parameter, they
                # are added as optional parameters before the first optional parameter
                if outarr_list:
                    arglist += outarr_list
                    outarr_list = []
                arglist.append((a.name, argno))

        if outarr_list:
            firstoptarg = min(firstoptarg, len(arglist))
            arglist += outarr_list
        firstoptarg = min(firstoptarg, len(arglist))

        noptargs = len(arglist) - firstoptarg
        argnamelist = [aname for aname, argno in arglist]
        argstr = ", ".join(argnamelist[:firstoptarg])
        argstr = "[, ".join([argstr] + argnamelist[firstoptarg:])
        argstr += "]" * noptargs
        if self.rettype:
            outlist = [("retval", -1)] + outlist
        elif self.isconstructor:
            assert outlist == []
            outlist = [("self", -1)]
        if self.isconstructor:
            classname = self.classname
            if classname.startswith("Cv"):
                classname=classname[2:]
            outstr = "<%s object>" % (classname,)
        elif outlist:
            outstr = ", ".join([o[0] for o in outlist])
        else:
            outstr = "None"

        self.py_docstring = "%s(%s) -> %s" % (self.wname, argstr, outstr)
        self.py_noptargs = noptargs
        self.py_arglist = arglist
        for aname, argno in arglist:
            self.args[argno].py_inputarg = True
        for aname, argno in outlist:
            if argno >= 0:
                self.args[argno].py_outputarg = True
        self.py_outlist = outlist


class FuncInfo(object):
    def __init__(self, classname, name, cname, isconstructor, namespace):
        self.classname = classname
        self.name = name
        self.cname = cname
        self.isconstructor = isconstructor
        self.namespace = namespace
        self.variants = []

    def add_variant(self, decl):
        self.variants.append(FuncVariant(self.classname, self.name, decl, self.isconstructor))

    def get_wrapper_name(self):
        name = self.name
        if self.classname:
            classname = self.classname + "_"
            if "[" in name:
                name = "getelem"
        else:
            classname = ""
        return "pyopencv_" + self.namespace.replace('.','_') + '_' + classname + name

    def get_wrapper_prototype(self):
        full_fname = self.get_wrapper_name()
        if self.classname and not self.isconstructor:
            self_arg = "self"
        else:
            self_arg = ""
        return "static PyObject* %s(PyObject* %s, PyObject* args, PyObject* kw)" % (full_fname, self_arg)

    def get_tab_entry(self):
        docstring_list = []
        have_empty_constructor = False
        for v in self.variants:
            s = v.py_docstring
            if (not v.py_arglist) and self.isconstructor:
                have_empty_constructor = True
            if s not in docstring_list:
                docstring_list.append(s)
        # if there are just 2 constructors: default one and some other,
        # we simplify the notation.
        # Instead of ClassName(args ...) -> object or ClassName() -> object
        # we write ClassName([args ...]) -> object
        if have_empty_constructor and len(self.variants) == 2:
            idx = self.variants[1].py_arglist != []
            s = self.variants[idx].py_docstring
            p1 = s.find("(")
            p2 = s.rfind(")")
            docstring_list = [s[:p1+1] + "[" + s[p1+1:p2] + "]" + s[p2:]]

        return Template('    {"$py_funcname", (PyCFunction)$wrap_funcname, METH_VARARGS | METH_KEYWORDS, "$py_docstring"},\n'
                        ).substitute(py_funcname = self.variants[0].wname, wrap_funcname=self.get_wrapper_name(),
                                     py_docstring = "  or  ".join(docstring_list))

    def gen_code(self, all_classes):
        proto = self.get_wrapper_prototype()
        code = "%s\n{\n" % (proto,)
        code += "    using namespace %s;\n\n" % self.namespace.replace('.', '::')

        selfinfo = ClassInfo("")
        ismethod = self.classname != "" and not self.isconstructor
        # full name is needed for error diagnostic in PyArg_ParseTupleAndKeywords
        fullname = self.name

        if self.classname:
            selfinfo = all_classes[self.classname]
            if not self.isconstructor:
                amp = "&" if selfinfo.issimple else ""
                if selfinfo.isalgorithm:
                    code += gen_template_check_self_algo.substitute(name=selfinfo.name, cname=selfinfo.cname, amp=amp)
                else:
                    get = "" if selfinfo.issimple else ".get()"
                    code += gen_template_check_self.substitute(name=selfinfo.name, cname=selfinfo.cname, amp=amp, get=get)
                fullname = selfinfo.wname + "." + fullname

        all_code_variants = []
        declno = -1
        for v in self.variants:
            code_decl = ""
            code_ret = ""
            code_cvt_list = []

            code_args = "("
            all_cargs = []
            parse_arglist = []

            # declare all the C function arguments,
            # add necessary conversions from Python objects to code_cvt_list,
            # form the function/method call,
            # for the list of type mappings
            for a in v.args:
                if a.tp in ignored_arg_types:
                    defval = a.defval
                    if not defval and a.tp.endswith("*"):
                        defval = 0
                    assert defval
                    if not code_args.endswith("("):
                        code_args += ", "
                    code_args += defval
                    all_cargs.append([[None, ""], ""])
                    continue
                tp1 = tp = a.tp
                amp = ""
                defval0 = ""
                if tp.endswith("*"):
                    tp = tp1 = tp[:-1]
                    amp = "&"
                    if tp.endswith("*"):
                        defval0 = "0"
                        tp1 = tp.replace("*", "_ptr")
                if tp1.endswith("*"):
                    print("Error: type with star: a.tp=%s, tp=%s, tp1=%s" % (a.tp, tp, tp1))
                    sys.exit(-1)

                amapping = simple_argtype_mapping.get(tp, (tp, "O", defval0))
                parse_name = a.name
                if a.py_inputarg:
                    if amapping[1] == "O":
                        code_decl += "    PyObject* pyobj_%s = NULL;\n" % (a.name,)
                        parse_name = "pyobj_" + a.name
                        if a.tp == 'char':
                            code_cvt_list.append("convert_to_char(pyobj_%s, &%s, %s)"% (a.name, a.name, a.crepr()))
                        else:
                            code_cvt_list.append("pyopencv_to(pyobj_%s, %s, %s)" % (a.name, a.name, a.crepr()))

                all_cargs.append([amapping, parse_name])

                defval = a.defval
                if not defval:
                    defval = amapping[2]
                # "tp arg = tp();" is equivalent to "tp arg;" in the case of complex types
                if defval == tp + "()" and amapping[1] == "O":
                    defval = ""
                if a.outputarg and not a.inputarg:
                    defval = ""
                if defval:
                    code_decl += "    %s %s=%s;\n" % (amapping[0], a.name, defval)
                else:
                    code_decl += "    %s %s;\n" % (amapping[0], a.name)

                if not code_args.endswith("("):
                    code_args += ", "
                code_args += amp + a.name

            code_args += ")"

            if self.isconstructor:
                code_decl += "    pyopencv_%s_t* self = 0;\n" % selfinfo.name
                if selfinfo.issimple:
                    templ_prelude = gen_template_simple_call_constructor_prelude
                    templ = gen_template_simple_call_constructor
                else:
                    templ_prelude = gen_template_call_constructor_prelude
                    templ = gen_template_call_constructor

                code_prelude = templ_prelude.substitute(name=selfinfo.name, cname=selfinfo.cname)
                code_fcall = templ.substitute(name=selfinfo.name, cname=selfinfo.cname, args=code_args)
            else:
                code_prelude = ""
                code_fcall = ""
                if v.rettype:
                    code_decl += "    " + v.rettype + " retval;\n"
                    code_fcall += "retval = "
                if ismethod:
                    code_fcall += "_self_->" + self.cname
                else:
                    code_fcall += self.cname
                code_fcall += code_args

            if code_cvt_list:
                code_cvt_list = [""] + code_cvt_list

            # add info about return value, if any, to all_cargs. if there non-void return value,
            # it is encoded in v.py_outlist as ("retval", -1) pair.
            # As [-1] in Python accesses the last element of a list, we automatically handle the return value by
            # adding the necessary info to the end of all_cargs list.
            if v.rettype:
                tp = v.rettype
                tp1 = tp.replace("*", "_ptr")
                amapping = simple_argtype_mapping.get(tp, (tp, "O", "0"))
                all_cargs.append(amapping)

            if v.args and v.py_arglist:
                # form the format spec for PyArg_ParseTupleAndKeywords
                fmtspec = "".join([all_cargs[argno][0][1] for aname, argno in v.py_arglist])
                if v.py_noptargs > 0:
                    fmtspec = fmtspec[:-v.py_noptargs] + "|" + fmtspec[-v.py_noptargs:]
                fmtspec += ":" + fullname

                # form the argument parse code that:
                #   - declares the list of keyword parameters
                #   - calls PyArg_ParseTupleAndKeywords
                #   - converts complex arguments from PyObject's to native OpenCV types
                code_parse = gen_template_parse_args.substitute(
                    kw_list = ", ".join(['"' + aname + '"' for aname, argno in v.py_arglist]),
                    fmtspec = fmtspec,
                    parse_arglist = ", ".join(["&" + all_cargs[argno][1] for aname, argno in v.py_arglist]),
                    code_cvt = " &&\n        ".join(code_cvt_list))
            else:
                code_parse = "if(PyObject_Size(args) == 0 && (kw == NULL || PyObject_Size(kw) == 0))"

            if len(v.py_outlist) == 0:
                code_ret = "Py_RETURN_NONE"
            elif len(v.py_outlist) == 1:
                if self.isconstructor:
                    code_ret = "return (PyObject*)self"
                else:
                    aname, argno = v.py_outlist[0]
                    code_ret = "return pyopencv_from(%s)" % (aname,)
            else:
                # ther is more than 1 return parameter; form the tuple out of them
                fmtspec = "N"*len(v.py_outlist)
                backcvt_arg_list = []
                for aname, argno in v.py_outlist:
                    amapping = all_cargs[argno][0]
                    backcvt_arg_list.append("%s(%s)" % (amapping[2], aname))
                code_ret = "return Py_BuildValue(\"(%s)\", %s)" % \
                    (fmtspec, ", ".join(["pyopencv_from(" + aname + ")" for aname, argno in v.py_outlist]))

            all_code_variants.append(gen_template_func_body.substitute(code_decl=code_decl,
                code_parse=code_parse, code_prelude=code_prelude, code_fcall=code_fcall, code_ret=code_ret))

        if len(all_code_variants)==1:
            # if the function/method has only 1 signature, then just put it
            code += all_code_variants[0]
        else:
            # try to execute each signature
            code += "    PyErr_Clear();\n\n".join(["    {\n" + v + "    }\n" for v in all_code_variants])
        code += "\n    return NULL;\n}\n\n"
        return code


class Namespace(object):
    def __init__(self):
        self.funcs = {}
        self.consts = {}


class PythonWrapperGenerator(object):
    def __init__(self):
        self.clear()

    def clear(self):
        self.classes = {}
        self.namespaces = {}
        self.consts = {}
        self.code_include = StringIO()
        self.code_types = StringIO()
        self.code_funcs = StringIO()
        self.code_type_reg = StringIO()
<<<<<<< HEAD
        self.code_const_reg = StringIO()
        self.code_typedefs = StringIO()     # for putting all nested namespaces and typedef
=======
        self.code_ns_reg = StringIO()
>>>>>>> 71edf1b5
        self.class_idx = 0

    def add_class(self, stype, name, decl):
        classinfo = ClassInfo(name, decl)
        classinfo.decl_idx = self.class_idx
        self.class_idx += 1

        if classinfo.name in self.classes:
            print("Generator error: class %s (cname=%s) already exists" \
                % (classinfo.name, classinfo.cname))
            sys.exit(-1)
        self.classes[classinfo.name] = classinfo

        if classinfo.bases:
            chunks = classinfo.bases[0].split('::')
            base = '_'.join(chunks)
            while base not in self.classes and len(chunks)>1:
                del chunks[-2]
                base = '_'.join(chunks)
            if base not in self.classes:
                print("Generator error: unable to resolve base %s for %s"
                    % (classinfo.bases[0], classinfo.name))
                sys.exit(-1)
            classinfo.bases[0] = "::".join(chunks)
            classinfo.isalgorithm |= self.classes[base].isalgorithm

    def split_decl_name(self, name):
        chunks = name.split('.')
        namespace = chunks[:-1]
        classes = []
        while namespace and '.'.join(namespace) not in self.parser.namespaces:
            classes.insert(0, namespace.pop())
        return namespace, classes, chunks[-1]


    def add_const(self, name, decl):
        cname = name.replace('.','::')
        namespace, classes, name = self.split_decl_name(name)
        namespace = '.'.join(namespace)
        name = '_'.join(classes+[name])
        ns = self.namespaces.setdefault(namespace, Namespace())
        if name in ns.consts:
            print("Generator error: constant %s (cname=%s) already exists" \
                % (name, cname))
            sys.exit(-1)
<<<<<<< HEAD
            return
        self.consts[constinfo.name] = constinfo

    def add_func(self, decl, namespace_list):
        classname = bareclassname = ""
        name = decl[0]
        dpos = name.rfind(".")
        if dpos >= 0 and name[:dpos] not in namespace_list:
            classname = bareclassname = re.sub(r"^cv\.", "", name[:dpos])
            name = name[dpos+1:]
            dpos = classname.rfind(".")
            if dpos >= 0:
                bareclassname = classname[dpos+1:]
                classname = classname.replace(".", "_")
        cname = name
        name = re.sub(r"^cv\.", "", name)
        name = name.replace(".", "_")
        isconstructor = cname == bareclassname
        cname = cname.replace(".", "::")
=======
        ns.consts[name] = cname

    def add_func(self, decl):
        namespace, classes, barename = self.split_decl_name(decl[0])
        cname = "::".join(namespace+classes+[barename])
        name = barename
        classname = ''
        bareclassname = ''
        if classes:
            classname = normalize_class_name('.'.join(namespace+classes))
            bareclassname = classes[-1]
        namespace = '.'.join(namespace)

        isconstructor = name == bareclassname
>>>>>>> 71edf1b5
        isclassmethod = False
        for m in decl[2]:
            if m == "/S":
                isclassmethod = True
            elif m.startswith("="):
                name = m[1:]
        if isclassmethod:
            name = "_".join(classes+[name])
            classname = ''
        elif isconstructor:
            name = "_".join(classes[:-1]+[name])

        if classname and not isconstructor:
            cname = barename
            func_map = self.classes[classname].methods
        else:
            func_map = self.namespaces.setdefault(namespace, Namespace()).funcs

        func = func_map.setdefault(name, FuncInfo(classname, name, cname, isconstructor, namespace))
        func.add_variant(decl)


    def gen_namespace(self, ns_name):
        ns = self.namespaces[ns_name]
        wname = normalize_class_name(ns_name)

        self.code_ns_reg.write('static PyMethodDef methods_%s[] = {\n'%wname)
        for name, func in sorted(ns.funcs.items()):
            self.code_ns_reg.write(func.get_tab_entry())
        self.code_ns_reg.write('    {NULL, NULL}\n};\n\n')

        self.code_ns_reg.write('static ConstDef consts_%s[] = {\n'%wname)
        for name, cname in sorted(ns.consts.items()):
            self.code_ns_reg.write('    {"%s", %s},\n'%(name, cname))
            compat_name = re.sub(r"([a-z])([A-Z])", r"\1_\2", name).upper()
            if name != compat_name:
                self.code_ns_reg.write('    {"%s", %s},\n'%(compat_name, cname))
        self.code_ns_reg.write('    {NULL, 0}\n};\n\n')

    def gen_namespaces_reg(self):
        self.code_ns_reg.write('static void init_submodules(PyObject * root) \n{\n')
        for ns_name in sorted(self.namespaces):
            if ns_name.split('.')[0] == 'cv':
                wname = normalize_class_name(ns_name)
                self.code_ns_reg.write('  init_submodule(root, MODULESTR"%s", methods_%s, consts_%s);\n' % (ns_name[2:], wname, wname))
        self.code_ns_reg.write('};\n')


    def save(self, path, name, buf):
        f = open(path + "/" + name, "wt")
        f.write(buf.getvalue())
        f.close()

    def gen(self, srcfiles, output_path, prefix):
        self.clear()
        self.parser = hdr_parser.CppHeaderParser()

        # step 1: scan the headers and build more descriptive maps of classes, consts, functions
        for hdr in srcfiles:
<<<<<<< HEAD
            decls = parser.parse(hdr)
            if len(decls)>0:
                self.code_include.write( '#include "{}"\n'.format(hdr[hdr.rindex('opencv2/'):]) )

=======
            decls = self.parser.parse(hdr)
            if len(decls) == 0:
                continue
            self.code_include.write( '#include "{}"\n'.format(hdr[hdr.rindex('opencv2/'):]) )
>>>>>>> 71edf1b5
            for decl in decls:
                name = decl[0]
                if name.startswith("struct") or name.startswith("class"):
                    # class/struct
                    p = name.find(" ")
                    stype = name[:p]
                    name = name[p+1:].strip()
                    self.add_class(stype, name, decl)
                    # Automating namespaces and typedefs for classes inside namespace -->
                    if stype == "class":
                        temp_namespace = 'cv'
                        temp_classname = '.'
                        for ns in parser.namespace_list:
                            if ns != 'cv' and name.startswith(ns) and len(ns)>len(temp_namespace):
                                temp_namespace = ns
                                temp_classname = name.lstrip(ns+'.')
                                break

                        if temp_namespace.startswith('cv') and temp_namespace != 'cv' and '.' not in temp_classname:
                            temp_ns = temp_namespace.replace('.', '::')+"::" # cv.optim --> cv::optim::
                            temp_var = temp_ns + temp_classname # cv.optim.Solver --> cv::optim::Solver
                            temp_using = "using " + temp_var + ";" # cv.optim.solver --> using cv::optim::solver;
                            # typedef: cv.optim.solver --> typedef cv::optim::solver optim_solver
                            temp_typedef = "typedef " + temp_var+ " " + temp_var[4:].replace('::','_') + ";"
                            self.code_typedefs.write(temp_using+"\n"+temp_typedef+"\n")
                    # <-- finished
                elif name.startswith("const"):
                    # constant
                    self.add_const(name.replace("const ", "").strip(), decl)
                else:
                    # function
                    self.add_func(decl,parser.namespace_list)

        # step 2: generate code for the classes and their methods
        classlist = list(self.classes.items())
        classlist.sort()
        for name, classinfo in classlist:
            if classinfo.ismap:
                self.code_types.write(gen_template_map_type_cvt.substitute(name=name, cname=classinfo.cname))
            else:
                if classinfo.issimple:
                    templ = gen_template_simple_type_decl
                else:
                    templ = gen_template_type_decl
                self.code_types.write(templ.substitute(name=name, wname=classinfo.wname, cname=classinfo.cname,
                                      cname1=("cv::Algorithm" if classinfo.isalgorithm else classinfo.cname)))

        # register classes in the same order as they have been declared.
        # this way, base classes will be registered in Python before their derivatives.
        classlist1 = [(classinfo.decl_idx, name, classinfo) for name, classinfo in classlist]
        classlist1.sort()

        for decl_idx, name, classinfo in classlist1:
            code = classinfo.gen_code(self.classes)
            self.code_types.write(code)
            if not classinfo.ismap:
                self.code_type_reg.write("MKTYPE2(%s);\n" % (classinfo.name,) )

        # step 3: generate the code for all the global functions
        for ns_name, ns in sorted(self.namespaces.items()):
            if ns_name.split('.')[0] != 'cv':
                continue
            for name, func in sorted(ns.funcs.items()):
                code = func.gen_code(self.classes)
                self.code_funcs.write(code)
            self.gen_namespace(ns_name)
        self.gen_namespaces_reg()

        # step 4: generate the code for constants
        constlist = list(self.consts.items())
        constlist.sort()
        for name, constinfo in constlist:
            self.gen_const_reg(constinfo)

        # That's it. Now save all the files
<<<<<<< HEAD
        self.save(output_path, "pyopencv_generated"+prefix+"_include.h", self.code_include)
        self.save(output_path, "pyopencv_generated"+prefix+"_funcs.h", self.code_funcs)
        self.save(output_path, "pyopencv_generated"+prefix+"_func_tab.h", self.code_func_tab)
        self.save(output_path, "pyopencv_generated"+prefix+"_const_reg.h", self.code_const_reg)
        self.save(output_path, "pyopencv_generated"+prefix+"_types.h", self.code_types)
        self.save(output_path, "pyopencv_generated"+prefix+"_type_reg.h", self.code_type_reg)
        self.save(output_path, "pyopencv_generated"+prefix+"_typedefs.h", self.code_typedefs)
=======
        self.save(output_path, "pyopencv_generated_include.h", self.code_include)
        self.save(output_path, "pyopencv_generated_funcs.h", self.code_funcs)
        self.save(output_path, "pyopencv_generated_types.h", self.code_types)
        self.save(output_path, "pyopencv_generated_type_reg.h", self.code_type_reg)
        self.save(output_path, "pyopencv_generated_ns_reg.h", self.code_ns_reg)
>>>>>>> 71edf1b5

if __name__ == "__main__":
    srcfiles = hdr_parser.opencv_hdr_list
    dstdir = "/Users/vp/tmp"
    # Prefix decides output for master/contrib modules. See modules/python/CMakeLists.txt
    prefix = ""
    if len(sys.argv) > 1:
        prefix = sys.argv[1]
    if len(sys.argv) > 2:
        dstdir = sys.argv[2]
    if len(sys.argv) > 3:
        srcfiles = sys.argv[3:]
    generator = PythonWrapperGenerator()
    generator.gen(srcfiles, dstdir, prefix)<|MERGE_RESOLUTION|>--- conflicted
+++ resolved
@@ -739,12 +739,11 @@
         self.code_types = StringIO()
         self.code_funcs = StringIO()
         self.code_type_reg = StringIO()
-<<<<<<< HEAD
-        self.code_const_reg = StringIO()
-        self.code_typedefs = StringIO()     # for putting all nested namespaces and typedef
-=======
+#<<<<<<< HEAD
+#        self.code_const_reg = StringIO()
+#        self.code_typedefs = StringIO()     # for putting all nested namespaces and typedef
+#=======
         self.code_ns_reg = StringIO()
->>>>>>> 71edf1b5
         self.class_idx = 0
 
     def add_class(self, stype, name, decl):
@@ -790,27 +789,27 @@
             print("Generator error: constant %s (cname=%s) already exists" \
                 % (name, cname))
             sys.exit(-1)
-<<<<<<< HEAD
-            return
-        self.consts[constinfo.name] = constinfo
-
-    def add_func(self, decl, namespace_list):
-        classname = bareclassname = ""
-        name = decl[0]
-        dpos = name.rfind(".")
-        if dpos >= 0 and name[:dpos] not in namespace_list:
-            classname = bareclassname = re.sub(r"^cv\.", "", name[:dpos])
-            name = name[dpos+1:]
-            dpos = classname.rfind(".")
-            if dpos >= 0:
-                bareclassname = classname[dpos+1:]
-                classname = classname.replace(".", "_")
-        cname = name
-        name = re.sub(r"^cv\.", "", name)
-        name = name.replace(".", "_")
-        isconstructor = cname == bareclassname
-        cname = cname.replace(".", "::")
-=======
+#<<<<<<< HEAD
+#            return
+#        self.consts[constinfo.name] = constinfo
+#
+#    def add_func(self, decl, namespace_list):
+#        classname = bareclassname = ""
+#        name = decl[0]
+#        dpos = name.rfind(".")
+#        if dpos >= 0 and name[:dpos] not in namespace_list:
+#            classname = bareclassname = re.sub(r"^cv\.", "", name[:dpos])
+#            name = name[dpos+1:]
+#            dpos = classname.rfind(".")
+#            if dpos >= 0:
+#                bareclassname = classname[dpos+1:]
+#                classname = classname.replace(".", "_")
+#        cname = name
+#        name = re.sub(r"^cv\.", "", name)
+#        name = name.replace(".", "_")
+#        isconstructor = cname == bareclassname
+#        cname = cname.replace(".", "::")
+#=======
         ns.consts[name] = cname
 
     def add_func(self, decl):
@@ -825,7 +824,7 @@
         namespace = '.'.join(namespace)
 
         isconstructor = name == bareclassname
->>>>>>> 71edf1b5
+#>>>>>>> master
         isclassmethod = False
         for m in decl[2]:
             if m == "/S":
@@ -885,17 +884,17 @@
 
         # step 1: scan the headers and build more descriptive maps of classes, consts, functions
         for hdr in srcfiles:
-<<<<<<< HEAD
-            decls = parser.parse(hdr)
-            if len(decls)>0:
-                self.code_include.write( '#include "{}"\n'.format(hdr[hdr.rindex('opencv2/'):]) )
-
-=======
+#<<<<<<< HEAD
+#            decls = parser.parse(hdr)
+#            if len(decls)>0:
+#                self.code_include.write( '#include "{}"\n'.format(hdr[hdr.rindex('opencv2/'):]) )
+#
+#=======
             decls = self.parser.parse(hdr)
             if len(decls) == 0:
                 continue
             self.code_include.write( '#include "{}"\n'.format(hdr[hdr.rindex('opencv2/'):]) )
->>>>>>> 71edf1b5
+#>>>>>>> master
             for decl in decls:
                 name = decl[0]
                 if name.startswith("struct") or name.startswith("class"):
@@ -905,29 +904,29 @@
                     name = name[p+1:].strip()
                     self.add_class(stype, name, decl)
                     # Automating namespaces and typedefs for classes inside namespace -->
-                    if stype == "class":
-                        temp_namespace = 'cv'
-                        temp_classname = '.'
-                        for ns in parser.namespace_list:
-                            if ns != 'cv' and name.startswith(ns) and len(ns)>len(temp_namespace):
-                                temp_namespace = ns
-                                temp_classname = name.lstrip(ns+'.')
-                                break
-
-                        if temp_namespace.startswith('cv') and temp_namespace != 'cv' and '.' not in temp_classname:
-                            temp_ns = temp_namespace.replace('.', '::')+"::" # cv.optim --> cv::optim::
-                            temp_var = temp_ns + temp_classname # cv.optim.Solver --> cv::optim::Solver
-                            temp_using = "using " + temp_var + ";" # cv.optim.solver --> using cv::optim::solver;
-                            # typedef: cv.optim.solver --> typedef cv::optim::solver optim_solver
-                            temp_typedef = "typedef " + temp_var+ " " + temp_var[4:].replace('::','_') + ";"
-                            self.code_typedefs.write(temp_using+"\n"+temp_typedef+"\n")
-                    # <-- finished
+#                    if stype == "class":
+#                        temp_namespace = 'cv'
+#                        temp_classname = '.'
+#                        for ns in parser.namespace_list:
+#                            if ns != 'cv' and name.startswith(ns) and len(ns)>len(temp_namespace):
+#                                temp_namespace = ns
+#                                temp_classname = name.lstrip(ns+'.')
+#                                break
+#
+#                        if temp_namespace.startswith('cv') and temp_namespace != 'cv' and '.' not in temp_classname:
+#                            temp_ns = temp_namespace.replace('.', '::')+"::" # cv.optim --> cv::optim::
+#                            temp_var = temp_ns + temp_classname # cv.optim.Solver --> cv::optim::Solver
+#                            temp_using = "using " + temp_var + ";" # cv.optim.solver --> using cv::optim::solver;
+#                            # typedef: cv.optim.solver --> typedef cv::optim::solver optim_solver
+#                            temp_typedef = "typedef " + temp_var+ " " + temp_var[4:].replace('::','_') + ";"
+#                            self.code_typedefs.write(temp_using+"\n"+temp_typedef+"\n")
+#                    # <-- finished
                 elif name.startswith("const"):
                     # constant
                     self.add_const(name.replace("const ", "").strip(), decl)
                 else:
                     # function
-                    self.add_func(decl,parser.namespace_list)
+                    self.add_func(decl)
 
         # step 2: generate code for the classes and their methods
         classlist = list(self.classes.items())
@@ -971,22 +970,22 @@
             self.gen_const_reg(constinfo)
 
         # That's it. Now save all the files
-<<<<<<< HEAD
+#<<<<<<< HEAD
+#        self.save(output_path, "pyopencv_generated"+prefix+"_include.h", self.code_include)
+#        self.save(output_path, "pyopencv_generated"+prefix+"_funcs.h", self.code_funcs)
+#        self.save(output_path, "pyopencv_generated"+prefix+"_func_tab.h", self.code_func_tab)
+#        self.save(output_path, "pyopencv_generated"+prefix+"_const_reg.h", self.code_const_reg)
+#        self.save(output_path, "pyopencv_generated"+prefix+"_types.h", self.code_types)
+#        self.save(output_path, "pyopencv_generated"+prefix+"_type_reg.h", self.code_type_reg)
+#        self.save(output_path, "pyopencv_generated"+prefix+"_typedefs.h", self.code_typedefs)
+#=======
         self.save(output_path, "pyopencv_generated"+prefix+"_include.h", self.code_include)
         self.save(output_path, "pyopencv_generated"+prefix+"_funcs.h", self.code_funcs)
-        self.save(output_path, "pyopencv_generated"+prefix+"_func_tab.h", self.code_func_tab)
-        self.save(output_path, "pyopencv_generated"+prefix+"_const_reg.h", self.code_const_reg)
         self.save(output_path, "pyopencv_generated"+prefix+"_types.h", self.code_types)
         self.save(output_path, "pyopencv_generated"+prefix+"_type_reg.h", self.code_type_reg)
-        self.save(output_path, "pyopencv_generated"+prefix+"_typedefs.h", self.code_typedefs)
-=======
-        self.save(output_path, "pyopencv_generated_include.h", self.code_include)
-        self.save(output_path, "pyopencv_generated_funcs.h", self.code_funcs)
-        self.save(output_path, "pyopencv_generated_types.h", self.code_types)
-        self.save(output_path, "pyopencv_generated_type_reg.h", self.code_type_reg)
-        self.save(output_path, "pyopencv_generated_ns_reg.h", self.code_ns_reg)
->>>>>>> 71edf1b5
-
+        self.save(output_path, "pyopencv_generated"+prefix+"_ns_reg.h", self.code_ns_reg)
+#>>>>>>> master                                   
+                                                  
 if __name__ == "__main__":
     srcfiles = hdr_parser.opencv_hdr_list
     dstdir = "/Users/vp/tmp"
