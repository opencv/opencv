/*M///////////////////////////////////////////////////////////////////////////////////////
//
//  IMPORTANT: READ BEFORE DOWNLOADING, COPYING, INSTALLING OR USING.
//
//  By downloading, copying, installing or using the software you agree to this license.
//  If you do not agree to this license, do not download, install,
//  copy or use the software.
//
//
//                           License Agreement
//                For Open Source Computer Vision Library
//
// Copyright (C) 2000-2008, Intel Corporation, all rights reserved.
// Copyright (C) 2009, Willow Garage Inc., all rights reserved.
// Third party copyrights are property of their respective owners.
//
// Redistribution and use in source and binary forms, with or without modification,
// are permitted provided that the following conditions are met:
//
//   * Redistribution's of source code must retain the above copyright notice,
//     this list of conditions and the following disclaimer.
//
//   * Redistribution's in binary form must reproduce the above copyright notice,
//     this list of conditions and the following disclaimer in the documentation
//     and/or other materials provided with the distribution.
//
//   * The name of the copyright holders may not be used to endorse or promote products
//     derived from this software without specific prior written permission.
//
// This software is provided by the copyright holders and contributors "as is" and
// any express or implied warranties, including, but not limited to, the implied
// warranties of merchantability and fitness for a particular purpose are disclaimed.
// In no event shall the Intel Corporation or contributors be liable for any direct,
// indirect, incidental, special, exemplary, or consequential damages
// (including, but not limited to, procurement of substitute goods or services;
// loss of use, data, or profits; or business interruption) however caused
// and on any theory of liability, whether in contract, strict liability,
// or tort (including negligence or otherwise) arising in any way out of
// the use of this software, even if advised of the possibility of such damage.
//
//M*/

#include "precomp.hpp"

using namespace cv;
using namespace cv::gpu;

#if !defined (HAVE_CUDA) || defined (CUDA_DISABLER)

void cv::gpu::meanShiftFiltering(const GpuMat&, GpuMat&, int, int, TermCriteria, Stream&) { throw_nogpu(); }
void cv::gpu::meanShiftProc(const GpuMat&, GpuMat&, GpuMat&, int, int, TermCriteria, Stream&) { throw_nogpu(); }
void cv::gpu::drawColorDisp(const GpuMat&, GpuMat&, int, Stream&) { throw_nogpu(); }
void cv::gpu::reprojectImageTo3D(const GpuMat&, GpuMat&, const Mat&, int, Stream&) { throw_nogpu(); }
void cv::gpu::copyMakeBorder(const GpuMat&, GpuMat&, int, int, int, int, int, const Scalar&, Stream&) { throw_nogpu(); }
void cv::gpu::buildWarpPlaneMaps(Size, Rect, const Mat&, const Mat&, const Mat&, float, GpuMat&, GpuMat&, Stream&) { throw_nogpu(); }
void cv::gpu::buildWarpCylindricalMaps(Size, Rect, const Mat&, const Mat&, float, GpuMat&, GpuMat&, Stream&) { throw_nogpu(); }
void cv::gpu::buildWarpSphericalMaps(Size, Rect, const Mat&, const Mat&, float, GpuMat&, GpuMat&, Stream&) { throw_nogpu(); }
void cv::gpu::rotate(const GpuMat&, GpuMat&, Size, double, double, double, int, Stream&) { throw_nogpu(); }
void cv::gpu::integral(const GpuMat&, GpuMat&, Stream&) { throw_nogpu(); }
void cv::gpu::integralBuffered(const GpuMat&, GpuMat&, GpuMat&, Stream&) { throw_nogpu(); }
void cv::gpu::sqrIntegral(const GpuMat&, GpuMat&, Stream&) { throw_nogpu(); }
void cv::gpu::columnSum(const GpuMat&, GpuMat&) { throw_nogpu(); }
void cv::gpu::rectStdDev(const GpuMat&, const GpuMat&, GpuMat&, const Rect&, Stream&) { throw_nogpu(); }
void cv::gpu::evenLevels(GpuMat&, int, int, int) { throw_nogpu(); }
void cv::gpu::histEven(const GpuMat&, GpuMat&, int, int, int, Stream&) { throw_nogpu(); }
void cv::gpu::histEven(const GpuMat&, GpuMat&, GpuMat&, int, int, int, Stream&) { throw_nogpu(); }
void cv::gpu::histEven(const GpuMat&, GpuMat*, int*, int*, int*, Stream&) { throw_nogpu(); }
void cv::gpu::histEven(const GpuMat&, GpuMat*, GpuMat&, int*, int*, int*, Stream&) { throw_nogpu(); }
void cv::gpu::histRange(const GpuMat&, GpuMat&, const GpuMat&, Stream&) { throw_nogpu(); }
void cv::gpu::histRange(const GpuMat&, GpuMat&, const GpuMat&, GpuMat&, Stream&) { throw_nogpu(); }
void cv::gpu::histRange(const GpuMat&, GpuMat*, const GpuMat*, Stream&) { throw_nogpu(); }
void cv::gpu::histRange(const GpuMat&, GpuMat*, const GpuMat*, GpuMat&, Stream&) { throw_nogpu(); }
void cv::gpu::calcHist(const GpuMat&, GpuMat&, Stream&) { throw_nogpu(); }
void cv::gpu::calcHist(const GpuMat&, GpuMat&, GpuMat&, Stream&) { throw_nogpu(); }
void cv::gpu::equalizeHist(const GpuMat&, GpuMat&, Stream&) { throw_nogpu(); }
void cv::gpu::equalizeHist(const GpuMat&, GpuMat&, GpuMat&, Stream&) { throw_nogpu(); }
void cv::gpu::equalizeHist(const GpuMat&, GpuMat&, GpuMat&, GpuMat&, Stream&) { throw_nogpu(); }
void cv::gpu::cornerHarris(const GpuMat&, GpuMat&, int, int, double, int) { throw_nogpu(); }
void cv::gpu::cornerHarris(const GpuMat&, GpuMat&, GpuMat&, GpuMat&, int, int, double, int) { throw_nogpu(); }
void cv::gpu::cornerHarris(const GpuMat&, GpuMat&, GpuMat&, GpuMat&, GpuMat&, int, int, double, int, Stream&) { throw_nogpu(); }
void cv::gpu::cornerMinEigenVal(const GpuMat&, GpuMat&, int, int, int) { throw_nogpu(); }
void cv::gpu::cornerMinEigenVal(const GpuMat&, GpuMat&, GpuMat&, GpuMat&, int, int, int) { throw_nogpu(); }
void cv::gpu::cornerMinEigenVal(const GpuMat&, GpuMat&, GpuMat&, GpuMat&, GpuMat&, int, int, int, Stream&) { throw_nogpu(); }
void cv::gpu::mulSpectrums(const GpuMat&, const GpuMat&, GpuMat&, int, bool, Stream&) { throw_nogpu(); }
void cv::gpu::mulAndScaleSpectrums(const GpuMat&, const GpuMat&, GpuMat&, int, float, bool, Stream&) { throw_nogpu(); }
void cv::gpu::dft(const GpuMat&, GpuMat&, Size, int, Stream&) { throw_nogpu(); }
void cv::gpu::ConvolveBuf::create(Size, Size) { throw_nogpu(); }
void cv::gpu::convolve(const GpuMat&, const GpuMat&, GpuMat&, bool) { throw_nogpu(); }
void cv::gpu::convolve(const GpuMat&, const GpuMat&, GpuMat&, bool, ConvolveBuf&, Stream&) { throw_nogpu(); }
void cv::gpu::Canny(const GpuMat&, GpuMat&, double, double, int, bool) { throw_nogpu(); }
void cv::gpu::Canny(const GpuMat&, CannyBuf&, GpuMat&, double, double, int, bool) { throw_nogpu(); }
void cv::gpu::Canny(const GpuMat&, const GpuMat&, GpuMat&, double, double, bool) { throw_nogpu(); }
void cv::gpu::Canny(const GpuMat&, const GpuMat&, CannyBuf&, GpuMat&, double, double, bool) { throw_nogpu(); }
cv::gpu::CannyBuf::CannyBuf(const GpuMat&, const GpuMat&) { throw_nogpu(); }
void cv::gpu::CannyBuf::create(const Size&, int) { throw_nogpu(); }
void cv::gpu::CannyBuf::release() { throw_nogpu(); }

#else /* !defined (HAVE_CUDA) */

////////////////////////////////////////////////////////////////////////
// meanShiftFiltering_GPU

namespace cv { namespace gpu { namespace device
{
    namespace imgproc
    {
        void meanShiftFiltering_gpu(const PtrStepSzb& src, PtrStepSzb dst, int sp, int sr, int maxIter, float eps, cudaStream_t stream);
    }
}}}

void cv::gpu::meanShiftFiltering(const GpuMat& src, GpuMat& dst, int sp, int sr, TermCriteria criteria, Stream& stream)
{
    using namespace ::cv::gpu::device::imgproc;

    if( src.empty() )
        CV_Error( CV_StsBadArg, "The input image is empty" );

    if( src.depth() != CV_8U || src.channels() != 4 )
        CV_Error( CV_StsUnsupportedFormat, "Only 8-bit, 4-channel images are supported" );

    dst.create( src.size(), CV_8UC4 );

    if( !(criteria.type & TermCriteria::MAX_ITER) )
        criteria.maxCount = 5;

    int maxIter = std::min(std::max(criteria.maxCount, 1), 100);

    float eps;
    if( !(criteria.type & TermCriteria::EPS) )
        eps = 1.f;
    eps = (float)std::max(criteria.epsilon, 0.0);

    meanShiftFiltering_gpu(src, dst, sp, sr, maxIter, eps, StreamAccessor::getStream(stream));
}

////////////////////////////////////////////////////////////////////////
// meanShiftProc_GPU

namespace cv { namespace gpu { namespace device
{
    namespace imgproc
    {
        void meanShiftProc_gpu(const PtrStepSzb& src, PtrStepSzb dstr, PtrStepSzb dstsp, int sp, int sr, int maxIter, float eps, cudaStream_t stream);
    }
}}}

void cv::gpu::meanShiftProc(const GpuMat& src, GpuMat& dstr, GpuMat& dstsp, int sp, int sr, TermCriteria criteria, Stream& stream)
{
    using namespace ::cv::gpu::device::imgproc;

    if( src.empty() )
        CV_Error( CV_StsBadArg, "The input image is empty" );

    if( src.depth() != CV_8U || src.channels() != 4 )
        CV_Error( CV_StsUnsupportedFormat, "Only 8-bit, 4-channel images are supported" );

    dstr.create( src.size(), CV_8UC4 );
    dstsp.create( src.size(), CV_16SC2 );

    if( !(criteria.type & TermCriteria::MAX_ITER) )
        criteria.maxCount = 5;

    int maxIter = std::min(std::max(criteria.maxCount, 1), 100);

    float eps;
    if( !(criteria.type & TermCriteria::EPS) )
        eps = 1.f;
    eps = (float)std::max(criteria.epsilon, 0.0);

    meanShiftProc_gpu(src, dstr, dstsp, sp, sr, maxIter, eps, StreamAccessor::getStream(stream));
}

////////////////////////////////////////////////////////////////////////
// drawColorDisp

namespace cv { namespace gpu { namespace device
{
    namespace imgproc
    {
        void drawColorDisp_gpu(const PtrStepSzb& src, const PtrStepSzb& dst, int ndisp, const cudaStream_t& stream);
        void drawColorDisp_gpu(const PtrStepSz<short>& src, const PtrStepSzb& dst, int ndisp, const cudaStream_t& stream);
    }
}}}

namespace
{
    template <typename T>
    void drawColorDisp_caller(const GpuMat& src, GpuMat& dst, int ndisp, const cudaStream_t& stream)
    {
        using namespace ::cv::gpu::device::imgproc;

        dst.create(src.size(), CV_8UC4);

        drawColorDisp_gpu((PtrStepSz<T>)src, dst, ndisp, stream);
    }

    typedef void (*drawColorDisp_caller_t)(const GpuMat& src, GpuMat& dst, int ndisp, const cudaStream_t& stream);

    const drawColorDisp_caller_t drawColorDisp_callers[] = {drawColorDisp_caller<unsigned char>, 0, 0, drawColorDisp_caller<short>, 0, 0, 0, 0};
}

void cv::gpu::drawColorDisp(const GpuMat& src, GpuMat& dst, int ndisp, Stream& stream)
{
    CV_Assert(src.type() == CV_8U || src.type() == CV_16S);

    drawColorDisp_callers[src.type()](src, dst, ndisp, StreamAccessor::getStream(stream));
}

////////////////////////////////////////////////////////////////////////
// reprojectImageTo3D

namespace cv { namespace gpu { namespace device
{
    namespace imgproc
    {
        template <typename T, typename D>
        void reprojectImageTo3D_gpu(const PtrStepSzb disp, PtrStepSzb xyz, const float* q, cudaStream_t stream);
    }
}}}

void cv::gpu::reprojectImageTo3D(const GpuMat& disp, GpuMat& xyz, const Mat& Q, int dst_cn, Stream& stream)
{
    using namespace cv::gpu::device::imgproc;

    typedef void (*func_t)(const PtrStepSzb disp, PtrStepSzb xyz, const float* q, cudaStream_t stream);
    static const func_t funcs[2][4] =
    {
        {reprojectImageTo3D_gpu<uchar, float3>, 0, 0, reprojectImageTo3D_gpu<short, float3>},
        {reprojectImageTo3D_gpu<uchar, float4>, 0, 0, reprojectImageTo3D_gpu<short, float4>}
    };

    CV_Assert(disp.type() == CV_8U || disp.type() == CV_16S);
    CV_Assert(Q.type() == CV_32F && Q.rows == 4 && Q.cols == 4 && Q.isContinuous());
    CV_Assert(dst_cn == 3 || dst_cn == 4);

    xyz.create(disp.size(), CV_MAKE_TYPE(CV_32F, dst_cn));

    funcs[dst_cn == 4][disp.type()](disp, xyz, Q.ptr<float>(), StreamAccessor::getStream(stream));
}

////////////////////////////////////////////////////////////////////////
// copyMakeBorder

namespace cv { namespace gpu { namespace device
{
    namespace imgproc
    {
        template <typename T, int cn> void copyMakeBorder_gpu(const PtrStepSzb& src, const PtrStepSzb& dst, int top, int left, int borderMode, const T* borderValue, cudaStream_t stream);
    }
}}}

namespace
{
    template <typename T, int cn> void copyMakeBorder_caller(const PtrStepSzb& src, const PtrStepSzb& dst, int top, int left, int borderType, const Scalar& value, cudaStream_t stream)
    {
        using namespace ::cv::gpu::device::imgproc;

        Scalar_<T> val(saturate_cast<T>(value[0]), saturate_cast<T>(value[1]), saturate_cast<T>(value[2]), saturate_cast<T>(value[3]));

        copyMakeBorder_gpu<T, cn>(src, dst, top, left, borderType, val.val, stream);
    }
}

#if defined __GNUC__ && __GNUC__ > 2 && __GNUC_MINOR__  > 4
typedef Npp32s __attribute__((__may_alias__)) Npp32s_a;
#else
typedef Npp32s Npp32s_a;
#endif

void cv::gpu::copyMakeBorder(const GpuMat& src, GpuMat& dst, int top, int bottom, int left, int right, int borderType, const Scalar& value, Stream& s)
{
    CV_Assert(src.depth() <= CV_32F && src.channels() <= 4);
    CV_Assert(borderType == BORDER_REFLECT101 || borderType == BORDER_REPLICATE || borderType == BORDER_CONSTANT || borderType == BORDER_REFLECT || borderType == BORDER_WRAP);

    dst.create(src.rows + top + bottom, src.cols + left + right, src.type());

    cudaStream_t stream = StreamAccessor::getStream(s);

    if (borderType == BORDER_CONSTANT && (src.type() == CV_8UC1 || src.type() == CV_8UC4 || src.type() == CV_32SC1 || src.type() == CV_32FC1))
    {
        NppiSize srcsz;
        srcsz.width  = src.cols;
        srcsz.height = src.rows;

        NppiSize dstsz;
        dstsz.width  = dst.cols;
        dstsz.height = dst.rows;

        NppStreamHandler h(stream);

        switch (src.type())
        {
        case CV_8UC1:
            {
                Npp8u nVal = saturate_cast<Npp8u>(value[0]);
                nppSafeCall( nppiCopyConstBorder_8u_C1R(src.ptr<Npp8u>(), static_cast<int>(src.step), srcsz,
                    dst.ptr<Npp8u>(), static_cast<int>(dst.step), dstsz, top, left, nVal) );
                break;
            }
        case CV_8UC4:
            {
                Npp8u nVal[] = {saturate_cast<Npp8u>(value[0]), saturate_cast<Npp8u>(value[1]), saturate_cast<Npp8u>(value[2]), saturate_cast<Npp8u>(value[3])};
                nppSafeCall( nppiCopyConstBorder_8u_C4R(src.ptr<Npp8u>(), static_cast<int>(src.step), srcsz,
                    dst.ptr<Npp8u>(), static_cast<int>(dst.step), dstsz, top, left, nVal) );
                break;
            }
        case CV_32SC1:
            {
                Npp32s nVal = saturate_cast<Npp32s>(value[0]);
                nppSafeCall( nppiCopyConstBorder_32s_C1R(src.ptr<Npp32s>(), static_cast<int>(src.step), srcsz,
                    dst.ptr<Npp32s>(), static_cast<int>(dst.step), dstsz, top, left, nVal) );
                break;
            }
        case CV_32FC1:
            {
                Npp32f val = saturate_cast<Npp32f>(value[0]);
                Npp32s nVal = *(reinterpret_cast<Npp32s_a*>(&val));
                nppSafeCall( nppiCopyConstBorder_32s_C1R(src.ptr<Npp32s>(), static_cast<int>(src.step), srcsz,
                    dst.ptr<Npp32s>(), static_cast<int>(dst.step), dstsz, top, left, nVal) );
                break;
            }
        }

        if (stream == 0)
            cudaSafeCall( cudaDeviceSynchronize() );
    }
    else
    {
        typedef void (*caller_t)(const PtrStepSzb& src, const PtrStepSzb& dst, int top, int left, int borderType, const Scalar& value, cudaStream_t stream);
        static const caller_t callers[6][4] =
        {
            {   copyMakeBorder_caller<uchar, 1>  ,    copyMakeBorder_caller<uchar, 2>   ,    copyMakeBorder_caller<uchar, 3>  ,    copyMakeBorder_caller<uchar, 4>},
            {0/*copyMakeBorder_caller<schar, 1>*/, 0/*copyMakeBorder_caller<schar, 2>*/ , 0/*copyMakeBorder_caller<schar, 3>*/, 0/*copyMakeBorder_caller<schar, 4>*/},
            {   copyMakeBorder_caller<ushort, 1> , 0/*copyMakeBorder_caller<ushort, 2>*/,    copyMakeBorder_caller<ushort, 3> ,    copyMakeBorder_caller<ushort, 4>},
            {   copyMakeBorder_caller<short, 1>  , 0/*copyMakeBorder_caller<short, 2>*/ ,    copyMakeBorder_caller<short, 3>  ,    copyMakeBorder_caller<short, 4>},
            {0/*copyMakeBorder_caller<int,   1>*/, 0/*copyMakeBorder_caller<int,   2>*/ , 0/*copyMakeBorder_caller<int,   3>*/, 0/*copyMakeBorder_caller<int  , 4>*/},
            {   copyMakeBorder_caller<float, 1>  , 0/*copyMakeBorder_caller<float, 2>*/ ,    copyMakeBorder_caller<float, 3>  ,    copyMakeBorder_caller<float ,4>}
        };

        caller_t func = callers[src.depth()][src.channels() - 1];
        CV_Assert(func != 0);

        int gpuBorderType;
        CV_Assert(tryConvertToGpuBorderType(borderType, gpuBorderType));

        func(src, dst, top, left, gpuBorderType, value, stream);
    }
}

//////////////////////////////////////////////////////////////////////////////
// buildWarpPlaneMaps

namespace cv { namespace gpu { namespace device
{
    namespace imgproc
    {
        void buildWarpPlaneMaps(int tl_u, int tl_v, PtrStepSzf map_x, PtrStepSzf map_y,
                                const float k_rinv[9], const float r_kinv[9], const float t[3], float scale,
                                cudaStream_t stream);
    }
}}}

void cv::gpu::buildWarpPlaneMaps(Size src_size, Rect dst_roi, const Mat &K, const Mat& R, const Mat &T,
                                 float scale, GpuMat& map_x, GpuMat& map_y, Stream& stream)
{
    (void)src_size;
    using namespace ::cv::gpu::device::imgproc;

    CV_Assert(K.size() == Size(3,3) && K.type() == CV_32F);
    CV_Assert(R.size() == Size(3,3) && R.type() == CV_32F);
    CV_Assert((T.size() == Size(3,1) || T.size() == Size(1,3)) && T.type() == CV_32F && T.isContinuous());

    Mat K_Rinv = K * R.t();
    Mat R_Kinv = R * K.inv();
    CV_Assert(K_Rinv.isContinuous());
    CV_Assert(R_Kinv.isContinuous());

    map_x.create(dst_roi.size(), CV_32F);
    map_y.create(dst_roi.size(), CV_32F);
    device::imgproc::buildWarpPlaneMaps(dst_roi.tl().x, dst_roi.tl().y, map_x, map_y, K_Rinv.ptr<float>(), R_Kinv.ptr<float>(),
                       T.ptr<float>(), scale, StreamAccessor::getStream(stream));
}

//////////////////////////////////////////////////////////////////////////////
// buildWarpCylyndricalMaps

namespace cv { namespace gpu { namespace device
{
    namespace imgproc
    {
        void buildWarpCylindricalMaps(int tl_u, int tl_v, PtrStepSzf map_x, PtrStepSzf map_y,
                                      const float k_rinv[9], const float r_kinv[9], float scale,
                                      cudaStream_t stream);
    }
}}}

void cv::gpu::buildWarpCylindricalMaps(Size src_size, Rect dst_roi, const Mat &K, const Mat& R, float scale,
                                       GpuMat& map_x, GpuMat& map_y, Stream& stream)
{
    (void)src_size;
    using namespace ::cv::gpu::device::imgproc;

    CV_Assert(K.size() == Size(3,3) && K.type() == CV_32F);
    CV_Assert(R.size() == Size(3,3) && R.type() == CV_32F);

    Mat K_Rinv = K * R.t();
    Mat R_Kinv = R * K.inv();
    CV_Assert(K_Rinv.isContinuous());
    CV_Assert(R_Kinv.isContinuous());

    map_x.create(dst_roi.size(), CV_32F);
    map_y.create(dst_roi.size(), CV_32F);
    device::imgproc::buildWarpCylindricalMaps(dst_roi.tl().x, dst_roi.tl().y, map_x, map_y, K_Rinv.ptr<float>(), R_Kinv.ptr<float>(), scale, StreamAccessor::getStream(stream));
}


//////////////////////////////////////////////////////////////////////////////
// buildWarpSphericalMaps

namespace cv { namespace gpu { namespace device
{
    namespace imgproc
    {
        void buildWarpSphericalMaps(int tl_u, int tl_v, PtrStepSzf map_x, PtrStepSzf map_y,
                                    const float k_rinv[9], const float r_kinv[9], float scale,
                                    cudaStream_t stream);
    }
}}}

void cv::gpu::buildWarpSphericalMaps(Size src_size, Rect dst_roi, const Mat &K, const Mat& R, float scale,
                                     GpuMat& map_x, GpuMat& map_y, Stream& stream)
{
    (void)src_size;
    using namespace ::cv::gpu::device::imgproc;

    CV_Assert(K.size() == Size(3,3) && K.type() == CV_32F);
    CV_Assert(R.size() == Size(3,3) && R.type() == CV_32F);

    Mat K_Rinv = K * R.t();
    Mat R_Kinv = R * K.inv();
    CV_Assert(K_Rinv.isContinuous());
    CV_Assert(R_Kinv.isContinuous());

    map_x.create(dst_roi.size(), CV_32F);
    map_y.create(dst_roi.size(), CV_32F);
    device::imgproc::buildWarpSphericalMaps(dst_roi.tl().x, dst_roi.tl().y, map_x, map_y, K_Rinv.ptr<float>(), R_Kinv.ptr<float>(), scale, StreamAccessor::getStream(stream));
}

////////////////////////////////////////////////////////////////////////
// rotate

namespace
{
    template<int DEPTH> struct NppTypeTraits;
    template<> struct NppTypeTraits<CV_8U>  { typedef Npp8u npp_t; };
    template<> struct NppTypeTraits<CV_8S>  { typedef Npp8s npp_t; };
    template<> struct NppTypeTraits<CV_16U> { typedef Npp16u npp_t; };
    template<> struct NppTypeTraits<CV_16S> { typedef Npp16s npp_t; };
    template<> struct NppTypeTraits<CV_32S> { typedef Npp32s npp_t; };
    template<> struct NppTypeTraits<CV_32F> { typedef Npp32f npp_t; };
    template<> struct NppTypeTraits<CV_64F> { typedef Npp64f npp_t; };

    template <int DEPTH> struct NppRotateFunc
    {
        typedef typename NppTypeTraits<DEPTH>::npp_t npp_t;

        typedef NppStatus (*func_t)(const npp_t* pSrc, NppiSize oSrcSize, int nSrcStep, NppiRect oSrcROI,
                                    npp_t* pDst, int nDstStep, NppiRect oDstROI,
                                    double nAngle, double nShiftX, double nShiftY, int eInterpolation);
    };

    template <int DEPTH, typename NppRotateFunc<DEPTH>::func_t func> struct NppRotate
    {
        typedef typename NppRotateFunc<DEPTH>::npp_t npp_t;

        static void call(const GpuMat& src, GpuMat& dst, Size dsize, double angle, double xShift, double yShift, int interpolation, cudaStream_t stream)
        {
            (void)dsize;
            static const int npp_inter[] = {NPPI_INTER_NN, NPPI_INTER_LINEAR, NPPI_INTER_CUBIC};

            NppStreamHandler h(stream);

            NppiSize srcsz;
            srcsz.height = src.rows;
            srcsz.width = src.cols;
            NppiRect srcroi;
            srcroi.x = srcroi.y = 0;
            srcroi.height = src.rows;
            srcroi.width = src.cols;
            NppiRect dstroi;
            dstroi.x = dstroi.y = 0;
            dstroi.height = dst.rows;
            dstroi.width = dst.cols;

            nppSafeCall( func(src.ptr<npp_t>(), srcsz, static_cast<int>(src.step), srcroi,
                dst.ptr<npp_t>(), static_cast<int>(dst.step), dstroi, angle, xShift, yShift, npp_inter[interpolation]) );

            if (stream == 0)
                cudaSafeCall( cudaDeviceSynchronize() );
        }
    };
}

void cv::gpu::rotate(const GpuMat& src, GpuMat& dst, Size dsize, double angle, double xShift, double yShift, int interpolation, Stream& stream)
{
    typedef void (*func_t)(const GpuMat& src, GpuMat& dst, Size dsize, double angle, double xShift, double yShift, int interpolation, cudaStream_t stream);

    static const func_t funcs[6][4] =
    {
        {NppRotate<CV_8U, nppiRotate_8u_C1R>::call, 0, NppRotate<CV_8U, nppiRotate_8u_C3R>::call, NppRotate<CV_8U, nppiRotate_8u_C4R>::call},
        {0,0,0,0},
        {NppRotate<CV_16U, nppiRotate_16u_C1R>::call, 0, NppRotate<CV_16U, nppiRotate_16u_C3R>::call, NppRotate<CV_16U, nppiRotate_16u_C4R>::call},
        {0,0,0,0},
        {0,0,0,0},
        {NppRotate<CV_32F, nppiRotate_32f_C1R>::call, 0, NppRotate<CV_32F, nppiRotate_32f_C3R>::call, NppRotate<CV_32F, nppiRotate_32f_C4R>::call}
    };

    CV_Assert(src.depth() == CV_8U || src.depth() == CV_16U || src.depth() == CV_32F);
    CV_Assert(src.channels() == 1 || src.channels() == 3 || src.channels() == 4);
    CV_Assert(interpolation == INTER_NEAREST || interpolation == INTER_LINEAR || interpolation == INTER_CUBIC);

    dst.create(dsize, src.type());

    funcs[src.depth()][src.channels() - 1](src, dst, dsize, angle, xShift, yShift, interpolation, StreamAccessor::getStream(stream));
}

////////////////////////////////////////////////////////////////////////
// integral

void cv::gpu::integral(const GpuMat& src, GpuMat& sum, Stream& s)
{
    GpuMat buffer;
    integralBuffered(src, sum, buffer, s);
}

namespace cv { namespace gpu { namespace device
{
    namespace imgproc
    {
        void shfl_integral_gpu(PtrStepSzb img, PtrStepSz<unsigned int> integral, cudaStream_t stream);
    }
}}}

void cv::gpu::integralBuffered(const GpuMat& src, GpuMat& sum, GpuMat& buffer, Stream& s)
{
    CV_Assert(src.type() == CV_8UC1);

    cudaStream_t stream = StreamAccessor::getStream(s);

    DeviceInfo info;
    cv::Size whole;
    cv::Point offset;

    src.locateROI(whole, offset);

    if (info.supports(WARP_SHUFFLE_FUNCTIONS) && src.cols <= 2048)
    {
        GpuMat srcAlligned;

        if (src.cols % 16 == 0 && src.rows % 8 == 0 && offset.x % 16 == 0 && offset.y % 8 == 0)
            srcAlligned = src;
        else
        {
            ensureSizeIsEnough(((src.rows + 7) / 8) * 8, ((src.cols + 15) / 16) * 16, src.type(), buffer);

            GpuMat inner = buffer(Rect(0, 0, src.cols, src.rows));

            if (s)
            {
                s.enqueueMemSet(buffer, Scalar::all(0));
                s.enqueueCopy(src, inner);
            }
            else
            {
                buffer.setTo(Scalar::all(0));
                src.copyTo(inner);
            }

            srcAlligned = buffer;
        }

        sum.create(srcAlligned.rows + 1, srcAlligned.cols + 4, CV_32SC1);

        if (s)
            s.enqueueMemSet(sum, Scalar::all(0));
        else
            sum.setTo(Scalar::all(0));

        GpuMat inner = sum(Rect(4, 1, srcAlligned.cols, srcAlligned.rows));

        cv::gpu::device::imgproc::shfl_integral_gpu(srcAlligned, inner, stream);

            sum = sum(Rect(3, 0, src.cols + 1, src.rows + 1));
    }
    else
    {
        sum.create(src.rows + 1, src.cols + 1, CV_32SC1);

        NcvSize32u roiSize;
        roiSize.width = src.cols;
        roiSize.height = src.rows;

        cudaDeviceProp prop;
        cudaSafeCall( cudaGetDeviceProperties(&prop, cv::gpu::getDevice()) );

        Ncv32u bufSize;
        ncvSafeCall( nppiStIntegralGetSize_8u32u(roiSize, &bufSize, prop) );
        ensureSizeIsEnough(1, bufSize, CV_8UC1, buffer);


        NppStStreamHandler h(stream);

        ncvSafeCall( nppiStIntegral_8u32u_C1R(const_cast<Ncv8u*>(src.ptr<Ncv8u>()), static_cast<int>(src.step),
            sum.ptr<Ncv32u>(), static_cast<int>(sum.step), roiSize, buffer.ptr<Ncv8u>(), bufSize, prop) );

        if (stream == 0)
            cudaSafeCall( cudaDeviceSynchronize() );
    }
}

//////////////////////////////////////////////////////////////////////////////
// sqrIntegral

void cv::gpu::sqrIntegral(const GpuMat& src, GpuMat& sqsum, Stream& s)
{
    CV_Assert(src.type() == CV_8U);

    NcvSize32u roiSize;
    roiSize.width = src.cols;
    roiSize.height = src.rows;

    cudaDeviceProp prop;
    cudaSafeCall( cudaGetDeviceProperties(&prop, cv::gpu::getDevice()) );

    Ncv32u bufSize;
    ncvSafeCall(nppiStSqrIntegralGetSize_8u64u(roiSize, &bufSize, prop));
    GpuMat buf(1, bufSize, CV_8U);

    cudaStream_t stream = StreamAccessor::getStream(s);

    NppStStreamHandler h(stream);

    sqsum.create(src.rows + 1, src.cols + 1, CV_64F);
    ncvSafeCall(nppiStSqrIntegral_8u64u_C1R(const_cast<Ncv8u*>(src.ptr<Ncv8u>(0)), static_cast<int>(src.step),
            sqsum.ptr<Ncv64u>(0), static_cast<int>(sqsum.step), roiSize, buf.ptr<Ncv8u>(0), bufSize, prop));

    if (stream == 0)
        cudaSafeCall( cudaDeviceSynchronize() );
}

//////////////////////////////////////////////////////////////////////////////
// columnSum

namespace cv { namespace gpu { namespace device
{
    namespace imgproc
    {
        void columnSum_32F(const PtrStepSzb src, const PtrStepSzb dst);
    }
}}}

void cv::gpu::columnSum(const GpuMat& src, GpuMat& dst)
{
    using namespace ::cv::gpu::device::imgproc;

    CV_Assert(src.type() == CV_32F);

    dst.create(src.size(), CV_32F);

    device::imgproc::columnSum_32F(src, dst);
}

void cv::gpu::rectStdDev(const GpuMat& src, const GpuMat& sqr, GpuMat& dst, const Rect& rect, Stream& s)
{
    CV_Assert(src.type() == CV_32SC1 && sqr.type() == CV_64FC1);

    dst.create(src.size(), CV_32FC1);

    NppiSize sz;
    sz.width = src.cols;
    sz.height = src.rows;

    NppiRect nppRect;
    nppRect.height = rect.height;
    nppRect.width = rect.width;
    nppRect.x = rect.x;
    nppRect.y = rect.y;

    cudaStream_t stream = StreamAccessor::getStream(s);

    NppStreamHandler h(stream);

    nppSafeCall( nppiRectStdDev_32s32f_C1R(src.ptr<Npp32s>(), static_cast<int>(src.step), sqr.ptr<Npp64f>(), static_cast<int>(sqr.step),
                dst.ptr<Npp32f>(), static_cast<int>(dst.step), sz, nppRect) );

    if (stream == 0)
        cudaSafeCall( cudaDeviceSynchronize() );
}


////////////////////////////////////////////////////////////////////////
// Histogram

namespace
{
    typedef NppStatus (*get_buf_size_c1_t)(NppiSize oSizeROI, int nLevels, int* hpBufferSize);
    typedef NppStatus (*get_buf_size_c4_t)(NppiSize oSizeROI, int nLevels[], int* hpBufferSize);

    template<int SDEPTH> struct NppHistogramEvenFuncC1
    {
        typedef typename NppTypeTraits<SDEPTH>::npp_t src_t;

    typedef NppStatus (*func_ptr)(const src_t* pSrc, int nSrcStep, NppiSize oSizeROI, Npp32s * pHist,
            int nLevels, Npp32s nLowerLevel, Npp32s nUpperLevel, Npp8u * pBuffer);
    };
    template<int SDEPTH> struct NppHistogramEvenFuncC4
    {
        typedef typename NppTypeTraits<SDEPTH>::npp_t src_t;

        typedef NppStatus (*func_ptr)(const src_t* pSrc, int nSrcStep, NppiSize oSizeROI,
            Npp32s * pHist[4], int nLevels[4], Npp32s nLowerLevel[4], Npp32s nUpperLevel[4], Npp8u * pBuffer);
    };

    template<int SDEPTH, typename NppHistogramEvenFuncC1<SDEPTH>::func_ptr func, get_buf_size_c1_t get_buf_size>
    struct NppHistogramEvenC1
    {
        typedef typename NppHistogramEvenFuncC1<SDEPTH>::src_t src_t;

        static void hist(const GpuMat& src, GpuMat& hist, GpuMat& buffer, int histSize, int lowerLevel, int upperLevel, cudaStream_t stream)
        {
            int levels = histSize + 1;
            hist.create(1, histSize, CV_32S);

            NppiSize sz;
            sz.width = src.cols;
            sz.height = src.rows;

            int buf_size;
            get_buf_size(sz, levels, &buf_size);

            ensureSizeIsEnough(1, buf_size, CV_8U, buffer);

            NppStreamHandler h(stream);

            nppSafeCall( func(src.ptr<src_t>(), static_cast<int>(src.step), sz, hist.ptr<Npp32s>(), levels,
                lowerLevel, upperLevel, buffer.ptr<Npp8u>()) );

            if (stream == 0)
                cudaSafeCall( cudaDeviceSynchronize() );
        }
    };
    template<int SDEPTH, typename NppHistogramEvenFuncC4<SDEPTH>::func_ptr func, get_buf_size_c4_t get_buf_size>
    struct NppHistogramEvenC4
    {
        typedef typename NppHistogramEvenFuncC4<SDEPTH>::src_t src_t;

        static void hist(const GpuMat& src, GpuMat hist[4], GpuMat& buffer, int histSize[4], int lowerLevel[4], int upperLevel[4], cudaStream_t stream)
        {
            int levels[] = {histSize[0] + 1, histSize[1] + 1, histSize[2] + 1, histSize[3] + 1};
            hist[0].create(1, histSize[0], CV_32S);
            hist[1].create(1, histSize[1], CV_32S);
            hist[2].create(1, histSize[2], CV_32S);
            hist[3].create(1, histSize[3], CV_32S);

            NppiSize sz;
            sz.width = src.cols;
            sz.height = src.rows;

            Npp32s* pHist[] = {hist[0].ptr<Npp32s>(), hist[1].ptr<Npp32s>(), hist[2].ptr<Npp32s>(), hist[3].ptr<Npp32s>()};

            int buf_size;
            get_buf_size(sz, levels, &buf_size);

            ensureSizeIsEnough(1, buf_size, CV_8U, buffer);

            NppStreamHandler h(stream);

            nppSafeCall( func(src.ptr<src_t>(), static_cast<int>(src.step), sz, pHist, levels, lowerLevel, upperLevel, buffer.ptr<Npp8u>()) );

            if (stream == 0)
                cudaSafeCall( cudaDeviceSynchronize() );
        }
    };

    template<int SDEPTH> struct NppHistogramRangeFuncC1
    {
        typedef typename NppTypeTraits<SDEPTH>::npp_t src_t;
        typedef Npp32s level_t;
        enum {LEVEL_TYPE_CODE=CV_32SC1};

        typedef NppStatus (*func_ptr)(const src_t* pSrc, int nSrcStep, NppiSize oSizeROI, Npp32s* pHist,
            const Npp32s* pLevels, int nLevels, Npp8u* pBuffer);
    };
    template<> struct NppHistogramRangeFuncC1<CV_32F>
    {
        typedef Npp32f src_t;
        typedef Npp32f level_t;
        enum {LEVEL_TYPE_CODE=CV_32FC1};

        typedef NppStatus (*func_ptr)(const Npp32f* pSrc, int nSrcStep, NppiSize oSizeROI, Npp32s* pHist,
            const Npp32f* pLevels, int nLevels, Npp8u* pBuffer);
    };
    template<int SDEPTH> struct NppHistogramRangeFuncC4
    {
        typedef typename NppTypeTraits<SDEPTH>::npp_t src_t;
        typedef Npp32s level_t;
        enum {LEVEL_TYPE_CODE=CV_32SC1};

        typedef NppStatus (*func_ptr)(const src_t* pSrc, int nSrcStep, NppiSize oSizeROI, Npp32s* pHist[4],
            const Npp32s* pLevels[4], int nLevels[4], Npp8u* pBuffer);
    };
    template<> struct NppHistogramRangeFuncC4<CV_32F>
    {
        typedef Npp32f src_t;
        typedef Npp32f level_t;
        enum {LEVEL_TYPE_CODE=CV_32FC1};

        typedef NppStatus (*func_ptr)(const Npp32f* pSrc, int nSrcStep, NppiSize oSizeROI, Npp32s* pHist[4],
            const Npp32f* pLevels[4], int nLevels[4], Npp8u* pBuffer);
    };

    template<int SDEPTH, typename NppHistogramRangeFuncC1<SDEPTH>::func_ptr func, get_buf_size_c1_t get_buf_size>
    struct NppHistogramRangeC1
    {
        typedef typename NppHistogramRangeFuncC1<SDEPTH>::src_t src_t;
        typedef typename NppHistogramRangeFuncC1<SDEPTH>::level_t level_t;
        enum {LEVEL_TYPE_CODE=NppHistogramRangeFuncC1<SDEPTH>::LEVEL_TYPE_CODE};

        static void hist(const GpuMat& src, GpuMat& hist, const GpuMat& levels, GpuMat& buffer, cudaStream_t stream)
        {
            CV_Assert(levels.type() == LEVEL_TYPE_CODE && levels.rows == 1);

            hist.create(1, levels.cols - 1, CV_32S);

            NppiSize sz;
            sz.width = src.cols;
            sz.height = src.rows;

            int buf_size;
            get_buf_size(sz, levels.cols, &buf_size);

            ensureSizeIsEnough(1, buf_size, CV_8U, buffer);

            NppStreamHandler h(stream);

            nppSafeCall( func(src.ptr<src_t>(), static_cast<int>(src.step), sz, hist.ptr<Npp32s>(), levels.ptr<level_t>(), levels.cols, buffer.ptr<Npp8u>()) );

            if (stream == 0)
                cudaSafeCall( cudaDeviceSynchronize() );
        }
    };
    template<int SDEPTH, typename NppHistogramRangeFuncC4<SDEPTH>::func_ptr func, get_buf_size_c4_t get_buf_size>
    struct NppHistogramRangeC4
    {
        typedef typename NppHistogramRangeFuncC4<SDEPTH>::src_t src_t;
        typedef typename NppHistogramRangeFuncC1<SDEPTH>::level_t level_t;
        enum {LEVEL_TYPE_CODE=NppHistogramRangeFuncC1<SDEPTH>::LEVEL_TYPE_CODE};

        static void hist(const GpuMat& src, GpuMat hist[4], const GpuMat levels[4], GpuMat& buffer, cudaStream_t stream)
        {
            CV_Assert(levels[0].type() == LEVEL_TYPE_CODE && levels[0].rows == 1);
            CV_Assert(levels[1].type() == LEVEL_TYPE_CODE && levels[1].rows == 1);
            CV_Assert(levels[2].type() == LEVEL_TYPE_CODE && levels[2].rows == 1);
            CV_Assert(levels[3].type() == LEVEL_TYPE_CODE && levels[3].rows == 1);

            hist[0].create(1, levels[0].cols - 1, CV_32S);
            hist[1].create(1, levels[1].cols - 1, CV_32S);
            hist[2].create(1, levels[2].cols - 1, CV_32S);
            hist[3].create(1, levels[3].cols - 1, CV_32S);

            Npp32s* pHist[] = {hist[0].ptr<Npp32s>(), hist[1].ptr<Npp32s>(), hist[2].ptr<Npp32s>(), hist[3].ptr<Npp32s>()};
            int nLevels[] = {levels[0].cols, levels[1].cols, levels[2].cols, levels[3].cols};
            const level_t* pLevels[] = {levels[0].ptr<level_t>(), levels[1].ptr<level_t>(), levels[2].ptr<level_t>(), levels[3].ptr<level_t>()};

            NppiSize sz;
            sz.width = src.cols;
            sz.height = src.rows;

            int buf_size;
            get_buf_size(sz, nLevels, &buf_size);

            ensureSizeIsEnough(1, buf_size, CV_8U, buffer);

            NppStreamHandler h(stream);

            nppSafeCall( func(src.ptr<src_t>(), static_cast<int>(src.step), sz, pHist, pLevels, nLevels, buffer.ptr<Npp8u>()) );

            if (stream == 0)
                cudaSafeCall( cudaDeviceSynchronize() );
        }
    };
}

void cv::gpu::evenLevels(GpuMat& levels, int nLevels, int lowerLevel, int upperLevel)
{
    Mat host_levels(1, nLevels, CV_32SC1);
    nppSafeCall( nppiEvenLevelsHost_32s(host_levels.ptr<Npp32s>(), nLevels, lowerLevel, upperLevel) );
    levels.upload(host_levels);
}

void cv::gpu::histEven(const GpuMat& src, GpuMat& hist, int histSize, int lowerLevel, int upperLevel, Stream& stream)
{
    GpuMat buf;
    histEven(src, hist, buf, histSize, lowerLevel, upperLevel, stream);
}

void cv::gpu::histEven(const GpuMat& src, GpuMat& hist, GpuMat& buf, int histSize, int lowerLevel, int upperLevel, Stream& stream)
{
    CV_Assert(src.type() == CV_8UC1 || src.type() == CV_16UC1 || src.type() == CV_16SC1 );

    typedef void (*hist_t)(const GpuMat& src, GpuMat& hist, GpuMat& buf, int levels, int lowerLevel, int upperLevel, cudaStream_t stream);
    static const hist_t hist_callers[] =
    {
        NppHistogramEvenC1<CV_8U , nppiHistogramEven_8u_C1R , nppiHistogramEvenGetBufferSize_8u_C1R >::hist,
        0,
        NppHistogramEvenC1<CV_16U, nppiHistogramEven_16u_C1R, nppiHistogramEvenGetBufferSize_16u_C1R>::hist,
        NppHistogramEvenC1<CV_16S, nppiHistogramEven_16s_C1R, nppiHistogramEvenGetBufferSize_16s_C1R>::hist
    };

    hist_callers[src.depth()](src, hist, buf, histSize, lowerLevel, upperLevel, StreamAccessor::getStream(stream));
}

void cv::gpu::histEven(const GpuMat& src, GpuMat hist[4], int histSize[4], int lowerLevel[4], int upperLevel[4], Stream& stream)
{
    GpuMat buf;
    histEven(src, hist, buf, histSize, lowerLevel, upperLevel, stream);
}

void cv::gpu::histEven(const GpuMat& src, GpuMat hist[4], GpuMat& buf, int histSize[4], int lowerLevel[4], int upperLevel[4], Stream& stream)
{
    CV_Assert(src.type() == CV_8UC4 || src.type() == CV_16UC4 || src.type() == CV_16SC4 );

    typedef void (*hist_t)(const GpuMat& src, GpuMat hist[4], GpuMat& buf, int levels[4], int lowerLevel[4], int upperLevel[4], cudaStream_t stream);
    static const hist_t hist_callers[] =
    {
        NppHistogramEvenC4<CV_8U , nppiHistogramEven_8u_C4R , nppiHistogramEvenGetBufferSize_8u_C4R >::hist,
        0,
        NppHistogramEvenC4<CV_16U, nppiHistogramEven_16u_C4R, nppiHistogramEvenGetBufferSize_16u_C4R>::hist,
        NppHistogramEvenC4<CV_16S, nppiHistogramEven_16s_C4R, nppiHistogramEvenGetBufferSize_16s_C4R>::hist
    };

    hist_callers[src.depth()](src, hist, buf, histSize, lowerLevel, upperLevel, StreamAccessor::getStream(stream));
}

void cv::gpu::histRange(const GpuMat& src, GpuMat& hist, const GpuMat& levels, Stream& stream)
{
    GpuMat buf;
    histRange(src, hist, levels, buf, stream);
}

void cv::gpu::histRange(const GpuMat& src, GpuMat& hist, const GpuMat& levels, GpuMat& buf, Stream& stream)
{
    CV_Assert(src.type() == CV_8UC1 || src.type() == CV_16UC1 || src.type() == CV_16SC1 || src.type() == CV_32FC1);

    typedef void (*hist_t)(const GpuMat& src, GpuMat& hist, const GpuMat& levels, GpuMat& buf, cudaStream_t stream);
    static const hist_t hist_callers[] =
    {
        NppHistogramRangeC1<CV_8U , nppiHistogramRange_8u_C1R , nppiHistogramRangeGetBufferSize_8u_C1R >::hist,
        0,
        NppHistogramRangeC1<CV_16U, nppiHistogramRange_16u_C1R, nppiHistogramRangeGetBufferSize_16u_C1R>::hist,
        NppHistogramRangeC1<CV_16S, nppiHistogramRange_16s_C1R, nppiHistogramRangeGetBufferSize_16s_C1R>::hist,
        0,
        NppHistogramRangeC1<CV_32F, nppiHistogramRange_32f_C1R, nppiHistogramRangeGetBufferSize_32f_C1R>::hist
    };

    hist_callers[src.depth()](src, hist, levels, buf, StreamAccessor::getStream(stream));
}

void cv::gpu::histRange(const GpuMat& src, GpuMat hist[4], const GpuMat levels[4], Stream& stream)
{
    GpuMat buf;
    histRange(src, hist, levels, buf, stream);
}

void cv::gpu::histRange(const GpuMat& src, GpuMat hist[4], const GpuMat levels[4], GpuMat& buf, Stream& stream)
{
    CV_Assert(src.type() == CV_8UC4 || src.type() == CV_16UC4 || src.type() == CV_16SC4 || src.type() == CV_32FC4);

    typedef void (*hist_t)(const GpuMat& src, GpuMat hist[4], const GpuMat levels[4], GpuMat& buf, cudaStream_t stream);
    static const hist_t hist_callers[] =
    {
        NppHistogramRangeC4<CV_8U , nppiHistogramRange_8u_C4R , nppiHistogramRangeGetBufferSize_8u_C4R >::hist,
        0,
        NppHistogramRangeC4<CV_16U, nppiHistogramRange_16u_C4R, nppiHistogramRangeGetBufferSize_16u_C4R>::hist,
        NppHistogramRangeC4<CV_16S, nppiHistogramRange_16s_C4R, nppiHistogramRangeGetBufferSize_16s_C4R>::hist,
        0,
        NppHistogramRangeC4<CV_32F, nppiHistogramRange_32f_C4R, nppiHistogramRangeGetBufferSize_32f_C4R>::hist
    };

    hist_callers[src.depth()](src, hist, levels, buf, StreamAccessor::getStream(stream));
}

namespace cv { namespace gpu { namespace device
{
    namespace hist
    {
        void histogram256_gpu(PtrStepSzb src, int* hist, unsigned int* buf, cudaStream_t stream);

        const int PARTIAL_HISTOGRAM256_COUNT = 240;
        const int HISTOGRAM256_BIN_COUNT     = 256;

        void equalizeHist_gpu(PtrStepSzb src, PtrStepSzb dst, const int* lut, cudaStream_t stream);
    }
}}}

void cv::gpu::calcHist(const GpuMat& src, GpuMat& hist, Stream& stream)
{
    GpuMat buf;
    calcHist(src, hist, buf, stream);
}

void cv::gpu::calcHist(const GpuMat& src, GpuMat& hist, GpuMat& buf, Stream& stream)
{
    using namespace ::cv::gpu::device::hist;

    CV_Assert(src.type() == CV_8UC1);

    hist.create(1, 256, CV_32SC1);

    ensureSizeIsEnough(1, PARTIAL_HISTOGRAM256_COUNT * HISTOGRAM256_BIN_COUNT, CV_32SC1, buf);

    histogram256_gpu(src, hist.ptr<int>(), buf.ptr<unsigned int>(), StreamAccessor::getStream(stream));
}

void cv::gpu::equalizeHist(const GpuMat& src, GpuMat& dst, Stream& stream)
{
    GpuMat hist;
    GpuMat buf;
    equalizeHist(src, dst, hist, buf, stream);
}

void cv::gpu::equalizeHist(const GpuMat& src, GpuMat& dst, GpuMat& hist, Stream& stream)
{
    GpuMat buf;
    equalizeHist(src, dst, hist, buf, stream);
}

void cv::gpu::equalizeHist(const GpuMat& src, GpuMat& dst, GpuMat& hist, GpuMat& buf, Stream& s)
{
    using namespace ::cv::gpu::device::hist;

    CV_Assert(src.type() == CV_8UC1);

    dst.create(src.size(), src.type());

    int intBufSize;
    nppSafeCall( nppsIntegralGetBufferSize_32s(256, &intBufSize) );

    int bufSize = static_cast<int>(std::max(256 * 240 * sizeof(int), intBufSize + 256 * sizeof(int)));

    ensureSizeIsEnough(1, bufSize, CV_8UC1, buf);

    GpuMat histBuf(1, 256 * 240, CV_32SC1, buf.ptr());
    GpuMat intBuf(1, intBufSize, CV_8UC1, buf.ptr());
    GpuMat lut(1, 256, CV_32S, buf.ptr() + intBufSize);

    calcHist(src, hist, histBuf, s);

    cudaStream_t stream = StreamAccessor::getStream(s);

    NppStreamHandler h(stream);

    nppSafeCall( nppsIntegral_32s(hist.ptr<Npp32s>(), lut.ptr<Npp32s>(), 256, intBuf.ptr<Npp8u>()) );

    if (stream == 0)
        cudaSafeCall( cudaDeviceSynchronize() );

    equalizeHist_gpu(src, dst, lut.ptr<int>(), stream);
}

////////////////////////////////////////////////////////////////////////
// cornerHarris & minEgenVal

namespace cv { namespace gpu { namespace device
{
    namespace imgproc
    {
        void cornerHarris_gpu(int block_size, float k, PtrStepSzf Dx, PtrStepSzf Dy, PtrStepSzf dst, int border_type, cudaStream_t stream);
        void cornerMinEigenVal_gpu(int block_size, PtrStepSzf Dx, PtrStepSzf Dy, PtrStepSzf dst, int border_type, cudaStream_t stream);
    }
}}}

namespace
{
    void extractCovData(const GpuMat& src, GpuMat& Dx, GpuMat& Dy, GpuMat& buf, int blockSize, int ksize, int borderType, Stream& stream)
    {
        double scale = static_cast<double>(1 << ((ksize > 0 ? ksize : 3) - 1)) * blockSize;

        if (ksize < 0)
            scale *= 2.;

        if (src.depth() == CV_8U)
            scale *= 255.;

        scale = 1./scale;

        Dx.create(src.size(), CV_32F);
        Dy.create(src.size(), CV_32F);

        if (ksize > 0)
        {
            Sobel(src, Dx, CV_32F, 1, 0, buf, ksize, scale, borderType, -1, stream);
            Sobel(src, Dy, CV_32F, 0, 1, buf, ksize, scale, borderType, -1, stream);
        }
        else
        {
            Scharr(src, Dx, CV_32F, 1, 0, buf, scale, borderType, -1, stream);
            Scharr(src, Dy, CV_32F, 0, 1, buf, scale, borderType, -1, stream);
        }
    }
}

void cv::gpu::cornerHarris(const GpuMat& src, GpuMat& dst, int blockSize, int ksize, double k, int borderType)
{
    GpuMat Dx, Dy;
    cornerHarris(src, dst, Dx, Dy, blockSize, ksize, k, borderType);
}

void cv::gpu::cornerHarris(const GpuMat& src, GpuMat& dst, GpuMat& Dx, GpuMat& Dy, int blockSize, int ksize, double k, int borderType)
{
    GpuMat buf;
    cornerHarris(src, dst, Dx, Dy, buf, blockSize, ksize, k, borderType);
}

void cv::gpu::cornerHarris(const GpuMat& src, GpuMat& dst, GpuMat& Dx, GpuMat& Dy, GpuMat& buf, int blockSize, int ksize, double k, int borderType, Stream& stream)
{
    using namespace cv::gpu::device::imgproc;

    CV_Assert(borderType == cv::BORDER_REFLECT101 || borderType == cv::BORDER_REPLICATE || borderType == cv::BORDER_REFLECT);

    int gpuBorderType;
    CV_Assert(tryConvertToGpuBorderType(borderType, gpuBorderType));

    extractCovData(src, Dx, Dy, buf, blockSize, ksize, borderType, stream);

    dst.create(src.size(), CV_32F);

    cornerHarris_gpu(blockSize, static_cast<float>(k), Dx, Dy, dst, gpuBorderType, StreamAccessor::getStream(stream));
}

void cv::gpu::cornerMinEigenVal(const GpuMat& src, GpuMat& dst, int blockSize, int ksize, int borderType)
{
    GpuMat Dx, Dy;
    cornerMinEigenVal(src, dst, Dx, Dy, blockSize, ksize, borderType);
}

void cv::gpu::cornerMinEigenVal(const GpuMat& src, GpuMat& dst, GpuMat& Dx, GpuMat& Dy, int blockSize, int ksize, int borderType)
{
    GpuMat buf;
    cornerMinEigenVal(src, dst, Dx, Dy, buf, blockSize, ksize, borderType);
}

void cv::gpu::cornerMinEigenVal(const GpuMat& src, GpuMat& dst, GpuMat& Dx, GpuMat& Dy, GpuMat& buf, int blockSize, int ksize, int borderType, Stream& stream)
{
    using namespace ::cv::gpu::device::imgproc;

    CV_Assert(borderType == cv::BORDER_REFLECT101 || borderType == cv::BORDER_REPLICATE || borderType == cv::BORDER_REFLECT);

    int gpuBorderType;
    CV_Assert(tryConvertToGpuBorderType(borderType, gpuBorderType));

    extractCovData(src, Dx, Dy, buf, blockSize, ksize, borderType, stream);

    dst.create(src.size(), CV_32F);

    cornerMinEigenVal_gpu(blockSize, Dx, Dy, dst, gpuBorderType, StreamAccessor::getStream(stream));
}

//////////////////////////////////////////////////////////////////////////////
// mulSpectrums

namespace cv { namespace gpu { namespace device
{
    namespace imgproc
    {
        void mulSpectrums(const PtrStep<cufftComplex> a, const PtrStep<cufftComplex> b, PtrStepSz<cufftComplex> c, cudaStream_t stream);

        void mulSpectrums_CONJ(const PtrStep<cufftComplex> a, const PtrStep<cufftComplex> b, PtrStepSz<cufftComplex> c, cudaStream_t stream);
    }
}}}

void cv::gpu::mulSpectrums(const GpuMat& a, const GpuMat& b, GpuMat& c, int flags, bool conjB, Stream& stream)
{
    (void)flags;
    using namespace ::cv::gpu::device::imgproc;

    typedef void (*Caller)(const PtrStep<cufftComplex>, const PtrStep<cufftComplex>, PtrStepSz<cufftComplex>, cudaStream_t stream);

    static Caller callers[] = { device::imgproc::mulSpectrums, device::imgproc::mulSpectrums_CONJ };

    CV_Assert(a.type() == b.type() && a.type() == CV_32FC2);
    CV_Assert(a.size() == b.size());

    c.create(a.size(), CV_32FC2);

    Caller caller = callers[(int)conjB];
    caller(a, b, c, StreamAccessor::getStream(stream));
}

//////////////////////////////////////////////////////////////////////////////
// mulAndScaleSpectrums

namespace cv { namespace gpu { namespace device
{
    namespace imgproc
    {
        void mulAndScaleSpectrums(const PtrStep<cufftComplex> a, const PtrStep<cufftComplex> b, float scale, PtrStepSz<cufftComplex> c, cudaStream_t stream);

        void mulAndScaleSpectrums_CONJ(const PtrStep<cufftComplex> a, const PtrStep<cufftComplex> b, float scale, PtrStepSz<cufftComplex> c, cudaStream_t stream);
    }
}}}

void cv::gpu::mulAndScaleSpectrums(const GpuMat& a, const GpuMat& b, GpuMat& c, int flags, float scale, bool conjB, Stream& stream)
{
    (void)flags;
    using namespace ::cv::gpu::device::imgproc;

<<<<<<< HEAD
    typedef void (*Caller)(const PtrStep<cufftComplex>, const PtrStep<cufftComplex>, float scale, DevMem2D_<cufftComplex>, cudaStream_t stream);
=======
    typedef void (*Caller)(const PtrStep<cufftComplex>, const PtrStep<cufftComplex>, float scale, PtrStepSz<cufftComplex>, cudaStream_t stream);
>>>>>>> f4e33ea0
    static Caller callers[] = { device::imgproc::mulAndScaleSpectrums, device::imgproc::mulAndScaleSpectrums_CONJ };

    CV_Assert(a.type() == b.type() && a.type() == CV_32FC2);
    CV_Assert(a.size() == b.size());

    c.create(a.size(), CV_32FC2);

    Caller caller = callers[(int)conjB];
    caller(a, b, scale, c, StreamAccessor::getStream(stream));
}

//////////////////////////////////////////////////////////////////////////////
// dft

void cv::gpu::dft(const GpuMat& src, GpuMat& dst, Size dft_size, int flags, Stream& stream)
{
#ifndef HAVE_CUFFT

    OPENCV_GPU_UNUSED(src);
    OPENCV_GPU_UNUSED(dst);
    OPENCV_GPU_UNUSED(dft_size);
    OPENCV_GPU_UNUSED(flags);
    OPENCV_GPU_UNUSED(stream);

    throw_nogpu();

#else

    CV_Assert(src.type() == CV_32F || src.type() == CV_32FC2);

    // We don't support unpacked output (in the case of real input)
    CV_Assert(!(flags & DFT_COMPLEX_OUTPUT));

    bool is_1d_input = (dft_size.height == 1) || (dft_size.width == 1);
    int is_row_dft = flags & DFT_ROWS;
    int is_scaled_dft = flags & DFT_SCALE;
    int is_inverse = flags & DFT_INVERSE;
    bool is_complex_input = src.channels() == 2;
    bool is_complex_output = !(flags & DFT_REAL_OUTPUT);

    // We don't support real-to-real transform
    CV_Assert(is_complex_input || is_complex_output);

    GpuMat src_data;

    // Make sure here we work with the continuous input,
    // as CUFFT can't handle gaps
    src_data = src;
    createContinuous(src.rows, src.cols, src.type(), src_data);
    if (src_data.data != src.data)
        src.copyTo(src_data);

    Size dft_size_opt = dft_size;
    if (is_1d_input && !is_row_dft)
    {
        // If the source matrix is single column handle it as single row
        dft_size_opt.width = std::max(dft_size.width, dft_size.height);
        dft_size_opt.height = std::min(dft_size.width, dft_size.height);
    }

    cufftType dft_type = CUFFT_R2C;
    if (is_complex_input)
        dft_type = is_complex_output ? CUFFT_C2C : CUFFT_C2R;

    CV_Assert(dft_size_opt.width > 1);

    cufftHandle plan;
    if (is_1d_input || is_row_dft)
        cufftPlan1d(&plan, dft_size_opt.width, dft_type, dft_size_opt.height);
    else
        cufftPlan2d(&plan, dft_size_opt.height, dft_size_opt.width, dft_type);

    cufftSafeCall( cufftSetStream(plan, StreamAccessor::getStream(stream)) );

    if (is_complex_input)
    {
        if (is_complex_output)
        {
            createContinuous(dft_size, CV_32FC2, dst);
            cufftSafeCall(cufftExecC2C(
                    plan, src_data.ptr<cufftComplex>(), dst.ptr<cufftComplex>(),
                    is_inverse ? CUFFT_INVERSE : CUFFT_FORWARD));
        }
        else
        {
            createContinuous(dft_size, CV_32F, dst);
            cufftSafeCall(cufftExecC2R(
                    plan, src_data.ptr<cufftComplex>(), dst.ptr<cufftReal>()));
        }
    }
    else
    {
        // We could swap dft_size for efficiency. Here we must reflect it
        if (dft_size == dft_size_opt)
            createContinuous(Size(dft_size.width / 2 + 1, dft_size.height), CV_32FC2, dst);
        else
            createContinuous(Size(dft_size.width, dft_size.height / 2 + 1), CV_32FC2, dst);

        cufftSafeCall(cufftExecR2C(
                plan, src_data.ptr<cufftReal>(), dst.ptr<cufftComplex>()));
    }

    cufftSafeCall(cufftDestroy(plan));

    if (is_scaled_dft)
        multiply(dst, Scalar::all(1. / dft_size.area()), dst, 1, -1, stream);

#endif
}

//////////////////////////////////////////////////////////////////////////////
// convolve

void cv::gpu::ConvolveBuf::create(Size image_size, Size templ_size)
{
    result_size = Size(image_size.width - templ_size.width + 1,
                       image_size.height - templ_size.height + 1);

    block_size = user_block_size;
    if (user_block_size.width == 0 || user_block_size.height == 0)
        block_size = estimateBlockSize(result_size, templ_size);

    dft_size.width = 1 << int(ceil(std::log(block_size.width + templ_size.width - 1.) / std::log(2.)));
    dft_size.height = 1 << int(ceil(std::log(block_size.height + templ_size.height - 1.) / std::log(2.)));

    // CUFFT has hard-coded kernels for power-of-2 sizes (up to 8192),
    // see CUDA Toolkit 4.1 CUFFT Library Programming Guide
    if (dft_size.width > 8192)
        dft_size.width = getOptimalDFTSize(block_size.width + templ_size.width - 1);
    if (dft_size.height > 8192)
        dft_size.height = getOptimalDFTSize(block_size.height + templ_size.height - 1);

    // To avoid wasting time doing small DFTs
    dft_size.width = std::max(dft_size.width, 512);
    dft_size.height = std::max(dft_size.height, 512);

    createContinuous(dft_size, CV_32F, image_block);
    createContinuous(dft_size, CV_32F, templ_block);
    createContinuous(dft_size, CV_32F, result_data);

    spect_len = dft_size.height * (dft_size.width / 2 + 1);
    createContinuous(1, spect_len, CV_32FC2, image_spect);
    createContinuous(1, spect_len, CV_32FC2, templ_spect);
    createContinuous(1, spect_len, CV_32FC2, result_spect);

    // Use maximum result matrix block size for the estimated DFT block size
    block_size.width = std::min(dft_size.width - templ_size.width + 1, result_size.width);
    block_size.height = std::min(dft_size.height - templ_size.height + 1, result_size.height);
}


Size cv::gpu::ConvolveBuf::estimateBlockSize(Size result_size, Size /*templ_size*/)
{
    int width = (result_size.width + 2) / 3;
    int height = (result_size.height + 2) / 3;
    width = std::min(width, result_size.width);
    height = std::min(height, result_size.height);
    return Size(width, height);
}


void cv::gpu::convolve(const GpuMat& image, const GpuMat& templ, GpuMat& result, bool ccorr)
{
    ConvolveBuf buf;
    convolve(image, templ, result, ccorr, buf);
}

void cv::gpu::convolve(const GpuMat& image, const GpuMat& templ, GpuMat& result, bool ccorr, ConvolveBuf& buf, Stream& stream)
{
    using namespace ::cv::gpu::device::imgproc;

#ifndef HAVE_CUFFT
    throw_nogpu();
#else
    StaticAssert<sizeof(float) == sizeof(cufftReal)>::check();
    StaticAssert<sizeof(float) * 2 == sizeof(cufftComplex)>::check();

    CV_Assert(image.type() == CV_32F);
    CV_Assert(templ.type() == CV_32F);

    buf.create(image.size(), templ.size());
    result.create(buf.result_size, CV_32F);

    Size& block_size = buf.block_size;
    Size& dft_size = buf.dft_size;

    GpuMat& image_block = buf.image_block;
    GpuMat& templ_block = buf.templ_block;
    GpuMat& result_data = buf.result_data;

    GpuMat& image_spect = buf.image_spect;
    GpuMat& templ_spect = buf.templ_spect;
    GpuMat& result_spect = buf.result_spect;

    cufftHandle planR2C, planC2R;
    cufftSafeCall(cufftPlan2d(&planC2R, dft_size.height, dft_size.width, CUFFT_C2R));
    cufftSafeCall(cufftPlan2d(&planR2C, dft_size.height, dft_size.width, CUFFT_R2C));

    cufftSafeCall( cufftSetStream(planR2C, StreamAccessor::getStream(stream)) );
    cufftSafeCall( cufftSetStream(planC2R, StreamAccessor::getStream(stream)) );

    GpuMat templ_roi(templ.size(), CV_32F, templ.data, templ.step);
    copyMakeBorder(templ_roi, templ_block, 0, templ_block.rows - templ_roi.rows, 0,
                   templ_block.cols - templ_roi.cols, 0, Scalar(), stream);

    cufftSafeCall(cufftExecR2C(planR2C, templ_block.ptr<cufftReal>(),
                               templ_spect.ptr<cufftComplex>()));

    // Process all blocks of the result matrix
    for (int y = 0; y < result.rows; y += block_size.height)
    {
        for (int x = 0; x < result.cols; x += block_size.width)
        {
            Size image_roi_size(std::min(x + dft_size.width, image.cols) - x,
                                std::min(y + dft_size.height, image.rows) - y);
            GpuMat image_roi(image_roi_size, CV_32F, (void*)(image.ptr<float>(y) + x),
                             image.step);
            copyMakeBorder(image_roi, image_block, 0, image_block.rows - image_roi.rows,
                           0, image_block.cols - image_roi.cols, 0, Scalar(), stream);

            cufftSafeCall(cufftExecR2C(planR2C, image_block.ptr<cufftReal>(),
                                       image_spect.ptr<cufftComplex>()));
            mulAndScaleSpectrums(image_spect, templ_spect, result_spect, 0,
                                 1.f / dft_size.area(), ccorr, stream);
            cufftSafeCall(cufftExecC2R(planC2R, result_spect.ptr<cufftComplex>(),
                                       result_data.ptr<cufftReal>()));

            Size result_roi_size(std::min(x + block_size.width, result.cols) - x,
                                 std::min(y + block_size.height, result.rows) - y);
            GpuMat result_roi(result_roi_size, result.type(),
                              (void*)(result.ptr<float>(y) + x), result.step);
            GpuMat result_block(result_roi_size, result_data.type(),
                                result_data.ptr(), result_data.step);

            if (stream)
                stream.enqueueCopy(result_block, result_roi);
            else
                result_block.copyTo(result_roi);
        }
    }

    cufftSafeCall(cufftDestroy(planR2C));
    cufftSafeCall(cufftDestroy(planC2R));
#endif
}


//////////////////////////////////////////////////////////////////////////////
// Canny

cv::gpu::CannyBuf::CannyBuf(const GpuMat& dx_, const GpuMat& dy_) : dx(dx_), dy(dy_)
{
    CV_Assert(dx_.type() == CV_32SC1 && dy_.type() == CV_32SC1 && dx_.size() == dy_.size());

    create(dx_.size(), -1);
}

void cv::gpu::CannyBuf::create(const Size& image_size, int apperture_size)
{
    ensureSizeIsEnough(image_size, CV_32SC1, dx);
    ensureSizeIsEnough(image_size, CV_32SC1, dy);

    if (apperture_size == 3)
    {
        ensureSizeIsEnough(image_size, CV_32SC1, dx_buf);
        ensureSizeIsEnough(image_size, CV_32SC1, dy_buf);
    }
    else if(apperture_size > 0)
    {
        if (!filterDX)
            filterDX = createDerivFilter_GPU(CV_8UC1, CV_32S, 1, 0, apperture_size, BORDER_REPLICATE);
        if (!filterDY)
            filterDY = createDerivFilter_GPU(CV_8UC1, CV_32S, 0, 1, apperture_size, BORDER_REPLICATE);
    }

    ensureSizeIsEnough(image_size.height + 2, image_size.width + 2, CV_32FC1, edgeBuf);

    ensureSizeIsEnough(1, image_size.width * image_size.height, CV_16UC2, trackBuf1);
    ensureSizeIsEnough(1, image_size.width * image_size.height, CV_16UC2, trackBuf2);
}

void cv::gpu::CannyBuf::release()
{
    dx.release();
    dy.release();
    dx_buf.release();
    dy_buf.release();
    edgeBuf.release();
    trackBuf1.release();
    trackBuf2.release();
}

namespace cv { namespace gpu { namespace device
{
    namespace canny
    {
        void calcSobelRowPass_gpu(PtrStepb src, PtrStepi dx_buf, PtrStepi dy_buf, int rows, int cols);

        void calcMagnitude_gpu(PtrStepi dx_buf, PtrStepi dy_buf, PtrStepi dx, PtrStepi dy, PtrStepf mag, int rows, int cols, bool L2Grad);
        void calcMagnitude_gpu(PtrStepi dx, PtrStepi dy, PtrStepf mag, int rows, int cols, bool L2Grad);

        void calcMap_gpu(PtrStepi dx, PtrStepi dy, PtrStepf mag, PtrStepi map, int rows, int cols, float low_thresh, float high_thresh);

        void edgesHysteresisLocal_gpu(PtrStepi map, ushort2* st1, int rows, int cols);

        void edgesHysteresisGlobal_gpu(PtrStepi map, ushort2* st1, ushort2* st2, int rows, int cols);

        void getEdges_gpu(PtrStepi map, PtrStepb dst, int rows, int cols);
    }
}}}

namespace
{
    void CannyCaller(CannyBuf& buf, GpuMat& dst, float low_thresh, float high_thresh)
    {
        using namespace ::cv::gpu::device::canny;

        calcMap_gpu(buf.dx, buf.dy, buf.edgeBuf, buf.edgeBuf, dst.rows, dst.cols, low_thresh, high_thresh);

        edgesHysteresisLocal_gpu(buf.edgeBuf, buf.trackBuf1.ptr<ushort2>(), dst.rows, dst.cols);

        edgesHysteresisGlobal_gpu(buf.edgeBuf, buf.trackBuf1.ptr<ushort2>(), buf.trackBuf2.ptr<ushort2>(), dst.rows, dst.cols);

        getEdges_gpu(buf.edgeBuf, dst, dst.rows, dst.cols);
    }
}

void cv::gpu::Canny(const GpuMat& src, GpuMat& dst, double low_thresh, double high_thresh, int apperture_size, bool L2gradient)
{
    CannyBuf buf(src.size(), apperture_size);
    Canny(src, buf, dst, low_thresh, high_thresh, apperture_size, L2gradient);
}

void cv::gpu::Canny(const GpuMat& src, CannyBuf& buf, GpuMat& dst, double low_thresh, double high_thresh, int apperture_size, bool L2gradient)
{
    using namespace ::cv::gpu::device::canny;

    CV_Assert(src.type() == CV_8UC1);

    if (!TargetArchs::builtWith(SHARED_ATOMICS) || !DeviceInfo().supports(SHARED_ATOMICS))
        CV_Error(CV_StsNotImplemented, "The device doesn't support shared atomics");

    if( low_thresh > high_thresh )
        std::swap( low_thresh, high_thresh);

    dst.create(src.size(), CV_8U);
    dst.setTo(Scalar::all(0));

    buf.create(src.size(), apperture_size);
    buf.edgeBuf.setTo(Scalar::all(0));

    if (apperture_size == 3)
    {
        calcSobelRowPass_gpu(src, buf.dx_buf, buf.dy_buf, src.rows, src.cols);

        calcMagnitude_gpu(buf.dx_buf, buf.dy_buf, buf.dx, buf.dy, buf.edgeBuf, src.rows, src.cols, L2gradient);
    }
    else
    {
        buf.filterDX->apply(src, buf.dx, Rect(0, 0, src.cols, src.rows));
        buf.filterDY->apply(src, buf.dy, Rect(0, 0, src.cols, src.rows));

        calcMagnitude_gpu(buf.dx, buf.dy, buf.edgeBuf, src.rows, src.cols, L2gradient);
    }

    CannyCaller(buf, dst, static_cast<float>(low_thresh), static_cast<float>(high_thresh));
}

void cv::gpu::Canny(const GpuMat& dx, const GpuMat& dy, GpuMat& dst, double low_thresh, double high_thresh, bool L2gradient)
{
    CannyBuf buf(dx, dy);
    Canny(dx, dy, buf, dst, low_thresh, high_thresh, L2gradient);
}

void cv::gpu::Canny(const GpuMat& dx, const GpuMat& dy, CannyBuf& buf, GpuMat& dst, double low_thresh, double high_thresh, bool L2gradient)
{
    using namespace ::cv::gpu::device::canny;

    CV_Assert(TargetArchs::builtWith(SHARED_ATOMICS) && DeviceInfo().supports(SHARED_ATOMICS));
    CV_Assert(dx.type() == CV_32SC1 && dy.type() == CV_32SC1 && dx.size() == dy.size());

    if( low_thresh > high_thresh )
        std::swap( low_thresh, high_thresh);

    dst.create(dx.size(), CV_8U);
    dst.setTo(Scalar::all(0));

    buf.dx = dx; buf.dy = dy;
    buf.create(dx.size(), -1);
    buf.edgeBuf.setTo(Scalar::all(0));

    calcMagnitude_gpu(dx, dy, buf.edgeBuf, dx.rows, dx.cols, L2gradient);

    CannyCaller(buf, dst, static_cast<float>(low_thresh), static_cast<float>(high_thresh));
}

#endif /* !defined (HAVE_CUDA) */


<|MERGE_RESOLUTION|>--- conflicted
+++ resolved
@@ -1,1621 +1,1617 @@
-/*M///////////////////////////////////////////////////////////////////////////////////////
-//
-//  IMPORTANT: READ BEFORE DOWNLOADING, COPYING, INSTALLING OR USING.
-//
-//  By downloading, copying, installing or using the software you agree to this license.
-//  If you do not agree to this license, do not download, install,
-//  copy or use the software.
-//
-//
-//                           License Agreement
-//                For Open Source Computer Vision Library
-//
-// Copyright (C) 2000-2008, Intel Corporation, all rights reserved.
-// Copyright (C) 2009, Willow Garage Inc., all rights reserved.
-// Third party copyrights are property of their respective owners.
-//
-// Redistribution and use in source and binary forms, with or without modification,
-// are permitted provided that the following conditions are met:
-//
-//   * Redistribution's of source code must retain the above copyright notice,
-//     this list of conditions and the following disclaimer.
-//
-//   * Redistribution's in binary form must reproduce the above copyright notice,
-//     this list of conditions and the following disclaimer in the documentation
-//     and/or other materials provided with the distribution.
-//
-//   * The name of the copyright holders may not be used to endorse or promote products
-//     derived from this software without specific prior written permission.
-//
-// This software is provided by the copyright holders and contributors "as is" and
-// any express or implied warranties, including, but not limited to, the implied
-// warranties of merchantability and fitness for a particular purpose are disclaimed.
-// In no event shall the Intel Corporation or contributors be liable for any direct,
-// indirect, incidental, special, exemplary, or consequential damages
-// (including, but not limited to, procurement of substitute goods or services;
-// loss of use, data, or profits; or business interruption) however caused
-// and on any theory of liability, whether in contract, strict liability,
-// or tort (including negligence or otherwise) arising in any way out of
-// the use of this software, even if advised of the possibility of such damage.
-//
-//M*/
-
-#include "precomp.hpp"
-
-using namespace cv;
-using namespace cv::gpu;
-
-#if !defined (HAVE_CUDA) || defined (CUDA_DISABLER)
-
-void cv::gpu::meanShiftFiltering(const GpuMat&, GpuMat&, int, int, TermCriteria, Stream&) { throw_nogpu(); }
-void cv::gpu::meanShiftProc(const GpuMat&, GpuMat&, GpuMat&, int, int, TermCriteria, Stream&) { throw_nogpu(); }
-void cv::gpu::drawColorDisp(const GpuMat&, GpuMat&, int, Stream&) { throw_nogpu(); }
-void cv::gpu::reprojectImageTo3D(const GpuMat&, GpuMat&, const Mat&, int, Stream&) { throw_nogpu(); }
-void cv::gpu::copyMakeBorder(const GpuMat&, GpuMat&, int, int, int, int, int, const Scalar&, Stream&) { throw_nogpu(); }
-void cv::gpu::buildWarpPlaneMaps(Size, Rect, const Mat&, const Mat&, const Mat&, float, GpuMat&, GpuMat&, Stream&) { throw_nogpu(); }
-void cv::gpu::buildWarpCylindricalMaps(Size, Rect, const Mat&, const Mat&, float, GpuMat&, GpuMat&, Stream&) { throw_nogpu(); }
-void cv::gpu::buildWarpSphericalMaps(Size, Rect, const Mat&, const Mat&, float, GpuMat&, GpuMat&, Stream&) { throw_nogpu(); }
-void cv::gpu::rotate(const GpuMat&, GpuMat&, Size, double, double, double, int, Stream&) { throw_nogpu(); }
-void cv::gpu::integral(const GpuMat&, GpuMat&, Stream&) { throw_nogpu(); }
-void cv::gpu::integralBuffered(const GpuMat&, GpuMat&, GpuMat&, Stream&) { throw_nogpu(); }
-void cv::gpu::sqrIntegral(const GpuMat&, GpuMat&, Stream&) { throw_nogpu(); }
-void cv::gpu::columnSum(const GpuMat&, GpuMat&) { throw_nogpu(); }
-void cv::gpu::rectStdDev(const GpuMat&, const GpuMat&, GpuMat&, const Rect&, Stream&) { throw_nogpu(); }
-void cv::gpu::evenLevels(GpuMat&, int, int, int) { throw_nogpu(); }
-void cv::gpu::histEven(const GpuMat&, GpuMat&, int, int, int, Stream&) { throw_nogpu(); }
-void cv::gpu::histEven(const GpuMat&, GpuMat&, GpuMat&, int, int, int, Stream&) { throw_nogpu(); }
-void cv::gpu::histEven(const GpuMat&, GpuMat*, int*, int*, int*, Stream&) { throw_nogpu(); }
-void cv::gpu::histEven(const GpuMat&, GpuMat*, GpuMat&, int*, int*, int*, Stream&) { throw_nogpu(); }
-void cv::gpu::histRange(const GpuMat&, GpuMat&, const GpuMat&, Stream&) { throw_nogpu(); }
-void cv::gpu::histRange(const GpuMat&, GpuMat&, const GpuMat&, GpuMat&, Stream&) { throw_nogpu(); }
-void cv::gpu::histRange(const GpuMat&, GpuMat*, const GpuMat*, Stream&) { throw_nogpu(); }
-void cv::gpu::histRange(const GpuMat&, GpuMat*, const GpuMat*, GpuMat&, Stream&) { throw_nogpu(); }
-void cv::gpu::calcHist(const GpuMat&, GpuMat&, Stream&) { throw_nogpu(); }
-void cv::gpu::calcHist(const GpuMat&, GpuMat&, GpuMat&, Stream&) { throw_nogpu(); }
-void cv::gpu::equalizeHist(const GpuMat&, GpuMat&, Stream&) { throw_nogpu(); }
-void cv::gpu::equalizeHist(const GpuMat&, GpuMat&, GpuMat&, Stream&) { throw_nogpu(); }
-void cv::gpu::equalizeHist(const GpuMat&, GpuMat&, GpuMat&, GpuMat&, Stream&) { throw_nogpu(); }
-void cv::gpu::cornerHarris(const GpuMat&, GpuMat&, int, int, double, int) { throw_nogpu(); }
-void cv::gpu::cornerHarris(const GpuMat&, GpuMat&, GpuMat&, GpuMat&, int, int, double, int) { throw_nogpu(); }
-void cv::gpu::cornerHarris(const GpuMat&, GpuMat&, GpuMat&, GpuMat&, GpuMat&, int, int, double, int, Stream&) { throw_nogpu(); }
-void cv::gpu::cornerMinEigenVal(const GpuMat&, GpuMat&, int, int, int) { throw_nogpu(); }
-void cv::gpu::cornerMinEigenVal(const GpuMat&, GpuMat&, GpuMat&, GpuMat&, int, int, int) { throw_nogpu(); }
-void cv::gpu::cornerMinEigenVal(const GpuMat&, GpuMat&, GpuMat&, GpuMat&, GpuMat&, int, int, int, Stream&) { throw_nogpu(); }
-void cv::gpu::mulSpectrums(const GpuMat&, const GpuMat&, GpuMat&, int, bool, Stream&) { throw_nogpu(); }
-void cv::gpu::mulAndScaleSpectrums(const GpuMat&, const GpuMat&, GpuMat&, int, float, bool, Stream&) { throw_nogpu(); }
-void cv::gpu::dft(const GpuMat&, GpuMat&, Size, int, Stream&) { throw_nogpu(); }
-void cv::gpu::ConvolveBuf::create(Size, Size) { throw_nogpu(); }
-void cv::gpu::convolve(const GpuMat&, const GpuMat&, GpuMat&, bool) { throw_nogpu(); }
-void cv::gpu::convolve(const GpuMat&, const GpuMat&, GpuMat&, bool, ConvolveBuf&, Stream&) { throw_nogpu(); }
-void cv::gpu::Canny(const GpuMat&, GpuMat&, double, double, int, bool) { throw_nogpu(); }
-void cv::gpu::Canny(const GpuMat&, CannyBuf&, GpuMat&, double, double, int, bool) { throw_nogpu(); }
-void cv::gpu::Canny(const GpuMat&, const GpuMat&, GpuMat&, double, double, bool) { throw_nogpu(); }
-void cv::gpu::Canny(const GpuMat&, const GpuMat&, CannyBuf&, GpuMat&, double, double, bool) { throw_nogpu(); }
-cv::gpu::CannyBuf::CannyBuf(const GpuMat&, const GpuMat&) { throw_nogpu(); }
-void cv::gpu::CannyBuf::create(const Size&, int) { throw_nogpu(); }
-void cv::gpu::CannyBuf::release() { throw_nogpu(); }
-
-#else /* !defined (HAVE_CUDA) */
-
-////////////////////////////////////////////////////////////////////////
-// meanShiftFiltering_GPU
-
-namespace cv { namespace gpu { namespace device
-{
-    namespace imgproc
-    {
-        void meanShiftFiltering_gpu(const PtrStepSzb& src, PtrStepSzb dst, int sp, int sr, int maxIter, float eps, cudaStream_t stream);
-    }
-}}}
-
-void cv::gpu::meanShiftFiltering(const GpuMat& src, GpuMat& dst, int sp, int sr, TermCriteria criteria, Stream& stream)
-{
-    using namespace ::cv::gpu::device::imgproc;
-
-    if( src.empty() )
-        CV_Error( CV_StsBadArg, "The input image is empty" );
-
-    if( src.depth() != CV_8U || src.channels() != 4 )
-        CV_Error( CV_StsUnsupportedFormat, "Only 8-bit, 4-channel images are supported" );
-
-    dst.create( src.size(), CV_8UC4 );
-
-    if( !(criteria.type & TermCriteria::MAX_ITER) )
-        criteria.maxCount = 5;
-
-    int maxIter = std::min(std::max(criteria.maxCount, 1), 100);
-
-    float eps;
-    if( !(criteria.type & TermCriteria::EPS) )
-        eps = 1.f;
-    eps = (float)std::max(criteria.epsilon, 0.0);
-
-    meanShiftFiltering_gpu(src, dst, sp, sr, maxIter, eps, StreamAccessor::getStream(stream));
-}
-
-////////////////////////////////////////////////////////////////////////
-// meanShiftProc_GPU
-
-namespace cv { namespace gpu { namespace device
-{
-    namespace imgproc
-    {
-        void meanShiftProc_gpu(const PtrStepSzb& src, PtrStepSzb dstr, PtrStepSzb dstsp, int sp, int sr, int maxIter, float eps, cudaStream_t stream);
-    }
-}}}
-
-void cv::gpu::meanShiftProc(const GpuMat& src, GpuMat& dstr, GpuMat& dstsp, int sp, int sr, TermCriteria criteria, Stream& stream)
-{
-    using namespace ::cv::gpu::device::imgproc;
-
-    if( src.empty() )
-        CV_Error( CV_StsBadArg, "The input image is empty" );
-
-    if( src.depth() != CV_8U || src.channels() != 4 )
-        CV_Error( CV_StsUnsupportedFormat, "Only 8-bit, 4-channel images are supported" );
-
-    dstr.create( src.size(), CV_8UC4 );
-    dstsp.create( src.size(), CV_16SC2 );
-
-    if( !(criteria.type & TermCriteria::MAX_ITER) )
-        criteria.maxCount = 5;
-
-    int maxIter = std::min(std::max(criteria.maxCount, 1), 100);
-
-    float eps;
-    if( !(criteria.type & TermCriteria::EPS) )
-        eps = 1.f;
-    eps = (float)std::max(criteria.epsilon, 0.0);
-
-    meanShiftProc_gpu(src, dstr, dstsp, sp, sr, maxIter, eps, StreamAccessor::getStream(stream));
-}
-
-////////////////////////////////////////////////////////////////////////
-// drawColorDisp
-
-namespace cv { namespace gpu { namespace device
-{
-    namespace imgproc
-    {
-        void drawColorDisp_gpu(const PtrStepSzb& src, const PtrStepSzb& dst, int ndisp, const cudaStream_t& stream);
-        void drawColorDisp_gpu(const PtrStepSz<short>& src, const PtrStepSzb& dst, int ndisp, const cudaStream_t& stream);
-    }
-}}}
-
-namespace
-{
-    template <typename T>
-    void drawColorDisp_caller(const GpuMat& src, GpuMat& dst, int ndisp, const cudaStream_t& stream)
-    {
-        using namespace ::cv::gpu::device::imgproc;
-
-        dst.create(src.size(), CV_8UC4);
-
-        drawColorDisp_gpu((PtrStepSz<T>)src, dst, ndisp, stream);
-    }
-
-    typedef void (*drawColorDisp_caller_t)(const GpuMat& src, GpuMat& dst, int ndisp, const cudaStream_t& stream);
-
-    const drawColorDisp_caller_t drawColorDisp_callers[] = {drawColorDisp_caller<unsigned char>, 0, 0, drawColorDisp_caller<short>, 0, 0, 0, 0};
-}
-
-void cv::gpu::drawColorDisp(const GpuMat& src, GpuMat& dst, int ndisp, Stream& stream)
-{
-    CV_Assert(src.type() == CV_8U || src.type() == CV_16S);
-
-    drawColorDisp_callers[src.type()](src, dst, ndisp, StreamAccessor::getStream(stream));
-}
-
-////////////////////////////////////////////////////////////////////////
-// reprojectImageTo3D
-
-namespace cv { namespace gpu { namespace device
-{
-    namespace imgproc
-    {
-        template <typename T, typename D>
-        void reprojectImageTo3D_gpu(const PtrStepSzb disp, PtrStepSzb xyz, const float* q, cudaStream_t stream);
-    }
-}}}
-
-void cv::gpu::reprojectImageTo3D(const GpuMat& disp, GpuMat& xyz, const Mat& Q, int dst_cn, Stream& stream)
-{
-    using namespace cv::gpu::device::imgproc;
-
-    typedef void (*func_t)(const PtrStepSzb disp, PtrStepSzb xyz, const float* q, cudaStream_t stream);
-    static const func_t funcs[2][4] =
-    {
-        {reprojectImageTo3D_gpu<uchar, float3>, 0, 0, reprojectImageTo3D_gpu<short, float3>},
-        {reprojectImageTo3D_gpu<uchar, float4>, 0, 0, reprojectImageTo3D_gpu<short, float4>}
-    };
-
-    CV_Assert(disp.type() == CV_8U || disp.type() == CV_16S);
-    CV_Assert(Q.type() == CV_32F && Q.rows == 4 && Q.cols == 4 && Q.isContinuous());
-    CV_Assert(dst_cn == 3 || dst_cn == 4);
-
-    xyz.create(disp.size(), CV_MAKE_TYPE(CV_32F, dst_cn));
-
-    funcs[dst_cn == 4][disp.type()](disp, xyz, Q.ptr<float>(), StreamAccessor::getStream(stream));
-}
-
-////////////////////////////////////////////////////////////////////////
-// copyMakeBorder
-
-namespace cv { namespace gpu { namespace device
-{
-    namespace imgproc
-    {
-        template <typename T, int cn> void copyMakeBorder_gpu(const PtrStepSzb& src, const PtrStepSzb& dst, int top, int left, int borderMode, const T* borderValue, cudaStream_t stream);
-    }
-}}}
-
-namespace
-{
-    template <typename T, int cn> void copyMakeBorder_caller(const PtrStepSzb& src, const PtrStepSzb& dst, int top, int left, int borderType, const Scalar& value, cudaStream_t stream)
-    {
-        using namespace ::cv::gpu::device::imgproc;
-
-        Scalar_<T> val(saturate_cast<T>(value[0]), saturate_cast<T>(value[1]), saturate_cast<T>(value[2]), saturate_cast<T>(value[3]));
-
-        copyMakeBorder_gpu<T, cn>(src, dst, top, left, borderType, val.val, stream);
-    }
-}
-
-#if defined __GNUC__ && __GNUC__ > 2 && __GNUC_MINOR__  > 4
-typedef Npp32s __attribute__((__may_alias__)) Npp32s_a;
-#else
-typedef Npp32s Npp32s_a;
-#endif
-
-void cv::gpu::copyMakeBorder(const GpuMat& src, GpuMat& dst, int top, int bottom, int left, int right, int borderType, const Scalar& value, Stream& s)
-{
-    CV_Assert(src.depth() <= CV_32F && src.channels() <= 4);
-    CV_Assert(borderType == BORDER_REFLECT101 || borderType == BORDER_REPLICATE || borderType == BORDER_CONSTANT || borderType == BORDER_REFLECT || borderType == BORDER_WRAP);
-
-    dst.create(src.rows + top + bottom, src.cols + left + right, src.type());
-
-    cudaStream_t stream = StreamAccessor::getStream(s);
-
-    if (borderType == BORDER_CONSTANT && (src.type() == CV_8UC1 || src.type() == CV_8UC4 || src.type() == CV_32SC1 || src.type() == CV_32FC1))
-    {
-        NppiSize srcsz;
-        srcsz.width  = src.cols;
-        srcsz.height = src.rows;
-
-        NppiSize dstsz;
-        dstsz.width  = dst.cols;
-        dstsz.height = dst.rows;
-
-        NppStreamHandler h(stream);
-
-        switch (src.type())
-        {
-        case CV_8UC1:
-            {
-                Npp8u nVal = saturate_cast<Npp8u>(value[0]);
-                nppSafeCall( nppiCopyConstBorder_8u_C1R(src.ptr<Npp8u>(), static_cast<int>(src.step), srcsz,
-                    dst.ptr<Npp8u>(), static_cast<int>(dst.step), dstsz, top, left, nVal) );
-                break;
-            }
-        case CV_8UC4:
-            {
-                Npp8u nVal[] = {saturate_cast<Npp8u>(value[0]), saturate_cast<Npp8u>(value[1]), saturate_cast<Npp8u>(value[2]), saturate_cast<Npp8u>(value[3])};
-                nppSafeCall( nppiCopyConstBorder_8u_C4R(src.ptr<Npp8u>(), static_cast<int>(src.step), srcsz,
-                    dst.ptr<Npp8u>(), static_cast<int>(dst.step), dstsz, top, left, nVal) );
-                break;
-            }
-        case CV_32SC1:
-            {
-                Npp32s nVal = saturate_cast<Npp32s>(value[0]);
-                nppSafeCall( nppiCopyConstBorder_32s_C1R(src.ptr<Npp32s>(), static_cast<int>(src.step), srcsz,
-                    dst.ptr<Npp32s>(), static_cast<int>(dst.step), dstsz, top, left, nVal) );
-                break;
-            }
-        case CV_32FC1:
-            {
-                Npp32f val = saturate_cast<Npp32f>(value[0]);
-                Npp32s nVal = *(reinterpret_cast<Npp32s_a*>(&val));
-                nppSafeCall( nppiCopyConstBorder_32s_C1R(src.ptr<Npp32s>(), static_cast<int>(src.step), srcsz,
-                    dst.ptr<Npp32s>(), static_cast<int>(dst.step), dstsz, top, left, nVal) );
-                break;
-            }
-        }
-
-        if (stream == 0)
-            cudaSafeCall( cudaDeviceSynchronize() );
-    }
-    else
-    {
-        typedef void (*caller_t)(const PtrStepSzb& src, const PtrStepSzb& dst, int top, int left, int borderType, const Scalar& value, cudaStream_t stream);
-        static const caller_t callers[6][4] =
-        {
-            {   copyMakeBorder_caller<uchar, 1>  ,    copyMakeBorder_caller<uchar, 2>   ,    copyMakeBorder_caller<uchar, 3>  ,    copyMakeBorder_caller<uchar, 4>},
-            {0/*copyMakeBorder_caller<schar, 1>*/, 0/*copyMakeBorder_caller<schar, 2>*/ , 0/*copyMakeBorder_caller<schar, 3>*/, 0/*copyMakeBorder_caller<schar, 4>*/},
-            {   copyMakeBorder_caller<ushort, 1> , 0/*copyMakeBorder_caller<ushort, 2>*/,    copyMakeBorder_caller<ushort, 3> ,    copyMakeBorder_caller<ushort, 4>},
-            {   copyMakeBorder_caller<short, 1>  , 0/*copyMakeBorder_caller<short, 2>*/ ,    copyMakeBorder_caller<short, 3>  ,    copyMakeBorder_caller<short, 4>},
-            {0/*copyMakeBorder_caller<int,   1>*/, 0/*copyMakeBorder_caller<int,   2>*/ , 0/*copyMakeBorder_caller<int,   3>*/, 0/*copyMakeBorder_caller<int  , 4>*/},
-            {   copyMakeBorder_caller<float, 1>  , 0/*copyMakeBorder_caller<float, 2>*/ ,    copyMakeBorder_caller<float, 3>  ,    copyMakeBorder_caller<float ,4>}
-        };
-
-        caller_t func = callers[src.depth()][src.channels() - 1];
-        CV_Assert(func != 0);
-
-        int gpuBorderType;
-        CV_Assert(tryConvertToGpuBorderType(borderType, gpuBorderType));
-
-        func(src, dst, top, left, gpuBorderType, value, stream);
-    }
-}
-
-//////////////////////////////////////////////////////////////////////////////
-// buildWarpPlaneMaps
-
-namespace cv { namespace gpu { namespace device
-{
-    namespace imgproc
-    {
-        void buildWarpPlaneMaps(int tl_u, int tl_v, PtrStepSzf map_x, PtrStepSzf map_y,
-                                const float k_rinv[9], const float r_kinv[9], const float t[3], float scale,
-                                cudaStream_t stream);
-    }
-}}}
-
-void cv::gpu::buildWarpPlaneMaps(Size src_size, Rect dst_roi, const Mat &K, const Mat& R, const Mat &T,
-                                 float scale, GpuMat& map_x, GpuMat& map_y, Stream& stream)
-{
-    (void)src_size;
-    using namespace ::cv::gpu::device::imgproc;
-
-    CV_Assert(K.size() == Size(3,3) && K.type() == CV_32F);
-    CV_Assert(R.size() == Size(3,3) && R.type() == CV_32F);
-    CV_Assert((T.size() == Size(3,1) || T.size() == Size(1,3)) && T.type() == CV_32F && T.isContinuous());
-
-    Mat K_Rinv = K * R.t();
-    Mat R_Kinv = R * K.inv();
-    CV_Assert(K_Rinv.isContinuous());
-    CV_Assert(R_Kinv.isContinuous());
-
-    map_x.create(dst_roi.size(), CV_32F);
-    map_y.create(dst_roi.size(), CV_32F);
-    device::imgproc::buildWarpPlaneMaps(dst_roi.tl().x, dst_roi.tl().y, map_x, map_y, K_Rinv.ptr<float>(), R_Kinv.ptr<float>(),
-                       T.ptr<float>(), scale, StreamAccessor::getStream(stream));
-}
-
-//////////////////////////////////////////////////////////////////////////////
-// buildWarpCylyndricalMaps
-
-namespace cv { namespace gpu { namespace device
-{
-    namespace imgproc
-    {
-        void buildWarpCylindricalMaps(int tl_u, int tl_v, PtrStepSzf map_x, PtrStepSzf map_y,
-                                      const float k_rinv[9], const float r_kinv[9], float scale,
-                                      cudaStream_t stream);
-    }
-}}}
-
-void cv::gpu::buildWarpCylindricalMaps(Size src_size, Rect dst_roi, const Mat &K, const Mat& R, float scale,
-                                       GpuMat& map_x, GpuMat& map_y, Stream& stream)
-{
-    (void)src_size;
-    using namespace ::cv::gpu::device::imgproc;
-
-    CV_Assert(K.size() == Size(3,3) && K.type() == CV_32F);
-    CV_Assert(R.size() == Size(3,3) && R.type() == CV_32F);
-
-    Mat K_Rinv = K * R.t();
-    Mat R_Kinv = R * K.inv();
-    CV_Assert(K_Rinv.isContinuous());
-    CV_Assert(R_Kinv.isContinuous());
-
-    map_x.create(dst_roi.size(), CV_32F);
-    map_y.create(dst_roi.size(), CV_32F);
-    device::imgproc::buildWarpCylindricalMaps(dst_roi.tl().x, dst_roi.tl().y, map_x, map_y, K_Rinv.ptr<float>(), R_Kinv.ptr<float>(), scale, StreamAccessor::getStream(stream));
-}
-
-
-//////////////////////////////////////////////////////////////////////////////
-// buildWarpSphericalMaps
-
-namespace cv { namespace gpu { namespace device
-{
-    namespace imgproc
-    {
-        void buildWarpSphericalMaps(int tl_u, int tl_v, PtrStepSzf map_x, PtrStepSzf map_y,
-                                    const float k_rinv[9], const float r_kinv[9], float scale,
-                                    cudaStream_t stream);
-    }
-}}}
-
-void cv::gpu::buildWarpSphericalMaps(Size src_size, Rect dst_roi, const Mat &K, const Mat& R, float scale,
-                                     GpuMat& map_x, GpuMat& map_y, Stream& stream)
-{
-    (void)src_size;
-    using namespace ::cv::gpu::device::imgproc;
-
-    CV_Assert(K.size() == Size(3,3) && K.type() == CV_32F);
-    CV_Assert(R.size() == Size(3,3) && R.type() == CV_32F);
-
-    Mat K_Rinv = K * R.t();
-    Mat R_Kinv = R * K.inv();
-    CV_Assert(K_Rinv.isContinuous());
-    CV_Assert(R_Kinv.isContinuous());
-
-    map_x.create(dst_roi.size(), CV_32F);
-    map_y.create(dst_roi.size(), CV_32F);
-    device::imgproc::buildWarpSphericalMaps(dst_roi.tl().x, dst_roi.tl().y, map_x, map_y, K_Rinv.ptr<float>(), R_Kinv.ptr<float>(), scale, StreamAccessor::getStream(stream));
-}
-
-////////////////////////////////////////////////////////////////////////
-// rotate
-
-namespace
-{
-    template<int DEPTH> struct NppTypeTraits;
-    template<> struct NppTypeTraits<CV_8U>  { typedef Npp8u npp_t; };
-    template<> struct NppTypeTraits<CV_8S>  { typedef Npp8s npp_t; };
-    template<> struct NppTypeTraits<CV_16U> { typedef Npp16u npp_t; };
-    template<> struct NppTypeTraits<CV_16S> { typedef Npp16s npp_t; };
-    template<> struct NppTypeTraits<CV_32S> { typedef Npp32s npp_t; };
-    template<> struct NppTypeTraits<CV_32F> { typedef Npp32f npp_t; };
-    template<> struct NppTypeTraits<CV_64F> { typedef Npp64f npp_t; };
-
-    template <int DEPTH> struct NppRotateFunc
-    {
-        typedef typename NppTypeTraits<DEPTH>::npp_t npp_t;
-
-        typedef NppStatus (*func_t)(const npp_t* pSrc, NppiSize oSrcSize, int nSrcStep, NppiRect oSrcROI,
-                                    npp_t* pDst, int nDstStep, NppiRect oDstROI,
-                                    double nAngle, double nShiftX, double nShiftY, int eInterpolation);
-    };
-
-    template <int DEPTH, typename NppRotateFunc<DEPTH>::func_t func> struct NppRotate
-    {
-        typedef typename NppRotateFunc<DEPTH>::npp_t npp_t;
-
-        static void call(const GpuMat& src, GpuMat& dst, Size dsize, double angle, double xShift, double yShift, int interpolation, cudaStream_t stream)
-        {
-            (void)dsize;
-            static const int npp_inter[] = {NPPI_INTER_NN, NPPI_INTER_LINEAR, NPPI_INTER_CUBIC};
-
-            NppStreamHandler h(stream);
-
-            NppiSize srcsz;
-            srcsz.height = src.rows;
-            srcsz.width = src.cols;
-            NppiRect srcroi;
-            srcroi.x = srcroi.y = 0;
-            srcroi.height = src.rows;
-            srcroi.width = src.cols;
-            NppiRect dstroi;
-            dstroi.x = dstroi.y = 0;
-            dstroi.height = dst.rows;
-            dstroi.width = dst.cols;
-
-            nppSafeCall( func(src.ptr<npp_t>(), srcsz, static_cast<int>(src.step), srcroi,
-                dst.ptr<npp_t>(), static_cast<int>(dst.step), dstroi, angle, xShift, yShift, npp_inter[interpolation]) );
-
-            if (stream == 0)
-                cudaSafeCall( cudaDeviceSynchronize() );
-        }
-    };
-}
-
-void cv::gpu::rotate(const GpuMat& src, GpuMat& dst, Size dsize, double angle, double xShift, double yShift, int interpolation, Stream& stream)
-{
-    typedef void (*func_t)(const GpuMat& src, GpuMat& dst, Size dsize, double angle, double xShift, double yShift, int interpolation, cudaStream_t stream);
-
-    static const func_t funcs[6][4] =
-    {
-        {NppRotate<CV_8U, nppiRotate_8u_C1R>::call, 0, NppRotate<CV_8U, nppiRotate_8u_C3R>::call, NppRotate<CV_8U, nppiRotate_8u_C4R>::call},
-        {0,0,0,0},
-        {NppRotate<CV_16U, nppiRotate_16u_C1R>::call, 0, NppRotate<CV_16U, nppiRotate_16u_C3R>::call, NppRotate<CV_16U, nppiRotate_16u_C4R>::call},
-        {0,0,0,0},
-        {0,0,0,0},
-        {NppRotate<CV_32F, nppiRotate_32f_C1R>::call, 0, NppRotate<CV_32F, nppiRotate_32f_C3R>::call, NppRotate<CV_32F, nppiRotate_32f_C4R>::call}
-    };
-
-    CV_Assert(src.depth() == CV_8U || src.depth() == CV_16U || src.depth() == CV_32F);
-    CV_Assert(src.channels() == 1 || src.channels() == 3 || src.channels() == 4);
-    CV_Assert(interpolation == INTER_NEAREST || interpolation == INTER_LINEAR || interpolation == INTER_CUBIC);
-
-    dst.create(dsize, src.type());
-
-    funcs[src.depth()][src.channels() - 1](src, dst, dsize, angle, xShift, yShift, interpolation, StreamAccessor::getStream(stream));
-}
-
-////////////////////////////////////////////////////////////////////////
-// integral
-
-void cv::gpu::integral(const GpuMat& src, GpuMat& sum, Stream& s)
-{
-    GpuMat buffer;
-    integralBuffered(src, sum, buffer, s);
-}
-
-namespace cv { namespace gpu { namespace device
-{
-    namespace imgproc
-    {
-        void shfl_integral_gpu(PtrStepSzb img, PtrStepSz<unsigned int> integral, cudaStream_t stream);
-    }
-}}}
-
-void cv::gpu::integralBuffered(const GpuMat& src, GpuMat& sum, GpuMat& buffer, Stream& s)
-{
-    CV_Assert(src.type() == CV_8UC1);
-
-    cudaStream_t stream = StreamAccessor::getStream(s);
-
-    DeviceInfo info;
-    cv::Size whole;
-    cv::Point offset;
-
-    src.locateROI(whole, offset);
-
-    if (info.supports(WARP_SHUFFLE_FUNCTIONS) && src.cols <= 2048)
-    {
-        GpuMat srcAlligned;
-
-        if (src.cols % 16 == 0 && src.rows % 8 == 0 && offset.x % 16 == 0 && offset.y % 8 == 0)
-            srcAlligned = src;
-        else
-        {
-            ensureSizeIsEnough(((src.rows + 7) / 8) * 8, ((src.cols + 15) / 16) * 16, src.type(), buffer);
-
-            GpuMat inner = buffer(Rect(0, 0, src.cols, src.rows));
-
-            if (s)
-            {
-                s.enqueueMemSet(buffer, Scalar::all(0));
-                s.enqueueCopy(src, inner);
-            }
-            else
-            {
-                buffer.setTo(Scalar::all(0));
-                src.copyTo(inner);
-            }
-
-            srcAlligned = buffer;
-        }
-
-        sum.create(srcAlligned.rows + 1, srcAlligned.cols + 4, CV_32SC1);
-
-        if (s)
-            s.enqueueMemSet(sum, Scalar::all(0));
-        else
-            sum.setTo(Scalar::all(0));
-
-        GpuMat inner = sum(Rect(4, 1, srcAlligned.cols, srcAlligned.rows));
-
-        cv::gpu::device::imgproc::shfl_integral_gpu(srcAlligned, inner, stream);
-
-            sum = sum(Rect(3, 0, src.cols + 1, src.rows + 1));
-    }
-    else
-    {
-        sum.create(src.rows + 1, src.cols + 1, CV_32SC1);
-
-        NcvSize32u roiSize;
-        roiSize.width = src.cols;
-        roiSize.height = src.rows;
-
-        cudaDeviceProp prop;
-        cudaSafeCall( cudaGetDeviceProperties(&prop, cv::gpu::getDevice()) );
-
-        Ncv32u bufSize;
-        ncvSafeCall( nppiStIntegralGetSize_8u32u(roiSize, &bufSize, prop) );
-        ensureSizeIsEnough(1, bufSize, CV_8UC1, buffer);
-
-
-        NppStStreamHandler h(stream);
-
-        ncvSafeCall( nppiStIntegral_8u32u_C1R(const_cast<Ncv8u*>(src.ptr<Ncv8u>()), static_cast<int>(src.step),
-            sum.ptr<Ncv32u>(), static_cast<int>(sum.step), roiSize, buffer.ptr<Ncv8u>(), bufSize, prop) );
-
-        if (stream == 0)
-            cudaSafeCall( cudaDeviceSynchronize() );
-    }
-}
-
-//////////////////////////////////////////////////////////////////////////////
-// sqrIntegral
-
-void cv::gpu::sqrIntegral(const GpuMat& src, GpuMat& sqsum, Stream& s)
-{
-    CV_Assert(src.type() == CV_8U);
-
-    NcvSize32u roiSize;
-    roiSize.width = src.cols;
-    roiSize.height = src.rows;
-
-    cudaDeviceProp prop;
-    cudaSafeCall( cudaGetDeviceProperties(&prop, cv::gpu::getDevice()) );
-
-    Ncv32u bufSize;
-    ncvSafeCall(nppiStSqrIntegralGetSize_8u64u(roiSize, &bufSize, prop));
-    GpuMat buf(1, bufSize, CV_8U);
-
-    cudaStream_t stream = StreamAccessor::getStream(s);
-
-    NppStStreamHandler h(stream);
-
-    sqsum.create(src.rows + 1, src.cols + 1, CV_64F);
-    ncvSafeCall(nppiStSqrIntegral_8u64u_C1R(const_cast<Ncv8u*>(src.ptr<Ncv8u>(0)), static_cast<int>(src.step),
-            sqsum.ptr<Ncv64u>(0), static_cast<int>(sqsum.step), roiSize, buf.ptr<Ncv8u>(0), bufSize, prop));
-
-    if (stream == 0)
-        cudaSafeCall( cudaDeviceSynchronize() );
-}
-
-//////////////////////////////////////////////////////////////////////////////
-// columnSum
-
-namespace cv { namespace gpu { namespace device
-{
-    namespace imgproc
-    {
-        void columnSum_32F(const PtrStepSzb src, const PtrStepSzb dst);
-    }
-}}}
-
-void cv::gpu::columnSum(const GpuMat& src, GpuMat& dst)
-{
-    using namespace ::cv::gpu::device::imgproc;
-
-    CV_Assert(src.type() == CV_32F);
-
-    dst.create(src.size(), CV_32F);
-
-    device::imgproc::columnSum_32F(src, dst);
-}
-
-void cv::gpu::rectStdDev(const GpuMat& src, const GpuMat& sqr, GpuMat& dst, const Rect& rect, Stream& s)
-{
-    CV_Assert(src.type() == CV_32SC1 && sqr.type() == CV_64FC1);
-
-    dst.create(src.size(), CV_32FC1);
-
-    NppiSize sz;
-    sz.width = src.cols;
-    sz.height = src.rows;
-
-    NppiRect nppRect;
-    nppRect.height = rect.height;
-    nppRect.width = rect.width;
-    nppRect.x = rect.x;
-    nppRect.y = rect.y;
-
-    cudaStream_t stream = StreamAccessor::getStream(s);
-
-    NppStreamHandler h(stream);
-
-    nppSafeCall( nppiRectStdDev_32s32f_C1R(src.ptr<Npp32s>(), static_cast<int>(src.step), sqr.ptr<Npp64f>(), static_cast<int>(sqr.step),
-                dst.ptr<Npp32f>(), static_cast<int>(dst.step), sz, nppRect) );
-
-    if (stream == 0)
-        cudaSafeCall( cudaDeviceSynchronize() );
-}
-
-
-////////////////////////////////////////////////////////////////////////
-// Histogram
-
-namespace
-{
-    typedef NppStatus (*get_buf_size_c1_t)(NppiSize oSizeROI, int nLevels, int* hpBufferSize);
-    typedef NppStatus (*get_buf_size_c4_t)(NppiSize oSizeROI, int nLevels[], int* hpBufferSize);
-
-    template<int SDEPTH> struct NppHistogramEvenFuncC1
-    {
-        typedef typename NppTypeTraits<SDEPTH>::npp_t src_t;
-
-    typedef NppStatus (*func_ptr)(const src_t* pSrc, int nSrcStep, NppiSize oSizeROI, Npp32s * pHist,
-            int nLevels, Npp32s nLowerLevel, Npp32s nUpperLevel, Npp8u * pBuffer);
-    };
-    template<int SDEPTH> struct NppHistogramEvenFuncC4
-    {
-        typedef typename NppTypeTraits<SDEPTH>::npp_t src_t;
-
-        typedef NppStatus (*func_ptr)(const src_t* pSrc, int nSrcStep, NppiSize oSizeROI,
-            Npp32s * pHist[4], int nLevels[4], Npp32s nLowerLevel[4], Npp32s nUpperLevel[4], Npp8u * pBuffer);
-    };
-
-    template<int SDEPTH, typename NppHistogramEvenFuncC1<SDEPTH>::func_ptr func, get_buf_size_c1_t get_buf_size>
-    struct NppHistogramEvenC1
-    {
-        typedef typename NppHistogramEvenFuncC1<SDEPTH>::src_t src_t;
-
-        static void hist(const GpuMat& src, GpuMat& hist, GpuMat& buffer, int histSize, int lowerLevel, int upperLevel, cudaStream_t stream)
-        {
-            int levels = histSize + 1;
-            hist.create(1, histSize, CV_32S);
-
-            NppiSize sz;
-            sz.width = src.cols;
-            sz.height = src.rows;
-
-            int buf_size;
-            get_buf_size(sz, levels, &buf_size);
-
-            ensureSizeIsEnough(1, buf_size, CV_8U, buffer);
-
-            NppStreamHandler h(stream);
-
-            nppSafeCall( func(src.ptr<src_t>(), static_cast<int>(src.step), sz, hist.ptr<Npp32s>(), levels,
-                lowerLevel, upperLevel, buffer.ptr<Npp8u>()) );
-
-            if (stream == 0)
-                cudaSafeCall( cudaDeviceSynchronize() );
-        }
-    };
-    template<int SDEPTH, typename NppHistogramEvenFuncC4<SDEPTH>::func_ptr func, get_buf_size_c4_t get_buf_size>
-    struct NppHistogramEvenC4
-    {
-        typedef typename NppHistogramEvenFuncC4<SDEPTH>::src_t src_t;
-
-        static void hist(const GpuMat& src, GpuMat hist[4], GpuMat& buffer, int histSize[4], int lowerLevel[4], int upperLevel[4], cudaStream_t stream)
-        {
-            int levels[] = {histSize[0] + 1, histSize[1] + 1, histSize[2] + 1, histSize[3] + 1};
-            hist[0].create(1, histSize[0], CV_32S);
-            hist[1].create(1, histSize[1], CV_32S);
-            hist[2].create(1, histSize[2], CV_32S);
-            hist[3].create(1, histSize[3], CV_32S);
-
-            NppiSize sz;
-            sz.width = src.cols;
-            sz.height = src.rows;
-
-            Npp32s* pHist[] = {hist[0].ptr<Npp32s>(), hist[1].ptr<Npp32s>(), hist[2].ptr<Npp32s>(), hist[3].ptr<Npp32s>()};
-
-            int buf_size;
-            get_buf_size(sz, levels, &buf_size);
-
-            ensureSizeIsEnough(1, buf_size, CV_8U, buffer);
-
-            NppStreamHandler h(stream);
-
-            nppSafeCall( func(src.ptr<src_t>(), static_cast<int>(src.step), sz, pHist, levels, lowerLevel, upperLevel, buffer.ptr<Npp8u>()) );
-
-            if (stream == 0)
-                cudaSafeCall( cudaDeviceSynchronize() );
-        }
-    };
-
-    template<int SDEPTH> struct NppHistogramRangeFuncC1
-    {
-        typedef typename NppTypeTraits<SDEPTH>::npp_t src_t;
-        typedef Npp32s level_t;
-        enum {LEVEL_TYPE_CODE=CV_32SC1};
-
-        typedef NppStatus (*func_ptr)(const src_t* pSrc, int nSrcStep, NppiSize oSizeROI, Npp32s* pHist,
-            const Npp32s* pLevels, int nLevels, Npp8u* pBuffer);
-    };
-    template<> struct NppHistogramRangeFuncC1<CV_32F>
-    {
-        typedef Npp32f src_t;
-        typedef Npp32f level_t;
-        enum {LEVEL_TYPE_CODE=CV_32FC1};
-
-        typedef NppStatus (*func_ptr)(const Npp32f* pSrc, int nSrcStep, NppiSize oSizeROI, Npp32s* pHist,
-            const Npp32f* pLevels, int nLevels, Npp8u* pBuffer);
-    };
-    template<int SDEPTH> struct NppHistogramRangeFuncC4
-    {
-        typedef typename NppTypeTraits<SDEPTH>::npp_t src_t;
-        typedef Npp32s level_t;
-        enum {LEVEL_TYPE_CODE=CV_32SC1};
-
-        typedef NppStatus (*func_ptr)(const src_t* pSrc, int nSrcStep, NppiSize oSizeROI, Npp32s* pHist[4],
-            const Npp32s* pLevels[4], int nLevels[4], Npp8u* pBuffer);
-    };
-    template<> struct NppHistogramRangeFuncC4<CV_32F>
-    {
-        typedef Npp32f src_t;
-        typedef Npp32f level_t;
-        enum {LEVEL_TYPE_CODE=CV_32FC1};
-
-        typedef NppStatus (*func_ptr)(const Npp32f* pSrc, int nSrcStep, NppiSize oSizeROI, Npp32s* pHist[4],
-            const Npp32f* pLevels[4], int nLevels[4], Npp8u* pBuffer);
-    };
-
-    template<int SDEPTH, typename NppHistogramRangeFuncC1<SDEPTH>::func_ptr func, get_buf_size_c1_t get_buf_size>
-    struct NppHistogramRangeC1
-    {
-        typedef typename NppHistogramRangeFuncC1<SDEPTH>::src_t src_t;
-        typedef typename NppHistogramRangeFuncC1<SDEPTH>::level_t level_t;
-        enum {LEVEL_TYPE_CODE=NppHistogramRangeFuncC1<SDEPTH>::LEVEL_TYPE_CODE};
-
-        static void hist(const GpuMat& src, GpuMat& hist, const GpuMat& levels, GpuMat& buffer, cudaStream_t stream)
-        {
-            CV_Assert(levels.type() == LEVEL_TYPE_CODE && levels.rows == 1);
-
-            hist.create(1, levels.cols - 1, CV_32S);
-
-            NppiSize sz;
-            sz.width = src.cols;
-            sz.height = src.rows;
-
-            int buf_size;
-            get_buf_size(sz, levels.cols, &buf_size);
-
-            ensureSizeIsEnough(1, buf_size, CV_8U, buffer);
-
-            NppStreamHandler h(stream);
-
-            nppSafeCall( func(src.ptr<src_t>(), static_cast<int>(src.step), sz, hist.ptr<Npp32s>(), levels.ptr<level_t>(), levels.cols, buffer.ptr<Npp8u>()) );
-
-            if (stream == 0)
-                cudaSafeCall( cudaDeviceSynchronize() );
-        }
-    };
-    template<int SDEPTH, typename NppHistogramRangeFuncC4<SDEPTH>::func_ptr func, get_buf_size_c4_t get_buf_size>
-    struct NppHistogramRangeC4
-    {
-        typedef typename NppHistogramRangeFuncC4<SDEPTH>::src_t src_t;
-        typedef typename NppHistogramRangeFuncC1<SDEPTH>::level_t level_t;
-        enum {LEVEL_TYPE_CODE=NppHistogramRangeFuncC1<SDEPTH>::LEVEL_TYPE_CODE};
-
-        static void hist(const GpuMat& src, GpuMat hist[4], const GpuMat levels[4], GpuMat& buffer, cudaStream_t stream)
-        {
-            CV_Assert(levels[0].type() == LEVEL_TYPE_CODE && levels[0].rows == 1);
-            CV_Assert(levels[1].type() == LEVEL_TYPE_CODE && levels[1].rows == 1);
-            CV_Assert(levels[2].type() == LEVEL_TYPE_CODE && levels[2].rows == 1);
-            CV_Assert(levels[3].type() == LEVEL_TYPE_CODE && levels[3].rows == 1);
-
-            hist[0].create(1, levels[0].cols - 1, CV_32S);
-            hist[1].create(1, levels[1].cols - 1, CV_32S);
-            hist[2].create(1, levels[2].cols - 1, CV_32S);
-            hist[3].create(1, levels[3].cols - 1, CV_32S);
-
-            Npp32s* pHist[] = {hist[0].ptr<Npp32s>(), hist[1].ptr<Npp32s>(), hist[2].ptr<Npp32s>(), hist[3].ptr<Npp32s>()};
-            int nLevels[] = {levels[0].cols, levels[1].cols, levels[2].cols, levels[3].cols};
-            const level_t* pLevels[] = {levels[0].ptr<level_t>(), levels[1].ptr<level_t>(), levels[2].ptr<level_t>(), levels[3].ptr<level_t>()};
-
-            NppiSize sz;
-            sz.width = src.cols;
-            sz.height = src.rows;
-
-            int buf_size;
-            get_buf_size(sz, nLevels, &buf_size);
-
-            ensureSizeIsEnough(1, buf_size, CV_8U, buffer);
-
-            NppStreamHandler h(stream);
-
-            nppSafeCall( func(src.ptr<src_t>(), static_cast<int>(src.step), sz, pHist, pLevels, nLevels, buffer.ptr<Npp8u>()) );
-
-            if (stream == 0)
-                cudaSafeCall( cudaDeviceSynchronize() );
-        }
-    };
-}
-
-void cv::gpu::evenLevels(GpuMat& levels, int nLevels, int lowerLevel, int upperLevel)
-{
-    Mat host_levels(1, nLevels, CV_32SC1);
-    nppSafeCall( nppiEvenLevelsHost_32s(host_levels.ptr<Npp32s>(), nLevels, lowerLevel, upperLevel) );
-    levels.upload(host_levels);
-}
-
-void cv::gpu::histEven(const GpuMat& src, GpuMat& hist, int histSize, int lowerLevel, int upperLevel, Stream& stream)
-{
-    GpuMat buf;
-    histEven(src, hist, buf, histSize, lowerLevel, upperLevel, stream);
-}
-
-void cv::gpu::histEven(const GpuMat& src, GpuMat& hist, GpuMat& buf, int histSize, int lowerLevel, int upperLevel, Stream& stream)
-{
-    CV_Assert(src.type() == CV_8UC1 || src.type() == CV_16UC1 || src.type() == CV_16SC1 );
-
-    typedef void (*hist_t)(const GpuMat& src, GpuMat& hist, GpuMat& buf, int levels, int lowerLevel, int upperLevel, cudaStream_t stream);
-    static const hist_t hist_callers[] =
-    {
-        NppHistogramEvenC1<CV_8U , nppiHistogramEven_8u_C1R , nppiHistogramEvenGetBufferSize_8u_C1R >::hist,
-        0,
-        NppHistogramEvenC1<CV_16U, nppiHistogramEven_16u_C1R, nppiHistogramEvenGetBufferSize_16u_C1R>::hist,
-        NppHistogramEvenC1<CV_16S, nppiHistogramEven_16s_C1R, nppiHistogramEvenGetBufferSize_16s_C1R>::hist
-    };
-
-    hist_callers[src.depth()](src, hist, buf, histSize, lowerLevel, upperLevel, StreamAccessor::getStream(stream));
-}
-
-void cv::gpu::histEven(const GpuMat& src, GpuMat hist[4], int histSize[4], int lowerLevel[4], int upperLevel[4], Stream& stream)
-{
-    GpuMat buf;
-    histEven(src, hist, buf, histSize, lowerLevel, upperLevel, stream);
-}
-
-void cv::gpu::histEven(const GpuMat& src, GpuMat hist[4], GpuMat& buf, int histSize[4], int lowerLevel[4], int upperLevel[4], Stream& stream)
-{
-    CV_Assert(src.type() == CV_8UC4 || src.type() == CV_16UC4 || src.type() == CV_16SC4 );
-
-    typedef void (*hist_t)(const GpuMat& src, GpuMat hist[4], GpuMat& buf, int levels[4], int lowerLevel[4], int upperLevel[4], cudaStream_t stream);
-    static const hist_t hist_callers[] =
-    {
-        NppHistogramEvenC4<CV_8U , nppiHistogramEven_8u_C4R , nppiHistogramEvenGetBufferSize_8u_C4R >::hist,
-        0,
-        NppHistogramEvenC4<CV_16U, nppiHistogramEven_16u_C4R, nppiHistogramEvenGetBufferSize_16u_C4R>::hist,
-        NppHistogramEvenC4<CV_16S, nppiHistogramEven_16s_C4R, nppiHistogramEvenGetBufferSize_16s_C4R>::hist
-    };
-
-    hist_callers[src.depth()](src, hist, buf, histSize, lowerLevel, upperLevel, StreamAccessor::getStream(stream));
-}
-
-void cv::gpu::histRange(const GpuMat& src, GpuMat& hist, const GpuMat& levels, Stream& stream)
-{
-    GpuMat buf;
-    histRange(src, hist, levels, buf, stream);
-}
-
-void cv::gpu::histRange(const GpuMat& src, GpuMat& hist, const GpuMat& levels, GpuMat& buf, Stream& stream)
-{
-    CV_Assert(src.type() == CV_8UC1 || src.type() == CV_16UC1 || src.type() == CV_16SC1 || src.type() == CV_32FC1);
-
-    typedef void (*hist_t)(const GpuMat& src, GpuMat& hist, const GpuMat& levels, GpuMat& buf, cudaStream_t stream);
-    static const hist_t hist_callers[] =
-    {
-        NppHistogramRangeC1<CV_8U , nppiHistogramRange_8u_C1R , nppiHistogramRangeGetBufferSize_8u_C1R >::hist,
-        0,
-        NppHistogramRangeC1<CV_16U, nppiHistogramRange_16u_C1R, nppiHistogramRangeGetBufferSize_16u_C1R>::hist,
-        NppHistogramRangeC1<CV_16S, nppiHistogramRange_16s_C1R, nppiHistogramRangeGetBufferSize_16s_C1R>::hist,
-        0,
-        NppHistogramRangeC1<CV_32F, nppiHistogramRange_32f_C1R, nppiHistogramRangeGetBufferSize_32f_C1R>::hist
-    };
-
-    hist_callers[src.depth()](src, hist, levels, buf, StreamAccessor::getStream(stream));
-}
-
-void cv::gpu::histRange(const GpuMat& src, GpuMat hist[4], const GpuMat levels[4], Stream& stream)
-{
-    GpuMat buf;
-    histRange(src, hist, levels, buf, stream);
-}
-
-void cv::gpu::histRange(const GpuMat& src, GpuMat hist[4], const GpuMat levels[4], GpuMat& buf, Stream& stream)
-{
-    CV_Assert(src.type() == CV_8UC4 || src.type() == CV_16UC4 || src.type() == CV_16SC4 || src.type() == CV_32FC4);
-
-    typedef void (*hist_t)(const GpuMat& src, GpuMat hist[4], const GpuMat levels[4], GpuMat& buf, cudaStream_t stream);
-    static const hist_t hist_callers[] =
-    {
-        NppHistogramRangeC4<CV_8U , nppiHistogramRange_8u_C4R , nppiHistogramRangeGetBufferSize_8u_C4R >::hist,
-        0,
-        NppHistogramRangeC4<CV_16U, nppiHistogramRange_16u_C4R, nppiHistogramRangeGetBufferSize_16u_C4R>::hist,
-        NppHistogramRangeC4<CV_16S, nppiHistogramRange_16s_C4R, nppiHistogramRangeGetBufferSize_16s_C4R>::hist,
-        0,
-        NppHistogramRangeC4<CV_32F, nppiHistogramRange_32f_C4R, nppiHistogramRangeGetBufferSize_32f_C4R>::hist
-    };
-
-    hist_callers[src.depth()](src, hist, levels, buf, StreamAccessor::getStream(stream));
-}
-
-namespace cv { namespace gpu { namespace device
-{
-    namespace hist
-    {
-        void histogram256_gpu(PtrStepSzb src, int* hist, unsigned int* buf, cudaStream_t stream);
-
-        const int PARTIAL_HISTOGRAM256_COUNT = 240;
-        const int HISTOGRAM256_BIN_COUNT     = 256;
-
-        void equalizeHist_gpu(PtrStepSzb src, PtrStepSzb dst, const int* lut, cudaStream_t stream);
-    }
-}}}
-
-void cv::gpu::calcHist(const GpuMat& src, GpuMat& hist, Stream& stream)
-{
-    GpuMat buf;
-    calcHist(src, hist, buf, stream);
-}
-
-void cv::gpu::calcHist(const GpuMat& src, GpuMat& hist, GpuMat& buf, Stream& stream)
-{
-    using namespace ::cv::gpu::device::hist;
-
-    CV_Assert(src.type() == CV_8UC1);
-
-    hist.create(1, 256, CV_32SC1);
-
-    ensureSizeIsEnough(1, PARTIAL_HISTOGRAM256_COUNT * HISTOGRAM256_BIN_COUNT, CV_32SC1, buf);
-
-    histogram256_gpu(src, hist.ptr<int>(), buf.ptr<unsigned int>(), StreamAccessor::getStream(stream));
-}
-
-void cv::gpu::equalizeHist(const GpuMat& src, GpuMat& dst, Stream& stream)
-{
-    GpuMat hist;
-    GpuMat buf;
-    equalizeHist(src, dst, hist, buf, stream);
-}
-
-void cv::gpu::equalizeHist(const GpuMat& src, GpuMat& dst, GpuMat& hist, Stream& stream)
-{
-    GpuMat buf;
-    equalizeHist(src, dst, hist, buf, stream);
-}
-
-void cv::gpu::equalizeHist(const GpuMat& src, GpuMat& dst, GpuMat& hist, GpuMat& buf, Stream& s)
-{
-    using namespace ::cv::gpu::device::hist;
-
-    CV_Assert(src.type() == CV_8UC1);
-
-    dst.create(src.size(), src.type());
-
-    int intBufSize;
-    nppSafeCall( nppsIntegralGetBufferSize_32s(256, &intBufSize) );
-
-    int bufSize = static_cast<int>(std::max(256 * 240 * sizeof(int), intBufSize + 256 * sizeof(int)));
-
-    ensureSizeIsEnough(1, bufSize, CV_8UC1, buf);
-
-    GpuMat histBuf(1, 256 * 240, CV_32SC1, buf.ptr());
-    GpuMat intBuf(1, intBufSize, CV_8UC1, buf.ptr());
-    GpuMat lut(1, 256, CV_32S, buf.ptr() + intBufSize);
-
-    calcHist(src, hist, histBuf, s);
-
-    cudaStream_t stream = StreamAccessor::getStream(s);
-
-    NppStreamHandler h(stream);
-
-    nppSafeCall( nppsIntegral_32s(hist.ptr<Npp32s>(), lut.ptr<Npp32s>(), 256, intBuf.ptr<Npp8u>()) );
-
-    if (stream == 0)
-        cudaSafeCall( cudaDeviceSynchronize() );
-
-    equalizeHist_gpu(src, dst, lut.ptr<int>(), stream);
-}
-
-////////////////////////////////////////////////////////////////////////
-// cornerHarris & minEgenVal
-
-namespace cv { namespace gpu { namespace device
-{
-    namespace imgproc
-    {
-        void cornerHarris_gpu(int block_size, float k, PtrStepSzf Dx, PtrStepSzf Dy, PtrStepSzf dst, int border_type, cudaStream_t stream);
-        void cornerMinEigenVal_gpu(int block_size, PtrStepSzf Dx, PtrStepSzf Dy, PtrStepSzf dst, int border_type, cudaStream_t stream);
-    }
-}}}
-
-namespace
-{
-    void extractCovData(const GpuMat& src, GpuMat& Dx, GpuMat& Dy, GpuMat& buf, int blockSize, int ksize, int borderType, Stream& stream)
-    {
-        double scale = static_cast<double>(1 << ((ksize > 0 ? ksize : 3) - 1)) * blockSize;
-
-        if (ksize < 0)
-            scale *= 2.;
-
-        if (src.depth() == CV_8U)
-            scale *= 255.;
-
-        scale = 1./scale;
-
-        Dx.create(src.size(), CV_32F);
-        Dy.create(src.size(), CV_32F);
-
-        if (ksize > 0)
-        {
-            Sobel(src, Dx, CV_32F, 1, 0, buf, ksize, scale, borderType, -1, stream);
-            Sobel(src, Dy, CV_32F, 0, 1, buf, ksize, scale, borderType, -1, stream);
-        }
-        else
-        {
-            Scharr(src, Dx, CV_32F, 1, 0, buf, scale, borderType, -1, stream);
-            Scharr(src, Dy, CV_32F, 0, 1, buf, scale, borderType, -1, stream);
-        }
-    }
-}
-
-void cv::gpu::cornerHarris(const GpuMat& src, GpuMat& dst, int blockSize, int ksize, double k, int borderType)
-{
-    GpuMat Dx, Dy;
-    cornerHarris(src, dst, Dx, Dy, blockSize, ksize, k, borderType);
-}
-
-void cv::gpu::cornerHarris(const GpuMat& src, GpuMat& dst, GpuMat& Dx, GpuMat& Dy, int blockSize, int ksize, double k, int borderType)
-{
-    GpuMat buf;
-    cornerHarris(src, dst, Dx, Dy, buf, blockSize, ksize, k, borderType);
-}
-
-void cv::gpu::cornerHarris(const GpuMat& src, GpuMat& dst, GpuMat& Dx, GpuMat& Dy, GpuMat& buf, int blockSize, int ksize, double k, int borderType, Stream& stream)
-{
-    using namespace cv::gpu::device::imgproc;
-
-    CV_Assert(borderType == cv::BORDER_REFLECT101 || borderType == cv::BORDER_REPLICATE || borderType == cv::BORDER_REFLECT);
-
-    int gpuBorderType;
-    CV_Assert(tryConvertToGpuBorderType(borderType, gpuBorderType));
-
-    extractCovData(src, Dx, Dy, buf, blockSize, ksize, borderType, stream);
-
-    dst.create(src.size(), CV_32F);
-
-    cornerHarris_gpu(blockSize, static_cast<float>(k), Dx, Dy, dst, gpuBorderType, StreamAccessor::getStream(stream));
-}
-
-void cv::gpu::cornerMinEigenVal(const GpuMat& src, GpuMat& dst, int blockSize, int ksize, int borderType)
-{
-    GpuMat Dx, Dy;
-    cornerMinEigenVal(src, dst, Dx, Dy, blockSize, ksize, borderType);
-}
-
-void cv::gpu::cornerMinEigenVal(const GpuMat& src, GpuMat& dst, GpuMat& Dx, GpuMat& Dy, int blockSize, int ksize, int borderType)
-{
-    GpuMat buf;
-    cornerMinEigenVal(src, dst, Dx, Dy, buf, blockSize, ksize, borderType);
-}
-
-void cv::gpu::cornerMinEigenVal(const GpuMat& src, GpuMat& dst, GpuMat& Dx, GpuMat& Dy, GpuMat& buf, int blockSize, int ksize, int borderType, Stream& stream)
-{
-    using namespace ::cv::gpu::device::imgproc;
-
-    CV_Assert(borderType == cv::BORDER_REFLECT101 || borderType == cv::BORDER_REPLICATE || borderType == cv::BORDER_REFLECT);
-
-    int gpuBorderType;
-    CV_Assert(tryConvertToGpuBorderType(borderType, gpuBorderType));
-
-    extractCovData(src, Dx, Dy, buf, blockSize, ksize, borderType, stream);
-
-    dst.create(src.size(), CV_32F);
-
-    cornerMinEigenVal_gpu(blockSize, Dx, Dy, dst, gpuBorderType, StreamAccessor::getStream(stream));
-}
-
-//////////////////////////////////////////////////////////////////////////////
-// mulSpectrums
-
-namespace cv { namespace gpu { namespace device
-{
-    namespace imgproc
-    {
-        void mulSpectrums(const PtrStep<cufftComplex> a, const PtrStep<cufftComplex> b, PtrStepSz<cufftComplex> c, cudaStream_t stream);
-
-        void mulSpectrums_CONJ(const PtrStep<cufftComplex> a, const PtrStep<cufftComplex> b, PtrStepSz<cufftComplex> c, cudaStream_t stream);
-    }
-}}}
-
-void cv::gpu::mulSpectrums(const GpuMat& a, const GpuMat& b, GpuMat& c, int flags, bool conjB, Stream& stream)
-{
-    (void)flags;
-    using namespace ::cv::gpu::device::imgproc;
-
-    typedef void (*Caller)(const PtrStep<cufftComplex>, const PtrStep<cufftComplex>, PtrStepSz<cufftComplex>, cudaStream_t stream);
-
-    static Caller callers[] = { device::imgproc::mulSpectrums, device::imgproc::mulSpectrums_CONJ };
-
-    CV_Assert(a.type() == b.type() && a.type() == CV_32FC2);
-    CV_Assert(a.size() == b.size());
-
-    c.create(a.size(), CV_32FC2);
-
-    Caller caller = callers[(int)conjB];
-    caller(a, b, c, StreamAccessor::getStream(stream));
-}
-
-//////////////////////////////////////////////////////////////////////////////
-// mulAndScaleSpectrums
-
-namespace cv { namespace gpu { namespace device
-{
-    namespace imgproc
-    {
-        void mulAndScaleSpectrums(const PtrStep<cufftComplex> a, const PtrStep<cufftComplex> b, float scale, PtrStepSz<cufftComplex> c, cudaStream_t stream);
-
-        void mulAndScaleSpectrums_CONJ(const PtrStep<cufftComplex> a, const PtrStep<cufftComplex> b, float scale, PtrStepSz<cufftComplex> c, cudaStream_t stream);
-    }
-}}}
-
-void cv::gpu::mulAndScaleSpectrums(const GpuMat& a, const GpuMat& b, GpuMat& c, int flags, float scale, bool conjB, Stream& stream)
-{
-    (void)flags;
-    using namespace ::cv::gpu::device::imgproc;
-
-<<<<<<< HEAD
-    typedef void (*Caller)(const PtrStep<cufftComplex>, const PtrStep<cufftComplex>, float scale, DevMem2D_<cufftComplex>, cudaStream_t stream);
-=======
-    typedef void (*Caller)(const PtrStep<cufftComplex>, const PtrStep<cufftComplex>, float scale, PtrStepSz<cufftComplex>, cudaStream_t stream);
->>>>>>> f4e33ea0
-    static Caller callers[] = { device::imgproc::mulAndScaleSpectrums, device::imgproc::mulAndScaleSpectrums_CONJ };
-
-    CV_Assert(a.type() == b.type() && a.type() == CV_32FC2);
-    CV_Assert(a.size() == b.size());
-
-    c.create(a.size(), CV_32FC2);
-
-    Caller caller = callers[(int)conjB];
-    caller(a, b, scale, c, StreamAccessor::getStream(stream));
-}
-
-//////////////////////////////////////////////////////////////////////////////
-// dft
-
-void cv::gpu::dft(const GpuMat& src, GpuMat& dst, Size dft_size, int flags, Stream& stream)
-{
-#ifndef HAVE_CUFFT
-
-    OPENCV_GPU_UNUSED(src);
-    OPENCV_GPU_UNUSED(dst);
-    OPENCV_GPU_UNUSED(dft_size);
-    OPENCV_GPU_UNUSED(flags);
-    OPENCV_GPU_UNUSED(stream);
-
-    throw_nogpu();
-
-#else
-
-    CV_Assert(src.type() == CV_32F || src.type() == CV_32FC2);
-
-    // We don't support unpacked output (in the case of real input)
-    CV_Assert(!(flags & DFT_COMPLEX_OUTPUT));
-
-    bool is_1d_input = (dft_size.height == 1) || (dft_size.width == 1);
-    int is_row_dft = flags & DFT_ROWS;
-    int is_scaled_dft = flags & DFT_SCALE;
-    int is_inverse = flags & DFT_INVERSE;
-    bool is_complex_input = src.channels() == 2;
-    bool is_complex_output = !(flags & DFT_REAL_OUTPUT);
-
-    // We don't support real-to-real transform
-    CV_Assert(is_complex_input || is_complex_output);
-
-    GpuMat src_data;
-
-    // Make sure here we work with the continuous input,
-    // as CUFFT can't handle gaps
-    src_data = src;
-    createContinuous(src.rows, src.cols, src.type(), src_data);
-    if (src_data.data != src.data)
-        src.copyTo(src_data);
-
-    Size dft_size_opt = dft_size;
-    if (is_1d_input && !is_row_dft)
-    {
-        // If the source matrix is single column handle it as single row
-        dft_size_opt.width = std::max(dft_size.width, dft_size.height);
-        dft_size_opt.height = std::min(dft_size.width, dft_size.height);
-    }
-
-    cufftType dft_type = CUFFT_R2C;
-    if (is_complex_input)
-        dft_type = is_complex_output ? CUFFT_C2C : CUFFT_C2R;
-
-    CV_Assert(dft_size_opt.width > 1);
-
-    cufftHandle plan;
-    if (is_1d_input || is_row_dft)
-        cufftPlan1d(&plan, dft_size_opt.width, dft_type, dft_size_opt.height);
-    else
-        cufftPlan2d(&plan, dft_size_opt.height, dft_size_opt.width, dft_type);
-
-    cufftSafeCall( cufftSetStream(plan, StreamAccessor::getStream(stream)) );
-
-    if (is_complex_input)
-    {
-        if (is_complex_output)
-        {
-            createContinuous(dft_size, CV_32FC2, dst);
-            cufftSafeCall(cufftExecC2C(
-                    plan, src_data.ptr<cufftComplex>(), dst.ptr<cufftComplex>(),
-                    is_inverse ? CUFFT_INVERSE : CUFFT_FORWARD));
-        }
-        else
-        {
-            createContinuous(dft_size, CV_32F, dst);
-            cufftSafeCall(cufftExecC2R(
-                    plan, src_data.ptr<cufftComplex>(), dst.ptr<cufftReal>()));
-        }
-    }
-    else
-    {
-        // We could swap dft_size for efficiency. Here we must reflect it
-        if (dft_size == dft_size_opt)
-            createContinuous(Size(dft_size.width / 2 + 1, dft_size.height), CV_32FC2, dst);
-        else
-            createContinuous(Size(dft_size.width, dft_size.height / 2 + 1), CV_32FC2, dst);
-
-        cufftSafeCall(cufftExecR2C(
-                plan, src_data.ptr<cufftReal>(), dst.ptr<cufftComplex>()));
-    }
-
-    cufftSafeCall(cufftDestroy(plan));
-
-    if (is_scaled_dft)
-        multiply(dst, Scalar::all(1. / dft_size.area()), dst, 1, -1, stream);
-
-#endif
-}
-
-//////////////////////////////////////////////////////////////////////////////
-// convolve
-
-void cv::gpu::ConvolveBuf::create(Size image_size, Size templ_size)
-{
-    result_size = Size(image_size.width - templ_size.width + 1,
-                       image_size.height - templ_size.height + 1);
-
-    block_size = user_block_size;
-    if (user_block_size.width == 0 || user_block_size.height == 0)
-        block_size = estimateBlockSize(result_size, templ_size);
-
-    dft_size.width = 1 << int(ceil(std::log(block_size.width + templ_size.width - 1.) / std::log(2.)));
-    dft_size.height = 1 << int(ceil(std::log(block_size.height + templ_size.height - 1.) / std::log(2.)));
-
-    // CUFFT has hard-coded kernels for power-of-2 sizes (up to 8192),
-    // see CUDA Toolkit 4.1 CUFFT Library Programming Guide
-    if (dft_size.width > 8192)
-        dft_size.width = getOptimalDFTSize(block_size.width + templ_size.width - 1);
-    if (dft_size.height > 8192)
-        dft_size.height = getOptimalDFTSize(block_size.height + templ_size.height - 1);
-
-    // To avoid wasting time doing small DFTs
-    dft_size.width = std::max(dft_size.width, 512);
-    dft_size.height = std::max(dft_size.height, 512);
-
-    createContinuous(dft_size, CV_32F, image_block);
-    createContinuous(dft_size, CV_32F, templ_block);
-    createContinuous(dft_size, CV_32F, result_data);
-
-    spect_len = dft_size.height * (dft_size.width / 2 + 1);
-    createContinuous(1, spect_len, CV_32FC2, image_spect);
-    createContinuous(1, spect_len, CV_32FC2, templ_spect);
-    createContinuous(1, spect_len, CV_32FC2, result_spect);
-
-    // Use maximum result matrix block size for the estimated DFT block size
-    block_size.width = std::min(dft_size.width - templ_size.width + 1, result_size.width);
-    block_size.height = std::min(dft_size.height - templ_size.height + 1, result_size.height);
-}
-
-
-Size cv::gpu::ConvolveBuf::estimateBlockSize(Size result_size, Size /*templ_size*/)
-{
-    int width = (result_size.width + 2) / 3;
-    int height = (result_size.height + 2) / 3;
-    width = std::min(width, result_size.width);
-    height = std::min(height, result_size.height);
-    return Size(width, height);
-}
-
-
-void cv::gpu::convolve(const GpuMat& image, const GpuMat& templ, GpuMat& result, bool ccorr)
-{
-    ConvolveBuf buf;
-    convolve(image, templ, result, ccorr, buf);
-}
-
-void cv::gpu::convolve(const GpuMat& image, const GpuMat& templ, GpuMat& result, bool ccorr, ConvolveBuf& buf, Stream& stream)
-{
-    using namespace ::cv::gpu::device::imgproc;
-
-#ifndef HAVE_CUFFT
-    throw_nogpu();
-#else
-    StaticAssert<sizeof(float) == sizeof(cufftReal)>::check();
-    StaticAssert<sizeof(float) * 2 == sizeof(cufftComplex)>::check();
-
-    CV_Assert(image.type() == CV_32F);
-    CV_Assert(templ.type() == CV_32F);
-
-    buf.create(image.size(), templ.size());
-    result.create(buf.result_size, CV_32F);
-
-    Size& block_size = buf.block_size;
-    Size& dft_size = buf.dft_size;
-
-    GpuMat& image_block = buf.image_block;
-    GpuMat& templ_block = buf.templ_block;
-    GpuMat& result_data = buf.result_data;
-
-    GpuMat& image_spect = buf.image_spect;
-    GpuMat& templ_spect = buf.templ_spect;
-    GpuMat& result_spect = buf.result_spect;
-
-    cufftHandle planR2C, planC2R;
-    cufftSafeCall(cufftPlan2d(&planC2R, dft_size.height, dft_size.width, CUFFT_C2R));
-    cufftSafeCall(cufftPlan2d(&planR2C, dft_size.height, dft_size.width, CUFFT_R2C));
-
-    cufftSafeCall( cufftSetStream(planR2C, StreamAccessor::getStream(stream)) );
-    cufftSafeCall( cufftSetStream(planC2R, StreamAccessor::getStream(stream)) );
-
-    GpuMat templ_roi(templ.size(), CV_32F, templ.data, templ.step);
-    copyMakeBorder(templ_roi, templ_block, 0, templ_block.rows - templ_roi.rows, 0,
-                   templ_block.cols - templ_roi.cols, 0, Scalar(), stream);
-
-    cufftSafeCall(cufftExecR2C(planR2C, templ_block.ptr<cufftReal>(),
-                               templ_spect.ptr<cufftComplex>()));
-
-    // Process all blocks of the result matrix
-    for (int y = 0; y < result.rows; y += block_size.height)
-    {
-        for (int x = 0; x < result.cols; x += block_size.width)
-        {
-            Size image_roi_size(std::min(x + dft_size.width, image.cols) - x,
-                                std::min(y + dft_size.height, image.rows) - y);
-            GpuMat image_roi(image_roi_size, CV_32F, (void*)(image.ptr<float>(y) + x),
-                             image.step);
-            copyMakeBorder(image_roi, image_block, 0, image_block.rows - image_roi.rows,
-                           0, image_block.cols - image_roi.cols, 0, Scalar(), stream);
-
-            cufftSafeCall(cufftExecR2C(planR2C, image_block.ptr<cufftReal>(),
-                                       image_spect.ptr<cufftComplex>()));
-            mulAndScaleSpectrums(image_spect, templ_spect, result_spect, 0,
-                                 1.f / dft_size.area(), ccorr, stream);
-            cufftSafeCall(cufftExecC2R(planC2R, result_spect.ptr<cufftComplex>(),
-                                       result_data.ptr<cufftReal>()));
-
-            Size result_roi_size(std::min(x + block_size.width, result.cols) - x,
-                                 std::min(y + block_size.height, result.rows) - y);
-            GpuMat result_roi(result_roi_size, result.type(),
-                              (void*)(result.ptr<float>(y) + x), result.step);
-            GpuMat result_block(result_roi_size, result_data.type(),
-                                result_data.ptr(), result_data.step);
-
-            if (stream)
-                stream.enqueueCopy(result_block, result_roi);
-            else
-                result_block.copyTo(result_roi);
-        }
-    }
-
-    cufftSafeCall(cufftDestroy(planR2C));
-    cufftSafeCall(cufftDestroy(planC2R));
-#endif
-}
-
-
-//////////////////////////////////////////////////////////////////////////////
-// Canny
-
-cv::gpu::CannyBuf::CannyBuf(const GpuMat& dx_, const GpuMat& dy_) : dx(dx_), dy(dy_)
-{
-    CV_Assert(dx_.type() == CV_32SC1 && dy_.type() == CV_32SC1 && dx_.size() == dy_.size());
-
-    create(dx_.size(), -1);
-}
-
-void cv::gpu::CannyBuf::create(const Size& image_size, int apperture_size)
-{
-    ensureSizeIsEnough(image_size, CV_32SC1, dx);
-    ensureSizeIsEnough(image_size, CV_32SC1, dy);
-
-    if (apperture_size == 3)
-    {
-        ensureSizeIsEnough(image_size, CV_32SC1, dx_buf);
-        ensureSizeIsEnough(image_size, CV_32SC1, dy_buf);
-    }
-    else if(apperture_size > 0)
-    {
-        if (!filterDX)
-            filterDX = createDerivFilter_GPU(CV_8UC1, CV_32S, 1, 0, apperture_size, BORDER_REPLICATE);
-        if (!filterDY)
-            filterDY = createDerivFilter_GPU(CV_8UC1, CV_32S, 0, 1, apperture_size, BORDER_REPLICATE);
-    }
-
-    ensureSizeIsEnough(image_size.height + 2, image_size.width + 2, CV_32FC1, edgeBuf);
-
-    ensureSizeIsEnough(1, image_size.width * image_size.height, CV_16UC2, trackBuf1);
-    ensureSizeIsEnough(1, image_size.width * image_size.height, CV_16UC2, trackBuf2);
-}
-
-void cv::gpu::CannyBuf::release()
-{
-    dx.release();
-    dy.release();
-    dx_buf.release();
-    dy_buf.release();
-    edgeBuf.release();
-    trackBuf1.release();
-    trackBuf2.release();
-}
-
-namespace cv { namespace gpu { namespace device
-{
-    namespace canny
-    {
-        void calcSobelRowPass_gpu(PtrStepb src, PtrStepi dx_buf, PtrStepi dy_buf, int rows, int cols);
-
-        void calcMagnitude_gpu(PtrStepi dx_buf, PtrStepi dy_buf, PtrStepi dx, PtrStepi dy, PtrStepf mag, int rows, int cols, bool L2Grad);
-        void calcMagnitude_gpu(PtrStepi dx, PtrStepi dy, PtrStepf mag, int rows, int cols, bool L2Grad);
-
-        void calcMap_gpu(PtrStepi dx, PtrStepi dy, PtrStepf mag, PtrStepi map, int rows, int cols, float low_thresh, float high_thresh);
-
-        void edgesHysteresisLocal_gpu(PtrStepi map, ushort2* st1, int rows, int cols);
-
-        void edgesHysteresisGlobal_gpu(PtrStepi map, ushort2* st1, ushort2* st2, int rows, int cols);
-
-        void getEdges_gpu(PtrStepi map, PtrStepb dst, int rows, int cols);
-    }
-}}}
-
-namespace
-{
-    void CannyCaller(CannyBuf& buf, GpuMat& dst, float low_thresh, float high_thresh)
-    {
-        using namespace ::cv::gpu::device::canny;
-
-        calcMap_gpu(buf.dx, buf.dy, buf.edgeBuf, buf.edgeBuf, dst.rows, dst.cols, low_thresh, high_thresh);
-
-        edgesHysteresisLocal_gpu(buf.edgeBuf, buf.trackBuf1.ptr<ushort2>(), dst.rows, dst.cols);
-
-        edgesHysteresisGlobal_gpu(buf.edgeBuf, buf.trackBuf1.ptr<ushort2>(), buf.trackBuf2.ptr<ushort2>(), dst.rows, dst.cols);
-
-        getEdges_gpu(buf.edgeBuf, dst, dst.rows, dst.cols);
-    }
-}
-
-void cv::gpu::Canny(const GpuMat& src, GpuMat& dst, double low_thresh, double high_thresh, int apperture_size, bool L2gradient)
-{
-    CannyBuf buf(src.size(), apperture_size);
-    Canny(src, buf, dst, low_thresh, high_thresh, apperture_size, L2gradient);
-}
-
-void cv::gpu::Canny(const GpuMat& src, CannyBuf& buf, GpuMat& dst, double low_thresh, double high_thresh, int apperture_size, bool L2gradient)
-{
-    using namespace ::cv::gpu::device::canny;
-
-    CV_Assert(src.type() == CV_8UC1);
-
-    if (!TargetArchs::builtWith(SHARED_ATOMICS) || !DeviceInfo().supports(SHARED_ATOMICS))
-        CV_Error(CV_StsNotImplemented, "The device doesn't support shared atomics");
-
-    if( low_thresh > high_thresh )
-        std::swap( low_thresh, high_thresh);
-
-    dst.create(src.size(), CV_8U);
-    dst.setTo(Scalar::all(0));
-
-    buf.create(src.size(), apperture_size);
-    buf.edgeBuf.setTo(Scalar::all(0));
-
-    if (apperture_size == 3)
-    {
-        calcSobelRowPass_gpu(src, buf.dx_buf, buf.dy_buf, src.rows, src.cols);
-
-        calcMagnitude_gpu(buf.dx_buf, buf.dy_buf, buf.dx, buf.dy, buf.edgeBuf, src.rows, src.cols, L2gradient);
-    }
-    else
-    {
-        buf.filterDX->apply(src, buf.dx, Rect(0, 0, src.cols, src.rows));
-        buf.filterDY->apply(src, buf.dy, Rect(0, 0, src.cols, src.rows));
-
-        calcMagnitude_gpu(buf.dx, buf.dy, buf.edgeBuf, src.rows, src.cols, L2gradient);
-    }
-
-    CannyCaller(buf, dst, static_cast<float>(low_thresh), static_cast<float>(high_thresh));
-}
-
-void cv::gpu::Canny(const GpuMat& dx, const GpuMat& dy, GpuMat& dst, double low_thresh, double high_thresh, bool L2gradient)
-{
-    CannyBuf buf(dx, dy);
-    Canny(dx, dy, buf, dst, low_thresh, high_thresh, L2gradient);
-}
-
-void cv::gpu::Canny(const GpuMat& dx, const GpuMat& dy, CannyBuf& buf, GpuMat& dst, double low_thresh, double high_thresh, bool L2gradient)
-{
-    using namespace ::cv::gpu::device::canny;
-
-    CV_Assert(TargetArchs::builtWith(SHARED_ATOMICS) && DeviceInfo().supports(SHARED_ATOMICS));
-    CV_Assert(dx.type() == CV_32SC1 && dy.type() == CV_32SC1 && dx.size() == dy.size());
-
-    if( low_thresh > high_thresh )
-        std::swap( low_thresh, high_thresh);
-
-    dst.create(dx.size(), CV_8U);
-    dst.setTo(Scalar::all(0));
-
-    buf.dx = dx; buf.dy = dy;
-    buf.create(dx.size(), -1);
-    buf.edgeBuf.setTo(Scalar::all(0));
-
-    calcMagnitude_gpu(dx, dy, buf.edgeBuf, dx.rows, dx.cols, L2gradient);
-
-    CannyCaller(buf, dst, static_cast<float>(low_thresh), static_cast<float>(high_thresh));
-}
-
-#endif /* !defined (HAVE_CUDA) */
-
-
+/*M///////////////////////////////////////////////////////////////////////////////////////
+//
+//  IMPORTANT: READ BEFORE DOWNLOADING, COPYING, INSTALLING OR USING.
+//
+//  By downloading, copying, installing or using the software you agree to this license.
+//  If you do not agree to this license, do not download, install,
+//  copy or use the software.
+//
+//
+//                           License Agreement
+//                For Open Source Computer Vision Library
+//
+// Copyright (C) 2000-2008, Intel Corporation, all rights reserved.
+// Copyright (C) 2009, Willow Garage Inc., all rights reserved.
+// Third party copyrights are property of their respective owners.
+//
+// Redistribution and use in source and binary forms, with or without modification,
+// are permitted provided that the following conditions are met:
+//
+//   * Redistribution's of source code must retain the above copyright notice,
+//     this list of conditions and the following disclaimer.
+//
+//   * Redistribution's in binary form must reproduce the above copyright notice,
+//     this list of conditions and the following disclaimer in the documentation
+//     and/or other materials provided with the distribution.
+//
+//   * The name of the copyright holders may not be used to endorse or promote products
+//     derived from this software without specific prior written permission.
+//
+// This software is provided by the copyright holders and contributors "as is" and
+// any express or implied warranties, including, but not limited to, the implied
+// warranties of merchantability and fitness for a particular purpose are disclaimed.
+// In no event shall the Intel Corporation or contributors be liable for any direct,
+// indirect, incidental, special, exemplary, or consequential damages
+// (including, but not limited to, procurement of substitute goods or services;
+// loss of use, data, or profits; or business interruption) however caused
+// and on any theory of liability, whether in contract, strict liability,
+// or tort (including negligence or otherwise) arising in any way out of
+// the use of this software, even if advised of the possibility of such damage.
+//
+//M*/
+
+#include "precomp.hpp"
+
+using namespace cv;
+using namespace cv::gpu;
+
+#if !defined (HAVE_CUDA) || defined (CUDA_DISABLER)
+
+void cv::gpu::meanShiftFiltering(const GpuMat&, GpuMat&, int, int, TermCriteria, Stream&) { throw_nogpu(); }
+void cv::gpu::meanShiftProc(const GpuMat&, GpuMat&, GpuMat&, int, int, TermCriteria, Stream&) { throw_nogpu(); }
+void cv::gpu::drawColorDisp(const GpuMat&, GpuMat&, int, Stream&) { throw_nogpu(); }
+void cv::gpu::reprojectImageTo3D(const GpuMat&, GpuMat&, const Mat&, int, Stream&) { throw_nogpu(); }
+void cv::gpu::copyMakeBorder(const GpuMat&, GpuMat&, int, int, int, int, int, const Scalar&, Stream&) { throw_nogpu(); }
+void cv::gpu::buildWarpPlaneMaps(Size, Rect, const Mat&, const Mat&, const Mat&, float, GpuMat&, GpuMat&, Stream&) { throw_nogpu(); }
+void cv::gpu::buildWarpCylindricalMaps(Size, Rect, const Mat&, const Mat&, float, GpuMat&, GpuMat&, Stream&) { throw_nogpu(); }
+void cv::gpu::buildWarpSphericalMaps(Size, Rect, const Mat&, const Mat&, float, GpuMat&, GpuMat&, Stream&) { throw_nogpu(); }
+void cv::gpu::rotate(const GpuMat&, GpuMat&, Size, double, double, double, int, Stream&) { throw_nogpu(); }
+void cv::gpu::integral(const GpuMat&, GpuMat&, Stream&) { throw_nogpu(); }
+void cv::gpu::integralBuffered(const GpuMat&, GpuMat&, GpuMat&, Stream&) { throw_nogpu(); }
+void cv::gpu::sqrIntegral(const GpuMat&, GpuMat&, Stream&) { throw_nogpu(); }
+void cv::gpu::columnSum(const GpuMat&, GpuMat&) { throw_nogpu(); }
+void cv::gpu::rectStdDev(const GpuMat&, const GpuMat&, GpuMat&, const Rect&, Stream&) { throw_nogpu(); }
+void cv::gpu::evenLevels(GpuMat&, int, int, int) { throw_nogpu(); }
+void cv::gpu::histEven(const GpuMat&, GpuMat&, int, int, int, Stream&) { throw_nogpu(); }
+void cv::gpu::histEven(const GpuMat&, GpuMat&, GpuMat&, int, int, int, Stream&) { throw_nogpu(); }
+void cv::gpu::histEven(const GpuMat&, GpuMat*, int*, int*, int*, Stream&) { throw_nogpu(); }
+void cv::gpu::histEven(const GpuMat&, GpuMat*, GpuMat&, int*, int*, int*, Stream&) { throw_nogpu(); }
+void cv::gpu::histRange(const GpuMat&, GpuMat&, const GpuMat&, Stream&) { throw_nogpu(); }
+void cv::gpu::histRange(const GpuMat&, GpuMat&, const GpuMat&, GpuMat&, Stream&) { throw_nogpu(); }
+void cv::gpu::histRange(const GpuMat&, GpuMat*, const GpuMat*, Stream&) { throw_nogpu(); }
+void cv::gpu::histRange(const GpuMat&, GpuMat*, const GpuMat*, GpuMat&, Stream&) { throw_nogpu(); }
+void cv::gpu::calcHist(const GpuMat&, GpuMat&, Stream&) { throw_nogpu(); }
+void cv::gpu::calcHist(const GpuMat&, GpuMat&, GpuMat&, Stream&) { throw_nogpu(); }
+void cv::gpu::equalizeHist(const GpuMat&, GpuMat&, Stream&) { throw_nogpu(); }
+void cv::gpu::equalizeHist(const GpuMat&, GpuMat&, GpuMat&, Stream&) { throw_nogpu(); }
+void cv::gpu::equalizeHist(const GpuMat&, GpuMat&, GpuMat&, GpuMat&, Stream&) { throw_nogpu(); }
+void cv::gpu::cornerHarris(const GpuMat&, GpuMat&, int, int, double, int) { throw_nogpu(); }
+void cv::gpu::cornerHarris(const GpuMat&, GpuMat&, GpuMat&, GpuMat&, int, int, double, int) { throw_nogpu(); }
+void cv::gpu::cornerHarris(const GpuMat&, GpuMat&, GpuMat&, GpuMat&, GpuMat&, int, int, double, int, Stream&) { throw_nogpu(); }
+void cv::gpu::cornerMinEigenVal(const GpuMat&, GpuMat&, int, int, int) { throw_nogpu(); }
+void cv::gpu::cornerMinEigenVal(const GpuMat&, GpuMat&, GpuMat&, GpuMat&, int, int, int) { throw_nogpu(); }
+void cv::gpu::cornerMinEigenVal(const GpuMat&, GpuMat&, GpuMat&, GpuMat&, GpuMat&, int, int, int, Stream&) { throw_nogpu(); }
+void cv::gpu::mulSpectrums(const GpuMat&, const GpuMat&, GpuMat&, int, bool, Stream&) { throw_nogpu(); }
+void cv::gpu::mulAndScaleSpectrums(const GpuMat&, const GpuMat&, GpuMat&, int, float, bool, Stream&) { throw_nogpu(); }
+void cv::gpu::dft(const GpuMat&, GpuMat&, Size, int, Stream&) { throw_nogpu(); }
+void cv::gpu::ConvolveBuf::create(Size, Size) { throw_nogpu(); }
+void cv::gpu::convolve(const GpuMat&, const GpuMat&, GpuMat&, bool) { throw_nogpu(); }
+void cv::gpu::convolve(const GpuMat&, const GpuMat&, GpuMat&, bool, ConvolveBuf&, Stream&) { throw_nogpu(); }
+void cv::gpu::Canny(const GpuMat&, GpuMat&, double, double, int, bool) { throw_nogpu(); }
+void cv::gpu::Canny(const GpuMat&, CannyBuf&, GpuMat&, double, double, int, bool) { throw_nogpu(); }
+void cv::gpu::Canny(const GpuMat&, const GpuMat&, GpuMat&, double, double, bool) { throw_nogpu(); }
+void cv::gpu::Canny(const GpuMat&, const GpuMat&, CannyBuf&, GpuMat&, double, double, bool) { throw_nogpu(); }
+cv::gpu::CannyBuf::CannyBuf(const GpuMat&, const GpuMat&) { throw_nogpu(); }
+void cv::gpu::CannyBuf::create(const Size&, int) { throw_nogpu(); }
+void cv::gpu::CannyBuf::release() { throw_nogpu(); }
+
+#else /* !defined (HAVE_CUDA) */
+
+////////////////////////////////////////////////////////////////////////
+// meanShiftFiltering_GPU
+
+namespace cv { namespace gpu { namespace device
+{
+    namespace imgproc
+    {
+        void meanShiftFiltering_gpu(const PtrStepSzb& src, PtrStepSzb dst, int sp, int sr, int maxIter, float eps, cudaStream_t stream);
+    }
+}}}
+
+void cv::gpu::meanShiftFiltering(const GpuMat& src, GpuMat& dst, int sp, int sr, TermCriteria criteria, Stream& stream)
+{
+    using namespace ::cv::gpu::device::imgproc;
+
+    if( src.empty() )
+        CV_Error( CV_StsBadArg, "The input image is empty" );
+
+    if( src.depth() != CV_8U || src.channels() != 4 )
+        CV_Error( CV_StsUnsupportedFormat, "Only 8-bit, 4-channel images are supported" );
+
+    dst.create( src.size(), CV_8UC4 );
+
+    if( !(criteria.type & TermCriteria::MAX_ITER) )
+        criteria.maxCount = 5;
+
+    int maxIter = std::min(std::max(criteria.maxCount, 1), 100);
+
+    float eps;
+    if( !(criteria.type & TermCriteria::EPS) )
+        eps = 1.f;
+    eps = (float)std::max(criteria.epsilon, 0.0);
+
+    meanShiftFiltering_gpu(src, dst, sp, sr, maxIter, eps, StreamAccessor::getStream(stream));
+}
+
+////////////////////////////////////////////////////////////////////////
+// meanShiftProc_GPU
+
+namespace cv { namespace gpu { namespace device
+{
+    namespace imgproc
+    {
+        void meanShiftProc_gpu(const PtrStepSzb& src, PtrStepSzb dstr, PtrStepSzb dstsp, int sp, int sr, int maxIter, float eps, cudaStream_t stream);
+    }
+}}}
+
+void cv::gpu::meanShiftProc(const GpuMat& src, GpuMat& dstr, GpuMat& dstsp, int sp, int sr, TermCriteria criteria, Stream& stream)
+{
+    using namespace ::cv::gpu::device::imgproc;
+
+    if( src.empty() )
+        CV_Error( CV_StsBadArg, "The input image is empty" );
+
+    if( src.depth() != CV_8U || src.channels() != 4 )
+        CV_Error( CV_StsUnsupportedFormat, "Only 8-bit, 4-channel images are supported" );
+
+    dstr.create( src.size(), CV_8UC4 );
+    dstsp.create( src.size(), CV_16SC2 );
+
+    if( !(criteria.type & TermCriteria::MAX_ITER) )
+        criteria.maxCount = 5;
+
+    int maxIter = std::min(std::max(criteria.maxCount, 1), 100);
+
+    float eps;
+    if( !(criteria.type & TermCriteria::EPS) )
+        eps = 1.f;
+    eps = (float)std::max(criteria.epsilon, 0.0);
+
+    meanShiftProc_gpu(src, dstr, dstsp, sp, sr, maxIter, eps, StreamAccessor::getStream(stream));
+}
+
+////////////////////////////////////////////////////////////////////////
+// drawColorDisp
+
+namespace cv { namespace gpu { namespace device
+{
+    namespace imgproc
+    {
+        void drawColorDisp_gpu(const PtrStepSzb& src, const PtrStepSzb& dst, int ndisp, const cudaStream_t& stream);
+        void drawColorDisp_gpu(const PtrStepSz<short>& src, const PtrStepSzb& dst, int ndisp, const cudaStream_t& stream);
+    }
+}}}
+
+namespace
+{
+    template <typename T>
+    void drawColorDisp_caller(const GpuMat& src, GpuMat& dst, int ndisp, const cudaStream_t& stream)
+    {
+        using namespace ::cv::gpu::device::imgproc;
+
+        dst.create(src.size(), CV_8UC4);
+
+        drawColorDisp_gpu((PtrStepSz<T>)src, dst, ndisp, stream);
+    }
+
+    typedef void (*drawColorDisp_caller_t)(const GpuMat& src, GpuMat& dst, int ndisp, const cudaStream_t& stream);
+
+    const drawColorDisp_caller_t drawColorDisp_callers[] = {drawColorDisp_caller<unsigned char>, 0, 0, drawColorDisp_caller<short>, 0, 0, 0, 0};
+}
+
+void cv::gpu::drawColorDisp(const GpuMat& src, GpuMat& dst, int ndisp, Stream& stream)
+{
+    CV_Assert(src.type() == CV_8U || src.type() == CV_16S);
+
+    drawColorDisp_callers[src.type()](src, dst, ndisp, StreamAccessor::getStream(stream));
+}
+
+////////////////////////////////////////////////////////////////////////
+// reprojectImageTo3D
+
+namespace cv { namespace gpu { namespace device
+{
+    namespace imgproc
+    {
+        template <typename T, typename D>
+        void reprojectImageTo3D_gpu(const PtrStepSzb disp, PtrStepSzb xyz, const float* q, cudaStream_t stream);
+    }
+}}}
+
+void cv::gpu::reprojectImageTo3D(const GpuMat& disp, GpuMat& xyz, const Mat& Q, int dst_cn, Stream& stream)
+{
+    using namespace cv::gpu::device::imgproc;
+
+    typedef void (*func_t)(const PtrStepSzb disp, PtrStepSzb xyz, const float* q, cudaStream_t stream);
+    static const func_t funcs[2][4] =
+    {
+        {reprojectImageTo3D_gpu<uchar, float3>, 0, 0, reprojectImageTo3D_gpu<short, float3>},
+        {reprojectImageTo3D_gpu<uchar, float4>, 0, 0, reprojectImageTo3D_gpu<short, float4>}
+    };
+
+    CV_Assert(disp.type() == CV_8U || disp.type() == CV_16S);
+    CV_Assert(Q.type() == CV_32F && Q.rows == 4 && Q.cols == 4 && Q.isContinuous());
+    CV_Assert(dst_cn == 3 || dst_cn == 4);
+
+    xyz.create(disp.size(), CV_MAKE_TYPE(CV_32F, dst_cn));
+
+    funcs[dst_cn == 4][disp.type()](disp, xyz, Q.ptr<float>(), StreamAccessor::getStream(stream));
+}
+
+////////////////////////////////////////////////////////////////////////
+// copyMakeBorder
+
+namespace cv { namespace gpu { namespace device
+{
+    namespace imgproc
+    {
+        template <typename T, int cn> void copyMakeBorder_gpu(const PtrStepSzb& src, const PtrStepSzb& dst, int top, int left, int borderMode, const T* borderValue, cudaStream_t stream);
+    }
+}}}
+
+namespace
+{
+    template <typename T, int cn> void copyMakeBorder_caller(const PtrStepSzb& src, const PtrStepSzb& dst, int top, int left, int borderType, const Scalar& value, cudaStream_t stream)
+    {
+        using namespace ::cv::gpu::device::imgproc;
+
+        Scalar_<T> val(saturate_cast<T>(value[0]), saturate_cast<T>(value[1]), saturate_cast<T>(value[2]), saturate_cast<T>(value[3]));
+
+        copyMakeBorder_gpu<T, cn>(src, dst, top, left, borderType, val.val, stream);
+    }
+}
+
+#if defined __GNUC__ && __GNUC__ > 2 && __GNUC_MINOR__  > 4
+typedef Npp32s __attribute__((__may_alias__)) Npp32s_a;
+#else
+typedef Npp32s Npp32s_a;
+#endif
+
+void cv::gpu::copyMakeBorder(const GpuMat& src, GpuMat& dst, int top, int bottom, int left, int right, int borderType, const Scalar& value, Stream& s)
+{
+    CV_Assert(src.depth() <= CV_32F && src.channels() <= 4);
+    CV_Assert(borderType == BORDER_REFLECT101 || borderType == BORDER_REPLICATE || borderType == BORDER_CONSTANT || borderType == BORDER_REFLECT || borderType == BORDER_WRAP);
+
+    dst.create(src.rows + top + bottom, src.cols + left + right, src.type());
+
+    cudaStream_t stream = StreamAccessor::getStream(s);
+
+    if (borderType == BORDER_CONSTANT && (src.type() == CV_8UC1 || src.type() == CV_8UC4 || src.type() == CV_32SC1 || src.type() == CV_32FC1))
+    {
+        NppiSize srcsz;
+        srcsz.width  = src.cols;
+        srcsz.height = src.rows;
+
+        NppiSize dstsz;
+        dstsz.width  = dst.cols;
+        dstsz.height = dst.rows;
+
+        NppStreamHandler h(stream);
+
+        switch (src.type())
+        {
+        case CV_8UC1:
+            {
+                Npp8u nVal = saturate_cast<Npp8u>(value[0]);
+                nppSafeCall( nppiCopyConstBorder_8u_C1R(src.ptr<Npp8u>(), static_cast<int>(src.step), srcsz,
+                    dst.ptr<Npp8u>(), static_cast<int>(dst.step), dstsz, top, left, nVal) );
+                break;
+            }
+        case CV_8UC4:
+            {
+                Npp8u nVal[] = {saturate_cast<Npp8u>(value[0]), saturate_cast<Npp8u>(value[1]), saturate_cast<Npp8u>(value[2]), saturate_cast<Npp8u>(value[3])};
+                nppSafeCall( nppiCopyConstBorder_8u_C4R(src.ptr<Npp8u>(), static_cast<int>(src.step), srcsz,
+                    dst.ptr<Npp8u>(), static_cast<int>(dst.step), dstsz, top, left, nVal) );
+                break;
+            }
+        case CV_32SC1:
+            {
+                Npp32s nVal = saturate_cast<Npp32s>(value[0]);
+                nppSafeCall( nppiCopyConstBorder_32s_C1R(src.ptr<Npp32s>(), static_cast<int>(src.step), srcsz,
+                    dst.ptr<Npp32s>(), static_cast<int>(dst.step), dstsz, top, left, nVal) );
+                break;
+            }
+        case CV_32FC1:
+            {
+                Npp32f val = saturate_cast<Npp32f>(value[0]);
+                Npp32s nVal = *(reinterpret_cast<Npp32s_a*>(&val));
+                nppSafeCall( nppiCopyConstBorder_32s_C1R(src.ptr<Npp32s>(), static_cast<int>(src.step), srcsz,
+                    dst.ptr<Npp32s>(), static_cast<int>(dst.step), dstsz, top, left, nVal) );
+                break;
+            }
+        }
+
+        if (stream == 0)
+            cudaSafeCall( cudaDeviceSynchronize() );
+    }
+    else
+    {
+        typedef void (*caller_t)(const PtrStepSzb& src, const PtrStepSzb& dst, int top, int left, int borderType, const Scalar& value, cudaStream_t stream);
+        static const caller_t callers[6][4] =
+        {
+            {   copyMakeBorder_caller<uchar, 1>  ,    copyMakeBorder_caller<uchar, 2>   ,    copyMakeBorder_caller<uchar, 3>  ,    copyMakeBorder_caller<uchar, 4>},
+            {0/*copyMakeBorder_caller<schar, 1>*/, 0/*copyMakeBorder_caller<schar, 2>*/ , 0/*copyMakeBorder_caller<schar, 3>*/, 0/*copyMakeBorder_caller<schar, 4>*/},
+            {   copyMakeBorder_caller<ushort, 1> , 0/*copyMakeBorder_caller<ushort, 2>*/,    copyMakeBorder_caller<ushort, 3> ,    copyMakeBorder_caller<ushort, 4>},
+            {   copyMakeBorder_caller<short, 1>  , 0/*copyMakeBorder_caller<short, 2>*/ ,    copyMakeBorder_caller<short, 3>  ,    copyMakeBorder_caller<short, 4>},
+            {0/*copyMakeBorder_caller<int,   1>*/, 0/*copyMakeBorder_caller<int,   2>*/ , 0/*copyMakeBorder_caller<int,   3>*/, 0/*copyMakeBorder_caller<int  , 4>*/},
+            {   copyMakeBorder_caller<float, 1>  , 0/*copyMakeBorder_caller<float, 2>*/ ,    copyMakeBorder_caller<float, 3>  ,    copyMakeBorder_caller<float ,4>}
+        };
+
+        caller_t func = callers[src.depth()][src.channels() - 1];
+        CV_Assert(func != 0);
+
+        int gpuBorderType;
+        CV_Assert(tryConvertToGpuBorderType(borderType, gpuBorderType));
+
+        func(src, dst, top, left, gpuBorderType, value, stream);
+    }
+}
+
+//////////////////////////////////////////////////////////////////////////////
+// buildWarpPlaneMaps
+
+namespace cv { namespace gpu { namespace device
+{
+    namespace imgproc
+    {
+        void buildWarpPlaneMaps(int tl_u, int tl_v, PtrStepSzf map_x, PtrStepSzf map_y,
+                                const float k_rinv[9], const float r_kinv[9], const float t[3], float scale,
+                                cudaStream_t stream);
+    }
+}}}
+
+void cv::gpu::buildWarpPlaneMaps(Size src_size, Rect dst_roi, const Mat &K, const Mat& R, const Mat &T,
+                                 float scale, GpuMat& map_x, GpuMat& map_y, Stream& stream)
+{
+    (void)src_size;
+    using namespace ::cv::gpu::device::imgproc;
+
+    CV_Assert(K.size() == Size(3,3) && K.type() == CV_32F);
+    CV_Assert(R.size() == Size(3,3) && R.type() == CV_32F);
+    CV_Assert((T.size() == Size(3,1) || T.size() == Size(1,3)) && T.type() == CV_32F && T.isContinuous());
+
+    Mat K_Rinv = K * R.t();
+    Mat R_Kinv = R * K.inv();
+    CV_Assert(K_Rinv.isContinuous());
+    CV_Assert(R_Kinv.isContinuous());
+
+    map_x.create(dst_roi.size(), CV_32F);
+    map_y.create(dst_roi.size(), CV_32F);
+    device::imgproc::buildWarpPlaneMaps(dst_roi.tl().x, dst_roi.tl().y, map_x, map_y, K_Rinv.ptr<float>(), R_Kinv.ptr<float>(),
+                       T.ptr<float>(), scale, StreamAccessor::getStream(stream));
+}
+
+//////////////////////////////////////////////////////////////////////////////
+// buildWarpCylyndricalMaps
+
+namespace cv { namespace gpu { namespace device
+{
+    namespace imgproc
+    {
+        void buildWarpCylindricalMaps(int tl_u, int tl_v, PtrStepSzf map_x, PtrStepSzf map_y,
+                                      const float k_rinv[9], const float r_kinv[9], float scale,
+                                      cudaStream_t stream);
+    }
+}}}
+
+void cv::gpu::buildWarpCylindricalMaps(Size src_size, Rect dst_roi, const Mat &K, const Mat& R, float scale,
+                                       GpuMat& map_x, GpuMat& map_y, Stream& stream)
+{
+    (void)src_size;
+    using namespace ::cv::gpu::device::imgproc;
+
+    CV_Assert(K.size() == Size(3,3) && K.type() == CV_32F);
+    CV_Assert(R.size() == Size(3,3) && R.type() == CV_32F);
+
+    Mat K_Rinv = K * R.t();
+    Mat R_Kinv = R * K.inv();
+    CV_Assert(K_Rinv.isContinuous());
+    CV_Assert(R_Kinv.isContinuous());
+
+    map_x.create(dst_roi.size(), CV_32F);
+    map_y.create(dst_roi.size(), CV_32F);
+    device::imgproc::buildWarpCylindricalMaps(dst_roi.tl().x, dst_roi.tl().y, map_x, map_y, K_Rinv.ptr<float>(), R_Kinv.ptr<float>(), scale, StreamAccessor::getStream(stream));
+}
+
+
+//////////////////////////////////////////////////////////////////////////////
+// buildWarpSphericalMaps
+
+namespace cv { namespace gpu { namespace device
+{
+    namespace imgproc
+    {
+        void buildWarpSphericalMaps(int tl_u, int tl_v, PtrStepSzf map_x, PtrStepSzf map_y,
+                                    const float k_rinv[9], const float r_kinv[9], float scale,
+                                    cudaStream_t stream);
+    }
+}}}
+
+void cv::gpu::buildWarpSphericalMaps(Size src_size, Rect dst_roi, const Mat &K, const Mat& R, float scale,
+                                     GpuMat& map_x, GpuMat& map_y, Stream& stream)
+{
+    (void)src_size;
+    using namespace ::cv::gpu::device::imgproc;
+
+    CV_Assert(K.size() == Size(3,3) && K.type() == CV_32F);
+    CV_Assert(R.size() == Size(3,3) && R.type() == CV_32F);
+
+    Mat K_Rinv = K * R.t();
+    Mat R_Kinv = R * K.inv();
+    CV_Assert(K_Rinv.isContinuous());
+    CV_Assert(R_Kinv.isContinuous());
+
+    map_x.create(dst_roi.size(), CV_32F);
+    map_y.create(dst_roi.size(), CV_32F);
+    device::imgproc::buildWarpSphericalMaps(dst_roi.tl().x, dst_roi.tl().y, map_x, map_y, K_Rinv.ptr<float>(), R_Kinv.ptr<float>(), scale, StreamAccessor::getStream(stream));
+}
+
+////////////////////////////////////////////////////////////////////////
+// rotate
+
+namespace
+{
+    template<int DEPTH> struct NppTypeTraits;
+    template<> struct NppTypeTraits<CV_8U>  { typedef Npp8u npp_t; };
+    template<> struct NppTypeTraits<CV_8S>  { typedef Npp8s npp_t; };
+    template<> struct NppTypeTraits<CV_16U> { typedef Npp16u npp_t; };
+    template<> struct NppTypeTraits<CV_16S> { typedef Npp16s npp_t; };
+    template<> struct NppTypeTraits<CV_32S> { typedef Npp32s npp_t; };
+    template<> struct NppTypeTraits<CV_32F> { typedef Npp32f npp_t; };
+    template<> struct NppTypeTraits<CV_64F> { typedef Npp64f npp_t; };
+
+    template <int DEPTH> struct NppRotateFunc
+    {
+        typedef typename NppTypeTraits<DEPTH>::npp_t npp_t;
+
+        typedef NppStatus (*func_t)(const npp_t* pSrc, NppiSize oSrcSize, int nSrcStep, NppiRect oSrcROI,
+                                    npp_t* pDst, int nDstStep, NppiRect oDstROI,
+                                    double nAngle, double nShiftX, double nShiftY, int eInterpolation);
+    };
+
+    template <int DEPTH, typename NppRotateFunc<DEPTH>::func_t func> struct NppRotate
+    {
+        typedef typename NppRotateFunc<DEPTH>::npp_t npp_t;
+
+        static void call(const GpuMat& src, GpuMat& dst, Size dsize, double angle, double xShift, double yShift, int interpolation, cudaStream_t stream)
+        {
+            (void)dsize;
+            static const int npp_inter[] = {NPPI_INTER_NN, NPPI_INTER_LINEAR, NPPI_INTER_CUBIC};
+
+            NppStreamHandler h(stream);
+
+            NppiSize srcsz;
+            srcsz.height = src.rows;
+            srcsz.width = src.cols;
+            NppiRect srcroi;
+            srcroi.x = srcroi.y = 0;
+            srcroi.height = src.rows;
+            srcroi.width = src.cols;
+            NppiRect dstroi;
+            dstroi.x = dstroi.y = 0;
+            dstroi.height = dst.rows;
+            dstroi.width = dst.cols;
+
+            nppSafeCall( func(src.ptr<npp_t>(), srcsz, static_cast<int>(src.step), srcroi,
+                dst.ptr<npp_t>(), static_cast<int>(dst.step), dstroi, angle, xShift, yShift, npp_inter[interpolation]) );
+
+            if (stream == 0)
+                cudaSafeCall( cudaDeviceSynchronize() );
+        }
+    };
+}
+
+void cv::gpu::rotate(const GpuMat& src, GpuMat& dst, Size dsize, double angle, double xShift, double yShift, int interpolation, Stream& stream)
+{
+    typedef void (*func_t)(const GpuMat& src, GpuMat& dst, Size dsize, double angle, double xShift, double yShift, int interpolation, cudaStream_t stream);
+
+    static const func_t funcs[6][4] =
+    {
+        {NppRotate<CV_8U, nppiRotate_8u_C1R>::call, 0, NppRotate<CV_8U, nppiRotate_8u_C3R>::call, NppRotate<CV_8U, nppiRotate_8u_C4R>::call},
+        {0,0,0,0},
+        {NppRotate<CV_16U, nppiRotate_16u_C1R>::call, 0, NppRotate<CV_16U, nppiRotate_16u_C3R>::call, NppRotate<CV_16U, nppiRotate_16u_C4R>::call},
+        {0,0,0,0},
+        {0,0,0,0},
+        {NppRotate<CV_32F, nppiRotate_32f_C1R>::call, 0, NppRotate<CV_32F, nppiRotate_32f_C3R>::call, NppRotate<CV_32F, nppiRotate_32f_C4R>::call}
+    };
+
+    CV_Assert(src.depth() == CV_8U || src.depth() == CV_16U || src.depth() == CV_32F);
+    CV_Assert(src.channels() == 1 || src.channels() == 3 || src.channels() == 4);
+    CV_Assert(interpolation == INTER_NEAREST || interpolation == INTER_LINEAR || interpolation == INTER_CUBIC);
+
+    dst.create(dsize, src.type());
+
+    funcs[src.depth()][src.channels() - 1](src, dst, dsize, angle, xShift, yShift, interpolation, StreamAccessor::getStream(stream));
+}
+
+////////////////////////////////////////////////////////////////////////
+// integral
+
+void cv::gpu::integral(const GpuMat& src, GpuMat& sum, Stream& s)
+{
+    GpuMat buffer;
+    integralBuffered(src, sum, buffer, s);
+}
+
+namespace cv { namespace gpu { namespace device
+{
+    namespace imgproc
+    {
+        void shfl_integral_gpu(PtrStepSzb img, PtrStepSz<unsigned int> integral, cudaStream_t stream);
+    }
+}}}
+
+void cv::gpu::integralBuffered(const GpuMat& src, GpuMat& sum, GpuMat& buffer, Stream& s)
+{
+    CV_Assert(src.type() == CV_8UC1);
+
+    cudaStream_t stream = StreamAccessor::getStream(s);
+
+    DeviceInfo info;
+    cv::Size whole;
+    cv::Point offset;
+
+    src.locateROI(whole, offset);
+
+    if (info.supports(WARP_SHUFFLE_FUNCTIONS) && src.cols <= 2048)
+    {
+        GpuMat srcAlligned;
+
+        if (src.cols % 16 == 0 && src.rows % 8 == 0 && offset.x % 16 == 0 && offset.y % 8 == 0)
+            srcAlligned = src;
+        else
+        {
+            ensureSizeIsEnough(((src.rows + 7) / 8) * 8, ((src.cols + 15) / 16) * 16, src.type(), buffer);
+
+            GpuMat inner = buffer(Rect(0, 0, src.cols, src.rows));
+
+            if (s)
+            {
+                s.enqueueMemSet(buffer, Scalar::all(0));
+                s.enqueueCopy(src, inner);
+            }
+            else
+            {
+                buffer.setTo(Scalar::all(0));
+                src.copyTo(inner);
+            }
+
+            srcAlligned = buffer;
+        }
+
+        sum.create(srcAlligned.rows + 1, srcAlligned.cols + 4, CV_32SC1);
+
+        if (s)
+            s.enqueueMemSet(sum, Scalar::all(0));
+        else
+            sum.setTo(Scalar::all(0));
+
+        GpuMat inner = sum(Rect(4, 1, srcAlligned.cols, srcAlligned.rows));
+
+        cv::gpu::device::imgproc::shfl_integral_gpu(srcAlligned, inner, stream);
+
+            sum = sum(Rect(3, 0, src.cols + 1, src.rows + 1));
+    }
+    else
+    {
+        sum.create(src.rows + 1, src.cols + 1, CV_32SC1);
+
+        NcvSize32u roiSize;
+        roiSize.width = src.cols;
+        roiSize.height = src.rows;
+
+        cudaDeviceProp prop;
+        cudaSafeCall( cudaGetDeviceProperties(&prop, cv::gpu::getDevice()) );
+
+        Ncv32u bufSize;
+        ncvSafeCall( nppiStIntegralGetSize_8u32u(roiSize, &bufSize, prop) );
+        ensureSizeIsEnough(1, bufSize, CV_8UC1, buffer);
+
+
+        NppStStreamHandler h(stream);
+
+        ncvSafeCall( nppiStIntegral_8u32u_C1R(const_cast<Ncv8u*>(src.ptr<Ncv8u>()), static_cast<int>(src.step),
+            sum.ptr<Ncv32u>(), static_cast<int>(sum.step), roiSize, buffer.ptr<Ncv8u>(), bufSize, prop) );
+
+        if (stream == 0)
+            cudaSafeCall( cudaDeviceSynchronize() );
+    }
+}
+
+//////////////////////////////////////////////////////////////////////////////
+// sqrIntegral
+
+void cv::gpu::sqrIntegral(const GpuMat& src, GpuMat& sqsum, Stream& s)
+{
+    CV_Assert(src.type() == CV_8U);
+
+    NcvSize32u roiSize;
+    roiSize.width = src.cols;
+    roiSize.height = src.rows;
+
+    cudaDeviceProp prop;
+    cudaSafeCall( cudaGetDeviceProperties(&prop, cv::gpu::getDevice()) );
+
+    Ncv32u bufSize;
+    ncvSafeCall(nppiStSqrIntegralGetSize_8u64u(roiSize, &bufSize, prop));
+    GpuMat buf(1, bufSize, CV_8U);
+
+    cudaStream_t stream = StreamAccessor::getStream(s);
+
+    NppStStreamHandler h(stream);
+
+    sqsum.create(src.rows + 1, src.cols + 1, CV_64F);
+    ncvSafeCall(nppiStSqrIntegral_8u64u_C1R(const_cast<Ncv8u*>(src.ptr<Ncv8u>(0)), static_cast<int>(src.step),
+            sqsum.ptr<Ncv64u>(0), static_cast<int>(sqsum.step), roiSize, buf.ptr<Ncv8u>(0), bufSize, prop));
+
+    if (stream == 0)
+        cudaSafeCall( cudaDeviceSynchronize() );
+}
+
+//////////////////////////////////////////////////////////////////////////////
+// columnSum
+
+namespace cv { namespace gpu { namespace device
+{
+    namespace imgproc
+    {
+        void columnSum_32F(const PtrStepSzb src, const PtrStepSzb dst);
+    }
+}}}
+
+void cv::gpu::columnSum(const GpuMat& src, GpuMat& dst)
+{
+    using namespace ::cv::gpu::device::imgproc;
+
+    CV_Assert(src.type() == CV_32F);
+
+    dst.create(src.size(), CV_32F);
+
+    device::imgproc::columnSum_32F(src, dst);
+}
+
+void cv::gpu::rectStdDev(const GpuMat& src, const GpuMat& sqr, GpuMat& dst, const Rect& rect, Stream& s)
+{
+    CV_Assert(src.type() == CV_32SC1 && sqr.type() == CV_64FC1);
+
+    dst.create(src.size(), CV_32FC1);
+
+    NppiSize sz;
+    sz.width = src.cols;
+    sz.height = src.rows;
+
+    NppiRect nppRect;
+    nppRect.height = rect.height;
+    nppRect.width = rect.width;
+    nppRect.x = rect.x;
+    nppRect.y = rect.y;
+
+    cudaStream_t stream = StreamAccessor::getStream(s);
+
+    NppStreamHandler h(stream);
+
+    nppSafeCall( nppiRectStdDev_32s32f_C1R(src.ptr<Npp32s>(), static_cast<int>(src.step), sqr.ptr<Npp64f>(), static_cast<int>(sqr.step),
+                dst.ptr<Npp32f>(), static_cast<int>(dst.step), sz, nppRect) );
+
+    if (stream == 0)
+        cudaSafeCall( cudaDeviceSynchronize() );
+}
+
+
+////////////////////////////////////////////////////////////////////////
+// Histogram
+
+namespace
+{
+    typedef NppStatus (*get_buf_size_c1_t)(NppiSize oSizeROI, int nLevels, int* hpBufferSize);
+    typedef NppStatus (*get_buf_size_c4_t)(NppiSize oSizeROI, int nLevels[], int* hpBufferSize);
+
+    template<int SDEPTH> struct NppHistogramEvenFuncC1
+    {
+        typedef typename NppTypeTraits<SDEPTH>::npp_t src_t;
+
+    typedef NppStatus (*func_ptr)(const src_t* pSrc, int nSrcStep, NppiSize oSizeROI, Npp32s * pHist,
+            int nLevels, Npp32s nLowerLevel, Npp32s nUpperLevel, Npp8u * pBuffer);
+    };
+    template<int SDEPTH> struct NppHistogramEvenFuncC4
+    {
+        typedef typename NppTypeTraits<SDEPTH>::npp_t src_t;
+
+        typedef NppStatus (*func_ptr)(const src_t* pSrc, int nSrcStep, NppiSize oSizeROI,
+            Npp32s * pHist[4], int nLevels[4], Npp32s nLowerLevel[4], Npp32s nUpperLevel[4], Npp8u * pBuffer);
+    };
+
+    template<int SDEPTH, typename NppHistogramEvenFuncC1<SDEPTH>::func_ptr func, get_buf_size_c1_t get_buf_size>
+    struct NppHistogramEvenC1
+    {
+        typedef typename NppHistogramEvenFuncC1<SDEPTH>::src_t src_t;
+
+        static void hist(const GpuMat& src, GpuMat& hist, GpuMat& buffer, int histSize, int lowerLevel, int upperLevel, cudaStream_t stream)
+        {
+            int levels = histSize + 1;
+            hist.create(1, histSize, CV_32S);
+
+            NppiSize sz;
+            sz.width = src.cols;
+            sz.height = src.rows;
+
+            int buf_size;
+            get_buf_size(sz, levels, &buf_size);
+
+            ensureSizeIsEnough(1, buf_size, CV_8U, buffer);
+
+            NppStreamHandler h(stream);
+
+            nppSafeCall( func(src.ptr<src_t>(), static_cast<int>(src.step), sz, hist.ptr<Npp32s>(), levels,
+                lowerLevel, upperLevel, buffer.ptr<Npp8u>()) );
+
+            if (stream == 0)
+                cudaSafeCall( cudaDeviceSynchronize() );
+        }
+    };
+    template<int SDEPTH, typename NppHistogramEvenFuncC4<SDEPTH>::func_ptr func, get_buf_size_c4_t get_buf_size>
+    struct NppHistogramEvenC4
+    {
+        typedef typename NppHistogramEvenFuncC4<SDEPTH>::src_t src_t;
+
+        static void hist(const GpuMat& src, GpuMat hist[4], GpuMat& buffer, int histSize[4], int lowerLevel[4], int upperLevel[4], cudaStream_t stream)
+        {
+            int levels[] = {histSize[0] + 1, histSize[1] + 1, histSize[2] + 1, histSize[3] + 1};
+            hist[0].create(1, histSize[0], CV_32S);
+            hist[1].create(1, histSize[1], CV_32S);
+            hist[2].create(1, histSize[2], CV_32S);
+            hist[3].create(1, histSize[3], CV_32S);
+
+            NppiSize sz;
+            sz.width = src.cols;
+            sz.height = src.rows;
+
+            Npp32s* pHist[] = {hist[0].ptr<Npp32s>(), hist[1].ptr<Npp32s>(), hist[2].ptr<Npp32s>(), hist[3].ptr<Npp32s>()};
+
+            int buf_size;
+            get_buf_size(sz, levels, &buf_size);
+
+            ensureSizeIsEnough(1, buf_size, CV_8U, buffer);
+
+            NppStreamHandler h(stream);
+
+            nppSafeCall( func(src.ptr<src_t>(), static_cast<int>(src.step), sz, pHist, levels, lowerLevel, upperLevel, buffer.ptr<Npp8u>()) );
+
+            if (stream == 0)
+                cudaSafeCall( cudaDeviceSynchronize() );
+        }
+    };
+
+    template<int SDEPTH> struct NppHistogramRangeFuncC1
+    {
+        typedef typename NppTypeTraits<SDEPTH>::npp_t src_t;
+        typedef Npp32s level_t;
+        enum {LEVEL_TYPE_CODE=CV_32SC1};
+
+        typedef NppStatus (*func_ptr)(const src_t* pSrc, int nSrcStep, NppiSize oSizeROI, Npp32s* pHist,
+            const Npp32s* pLevels, int nLevels, Npp8u* pBuffer);
+    };
+    template<> struct NppHistogramRangeFuncC1<CV_32F>
+    {
+        typedef Npp32f src_t;
+        typedef Npp32f level_t;
+        enum {LEVEL_TYPE_CODE=CV_32FC1};
+
+        typedef NppStatus (*func_ptr)(const Npp32f* pSrc, int nSrcStep, NppiSize oSizeROI, Npp32s* pHist,
+            const Npp32f* pLevels, int nLevels, Npp8u* pBuffer);
+    };
+    template<int SDEPTH> struct NppHistogramRangeFuncC4
+    {
+        typedef typename NppTypeTraits<SDEPTH>::npp_t src_t;
+        typedef Npp32s level_t;
+        enum {LEVEL_TYPE_CODE=CV_32SC1};
+
+        typedef NppStatus (*func_ptr)(const src_t* pSrc, int nSrcStep, NppiSize oSizeROI, Npp32s* pHist[4],
+            const Npp32s* pLevels[4], int nLevels[4], Npp8u* pBuffer);
+    };
+    template<> struct NppHistogramRangeFuncC4<CV_32F>
+    {
+        typedef Npp32f src_t;
+        typedef Npp32f level_t;
+        enum {LEVEL_TYPE_CODE=CV_32FC1};
+
+        typedef NppStatus (*func_ptr)(const Npp32f* pSrc, int nSrcStep, NppiSize oSizeROI, Npp32s* pHist[4],
+            const Npp32f* pLevels[4], int nLevels[4], Npp8u* pBuffer);
+    };
+
+    template<int SDEPTH, typename NppHistogramRangeFuncC1<SDEPTH>::func_ptr func, get_buf_size_c1_t get_buf_size>
+    struct NppHistogramRangeC1
+    {
+        typedef typename NppHistogramRangeFuncC1<SDEPTH>::src_t src_t;
+        typedef typename NppHistogramRangeFuncC1<SDEPTH>::level_t level_t;
+        enum {LEVEL_TYPE_CODE=NppHistogramRangeFuncC1<SDEPTH>::LEVEL_TYPE_CODE};
+
+        static void hist(const GpuMat& src, GpuMat& hist, const GpuMat& levels, GpuMat& buffer, cudaStream_t stream)
+        {
+            CV_Assert(levels.type() == LEVEL_TYPE_CODE && levels.rows == 1);
+
+            hist.create(1, levels.cols - 1, CV_32S);
+
+            NppiSize sz;
+            sz.width = src.cols;
+            sz.height = src.rows;
+
+            int buf_size;
+            get_buf_size(sz, levels.cols, &buf_size);
+
+            ensureSizeIsEnough(1, buf_size, CV_8U, buffer);
+
+            NppStreamHandler h(stream);
+
+            nppSafeCall( func(src.ptr<src_t>(), static_cast<int>(src.step), sz, hist.ptr<Npp32s>(), levels.ptr<level_t>(), levels.cols, buffer.ptr<Npp8u>()) );
+
+            if (stream == 0)
+                cudaSafeCall( cudaDeviceSynchronize() );
+        }
+    };
+    template<int SDEPTH, typename NppHistogramRangeFuncC4<SDEPTH>::func_ptr func, get_buf_size_c4_t get_buf_size>
+    struct NppHistogramRangeC4
+    {
+        typedef typename NppHistogramRangeFuncC4<SDEPTH>::src_t src_t;
+        typedef typename NppHistogramRangeFuncC1<SDEPTH>::level_t level_t;
+        enum {LEVEL_TYPE_CODE=NppHistogramRangeFuncC1<SDEPTH>::LEVEL_TYPE_CODE};
+
+        static void hist(const GpuMat& src, GpuMat hist[4], const GpuMat levels[4], GpuMat& buffer, cudaStream_t stream)
+        {
+            CV_Assert(levels[0].type() == LEVEL_TYPE_CODE && levels[0].rows == 1);
+            CV_Assert(levels[1].type() == LEVEL_TYPE_CODE && levels[1].rows == 1);
+            CV_Assert(levels[2].type() == LEVEL_TYPE_CODE && levels[2].rows == 1);
+            CV_Assert(levels[3].type() == LEVEL_TYPE_CODE && levels[3].rows == 1);
+
+            hist[0].create(1, levels[0].cols - 1, CV_32S);
+            hist[1].create(1, levels[1].cols - 1, CV_32S);
+            hist[2].create(1, levels[2].cols - 1, CV_32S);
+            hist[3].create(1, levels[3].cols - 1, CV_32S);
+
+            Npp32s* pHist[] = {hist[0].ptr<Npp32s>(), hist[1].ptr<Npp32s>(), hist[2].ptr<Npp32s>(), hist[3].ptr<Npp32s>()};
+            int nLevels[] = {levels[0].cols, levels[1].cols, levels[2].cols, levels[3].cols};
+            const level_t* pLevels[] = {levels[0].ptr<level_t>(), levels[1].ptr<level_t>(), levels[2].ptr<level_t>(), levels[3].ptr<level_t>()};
+
+            NppiSize sz;
+            sz.width = src.cols;
+            sz.height = src.rows;
+
+            int buf_size;
+            get_buf_size(sz, nLevels, &buf_size);
+
+            ensureSizeIsEnough(1, buf_size, CV_8U, buffer);
+
+            NppStreamHandler h(stream);
+
+            nppSafeCall( func(src.ptr<src_t>(), static_cast<int>(src.step), sz, pHist, pLevels, nLevels, buffer.ptr<Npp8u>()) );
+
+            if (stream == 0)
+                cudaSafeCall( cudaDeviceSynchronize() );
+        }
+    };
+}
+
+void cv::gpu::evenLevels(GpuMat& levels, int nLevels, int lowerLevel, int upperLevel)
+{
+    Mat host_levels(1, nLevels, CV_32SC1);
+    nppSafeCall( nppiEvenLevelsHost_32s(host_levels.ptr<Npp32s>(), nLevels, lowerLevel, upperLevel) );
+    levels.upload(host_levels);
+}
+
+void cv::gpu::histEven(const GpuMat& src, GpuMat& hist, int histSize, int lowerLevel, int upperLevel, Stream& stream)
+{
+    GpuMat buf;
+    histEven(src, hist, buf, histSize, lowerLevel, upperLevel, stream);
+}
+
+void cv::gpu::histEven(const GpuMat& src, GpuMat& hist, GpuMat& buf, int histSize, int lowerLevel, int upperLevel, Stream& stream)
+{
+    CV_Assert(src.type() == CV_8UC1 || src.type() == CV_16UC1 || src.type() == CV_16SC1 );
+
+    typedef void (*hist_t)(const GpuMat& src, GpuMat& hist, GpuMat& buf, int levels, int lowerLevel, int upperLevel, cudaStream_t stream);
+    static const hist_t hist_callers[] =
+    {
+        NppHistogramEvenC1<CV_8U , nppiHistogramEven_8u_C1R , nppiHistogramEvenGetBufferSize_8u_C1R >::hist,
+        0,
+        NppHistogramEvenC1<CV_16U, nppiHistogramEven_16u_C1R, nppiHistogramEvenGetBufferSize_16u_C1R>::hist,
+        NppHistogramEvenC1<CV_16S, nppiHistogramEven_16s_C1R, nppiHistogramEvenGetBufferSize_16s_C1R>::hist
+    };
+
+    hist_callers[src.depth()](src, hist, buf, histSize, lowerLevel, upperLevel, StreamAccessor::getStream(stream));
+}
+
+void cv::gpu::histEven(const GpuMat& src, GpuMat hist[4], int histSize[4], int lowerLevel[4], int upperLevel[4], Stream& stream)
+{
+    GpuMat buf;
+    histEven(src, hist, buf, histSize, lowerLevel, upperLevel, stream);
+}
+
+void cv::gpu::histEven(const GpuMat& src, GpuMat hist[4], GpuMat& buf, int histSize[4], int lowerLevel[4], int upperLevel[4], Stream& stream)
+{
+    CV_Assert(src.type() == CV_8UC4 || src.type() == CV_16UC4 || src.type() == CV_16SC4 );
+
+    typedef void (*hist_t)(const GpuMat& src, GpuMat hist[4], GpuMat& buf, int levels[4], int lowerLevel[4], int upperLevel[4], cudaStream_t stream);
+    static const hist_t hist_callers[] =
+    {
+        NppHistogramEvenC4<CV_8U , nppiHistogramEven_8u_C4R , nppiHistogramEvenGetBufferSize_8u_C4R >::hist,
+        0,
+        NppHistogramEvenC4<CV_16U, nppiHistogramEven_16u_C4R, nppiHistogramEvenGetBufferSize_16u_C4R>::hist,
+        NppHistogramEvenC4<CV_16S, nppiHistogramEven_16s_C4R, nppiHistogramEvenGetBufferSize_16s_C4R>::hist
+    };
+
+    hist_callers[src.depth()](src, hist, buf, histSize, lowerLevel, upperLevel, StreamAccessor::getStream(stream));
+}
+
+void cv::gpu::histRange(const GpuMat& src, GpuMat& hist, const GpuMat& levels, Stream& stream)
+{
+    GpuMat buf;
+    histRange(src, hist, levels, buf, stream);
+}
+
+void cv::gpu::histRange(const GpuMat& src, GpuMat& hist, const GpuMat& levels, GpuMat& buf, Stream& stream)
+{
+    CV_Assert(src.type() == CV_8UC1 || src.type() == CV_16UC1 || src.type() == CV_16SC1 || src.type() == CV_32FC1);
+
+    typedef void (*hist_t)(const GpuMat& src, GpuMat& hist, const GpuMat& levels, GpuMat& buf, cudaStream_t stream);
+    static const hist_t hist_callers[] =
+    {
+        NppHistogramRangeC1<CV_8U , nppiHistogramRange_8u_C1R , nppiHistogramRangeGetBufferSize_8u_C1R >::hist,
+        0,
+        NppHistogramRangeC1<CV_16U, nppiHistogramRange_16u_C1R, nppiHistogramRangeGetBufferSize_16u_C1R>::hist,
+        NppHistogramRangeC1<CV_16S, nppiHistogramRange_16s_C1R, nppiHistogramRangeGetBufferSize_16s_C1R>::hist,
+        0,
+        NppHistogramRangeC1<CV_32F, nppiHistogramRange_32f_C1R, nppiHistogramRangeGetBufferSize_32f_C1R>::hist
+    };
+
+    hist_callers[src.depth()](src, hist, levels, buf, StreamAccessor::getStream(stream));
+}
+
+void cv::gpu::histRange(const GpuMat& src, GpuMat hist[4], const GpuMat levels[4], Stream& stream)
+{
+    GpuMat buf;
+    histRange(src, hist, levels, buf, stream);
+}
+
+void cv::gpu::histRange(const GpuMat& src, GpuMat hist[4], const GpuMat levels[4], GpuMat& buf, Stream& stream)
+{
+    CV_Assert(src.type() == CV_8UC4 || src.type() == CV_16UC4 || src.type() == CV_16SC4 || src.type() == CV_32FC4);
+
+    typedef void (*hist_t)(const GpuMat& src, GpuMat hist[4], const GpuMat levels[4], GpuMat& buf, cudaStream_t stream);
+    static const hist_t hist_callers[] =
+    {
+        NppHistogramRangeC4<CV_8U , nppiHistogramRange_8u_C4R , nppiHistogramRangeGetBufferSize_8u_C4R >::hist,
+        0,
+        NppHistogramRangeC4<CV_16U, nppiHistogramRange_16u_C4R, nppiHistogramRangeGetBufferSize_16u_C4R>::hist,
+        NppHistogramRangeC4<CV_16S, nppiHistogramRange_16s_C4R, nppiHistogramRangeGetBufferSize_16s_C4R>::hist,
+        0,
+        NppHistogramRangeC4<CV_32F, nppiHistogramRange_32f_C4R, nppiHistogramRangeGetBufferSize_32f_C4R>::hist
+    };
+
+    hist_callers[src.depth()](src, hist, levels, buf, StreamAccessor::getStream(stream));
+}
+
+namespace cv { namespace gpu { namespace device
+{
+    namespace hist
+    {
+        void histogram256_gpu(PtrStepSzb src, int* hist, unsigned int* buf, cudaStream_t stream);
+
+        const int PARTIAL_HISTOGRAM256_COUNT = 240;
+        const int HISTOGRAM256_BIN_COUNT     = 256;
+
+        void equalizeHist_gpu(PtrStepSzb src, PtrStepSzb dst, const int* lut, cudaStream_t stream);
+    }
+}}}
+
+void cv::gpu::calcHist(const GpuMat& src, GpuMat& hist, Stream& stream)
+{
+    GpuMat buf;
+    calcHist(src, hist, buf, stream);
+}
+
+void cv::gpu::calcHist(const GpuMat& src, GpuMat& hist, GpuMat& buf, Stream& stream)
+{
+    using namespace ::cv::gpu::device::hist;
+
+    CV_Assert(src.type() == CV_8UC1);
+
+    hist.create(1, 256, CV_32SC1);
+
+    ensureSizeIsEnough(1, PARTIAL_HISTOGRAM256_COUNT * HISTOGRAM256_BIN_COUNT, CV_32SC1, buf);
+
+    histogram256_gpu(src, hist.ptr<int>(), buf.ptr<unsigned int>(), StreamAccessor::getStream(stream));
+}
+
+void cv::gpu::equalizeHist(const GpuMat& src, GpuMat& dst, Stream& stream)
+{
+    GpuMat hist;
+    GpuMat buf;
+    equalizeHist(src, dst, hist, buf, stream);
+}
+
+void cv::gpu::equalizeHist(const GpuMat& src, GpuMat& dst, GpuMat& hist, Stream& stream)
+{
+    GpuMat buf;
+    equalizeHist(src, dst, hist, buf, stream);
+}
+
+void cv::gpu::equalizeHist(const GpuMat& src, GpuMat& dst, GpuMat& hist, GpuMat& buf, Stream& s)
+{
+    using namespace ::cv::gpu::device::hist;
+
+    CV_Assert(src.type() == CV_8UC1);
+
+    dst.create(src.size(), src.type());
+
+    int intBufSize;
+    nppSafeCall( nppsIntegralGetBufferSize_32s(256, &intBufSize) );
+
+    int bufSize = static_cast<int>(std::max(256 * 240 * sizeof(int), intBufSize + 256 * sizeof(int)));
+
+    ensureSizeIsEnough(1, bufSize, CV_8UC1, buf);
+
+    GpuMat histBuf(1, 256 * 240, CV_32SC1, buf.ptr());
+    GpuMat intBuf(1, intBufSize, CV_8UC1, buf.ptr());
+    GpuMat lut(1, 256, CV_32S, buf.ptr() + intBufSize);
+
+    calcHist(src, hist, histBuf, s);
+
+    cudaStream_t stream = StreamAccessor::getStream(s);
+
+    NppStreamHandler h(stream);
+
+    nppSafeCall( nppsIntegral_32s(hist.ptr<Npp32s>(), lut.ptr<Npp32s>(), 256, intBuf.ptr<Npp8u>()) );
+
+    if (stream == 0)
+        cudaSafeCall( cudaDeviceSynchronize() );
+
+    equalizeHist_gpu(src, dst, lut.ptr<int>(), stream);
+}
+
+////////////////////////////////////////////////////////////////////////
+// cornerHarris & minEgenVal
+
+namespace cv { namespace gpu { namespace device
+{
+    namespace imgproc
+    {
+        void cornerHarris_gpu(int block_size, float k, PtrStepSzf Dx, PtrStepSzf Dy, PtrStepSzf dst, int border_type, cudaStream_t stream);
+        void cornerMinEigenVal_gpu(int block_size, PtrStepSzf Dx, PtrStepSzf Dy, PtrStepSzf dst, int border_type, cudaStream_t stream);
+    }
+}}}
+
+namespace
+{
+    void extractCovData(const GpuMat& src, GpuMat& Dx, GpuMat& Dy, GpuMat& buf, int blockSize, int ksize, int borderType, Stream& stream)
+    {
+        double scale = static_cast<double>(1 << ((ksize > 0 ? ksize : 3) - 1)) * blockSize;
+
+        if (ksize < 0)
+            scale *= 2.;
+
+        if (src.depth() == CV_8U)
+            scale *= 255.;
+
+        scale = 1./scale;
+
+        Dx.create(src.size(), CV_32F);
+        Dy.create(src.size(), CV_32F);
+
+        if (ksize > 0)
+        {
+            Sobel(src, Dx, CV_32F, 1, 0, buf, ksize, scale, borderType, -1, stream);
+            Sobel(src, Dy, CV_32F, 0, 1, buf, ksize, scale, borderType, -1, stream);
+        }
+        else
+        {
+            Scharr(src, Dx, CV_32F, 1, 0, buf, scale, borderType, -1, stream);
+            Scharr(src, Dy, CV_32F, 0, 1, buf, scale, borderType, -1, stream);
+        }
+    }
+}
+
+void cv::gpu::cornerHarris(const GpuMat& src, GpuMat& dst, int blockSize, int ksize, double k, int borderType)
+{
+    GpuMat Dx, Dy;
+    cornerHarris(src, dst, Dx, Dy, blockSize, ksize, k, borderType);
+}
+
+void cv::gpu::cornerHarris(const GpuMat& src, GpuMat& dst, GpuMat& Dx, GpuMat& Dy, int blockSize, int ksize, double k, int borderType)
+{
+    GpuMat buf;
+    cornerHarris(src, dst, Dx, Dy, buf, blockSize, ksize, k, borderType);
+}
+
+void cv::gpu::cornerHarris(const GpuMat& src, GpuMat& dst, GpuMat& Dx, GpuMat& Dy, GpuMat& buf, int blockSize, int ksize, double k, int borderType, Stream& stream)
+{
+    using namespace cv::gpu::device::imgproc;
+
+    CV_Assert(borderType == cv::BORDER_REFLECT101 || borderType == cv::BORDER_REPLICATE || borderType == cv::BORDER_REFLECT);
+
+    int gpuBorderType;
+    CV_Assert(tryConvertToGpuBorderType(borderType, gpuBorderType));
+
+    extractCovData(src, Dx, Dy, buf, blockSize, ksize, borderType, stream);
+
+    dst.create(src.size(), CV_32F);
+
+    cornerHarris_gpu(blockSize, static_cast<float>(k), Dx, Dy, dst, gpuBorderType, StreamAccessor::getStream(stream));
+}
+
+void cv::gpu::cornerMinEigenVal(const GpuMat& src, GpuMat& dst, int blockSize, int ksize, int borderType)
+{
+    GpuMat Dx, Dy;
+    cornerMinEigenVal(src, dst, Dx, Dy, blockSize, ksize, borderType);
+}
+
+void cv::gpu::cornerMinEigenVal(const GpuMat& src, GpuMat& dst, GpuMat& Dx, GpuMat& Dy, int blockSize, int ksize, int borderType)
+{
+    GpuMat buf;
+    cornerMinEigenVal(src, dst, Dx, Dy, buf, blockSize, ksize, borderType);
+}
+
+void cv::gpu::cornerMinEigenVal(const GpuMat& src, GpuMat& dst, GpuMat& Dx, GpuMat& Dy, GpuMat& buf, int blockSize, int ksize, int borderType, Stream& stream)
+{
+    using namespace ::cv::gpu::device::imgproc;
+
+    CV_Assert(borderType == cv::BORDER_REFLECT101 || borderType == cv::BORDER_REPLICATE || borderType == cv::BORDER_REFLECT);
+
+    int gpuBorderType;
+    CV_Assert(tryConvertToGpuBorderType(borderType, gpuBorderType));
+
+    extractCovData(src, Dx, Dy, buf, blockSize, ksize, borderType, stream);
+
+    dst.create(src.size(), CV_32F);
+
+    cornerMinEigenVal_gpu(blockSize, Dx, Dy, dst, gpuBorderType, StreamAccessor::getStream(stream));
+}
+
+//////////////////////////////////////////////////////////////////////////////
+// mulSpectrums
+
+namespace cv { namespace gpu { namespace device
+{
+    namespace imgproc
+    {
+        void mulSpectrums(const PtrStep<cufftComplex> a, const PtrStep<cufftComplex> b, PtrStepSz<cufftComplex> c, cudaStream_t stream);
+
+        void mulSpectrums_CONJ(const PtrStep<cufftComplex> a, const PtrStep<cufftComplex> b, PtrStepSz<cufftComplex> c, cudaStream_t stream);
+    }
+}}}
+
+void cv::gpu::mulSpectrums(const GpuMat& a, const GpuMat& b, GpuMat& c, int flags, bool conjB, Stream& stream)
+{
+    (void)flags;
+    using namespace ::cv::gpu::device::imgproc;
+
+    typedef void (*Caller)(const PtrStep<cufftComplex>, const PtrStep<cufftComplex>, PtrStepSz<cufftComplex>, cudaStream_t stream);
+
+    static Caller callers[] = { device::imgproc::mulSpectrums, device::imgproc::mulSpectrums_CONJ };
+
+    CV_Assert(a.type() == b.type() && a.type() == CV_32FC2);
+    CV_Assert(a.size() == b.size());
+
+    c.create(a.size(), CV_32FC2);
+
+    Caller caller = callers[(int)conjB];
+    caller(a, b, c, StreamAccessor::getStream(stream));
+}
+
+//////////////////////////////////////////////////////////////////////////////
+// mulAndScaleSpectrums
+
+namespace cv { namespace gpu { namespace device
+{
+    namespace imgproc
+    {
+        void mulAndScaleSpectrums(const PtrStep<cufftComplex> a, const PtrStep<cufftComplex> b, float scale, PtrStepSz<cufftComplex> c, cudaStream_t stream);
+
+        void mulAndScaleSpectrums_CONJ(const PtrStep<cufftComplex> a, const PtrStep<cufftComplex> b, float scale, PtrStepSz<cufftComplex> c, cudaStream_t stream);
+    }
+}}}
+
+void cv::gpu::mulAndScaleSpectrums(const GpuMat& a, const GpuMat& b, GpuMat& c, int flags, float scale, bool conjB, Stream& stream)
+{
+    (void)flags;
+    using namespace ::cv::gpu::device::imgproc;
+
+    typedef void (*Caller)(const PtrStep<cufftComplex>, const PtrStep<cufftComplex>, float scale, PtrStepSz<cufftComplex>, cudaStream_t stream);
+    static Caller callers[] = { device::imgproc::mulAndScaleSpectrums, device::imgproc::mulAndScaleSpectrums_CONJ };
+
+    CV_Assert(a.type() == b.type() && a.type() == CV_32FC2);
+    CV_Assert(a.size() == b.size());
+
+    c.create(a.size(), CV_32FC2);
+
+    Caller caller = callers[(int)conjB];
+    caller(a, b, scale, c, StreamAccessor::getStream(stream));
+}
+
+//////////////////////////////////////////////////////////////////////////////
+// dft
+
+void cv::gpu::dft(const GpuMat& src, GpuMat& dst, Size dft_size, int flags, Stream& stream)
+{
+#ifndef HAVE_CUFFT
+
+    OPENCV_GPU_UNUSED(src);
+    OPENCV_GPU_UNUSED(dst);
+    OPENCV_GPU_UNUSED(dft_size);
+    OPENCV_GPU_UNUSED(flags);
+    OPENCV_GPU_UNUSED(stream);
+
+    throw_nogpu();
+
+#else
+
+    CV_Assert(src.type() == CV_32F || src.type() == CV_32FC2);
+
+    // We don't support unpacked output (in the case of real input)
+    CV_Assert(!(flags & DFT_COMPLEX_OUTPUT));
+
+    bool is_1d_input = (dft_size.height == 1) || (dft_size.width == 1);
+    int is_row_dft = flags & DFT_ROWS;
+    int is_scaled_dft = flags & DFT_SCALE;
+    int is_inverse = flags & DFT_INVERSE;
+    bool is_complex_input = src.channels() == 2;
+    bool is_complex_output = !(flags & DFT_REAL_OUTPUT);
+
+    // We don't support real-to-real transform
+    CV_Assert(is_complex_input || is_complex_output);
+
+    GpuMat src_data;
+
+    // Make sure here we work with the continuous input,
+    // as CUFFT can't handle gaps
+    src_data = src;
+    createContinuous(src.rows, src.cols, src.type(), src_data);
+    if (src_data.data != src.data)
+        src.copyTo(src_data);
+
+    Size dft_size_opt = dft_size;
+    if (is_1d_input && !is_row_dft)
+    {
+        // If the source matrix is single column handle it as single row
+        dft_size_opt.width = std::max(dft_size.width, dft_size.height);
+        dft_size_opt.height = std::min(dft_size.width, dft_size.height);
+    }
+
+    cufftType dft_type = CUFFT_R2C;
+    if (is_complex_input)
+        dft_type = is_complex_output ? CUFFT_C2C : CUFFT_C2R;
+
+    CV_Assert(dft_size_opt.width > 1);
+
+    cufftHandle plan;
+    if (is_1d_input || is_row_dft)
+        cufftPlan1d(&plan, dft_size_opt.width, dft_type, dft_size_opt.height);
+    else
+        cufftPlan2d(&plan, dft_size_opt.height, dft_size_opt.width, dft_type);
+
+    cufftSafeCall( cufftSetStream(plan, StreamAccessor::getStream(stream)) );
+
+    if (is_complex_input)
+    {
+        if (is_complex_output)
+        {
+            createContinuous(dft_size, CV_32FC2, dst);
+            cufftSafeCall(cufftExecC2C(
+                    plan, src_data.ptr<cufftComplex>(), dst.ptr<cufftComplex>(),
+                    is_inverse ? CUFFT_INVERSE : CUFFT_FORWARD));
+        }
+        else
+        {
+            createContinuous(dft_size, CV_32F, dst);
+            cufftSafeCall(cufftExecC2R(
+                    plan, src_data.ptr<cufftComplex>(), dst.ptr<cufftReal>()));
+        }
+    }
+    else
+    {
+        // We could swap dft_size for efficiency. Here we must reflect it
+        if (dft_size == dft_size_opt)
+            createContinuous(Size(dft_size.width / 2 + 1, dft_size.height), CV_32FC2, dst);
+        else
+            createContinuous(Size(dft_size.width, dft_size.height / 2 + 1), CV_32FC2, dst);
+
+        cufftSafeCall(cufftExecR2C(
+                plan, src_data.ptr<cufftReal>(), dst.ptr<cufftComplex>()));
+    }
+
+    cufftSafeCall(cufftDestroy(plan));
+
+    if (is_scaled_dft)
+        multiply(dst, Scalar::all(1. / dft_size.area()), dst, 1, -1, stream);
+
+#endif
+}
+
+//////////////////////////////////////////////////////////////////////////////
+// convolve
+
+void cv::gpu::ConvolveBuf::create(Size image_size, Size templ_size)
+{
+    result_size = Size(image_size.width - templ_size.width + 1,
+                       image_size.height - templ_size.height + 1);
+
+    block_size = user_block_size;
+    if (user_block_size.width == 0 || user_block_size.height == 0)
+        block_size = estimateBlockSize(result_size, templ_size);
+
+    dft_size.width = 1 << int(ceil(std::log(block_size.width + templ_size.width - 1.) / std::log(2.)));
+    dft_size.height = 1 << int(ceil(std::log(block_size.height + templ_size.height - 1.) / std::log(2.)));
+
+    // CUFFT has hard-coded kernels for power-of-2 sizes (up to 8192),
+    // see CUDA Toolkit 4.1 CUFFT Library Programming Guide
+    if (dft_size.width > 8192)
+        dft_size.width = getOptimalDFTSize(block_size.width + templ_size.width - 1);
+    if (dft_size.height > 8192)
+        dft_size.height = getOptimalDFTSize(block_size.height + templ_size.height - 1);
+
+    // To avoid wasting time doing small DFTs
+    dft_size.width = std::max(dft_size.width, 512);
+    dft_size.height = std::max(dft_size.height, 512);
+
+    createContinuous(dft_size, CV_32F, image_block);
+    createContinuous(dft_size, CV_32F, templ_block);
+    createContinuous(dft_size, CV_32F, result_data);
+
+    spect_len = dft_size.height * (dft_size.width / 2 + 1);
+    createContinuous(1, spect_len, CV_32FC2, image_spect);
+    createContinuous(1, spect_len, CV_32FC2, templ_spect);
+    createContinuous(1, spect_len, CV_32FC2, result_spect);
+
+    // Use maximum result matrix block size for the estimated DFT block size
+    block_size.width = std::min(dft_size.width - templ_size.width + 1, result_size.width);
+    block_size.height = std::min(dft_size.height - templ_size.height + 1, result_size.height);
+}
+
+
+Size cv::gpu::ConvolveBuf::estimateBlockSize(Size result_size, Size /*templ_size*/)
+{
+    int width = (result_size.width + 2) / 3;
+    int height = (result_size.height + 2) / 3;
+    width = std::min(width, result_size.width);
+    height = std::min(height, result_size.height);
+    return Size(width, height);
+}
+
+
+void cv::gpu::convolve(const GpuMat& image, const GpuMat& templ, GpuMat& result, bool ccorr)
+{
+    ConvolveBuf buf;
+    convolve(image, templ, result, ccorr, buf);
+}
+
+void cv::gpu::convolve(const GpuMat& image, const GpuMat& templ, GpuMat& result, bool ccorr, ConvolveBuf& buf, Stream& stream)
+{
+    using namespace ::cv::gpu::device::imgproc;
+
+#ifndef HAVE_CUFFT
+    throw_nogpu();
+#else
+    StaticAssert<sizeof(float) == sizeof(cufftReal)>::check();
+    StaticAssert<sizeof(float) * 2 == sizeof(cufftComplex)>::check();
+
+    CV_Assert(image.type() == CV_32F);
+    CV_Assert(templ.type() == CV_32F);
+
+    buf.create(image.size(), templ.size());
+    result.create(buf.result_size, CV_32F);
+
+    Size& block_size = buf.block_size;
+    Size& dft_size = buf.dft_size;
+
+    GpuMat& image_block = buf.image_block;
+    GpuMat& templ_block = buf.templ_block;
+    GpuMat& result_data = buf.result_data;
+
+    GpuMat& image_spect = buf.image_spect;
+    GpuMat& templ_spect = buf.templ_spect;
+    GpuMat& result_spect = buf.result_spect;
+
+    cufftHandle planR2C, planC2R;
+    cufftSafeCall(cufftPlan2d(&planC2R, dft_size.height, dft_size.width, CUFFT_C2R));
+    cufftSafeCall(cufftPlan2d(&planR2C, dft_size.height, dft_size.width, CUFFT_R2C));
+
+    cufftSafeCall( cufftSetStream(planR2C, StreamAccessor::getStream(stream)) );
+    cufftSafeCall( cufftSetStream(planC2R, StreamAccessor::getStream(stream)) );
+
+    GpuMat templ_roi(templ.size(), CV_32F, templ.data, templ.step);
+    copyMakeBorder(templ_roi, templ_block, 0, templ_block.rows - templ_roi.rows, 0,
+                   templ_block.cols - templ_roi.cols, 0, Scalar(), stream);
+
+    cufftSafeCall(cufftExecR2C(planR2C, templ_block.ptr<cufftReal>(),
+                               templ_spect.ptr<cufftComplex>()));
+
+    // Process all blocks of the result matrix
+    for (int y = 0; y < result.rows; y += block_size.height)
+    {
+        for (int x = 0; x < result.cols; x += block_size.width)
+        {
+            Size image_roi_size(std::min(x + dft_size.width, image.cols) - x,
+                                std::min(y + dft_size.height, image.rows) - y);
+            GpuMat image_roi(image_roi_size, CV_32F, (void*)(image.ptr<float>(y) + x),
+                             image.step);
+            copyMakeBorder(image_roi, image_block, 0, image_block.rows - image_roi.rows,
+                           0, image_block.cols - image_roi.cols, 0, Scalar(), stream);
+
+            cufftSafeCall(cufftExecR2C(planR2C, image_block.ptr<cufftReal>(),
+                                       image_spect.ptr<cufftComplex>()));
+            mulAndScaleSpectrums(image_spect, templ_spect, result_spect, 0,
+                                 1.f / dft_size.area(), ccorr, stream);
+            cufftSafeCall(cufftExecC2R(planC2R, result_spect.ptr<cufftComplex>(),
+                                       result_data.ptr<cufftReal>()));
+
+            Size result_roi_size(std::min(x + block_size.width, result.cols) - x,
+                                 std::min(y + block_size.height, result.rows) - y);
+            GpuMat result_roi(result_roi_size, result.type(),
+                              (void*)(result.ptr<float>(y) + x), result.step);
+            GpuMat result_block(result_roi_size, result_data.type(),
+                                result_data.ptr(), result_data.step);
+
+            if (stream)
+                stream.enqueueCopy(result_block, result_roi);
+            else
+                result_block.copyTo(result_roi);
+        }
+    }
+
+    cufftSafeCall(cufftDestroy(planR2C));
+    cufftSafeCall(cufftDestroy(planC2R));
+#endif
+}
+
+
+//////////////////////////////////////////////////////////////////////////////
+// Canny
+
+cv::gpu::CannyBuf::CannyBuf(const GpuMat& dx_, const GpuMat& dy_) : dx(dx_), dy(dy_)
+{
+    CV_Assert(dx_.type() == CV_32SC1 && dy_.type() == CV_32SC1 && dx_.size() == dy_.size());
+
+    create(dx_.size(), -1);
+}
+
+void cv::gpu::CannyBuf::create(const Size& image_size, int apperture_size)
+{
+    ensureSizeIsEnough(image_size, CV_32SC1, dx);
+    ensureSizeIsEnough(image_size, CV_32SC1, dy);
+
+    if (apperture_size == 3)
+    {
+        ensureSizeIsEnough(image_size, CV_32SC1, dx_buf);
+        ensureSizeIsEnough(image_size, CV_32SC1, dy_buf);
+    }
+    else if(apperture_size > 0)
+    {
+        if (!filterDX)
+            filterDX = createDerivFilter_GPU(CV_8UC1, CV_32S, 1, 0, apperture_size, BORDER_REPLICATE);
+        if (!filterDY)
+            filterDY = createDerivFilter_GPU(CV_8UC1, CV_32S, 0, 1, apperture_size, BORDER_REPLICATE);
+    }
+
+    ensureSizeIsEnough(image_size.height + 2, image_size.width + 2, CV_32FC1, edgeBuf);
+
+    ensureSizeIsEnough(1, image_size.width * image_size.height, CV_16UC2, trackBuf1);
+    ensureSizeIsEnough(1, image_size.width * image_size.height, CV_16UC2, trackBuf2);
+}
+
+void cv::gpu::CannyBuf::release()
+{
+    dx.release();
+    dy.release();
+    dx_buf.release();
+    dy_buf.release();
+    edgeBuf.release();
+    trackBuf1.release();
+    trackBuf2.release();
+}
+
+namespace cv { namespace gpu { namespace device
+{
+    namespace canny
+    {
+        void calcSobelRowPass_gpu(PtrStepb src, PtrStepi dx_buf, PtrStepi dy_buf, int rows, int cols);
+
+        void calcMagnitude_gpu(PtrStepi dx_buf, PtrStepi dy_buf, PtrStepi dx, PtrStepi dy, PtrStepf mag, int rows, int cols, bool L2Grad);
+        void calcMagnitude_gpu(PtrStepi dx, PtrStepi dy, PtrStepf mag, int rows, int cols, bool L2Grad);
+
+        void calcMap_gpu(PtrStepi dx, PtrStepi dy, PtrStepf mag, PtrStepi map, int rows, int cols, float low_thresh, float high_thresh);
+
+        void edgesHysteresisLocal_gpu(PtrStepi map, ushort2* st1, int rows, int cols);
+
+        void edgesHysteresisGlobal_gpu(PtrStepi map, ushort2* st1, ushort2* st2, int rows, int cols);
+
+        void getEdges_gpu(PtrStepi map, PtrStepb dst, int rows, int cols);
+    }
+}}}
+
+namespace
+{
+    void CannyCaller(CannyBuf& buf, GpuMat& dst, float low_thresh, float high_thresh)
+    {
+        using namespace ::cv::gpu::device::canny;
+
+        calcMap_gpu(buf.dx, buf.dy, buf.edgeBuf, buf.edgeBuf, dst.rows, dst.cols, low_thresh, high_thresh);
+
+        edgesHysteresisLocal_gpu(buf.edgeBuf, buf.trackBuf1.ptr<ushort2>(), dst.rows, dst.cols);
+
+        edgesHysteresisGlobal_gpu(buf.edgeBuf, buf.trackBuf1.ptr<ushort2>(), buf.trackBuf2.ptr<ushort2>(), dst.rows, dst.cols);
+
+        getEdges_gpu(buf.edgeBuf, dst, dst.rows, dst.cols);
+    }
+}
+
+void cv::gpu::Canny(const GpuMat& src, GpuMat& dst, double low_thresh, double high_thresh, int apperture_size, bool L2gradient)
+{
+    CannyBuf buf(src.size(), apperture_size);
+    Canny(src, buf, dst, low_thresh, high_thresh, apperture_size, L2gradient);
+}
+
+void cv::gpu::Canny(const GpuMat& src, CannyBuf& buf, GpuMat& dst, double low_thresh, double high_thresh, int apperture_size, bool L2gradient)
+{
+    using namespace ::cv::gpu::device::canny;
+
+    CV_Assert(src.type() == CV_8UC1);
+
+    if (!TargetArchs::builtWith(SHARED_ATOMICS) || !DeviceInfo().supports(SHARED_ATOMICS))
+        CV_Error(CV_StsNotImplemented, "The device doesn't support shared atomics");
+
+    if( low_thresh > high_thresh )
+        std::swap( low_thresh, high_thresh);
+
+    dst.create(src.size(), CV_8U);
+    dst.setTo(Scalar::all(0));
+
+    buf.create(src.size(), apperture_size);
+    buf.edgeBuf.setTo(Scalar::all(0));
+
+    if (apperture_size == 3)
+    {
+        calcSobelRowPass_gpu(src, buf.dx_buf, buf.dy_buf, src.rows, src.cols);
+
+        calcMagnitude_gpu(buf.dx_buf, buf.dy_buf, buf.dx, buf.dy, buf.edgeBuf, src.rows, src.cols, L2gradient);
+    }
+    else
+    {
+        buf.filterDX->apply(src, buf.dx, Rect(0, 0, src.cols, src.rows));
+        buf.filterDY->apply(src, buf.dy, Rect(0, 0, src.cols, src.rows));
+
+        calcMagnitude_gpu(buf.dx, buf.dy, buf.edgeBuf, src.rows, src.cols, L2gradient);
+    }
+
+    CannyCaller(buf, dst, static_cast<float>(low_thresh), static_cast<float>(high_thresh));
+}
+
+void cv::gpu::Canny(const GpuMat& dx, const GpuMat& dy, GpuMat& dst, double low_thresh, double high_thresh, bool L2gradient)
+{
+    CannyBuf buf(dx, dy);
+    Canny(dx, dy, buf, dst, low_thresh, high_thresh, L2gradient);
+}
+
+void cv::gpu::Canny(const GpuMat& dx, const GpuMat& dy, CannyBuf& buf, GpuMat& dst, double low_thresh, double high_thresh, bool L2gradient)
+{
+    using namespace ::cv::gpu::device::canny;
+
+    CV_Assert(TargetArchs::builtWith(SHARED_ATOMICS) && DeviceInfo().supports(SHARED_ATOMICS));
+    CV_Assert(dx.type() == CV_32SC1 && dy.type() == CV_32SC1 && dx.size() == dy.size());
+
+    if( low_thresh > high_thresh )
+        std::swap( low_thresh, high_thresh);
+
+    dst.create(dx.size(), CV_8U);
+    dst.setTo(Scalar::all(0));
+
+    buf.dx = dx; buf.dy = dy;
+    buf.create(dx.size(), -1);
+    buf.edgeBuf.setTo(Scalar::all(0));
+
+    calcMagnitude_gpu(dx, dy, buf.edgeBuf, dx.rows, dx.cols, L2gradient);
+
+    CannyCaller(buf, dst, static_cast<float>(low_thresh), static_cast<float>(high_thresh));
+}
+
+#endif /* !defined (HAVE_CUDA) */
+
+