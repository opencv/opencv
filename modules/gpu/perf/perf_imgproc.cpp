--- conflicted
+++ resolved
@@ -210,18 +210,12 @@
     declare.in(src, WARMUP_RNG);
 
     const double aplha = CV_PI / 4;
-<<<<<<< HEAD
-    double mat[2][3] = { {std::cos(aplha), -std::sin(aplha), src.cols / 2.0},
-                         {std::sin(aplha),  std::cos(aplha), 0.0}};
-    cv::Mat M(2, 3, CV_64F, (void*) mat);
-=======
     const double mat[2 * 3] =
     {
         std::cos(aplha), -std::sin(aplha), src.cols / 2,
         std::sin(aplha),  std::cos(aplha), 0
     };
     const cv::Mat M(2, 3, CV_64F, (void*) mat);
->>>>>>> 9e12b7c3
 
     if (PERF_RUN_GPU())
     {
