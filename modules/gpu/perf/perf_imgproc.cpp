--- conflicted
+++ resolved
@@ -1805,13 +1805,8 @@
 
     std::string fileName = getDataPath(GetParam());
 
-<<<<<<< HEAD
-    const float rho = 1.f;
-    const float theta = float(CV_PI) / 180.f;
-=======
     const float rho = 1.0f;
     const float theta = static_cast<float>(CV_PI / 180.0);
->>>>>>> b1aa7aec
     const int threshold = 100;
     const int minLineLenght = 50;
     const int maxLineGap = 5;
