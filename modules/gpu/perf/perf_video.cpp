#include "perf_precomp.hpp"

using namespace std;
using namespace testing;

namespace cv
{
    template<> void Ptr<CvBGStatModel>::delete_obj()
    {
        cvReleaseBGStatModel(&obj);
    }
}

namespace {

//////////////////////////////////////////////////////
// BroxOpticalFlow

typedef pair<string, string> pair_string;

DEF_PARAM_TEST_1(ImagePair, pair_string);

PERF_TEST_P(ImagePair, Video_BroxOpticalFlow,
    Values<pair_string>(make_pair("gpu/opticalflow/frame0.png", "gpu/opticalflow/frame1.png")))
{
<<<<<<< HEAD
    cv::gpu::DeviceInfo devInfo = GetParam();
    cv::gpu::setDevice(devInfo.deviceID());

    cv::Mat frame0_host = readImage("gpu/opticalflow/frame0.png", cv::IMREAD_GRAYSCALE);
    ASSERT_FALSE(frame0_host.empty());

    cv::Mat frame1_host = readImage("gpu/opticalflow/frame1.png", cv::IMREAD_GRAYSCALE);
    ASSERT_FALSE(frame1_host.empty());
=======
    declare.time(10);

    cv::Mat frame0 = readImage(GetParam().first, cv::IMREAD_GRAYSCALE);
    ASSERT_FALSE(frame0.empty());

    cv::Mat frame1 = readImage(GetParam().second, cv::IMREAD_GRAYSCALE);
    ASSERT_FALSE(frame1.empty());

    frame0.convertTo(frame0, CV_32FC1, 1.0 / 255.0);
    frame1.convertTo(frame1, CV_32FC1, 1.0 / 255.0);
>>>>>>> f4e33ea0

    if (PERF_RUN_GPU())
    {
        cv::gpu::GpuMat d_frame0(frame0);
        cv::gpu::GpuMat d_frame1(frame1);
        cv::gpu::GpuMat d_u;
        cv::gpu::GpuMat d_v;

<<<<<<< HEAD
    cv::gpu::GpuMat frame0(frame0_host);
    cv::gpu::GpuMat frame1(frame1_host);
    cv::gpu::GpuMat u;
    cv::gpu::GpuMat v;

    cv::gpu::BroxOpticalFlow d_flow(0.197f /*alpha*/, 50.0f /*gamma*/, 0.8f /*scale_factor*/,
                                    10 /*inner_iterations*/, 77 /*outer_iterations*/, 10 /*solver_iterations*/);

    d_flow(frame0, frame1, u, v);

    declare.time(10);
=======
        cv::gpu::BroxOpticalFlow d_flow(0.197f /*alpha*/, 50.0f /*gamma*/, 0.8f /*scale_factor*/,
                                        10 /*inner_iterations*/, 77 /*outer_iterations*/, 10 /*solver_iterations*/);

        d_flow(d_frame0, d_frame1, d_u, d_v);

        TEST_CYCLE()
        {
            d_flow(d_frame0, d_frame1, d_u, d_v);
        }
>>>>>>> f4e33ea0

        GPU_SANITY_CHECK(d_u);
        GPU_SANITY_CHECK(d_v);
    }
    else
    {
        FAIL() << "No such CPU implementation analogy";
    }
}

//////////////////////////////////////////////////////
// InterpolateFrames

PERF_TEST_P(ImagePair, Video_InterpolateFrames,
    Values<pair_string>(make_pair("gpu/opticalflow/frame0.png", "gpu/opticalflow/frame1.png")))
{
<<<<<<< HEAD
    cv::gpu::DeviceInfo devInfo = GetParam();
    cv::gpu::setDevice(devInfo.deviceID());

    cv::Mat frame0_host = readImage("gpu/perf/aloe.jpg", cv::IMREAD_GRAYSCALE);
    ASSERT_FALSE(frame0_host.empty());

    cv::Mat frame1_host = readImage("gpu/perf/aloeR.jpg", cv::IMREAD_GRAYSCALE);
    ASSERT_FALSE(frame1_host.empty());
=======
    cv::Mat frame0 = readImage(GetParam().first, cv::IMREAD_GRAYSCALE);
    ASSERT_FALSE(frame0.empty());

    cv::Mat frame1 = readImage(GetParam().second, cv::IMREAD_GRAYSCALE);
    ASSERT_FALSE(frame1.empty());

    frame0.convertTo(frame0, CV_32FC1, 1.0 / 255.0);
    frame1.convertTo(frame1, CV_32FC1, 1.0 / 255.0);

    if (PERF_RUN_GPU())
    {
        cv::gpu::GpuMat d_frame0(frame0);
        cv::gpu::GpuMat d_frame1(frame1);
        cv::gpu::GpuMat d_fu, d_fv;
        cv::gpu::GpuMat d_bu, d_bv;

        cv::gpu::BroxOpticalFlow d_flow(0.197f /*alpha*/, 50.0f /*gamma*/, 0.8f /*scale_factor*/,
                                        10 /*inner_iterations*/, 77 /*outer_iterations*/, 10 /*solver_iterations*/);
>>>>>>> f4e33ea0

        d_flow(d_frame0, d_frame1, d_fu, d_fv);
        d_flow(d_frame1, d_frame0, d_bu, d_bv);

<<<<<<< HEAD
    cv::gpu::GpuMat frame0(frame0_host);
    cv::gpu::GpuMat frame1(frame1_host);
    cv::gpu::GpuMat fu, fv;
    cv::gpu::GpuMat bu, bv;

    cv::gpu::BroxOpticalFlow d_flow(0.197f /*alpha*/, 50.0f /*gamma*/, 0.8f /*scale_factor*/,
                                    10 /*inner_iterations*/, 77 /*outer_iterations*/, 10 /*solver_iterations*/);

    d_flow(frame0, frame1, fu, fv);
    d_flow(frame1, frame0, bu, bv);
=======
        cv::gpu::GpuMat d_newFrame;
        cv::gpu::GpuMat d_buf;

        cv::gpu::interpolateFrames(d_frame0, d_frame1, d_fu, d_fv, d_bu, d_bv, 0.5f, d_newFrame, d_buf);
>>>>>>> f4e33ea0

        TEST_CYCLE()
        {
            cv::gpu::interpolateFrames(d_frame0, d_frame1, d_fu, d_fv, d_bu, d_bv, 0.5f, d_newFrame, d_buf);
        }

<<<<<<< HEAD
    cv::gpu::interpolateFrames(frame0, frame1, fu, fv, bu, bv, 0.5f, newFrame, buf);

    TEST_CYCLE()
=======
        GPU_SANITY_CHECK(d_fu);
        GPU_SANITY_CHECK(d_fv);
        GPU_SANITY_CHECK(d_bu);
        GPU_SANITY_CHECK(d_bv);
    }
    else
>>>>>>> f4e33ea0
    {
        FAIL() << "No such CPU implementation analogy";
    }
}

//////////////////////////////////////////////////////
// CreateOpticalFlowNeedleMap

PERF_TEST_P(ImagePair, Video_CreateOpticalFlowNeedleMap,
    Values<pair_string>(make_pair("gpu/opticalflow/frame0.png", "gpu/opticalflow/frame1.png")))
{
<<<<<<< HEAD
    cv::gpu::DeviceInfo devInfo = GetParam();
    cv::gpu::setDevice(devInfo.deviceID());

    cv::Mat frame0_host = readImage("gpu/perf/aloe.jpg", cv::IMREAD_GRAYSCALE);
    ASSERT_FALSE(frame0_host.empty());

    cv::Mat frame1_host = readImage("gpu/perf/aloeR.jpg", cv::IMREAD_GRAYSCALE);
    ASSERT_FALSE(frame1_host.empty());
=======
    cv::Mat frame0 = readImage(GetParam().first, cv::IMREAD_GRAYSCALE);
    ASSERT_FALSE(frame0.empty());

    cv::Mat frame1 = readImage(GetParam().second, cv::IMREAD_GRAYSCALE);
    ASSERT_FALSE(frame1.empty());

    frame0.convertTo(frame0, CV_32FC1, 1.0 / 255.0);
    frame1.convertTo(frame1, CV_32FC1, 1.0 / 255.0);

    if (PERF_RUN_GPU())
    {
        cv::gpu::GpuMat d_frame0(frame0);
        cv::gpu::GpuMat d_frame1(frame1);
        cv::gpu::GpuMat d_u;
        cv::gpu::GpuMat d_v;

        cv::gpu::BroxOpticalFlow d_flow(0.197f /*alpha*/, 50.0f /*gamma*/, 0.8f /*scale_factor*/,
                                        10 /*inner_iterations*/, 77 /*outer_iterations*/, 10 /*solver_iterations*/);
>>>>>>> f4e33ea0

        d_flow(d_frame0, d_frame1, d_u, d_v);

        cv::gpu::GpuMat d_vertex, d_colors;

<<<<<<< HEAD
    cv::gpu::BroxOpticalFlow d_flow(0.197f /*alpha*/, 50.0f /*gamma*/, 0.8f /*scale_factor*/,
                                    10 /*inner_iterations*/, 77 /*outer_iterations*/, 10 /*solver_iterations*/);

    d_flow(frame0, frame1, u, v);
=======
        cv::gpu::createOpticalFlowNeedleMap(d_u, d_v, d_vertex, d_colors);
>>>>>>> f4e33ea0

        TEST_CYCLE()
        {
            cv::gpu::createOpticalFlowNeedleMap(d_u, d_v, d_vertex, d_colors);
        }

<<<<<<< HEAD
    cv::gpu::createOpticalFlowNeedleMap(u, v, vertex, colors);

    TEST_CYCLE()
=======
        GPU_SANITY_CHECK(d_vertex);
        GPU_SANITY_CHECK(d_colors);
    }
    else
>>>>>>> f4e33ea0
    {
        FAIL() << "No such CPU implementation analogy";
    }
}

//////////////////////////////////////////////////////
// GoodFeaturesToTrack

<<<<<<< HEAD
IMPLEMENT_PARAM_CLASS(MinDistance, double)

GPU_PERF_TEST(GoodFeaturesToTrack, cv::gpu::DeviceInfo, MinDistance)
{
    cv::gpu::DeviceInfo devInfo = GET_PARAM(0);
    cv::gpu::setDevice(devInfo.deviceID());

    double minDistance = GET_PARAM(1);

    cv::Mat image_host = readImage("gpu/perf/aloe.jpg", cv::IMREAD_GRAYSCALE);
    ASSERT_FALSE(image_host.empty());
=======
DEF_PARAM_TEST(Image_MinDistance, string, double);

PERF_TEST_P(Image_MinDistance, Video_GoodFeaturesToTrack,
    Combine(Values<string>("gpu/perf/aloe.png"), Values(0.0, 3.0)))
{
    string fileName = GET_PARAM(0);
    double minDistance = GET_PARAM(1);

    cv::Mat image = readImage(fileName, cv::IMREAD_GRAYSCALE);
    ASSERT_FALSE(image.empty());

    if (PERF_RUN_GPU())
    {
        cv::gpu::GoodFeaturesToTrackDetector_GPU d_detector(8000, 0.01, minDistance);

        cv::gpu::GpuMat d_image(image);
        cv::gpu::GpuMat d_pts;
>>>>>>> f4e33ea0

        d_detector(d_image, d_pts);

        TEST_CYCLE()
        {
            d_detector(d_image, d_pts);
        }

<<<<<<< HEAD
    detector(image, pts);

    TEST_CYCLE()
=======
        GPU_SANITY_CHECK(d_pts);
    }
    else
>>>>>>> f4e33ea0
    {
        cv::Mat pts;

        cv::goodFeaturesToTrack(image, pts, 8000, 0.01, minDistance);

        TEST_CYCLE()
        {
            cv::goodFeaturesToTrack(image, pts, 8000, 0.01, minDistance);
        }

        CPU_SANITY_CHECK(pts);
    }
}

<<<<<<< HEAD
INSTANTIATE_TEST_CASE_P(Video, GoodFeaturesToTrack, testing::Combine(
    ALL_DEVICES,
    testing::Values(MinDistance(0.0), MinDistance(3.0))));

//////////////////////////////////////////////////////
// PyrLKOpticalFlowSparse

IMPLEMENT_PARAM_CLASS(GraySource, bool)
IMPLEMENT_PARAM_CLASS(Points, int)
IMPLEMENT_PARAM_CLASS(WinSize, int)
IMPLEMENT_PARAM_CLASS(Levels, int)
IMPLEMENT_PARAM_CLASS(Iters, int)

GPU_PERF_TEST(PyrLKOpticalFlowSparse, cv::gpu::DeviceInfo, GraySource, Points, WinSize, Levels, Iters)
{
    cv::gpu::DeviceInfo devInfo = GET_PARAM(0);
    cv::gpu::setDevice(devInfo.deviceID());

=======
//////////////////////////////////////////////////////
// PyrLKOpticalFlowSparse

DEF_PARAM_TEST(ImagePair_Gray_NPts_WinSz_Levels_Iters, pair_string, bool, int, int, int, int);

PERF_TEST_P(ImagePair_Gray_NPts_WinSz_Levels_Iters, Video_PyrLKOpticalFlowSparse, Combine(
    Values<pair_string>(make_pair("gpu/opticalflow/frame0.png", "gpu/opticalflow/frame1.png")),
    Bool(),
    Values(1000, 2000, 4000, 8000),
    Values(9, 13, 17, 21),
    Values(1, 2, 3),
    Values(1, 10, 30)))
{
    declare.time(20.0);

    pair_string imagePair = GET_PARAM(0);
>>>>>>> f4e33ea0
    bool useGray = GET_PARAM(1);
    int points = GET_PARAM(2);
    int winSize = GET_PARAM(3);
    int levels = GET_PARAM(4);
    int iters = GET_PARAM(5);

<<<<<<< HEAD
    cv::Mat frame0_host = readImage("gpu/opticalflow/frame0.png", useGray ? cv::IMREAD_GRAYSCALE : cv::IMREAD_COLOR);
    ASSERT_FALSE(frame0_host.empty());

    cv::Mat frame1_host = readImage("gpu/opticalflow/frame1.png", useGray ? cv::IMREAD_GRAYSCALE : cv::IMREAD_COLOR);
    ASSERT_FALSE(frame1_host.empty());
=======
    cv::Mat frame0 = readImage(imagePair.first, useGray ? cv::IMREAD_GRAYSCALE : cv::IMREAD_COLOR);
    ASSERT_FALSE(frame0.empty());

    cv::Mat frame1 = readImage(imagePair.second, useGray ? cv::IMREAD_GRAYSCALE : cv::IMREAD_COLOR);
    ASSERT_FALSE(frame1.empty());
>>>>>>> f4e33ea0

    cv::Mat gray_frame;
    if (useGray)
        gray_frame = frame0;
    else
        cv::cvtColor(frame0, gray_frame, cv::COLOR_BGR2GRAY);

    cv::Mat pts;
    cv::goodFeaturesToTrack(gray_frame, pts, points, 0.01, 0.0);

    if (PERF_RUN_GPU())
    {
        cv::gpu::GpuMat d_pts(pts.reshape(2, 1));

        cv::gpu::PyrLKOpticalFlow d_pyrLK;
        d_pyrLK.winSize = cv::Size(winSize, winSize);
        d_pyrLK.maxLevel = levels - 1;
        d_pyrLK.iters = iters;

        cv::gpu::GpuMat d_frame0(frame0);
        cv::gpu::GpuMat d_frame1(frame1);
        cv::gpu::GpuMat d_nextPts;
        cv::gpu::GpuMat d_status;

<<<<<<< HEAD
    cv::gpu::PyrLKOpticalFlow pyrLK;
    pyrLK.winSize = cv::Size(winSize, winSize);
    pyrLK.maxLevel = levels - 1;
    pyrLK.iters = iters;
=======
        d_pyrLK.sparse(d_frame0, d_frame1, d_pts, d_nextPts, d_status);
>>>>>>> f4e33ea0

        TEST_CYCLE()
        {
            d_pyrLK.sparse(d_frame0, d_frame1, d_pts, d_nextPts, d_status);
        }

<<<<<<< HEAD
    pyrLK.sparse(frame0, frame1, pts, nextPts, status);

    TEST_CYCLE()
=======
        GPU_SANITY_CHECK(d_status);
    }
    else
>>>>>>> f4e33ea0
    {
        cv::Mat nextPts;
        cv::Mat status;

        cv::calcOpticalFlowPyrLK(frame0, frame1, pts, nextPts, status, cv::noArray(),
                                 cv::Size(winSize, winSize), levels - 1,
                                 cv::TermCriteria(cv::TermCriteria::COUNT + cv::TermCriteria::EPS, iters, 0.01));

        TEST_CYCLE()
        {
            cv::calcOpticalFlowPyrLK(frame0, frame1, pts, nextPts, status, cv::noArray(),
                                     cv::Size(winSize, winSize), levels - 1,
                                     cv::TermCriteria(cv::TermCriteria::COUNT + cv::TermCriteria::EPS, iters, 0.01));
        }

        CPU_SANITY_CHECK(status);
    }
}

<<<<<<< HEAD
INSTANTIATE_TEST_CASE_P(Video, PyrLKOpticalFlowSparse, testing::Combine(
    ALL_DEVICES,
    testing::Values(GraySource(true), GraySource(false)),
    testing::Values(Points(1000), Points(2000), Points(4000), Points(8000)),
    testing::Values(WinSize(9), WinSize(13), WinSize(17), WinSize(21)),
    testing::Values(Levels(1), Levels(2), Levels(3)),
    testing::Values(Iters(1), Iters(10), Iters(30))));

//////////////////////////////////////////////////////
// PyrLKOpticalFlowDense

GPU_PERF_TEST(PyrLKOpticalFlowDense, cv::gpu::DeviceInfo, WinSize, Levels, Iters)
{
    cv::gpu::DeviceInfo devInfo = GET_PARAM(0);
    cv::gpu::setDevice(devInfo.deviceID());

    int winSize = GET_PARAM(1);
    int levels = GET_PARAM(2);
    int iters = GET_PARAM(3);

    cv::Mat frame0_host = readImage("gpu/opticalflow/frame0.png", cv::IMREAD_GRAYSCALE);
    ASSERT_FALSE(frame0_host.empty());

    cv::Mat frame1_host = readImage("gpu/opticalflow/frame1.png", cv::IMREAD_GRAYSCALE);
    ASSERT_FALSE(frame1_host.empty());

    cv::gpu::GpuMat frame0(frame0_host);
    cv::gpu::GpuMat frame1(frame1_host);
    cv::gpu::GpuMat u;
    cv::gpu::GpuMat v;
=======
//////////////////////////////////////////////////////
// PyrLKOpticalFlowDense

DEF_PARAM_TEST(ImagePair_WinSz_Levels_Iters, pair_string, int, int, int);

PERF_TEST_P(ImagePair_WinSz_Levels_Iters, Video_PyrLKOpticalFlowDense, Combine(
    Values<pair_string>(make_pair("gpu/opticalflow/frame0.png", "gpu/opticalflow/frame1.png")),
    Values(3, 5, 7, 9, 13, 17, 21),
    Values(1, 2, 3),
    Values(1, 10)))
{
    declare.time(30);

    pair_string imagePair = GET_PARAM(0);
    int winSize = GET_PARAM(1);
    int levels = GET_PARAM(2);
    int iters = GET_PARAM(3);

    cv::Mat frame0 = readImage(imagePair.first, cv::IMREAD_GRAYSCALE);
    ASSERT_FALSE(frame0.empty());

    cv::Mat frame1 = readImage(imagePair.second, cv::IMREAD_GRAYSCALE);
    ASSERT_FALSE(frame1.empty());

    if (PERF_RUN_GPU())
    {
        cv::gpu::GpuMat d_frame0(frame0);
        cv::gpu::GpuMat d_frame1(frame1);
        cv::gpu::GpuMat d_u;
        cv::gpu::GpuMat d_v;

        cv::gpu::PyrLKOpticalFlow d_pyrLK;
        d_pyrLK.winSize = cv::Size(winSize, winSize);
        d_pyrLK.maxLevel = levels - 1;
        d_pyrLK.iters = iters;

        d_pyrLK.dense(d_frame0, d_frame1, d_u, d_v);
>>>>>>> f4e33ea0

        TEST_CYCLE()
        {
            d_pyrLK.dense(d_frame0, d_frame1, d_u, d_v);
        }

<<<<<<< HEAD
    pyrLK.winSize = cv::Size(winSize, winSize);
    pyrLK.maxLevel = levels - 1;
    pyrLK.iters = iters;

    pyrLK.dense(frame0, frame1, u, v);

    declare.time(30);
=======
        GPU_SANITY_CHECK(d_u);
        GPU_SANITY_CHECK(d_v);
    }
    else
    {
        FAIL() << "No such CPU implementation analogy";
    }
}

//////////////////////////////////////////////////////
// FarnebackOpticalFlow

PERF_TEST_P(ImagePair, Video_FarnebackOpticalFlow,
    Values<pair_string>(make_pair("gpu/opticalflow/frame0.png", "gpu/opticalflow/frame1.png")))
{
    declare.time(10);
>>>>>>> f4e33ea0

    cv::Mat frame0 = readImage(GetParam().first, cv::IMREAD_GRAYSCALE);
    ASSERT_FALSE(frame0.empty());

    cv::Mat frame1 = readImage(GetParam().second, cv::IMREAD_GRAYSCALE);
    ASSERT_FALSE(frame1.empty());

    int numLevels = 5;
    double pyrScale = 0.5;
    int winSize = 13;
    int numIters = 10;
    int polyN = 5;
    double polySigma = 1.1;
    int flags = 0;

    if (PERF_RUN_GPU())
    {
        cv::gpu::GpuMat d_frame0(frame0);
        cv::gpu::GpuMat d_frame1(frame1);
        cv::gpu::GpuMat d_u;
        cv::gpu::GpuMat d_v;

        cv::gpu::FarnebackOpticalFlow d_farneback;
        d_farneback.numLevels = numLevels;
        d_farneback.pyrScale = pyrScale;
        d_farneback.winSize = winSize;
        d_farneback.numIters = numIters;
        d_farneback.polyN = polyN;
        d_farneback.polySigma = polySigma;
        d_farneback.flags = flags;

        d_farneback(d_frame0, d_frame1, d_u, d_v);

        TEST_CYCLE()
        {
            d_farneback(d_frame0, d_frame1, d_u, d_v);
        }

        GPU_SANITY_CHECK(d_u);
        GPU_SANITY_CHECK(d_v);
    }
    else
    {
        cv::Mat flow;

        cv::calcOpticalFlowFarneback(frame0, frame1, flow, pyrScale, numLevels, winSize, numIters, polyN, polySigma, flags);

        TEST_CYCLE()
        {
            cv::calcOpticalFlowFarneback(frame0, frame1, flow, pyrScale, numLevels, winSize, numIters, polyN, polySigma, flags);
        }

        CPU_SANITY_CHECK(flow);
    }
}

<<<<<<< HEAD
INSTANTIATE_TEST_CASE_P(Video, PyrLKOpticalFlowDense, testing::Combine(
    ALL_DEVICES,
    testing::Values(WinSize(3), WinSize(5), WinSize(7), WinSize(9), WinSize(13), WinSize(17), WinSize(21)),
    testing::Values(Levels(1), Levels(2), Levels(3)),
    testing::Values(Iters(1), Iters(10))));
=======
//////////////////////////////////////////////////////
// FGDStatModel

DEF_PARAM_TEST_1(Video, string);

PERF_TEST_P(Video, DISABLED_Video_FGDStatModel, Values("gpu/video/768x576.avi", "gpu/video/1920x1080.avi"))
{
    declare.time(60);

    string inputFile = perf::TestBase::getDataPath(GetParam());

    cv::VideoCapture cap(inputFile);
    ASSERT_TRUE(cap.isOpened());

    cv::Mat frame;
    cap >> frame;
    ASSERT_FALSE(frame.empty());

    if (PERF_RUN_GPU())
    {
        cv::gpu::GpuMat d_frame(frame);

        cv::gpu::FGDStatModel d_model(4);
        d_model.create(d_frame);

        for (int i = 0; i < 10; ++i)
        {
            cap >> frame;
            ASSERT_FALSE(frame.empty());

            d_frame.upload(frame);

            startTimer(); next();
            d_model.update(d_frame);
            stopTimer();
        }
    }
    else
    {
        IplImage ipl_frame = frame;
        cv::Ptr<CvBGStatModel> model(cvCreateFGDStatModel(&ipl_frame));

        for (int i = 0; i < 10; ++i)
        {
            cap >> frame;
            ASSERT_FALSE(frame.empty());

            ipl_frame = frame;

            startTimer(); next();
            cvUpdateBGStatModel(&ipl_frame, model);
            stopTimer();
        }
    }
}
>>>>>>> f4e33ea0

//////////////////////////////////////////////////////
// MOG

DEF_PARAM_TEST(Video_Cn_LearningRate, string, MatCn, double);

PERF_TEST_P(Video_Cn_LearningRate, DISABLED_Video_MOG,
    Combine(Values("gpu/video/768x576.avi", "gpu/video/1920x1080.avi"), GPU_CHANNELS_1_3_4, Values(0.0, 0.01)))
{
<<<<<<< HEAD
    cv::gpu::DeviceInfo devInfo = GetParam();
    cv::gpu::setDevice(devInfo.deviceID());

    cv::Mat frame0_host = readImage("gpu/opticalflow/frame0.png", cv::IMREAD_GRAYSCALE);
    ASSERT_FALSE(frame0_host.empty());

    cv::Mat frame1_host = readImage("gpu/opticalflow/frame1.png", cv::IMREAD_GRAYSCALE);
    ASSERT_FALSE(frame1_host.empty());
=======
    string inputFile = perf::TestBase::getDataPath(GET_PARAM(0));
    int cn = GET_PARAM(1);
    float learningRate = static_cast<float>(GET_PARAM(2));

    cv::VideoCapture cap(inputFile);
    ASSERT_TRUE(cap.isOpened());

    cv::Mat frame;

    cap >> frame;
    ASSERT_FALSE(frame.empty());
>>>>>>> f4e33ea0

    if (cn != 3)
    {
        cv::Mat temp;
        if (cn == 1)
            cv::cvtColor(frame, temp, cv::COLOR_BGR2GRAY);
        else
            cv::cvtColor(frame, temp, cv::COLOR_BGR2BGRA);
        cv::swap(temp, frame);
    }

    if (PERF_RUN_GPU())
    {
        cv::gpu::GpuMat d_frame(frame);
        cv::gpu::MOG_GPU d_mog;
        cv::gpu::GpuMat d_foreground;

        d_mog(d_frame, d_foreground, learningRate);

        for (int i = 0; i < 10; ++i)
        {
            cap >> frame;
            ASSERT_FALSE(frame.empty());

            if (cn != 3)
            {
                cv::Mat temp;
                if (cn == 1)
                    cv::cvtColor(frame, temp, cv::COLOR_BGR2GRAY);
                else
                    cv::cvtColor(frame, temp, cv::COLOR_BGR2BGRA);
                cv::swap(temp, frame);
            }

            d_frame.upload(frame);

            startTimer(); next();
            d_mog(d_frame, d_foreground, learningRate);
            stopTimer();
        }
    }
    else
    {
        cv::BackgroundSubtractorMOG mog;
        cv::Mat foreground;

        mog(frame, foreground, learningRate);

        for (int i = 0; i < 10; ++i)
        {
            cap >> frame;
            ASSERT_FALSE(frame.empty());

            if (cn != 3)
            {
                cv::Mat temp;
                if (cn == 1)
                    cv::cvtColor(frame, temp, cv::COLOR_BGR2GRAY);
                else
                    cv::cvtColor(frame, temp, cv::COLOR_BGR2BGRA);
                cv::swap(temp, frame);
            }

            startTimer(); next();
            mog(frame, foreground, learningRate);
            stopTimer();
        }
    }
}

<<<<<<< HEAD
    cv::gpu::FarnebackOpticalFlow farneback;

    farneback(frame0, frame1, u, v);
=======
//////////////////////////////////////////////////////
// MOG2
>>>>>>> f4e33ea0

DEF_PARAM_TEST(Video_Cn, string, int);

PERF_TEST_P(Video_Cn, DISABLED_Video_MOG2,
    Combine(Values("gpu/video/768x576.avi", "gpu/video/1920x1080.avi"), GPU_CHANNELS_1_3_4))
{
    string inputFile = perf::TestBase::getDataPath(GET_PARAM(0));
    int cn = GET_PARAM(1);

    cv::VideoCapture cap(inputFile);
    ASSERT_TRUE(cap.isOpened());

    cv::Mat frame;

    cap >> frame;
    ASSERT_FALSE(frame.empty());

    if (cn != 3)
    {
        cv::Mat temp;
        if (cn == 1)
            cv::cvtColor(frame, temp, cv::COLOR_BGR2GRAY);
        else
            cv::cvtColor(frame, temp, cv::COLOR_BGR2BGRA);
        cv::swap(temp, frame);
    }

    if (PERF_RUN_GPU())
    {
        cv::gpu::GpuMat d_frame(frame);
        cv::gpu::MOG2_GPU d_mog2;
        cv::gpu::GpuMat d_foreground;

        d_mog2(d_frame, d_foreground);

        for (int i = 0; i < 10; ++i)
        {
            cap >> frame;
            ASSERT_FALSE(frame.empty());

            if (cn != 3)
            {
                cv::Mat temp;
                if (cn == 1)
                    cv::cvtColor(frame, temp, cv::COLOR_BGR2GRAY);
                else
                    cv::cvtColor(frame, temp, cv::COLOR_BGR2BGRA);
                cv::swap(temp, frame);
            }

            d_frame.upload(frame);

            startTimer(); next();
            d_mog2(d_frame, d_foreground);
            stopTimer();
        }
    }
    else
    {
        cv::BackgroundSubtractorMOG2 mog2;
        cv::Mat foreground;

        mog2(frame, foreground);

        for (int i = 0; i < 10; ++i)
        {
            cap >> frame;
            ASSERT_FALSE(frame.empty());

            if (cn != 3)
            {
                cv::Mat temp;
                if (cn == 1)
                    cv::cvtColor(frame, temp, cv::COLOR_BGR2GRAY);
                else
                    cv::cvtColor(frame, temp, cv::COLOR_BGR2BGRA);
                cv::swap(temp, frame);
            }

            startTimer(); next();
            mog2(frame, foreground);
            stopTimer();
        }
    }
}

//////////////////////////////////////////////////////
// MOG2GetBackgroundImage

PERF_TEST_P(Video_Cn, Video_MOG2GetBackgroundImage,
    Combine(Values("gpu/video/768x576.avi", "gpu/video/1920x1080.avi"), GPU_CHANNELS_1_3_4))
{
    string inputFile = perf::TestBase::getDataPath(GET_PARAM(0));
    int cn = GET_PARAM(1);

    cv::VideoCapture cap(inputFile);
    ASSERT_TRUE(cap.isOpened());

    cv::Mat frame;

    if (PERF_RUN_GPU())
    {
        cv::gpu::GpuMat d_frame;
        cv::gpu::MOG2_GPU d_mog2;
        cv::gpu::GpuMat d_foreground;

        for (int i = 0; i < 10; ++i)
        {
            cap >> frame;
            ASSERT_FALSE(frame.empty());

            if (cn != 3)
            {
                cv::Mat temp;
                if (cn == 1)
                    cv::cvtColor(frame, temp, cv::COLOR_BGR2GRAY);
                else
                    cv::cvtColor(frame, temp, cv::COLOR_BGR2BGRA);
                cv::swap(temp, frame);
            }

            d_frame.upload(frame);

            d_mog2(d_frame, d_foreground);
        }

        cv::gpu::GpuMat d_background;
        d_mog2.getBackgroundImage(d_background);

        TEST_CYCLE()
        {
            d_mog2.getBackgroundImage(d_background);
        }

        GPU_SANITY_CHECK(d_background);
    }
    else
    {
        cv::BackgroundSubtractorMOG2 mog2;
        cv::Mat foreground;

        for (int i = 0; i < 10; ++i)
        {
            cap >> frame;
            ASSERT_FALSE(frame.empty());

            if (cn != 3)
            {
                cv::Mat temp;
                if (cn == 1)
                    cv::cvtColor(frame, temp, cv::COLOR_BGR2GRAY);
                else
                    cv::cvtColor(frame, temp, cv::COLOR_BGR2BGRA);
                cv::swap(temp, frame);
            }

            mog2(frame, foreground);
        }

        cv::Mat background;
        mog2.getBackgroundImage(background);

        TEST_CYCLE()
        {
            mog2.getBackgroundImage(background);
        }

        CPU_SANITY_CHECK(background);
    }
}

//////////////////////////////////////////////////////
// VIBE

PERF_TEST_P(Video_Cn, DISABLED_Video_VIBE,
    Combine(Values("gpu/video/768x576.avi", "gpu/video/1920x1080.avi"), GPU_CHANNELS_1_3_4))
{
    string inputFile = perf::TestBase::getDataPath(GET_PARAM(0));
    int cn = GET_PARAM(1);

    cv::VideoCapture cap(inputFile);
    ASSERT_TRUE(cap.isOpened());

    cv::Mat frame;
    cap >> frame;
    ASSERT_FALSE(frame.empty());

    if (cn != 3)
    {
        cv::Mat temp;
        if (cn == 1)
            cv::cvtColor(frame, temp, cv::COLOR_BGR2GRAY);
        else
            cv::cvtColor(frame, temp, cv::COLOR_BGR2BGRA);
        cv::swap(temp, frame);
    }

    if (PERF_RUN_GPU())
    {
        cv::gpu::GpuMat d_frame(frame);
        cv::gpu::VIBE_GPU d_vibe;
        cv::gpu::GpuMat d_foreground;

        d_vibe(d_frame, d_foreground);

        for (int i = 0; i < 10; ++i)
        {
            cap >> frame;
            ASSERT_FALSE(frame.empty());

            if (cn != 3)
            {
                cv::Mat temp;
                if (cn == 1)
                    cv::cvtColor(frame, temp, cv::COLOR_BGR2GRAY);
                else
                    cv::cvtColor(frame, temp, cv::COLOR_BGR2BGRA);
                cv::swap(temp, frame);
            }

            d_frame.upload(frame);

            startTimer(); next();
            d_vibe(d_frame, d_foreground);
            stopTimer();
        }
    }
    else
    {
        FAIL() << "No such CPU implementation analogy";
    }
}

//////////////////////////////////////////////////////
// GMG

DEF_PARAM_TEST(Video_Cn_MaxFeatures, string, MatCn, int);

PERF_TEST_P(Video_Cn_MaxFeatures, DISABLED_Video_GMG,
    Combine(Values("gpu/video/768x576.avi", "gpu/video/1920x1080.avi"), GPU_CHANNELS_1_3_4, Values(20, 40, 60)))
{
    std::string inputFile = perf::TestBase::getDataPath(GET_PARAM(0));
    int cn = GET_PARAM(1);
    int maxFeatures = GET_PARAM(2);

    cv::VideoCapture cap(inputFile);
    ASSERT_TRUE(cap.isOpened());

    cv::Mat frame;
    cap >> frame;
    ASSERT_FALSE(frame.empty());

    if (cn != 3)
    {
        cv::Mat temp;
        if (cn == 1)
            cv::cvtColor(frame, temp, cv::COLOR_BGR2GRAY);
        else
            cv::cvtColor(frame, temp, cv::COLOR_BGR2BGRA);
        cv::swap(temp, frame);
    }

    if (PERF_RUN_GPU())
    {
        cv::gpu::GpuMat d_frame(frame);
        cv::gpu::GpuMat d_fgmask;

        cv::gpu::GMG_GPU d_gmg;
        d_gmg.maxFeatures = maxFeatures;

        d_gmg(d_frame, d_fgmask);

        for (int i = 0; i < 150; ++i)
        {
            cap >> frame;
            if (frame.empty())
            {
                cap.release();
                cap.open(inputFile);
                cap >> frame;
            }

            if (cn != 3)
            {
                cv::Mat temp;
                if (cn == 1)
                    cv::cvtColor(frame, temp, cv::COLOR_BGR2GRAY);
                else
                    cv::cvtColor(frame, temp, cv::COLOR_BGR2BGRA);
                cv::swap(temp, frame);
            }

            d_frame.upload(frame);

            startTimer(); next();
            d_gmg(d_frame, d_fgmask);
            stopTimer();
        }
    }
    else
    {
<<<<<<< HEAD
        farneback(frame0, frame1, u, v);
=======
        cv::Mat fgmask;
        cv::Mat zeros(frame.size(), CV_8UC1, cv::Scalar::all(0));

        cv::BackgroundSubtractorGMG gmg;
        gmg.set("maxFeatures", maxFeatures);
        gmg.initialize(frame.size(), 0.0, 255.0);

        gmg(frame, fgmask);

        for (int i = 0; i < 150; ++i)
        {
            cap >> frame;
            if (frame.empty())
            {
                cap.release();
                cap.open(inputFile);
                cap >> frame;
            }

            if (cn != 3)
            {
                cv::Mat temp;
                if (cn == 1)
                    cv::cvtColor(frame, temp, cv::COLOR_BGR2GRAY);
                else
                    cv::cvtColor(frame, temp, cv::COLOR_BGR2BGRA);
                cv::swap(temp, frame);
            }

            startTimer(); next();
            gmg(frame, fgmask);
            stopTimer();
        }
>>>>>>> f4e33ea0
    }
}

//////////////////////////////////////////////////////
// VideoWriter

PERF_TEST_P(Video, DISABLED_Video_VideoWriter, Values("gpu/video/768x576.avi", "gpu/video/1920x1080.avi"))
{
    declare.time(30);

    string inputFile = perf::TestBase::getDataPath(GetParam());
    string outputFile = cv::tempfile(".avi");

    const double FPS = 25.0;

    cv::VideoCapture reader(inputFile);
    ASSERT_TRUE( reader.isOpened() );

    cv::Mat frame;

    if (PERF_RUN_GPU())
    {
        cv::gpu::VideoWriter_GPU d_writer;

        cv::gpu::GpuMat d_frame;

        for (int i = 0; i < 10; ++i)
        {
            reader >> frame;
            ASSERT_FALSE(frame.empty());

            d_frame.upload(frame);

            if (!d_writer.isOpened())
                d_writer.open(outputFile, frame.size(), FPS);

            startTimer(); next();
            d_writer.write(d_frame);
            stopTimer();
        }
    }
    else
    {
        cv::VideoWriter writer;

        for (int i = 0; i < 10; ++i)
        {
            reader >> frame;
            ASSERT_FALSE(frame.empty());

            if (!writer.isOpened())
                writer.open(outputFile, CV_FOURCC('X', 'V', 'I', 'D'), FPS, frame.size());

            startTimer(); next();
            writer.write(frame);
            stopTimer();
        }
    }
}

//////////////////////////////////////////////////////
// VideoReader

PERF_TEST_P(Video, Video_VideoReader, Values("gpu/video/768x576.avi", "gpu/video/1920x1080.avi"))
{
    declare.time(20);

    string inputFile = perf::TestBase::getDataPath(GetParam());

    if (PERF_RUN_GPU())
    {
        cv::gpu::VideoReader_GPU d_reader(inputFile);
        ASSERT_TRUE( d_reader.isOpened() );

        cv::gpu::GpuMat d_frame;

        d_reader.read(d_frame);

        TEST_CYCLE_N(10)
        {
            d_reader.read(d_frame);
        }

        GPU_SANITY_CHECK(d_frame);
    }
    else
    {
        cv::VideoCapture reader(inputFile);
        ASSERT_TRUE( reader.isOpened() );

        cv::Mat frame;

        reader >> frame;

        TEST_CYCLE_N(10)
        {
            reader >> frame;
        }

        CPU_SANITY_CHECK(frame);
    }
}

} // namespace
<|MERGE_RESOLUTION|>--- conflicted
+++ resolved
@@ -1,1194 +1,981 @@
-#include "perf_precomp.hpp"
-
-using namespace std;
-using namespace testing;
-
-namespace cv
-{
-    template<> void Ptr<CvBGStatModel>::delete_obj()
-    {
-        cvReleaseBGStatModel(&obj);
-    }
-}
-
-namespace {
-
-//////////////////////////////////////////////////////
-// BroxOpticalFlow
-
-typedef pair<string, string> pair_string;
-
-DEF_PARAM_TEST_1(ImagePair, pair_string);
-
-PERF_TEST_P(ImagePair, Video_BroxOpticalFlow,
-    Values<pair_string>(make_pair("gpu/opticalflow/frame0.png", "gpu/opticalflow/frame1.png")))
-{
-<<<<<<< HEAD
-    cv::gpu::DeviceInfo devInfo = GetParam();
-    cv::gpu::setDevice(devInfo.deviceID());
-
-    cv::Mat frame0_host = readImage("gpu/opticalflow/frame0.png", cv::IMREAD_GRAYSCALE);
-    ASSERT_FALSE(frame0_host.empty());
-
-    cv::Mat frame1_host = readImage("gpu/opticalflow/frame1.png", cv::IMREAD_GRAYSCALE);
-    ASSERT_FALSE(frame1_host.empty());
-=======
-    declare.time(10);
-
-    cv::Mat frame0 = readImage(GetParam().first, cv::IMREAD_GRAYSCALE);
-    ASSERT_FALSE(frame0.empty());
-
-    cv::Mat frame1 = readImage(GetParam().second, cv::IMREAD_GRAYSCALE);
-    ASSERT_FALSE(frame1.empty());
-
-    frame0.convertTo(frame0, CV_32FC1, 1.0 / 255.0);
-    frame1.convertTo(frame1, CV_32FC1, 1.0 / 255.0);
->>>>>>> f4e33ea0
-
-    if (PERF_RUN_GPU())
-    {
-        cv::gpu::GpuMat d_frame0(frame0);
-        cv::gpu::GpuMat d_frame1(frame1);
-        cv::gpu::GpuMat d_u;
-        cv::gpu::GpuMat d_v;
-
-<<<<<<< HEAD
-    cv::gpu::GpuMat frame0(frame0_host);
-    cv::gpu::GpuMat frame1(frame1_host);
-    cv::gpu::GpuMat u;
-    cv::gpu::GpuMat v;
-
-    cv::gpu::BroxOpticalFlow d_flow(0.197f /*alpha*/, 50.0f /*gamma*/, 0.8f /*scale_factor*/,
-                                    10 /*inner_iterations*/, 77 /*outer_iterations*/, 10 /*solver_iterations*/);
-
-    d_flow(frame0, frame1, u, v);
-
-    declare.time(10);
-=======
-        cv::gpu::BroxOpticalFlow d_flow(0.197f /*alpha*/, 50.0f /*gamma*/, 0.8f /*scale_factor*/,
-                                        10 /*inner_iterations*/, 77 /*outer_iterations*/, 10 /*solver_iterations*/);
-
-        d_flow(d_frame0, d_frame1, d_u, d_v);
-
-        TEST_CYCLE()
-        {
-            d_flow(d_frame0, d_frame1, d_u, d_v);
-        }
->>>>>>> f4e33ea0
-
-        GPU_SANITY_CHECK(d_u);
-        GPU_SANITY_CHECK(d_v);
-    }
-    else
-    {
-        FAIL() << "No such CPU implementation analogy";
-    }
-}
-
-//////////////////////////////////////////////////////
-// InterpolateFrames
-
-PERF_TEST_P(ImagePair, Video_InterpolateFrames,
-    Values<pair_string>(make_pair("gpu/opticalflow/frame0.png", "gpu/opticalflow/frame1.png")))
-{
-<<<<<<< HEAD
-    cv::gpu::DeviceInfo devInfo = GetParam();
-    cv::gpu::setDevice(devInfo.deviceID());
-
-    cv::Mat frame0_host = readImage("gpu/perf/aloe.jpg", cv::IMREAD_GRAYSCALE);
-    ASSERT_FALSE(frame0_host.empty());
-
-    cv::Mat frame1_host = readImage("gpu/perf/aloeR.jpg", cv::IMREAD_GRAYSCALE);
-    ASSERT_FALSE(frame1_host.empty());
-=======
-    cv::Mat frame0 = readImage(GetParam().first, cv::IMREAD_GRAYSCALE);
-    ASSERT_FALSE(frame0.empty());
-
-    cv::Mat frame1 = readImage(GetParam().second, cv::IMREAD_GRAYSCALE);
-    ASSERT_FALSE(frame1.empty());
-
-    frame0.convertTo(frame0, CV_32FC1, 1.0 / 255.0);
-    frame1.convertTo(frame1, CV_32FC1, 1.0 / 255.0);
-
-    if (PERF_RUN_GPU())
-    {
-        cv::gpu::GpuMat d_frame0(frame0);
-        cv::gpu::GpuMat d_frame1(frame1);
-        cv::gpu::GpuMat d_fu, d_fv;
-        cv::gpu::GpuMat d_bu, d_bv;
-
-        cv::gpu::BroxOpticalFlow d_flow(0.197f /*alpha*/, 50.0f /*gamma*/, 0.8f /*scale_factor*/,
-                                        10 /*inner_iterations*/, 77 /*outer_iterations*/, 10 /*solver_iterations*/);
->>>>>>> f4e33ea0
-
-        d_flow(d_frame0, d_frame1, d_fu, d_fv);
-        d_flow(d_frame1, d_frame0, d_bu, d_bv);
-
-<<<<<<< HEAD
-    cv::gpu::GpuMat frame0(frame0_host);
-    cv::gpu::GpuMat frame1(frame1_host);
-    cv::gpu::GpuMat fu, fv;
-    cv::gpu::GpuMat bu, bv;
-
-    cv::gpu::BroxOpticalFlow d_flow(0.197f /*alpha*/, 50.0f /*gamma*/, 0.8f /*scale_factor*/,
-                                    10 /*inner_iterations*/, 77 /*outer_iterations*/, 10 /*solver_iterations*/);
-
-    d_flow(frame0, frame1, fu, fv);
-    d_flow(frame1, frame0, bu, bv);
-=======
-        cv::gpu::GpuMat d_newFrame;
-        cv::gpu::GpuMat d_buf;
-
-        cv::gpu::interpolateFrames(d_frame0, d_frame1, d_fu, d_fv, d_bu, d_bv, 0.5f, d_newFrame, d_buf);
->>>>>>> f4e33ea0
-
-        TEST_CYCLE()
-        {
-            cv::gpu::interpolateFrames(d_frame0, d_frame1, d_fu, d_fv, d_bu, d_bv, 0.5f, d_newFrame, d_buf);
-        }
-
-<<<<<<< HEAD
-    cv::gpu::interpolateFrames(frame0, frame1, fu, fv, bu, bv, 0.5f, newFrame, buf);
-
-    TEST_CYCLE()
-=======
-        GPU_SANITY_CHECK(d_fu);
-        GPU_SANITY_CHECK(d_fv);
-        GPU_SANITY_CHECK(d_bu);
-        GPU_SANITY_CHECK(d_bv);
-    }
-    else
->>>>>>> f4e33ea0
-    {
-        FAIL() << "No such CPU implementation analogy";
-    }
-}
-
-//////////////////////////////////////////////////////
-// CreateOpticalFlowNeedleMap
-
-PERF_TEST_P(ImagePair, Video_CreateOpticalFlowNeedleMap,
-    Values<pair_string>(make_pair("gpu/opticalflow/frame0.png", "gpu/opticalflow/frame1.png")))
-{
-<<<<<<< HEAD
-    cv::gpu::DeviceInfo devInfo = GetParam();
-    cv::gpu::setDevice(devInfo.deviceID());
-
-    cv::Mat frame0_host = readImage("gpu/perf/aloe.jpg", cv::IMREAD_GRAYSCALE);
-    ASSERT_FALSE(frame0_host.empty());
-
-    cv::Mat frame1_host = readImage("gpu/perf/aloeR.jpg", cv::IMREAD_GRAYSCALE);
-    ASSERT_FALSE(frame1_host.empty());
-=======
-    cv::Mat frame0 = readImage(GetParam().first, cv::IMREAD_GRAYSCALE);
-    ASSERT_FALSE(frame0.empty());
-
-    cv::Mat frame1 = readImage(GetParam().second, cv::IMREAD_GRAYSCALE);
-    ASSERT_FALSE(frame1.empty());
-
-    frame0.convertTo(frame0, CV_32FC1, 1.0 / 255.0);
-    frame1.convertTo(frame1, CV_32FC1, 1.0 / 255.0);
-
-    if (PERF_RUN_GPU())
-    {
-        cv::gpu::GpuMat d_frame0(frame0);
-        cv::gpu::GpuMat d_frame1(frame1);
-        cv::gpu::GpuMat d_u;
-        cv::gpu::GpuMat d_v;
-
-        cv::gpu::BroxOpticalFlow d_flow(0.197f /*alpha*/, 50.0f /*gamma*/, 0.8f /*scale_factor*/,
-                                        10 /*inner_iterations*/, 77 /*outer_iterations*/, 10 /*solver_iterations*/);
->>>>>>> f4e33ea0
-
-        d_flow(d_frame0, d_frame1, d_u, d_v);
-
-        cv::gpu::GpuMat d_vertex, d_colors;
-
-<<<<<<< HEAD
-    cv::gpu::BroxOpticalFlow d_flow(0.197f /*alpha*/, 50.0f /*gamma*/, 0.8f /*scale_factor*/,
-                                    10 /*inner_iterations*/, 77 /*outer_iterations*/, 10 /*solver_iterations*/);
-
-    d_flow(frame0, frame1, u, v);
-=======
-        cv::gpu::createOpticalFlowNeedleMap(d_u, d_v, d_vertex, d_colors);
->>>>>>> f4e33ea0
-
-        TEST_CYCLE()
-        {
-            cv::gpu::createOpticalFlowNeedleMap(d_u, d_v, d_vertex, d_colors);
-        }
-
-<<<<<<< HEAD
-    cv::gpu::createOpticalFlowNeedleMap(u, v, vertex, colors);
-
-    TEST_CYCLE()
-=======
-        GPU_SANITY_CHECK(d_vertex);
-        GPU_SANITY_CHECK(d_colors);
-    }
-    else
->>>>>>> f4e33ea0
-    {
-        FAIL() << "No such CPU implementation analogy";
-    }
-}
-
-//////////////////////////////////////////////////////
-// GoodFeaturesToTrack
-
-<<<<<<< HEAD
-IMPLEMENT_PARAM_CLASS(MinDistance, double)
-
-GPU_PERF_TEST(GoodFeaturesToTrack, cv::gpu::DeviceInfo, MinDistance)
-{
-    cv::gpu::DeviceInfo devInfo = GET_PARAM(0);
-    cv::gpu::setDevice(devInfo.deviceID());
-
-    double minDistance = GET_PARAM(1);
-
-    cv::Mat image_host = readImage("gpu/perf/aloe.jpg", cv::IMREAD_GRAYSCALE);
-    ASSERT_FALSE(image_host.empty());
-=======
-DEF_PARAM_TEST(Image_MinDistance, string, double);
-
-PERF_TEST_P(Image_MinDistance, Video_GoodFeaturesToTrack,
-    Combine(Values<string>("gpu/perf/aloe.png"), Values(0.0, 3.0)))
-{
-    string fileName = GET_PARAM(0);
-    double minDistance = GET_PARAM(1);
-
-    cv::Mat image = readImage(fileName, cv::IMREAD_GRAYSCALE);
-    ASSERT_FALSE(image.empty());
-
-    if (PERF_RUN_GPU())
-    {
-        cv::gpu::GoodFeaturesToTrackDetector_GPU d_detector(8000, 0.01, minDistance);
-
-        cv::gpu::GpuMat d_image(image);
-        cv::gpu::GpuMat d_pts;
->>>>>>> f4e33ea0
-
-        d_detector(d_image, d_pts);
-
-        TEST_CYCLE()
-        {
-            d_detector(d_image, d_pts);
-        }
-
-<<<<<<< HEAD
-    detector(image, pts);
-
-    TEST_CYCLE()
-=======
-        GPU_SANITY_CHECK(d_pts);
-    }
-    else
->>>>>>> f4e33ea0
-    {
-        cv::Mat pts;
-
-        cv::goodFeaturesToTrack(image, pts, 8000, 0.01, minDistance);
-
-        TEST_CYCLE()
-        {
-            cv::goodFeaturesToTrack(image, pts, 8000, 0.01, minDistance);
-        }
-
-        CPU_SANITY_CHECK(pts);
-    }
-}
-
-<<<<<<< HEAD
-INSTANTIATE_TEST_CASE_P(Video, GoodFeaturesToTrack, testing::Combine(
-    ALL_DEVICES,
-    testing::Values(MinDistance(0.0), MinDistance(3.0))));
-
-//////////////////////////////////////////////////////
-// PyrLKOpticalFlowSparse
-
-IMPLEMENT_PARAM_CLASS(GraySource, bool)
-IMPLEMENT_PARAM_CLASS(Points, int)
-IMPLEMENT_PARAM_CLASS(WinSize, int)
-IMPLEMENT_PARAM_CLASS(Levels, int)
-IMPLEMENT_PARAM_CLASS(Iters, int)
-
-GPU_PERF_TEST(PyrLKOpticalFlowSparse, cv::gpu::DeviceInfo, GraySource, Points, WinSize, Levels, Iters)
-{
-    cv::gpu::DeviceInfo devInfo = GET_PARAM(0);
-    cv::gpu::setDevice(devInfo.deviceID());
-
-=======
-//////////////////////////////////////////////////////
-// PyrLKOpticalFlowSparse
-
-DEF_PARAM_TEST(ImagePair_Gray_NPts_WinSz_Levels_Iters, pair_string, bool, int, int, int, int);
-
-PERF_TEST_P(ImagePair_Gray_NPts_WinSz_Levels_Iters, Video_PyrLKOpticalFlowSparse, Combine(
-    Values<pair_string>(make_pair("gpu/opticalflow/frame0.png", "gpu/opticalflow/frame1.png")),
-    Bool(),
-    Values(1000, 2000, 4000, 8000),
-    Values(9, 13, 17, 21),
-    Values(1, 2, 3),
-    Values(1, 10, 30)))
-{
-    declare.time(20.0);
-
-    pair_string imagePair = GET_PARAM(0);
->>>>>>> f4e33ea0
-    bool useGray = GET_PARAM(1);
-    int points = GET_PARAM(2);
-    int winSize = GET_PARAM(3);
-    int levels = GET_PARAM(4);
-    int iters = GET_PARAM(5);
-
-<<<<<<< HEAD
-    cv::Mat frame0_host = readImage("gpu/opticalflow/frame0.png", useGray ? cv::IMREAD_GRAYSCALE : cv::IMREAD_COLOR);
-    ASSERT_FALSE(frame0_host.empty());
-
-    cv::Mat frame1_host = readImage("gpu/opticalflow/frame1.png", useGray ? cv::IMREAD_GRAYSCALE : cv::IMREAD_COLOR);
-    ASSERT_FALSE(frame1_host.empty());
-=======
-    cv::Mat frame0 = readImage(imagePair.first, useGray ? cv::IMREAD_GRAYSCALE : cv::IMREAD_COLOR);
-    ASSERT_FALSE(frame0.empty());
-
-    cv::Mat frame1 = readImage(imagePair.second, useGray ? cv::IMREAD_GRAYSCALE : cv::IMREAD_COLOR);
-    ASSERT_FALSE(frame1.empty());
->>>>>>> f4e33ea0
-
-    cv::Mat gray_frame;
-    if (useGray)
-        gray_frame = frame0;
-    else
-        cv::cvtColor(frame0, gray_frame, cv::COLOR_BGR2GRAY);
-
-    cv::Mat pts;
-    cv::goodFeaturesToTrack(gray_frame, pts, points, 0.01, 0.0);
-
-    if (PERF_RUN_GPU())
-    {
-        cv::gpu::GpuMat d_pts(pts.reshape(2, 1));
-
-        cv::gpu::PyrLKOpticalFlow d_pyrLK;
-        d_pyrLK.winSize = cv::Size(winSize, winSize);
-        d_pyrLK.maxLevel = levels - 1;
-        d_pyrLK.iters = iters;
-
-        cv::gpu::GpuMat d_frame0(frame0);
-        cv::gpu::GpuMat d_frame1(frame1);
-        cv::gpu::GpuMat d_nextPts;
-        cv::gpu::GpuMat d_status;
-
-<<<<<<< HEAD
-    cv::gpu::PyrLKOpticalFlow pyrLK;
-    pyrLK.winSize = cv::Size(winSize, winSize);
-    pyrLK.maxLevel = levels - 1;
-    pyrLK.iters = iters;
-=======
-        d_pyrLK.sparse(d_frame0, d_frame1, d_pts, d_nextPts, d_status);
->>>>>>> f4e33ea0
-
-        TEST_CYCLE()
-        {
-            d_pyrLK.sparse(d_frame0, d_frame1, d_pts, d_nextPts, d_status);
-        }
-
-<<<<<<< HEAD
-    pyrLK.sparse(frame0, frame1, pts, nextPts, status);
-
-    TEST_CYCLE()
-=======
-        GPU_SANITY_CHECK(d_status);
-    }
-    else
->>>>>>> f4e33ea0
-    {
-        cv::Mat nextPts;
-        cv::Mat status;
-
-        cv::calcOpticalFlowPyrLK(frame0, frame1, pts, nextPts, status, cv::noArray(),
-                                 cv::Size(winSize, winSize), levels - 1,
-                                 cv::TermCriteria(cv::TermCriteria::COUNT + cv::TermCriteria::EPS, iters, 0.01));
-
-        TEST_CYCLE()
-        {
-            cv::calcOpticalFlowPyrLK(frame0, frame1, pts, nextPts, status, cv::noArray(),
-                                     cv::Size(winSize, winSize), levels - 1,
-                                     cv::TermCriteria(cv::TermCriteria::COUNT + cv::TermCriteria::EPS, iters, 0.01));
-        }
-
-        CPU_SANITY_CHECK(status);
-    }
-}
-
-<<<<<<< HEAD
-INSTANTIATE_TEST_CASE_P(Video, PyrLKOpticalFlowSparse, testing::Combine(
-    ALL_DEVICES,
-    testing::Values(GraySource(true), GraySource(false)),
-    testing::Values(Points(1000), Points(2000), Points(4000), Points(8000)),
-    testing::Values(WinSize(9), WinSize(13), WinSize(17), WinSize(21)),
-    testing::Values(Levels(1), Levels(2), Levels(3)),
-    testing::Values(Iters(1), Iters(10), Iters(30))));
-
-//////////////////////////////////////////////////////
-// PyrLKOpticalFlowDense
-
-GPU_PERF_TEST(PyrLKOpticalFlowDense, cv::gpu::DeviceInfo, WinSize, Levels, Iters)
-{
-    cv::gpu::DeviceInfo devInfo = GET_PARAM(0);
-    cv::gpu::setDevice(devInfo.deviceID());
-
-    int winSize = GET_PARAM(1);
-    int levels = GET_PARAM(2);
-    int iters = GET_PARAM(3);
-
-    cv::Mat frame0_host = readImage("gpu/opticalflow/frame0.png", cv::IMREAD_GRAYSCALE);
-    ASSERT_FALSE(frame0_host.empty());
-
-    cv::Mat frame1_host = readImage("gpu/opticalflow/frame1.png", cv::IMREAD_GRAYSCALE);
-    ASSERT_FALSE(frame1_host.empty());
-
-    cv::gpu::GpuMat frame0(frame0_host);
-    cv::gpu::GpuMat frame1(frame1_host);
-    cv::gpu::GpuMat u;
-    cv::gpu::GpuMat v;
-=======
-//////////////////////////////////////////////////////
-// PyrLKOpticalFlowDense
-
-DEF_PARAM_TEST(ImagePair_WinSz_Levels_Iters, pair_string, int, int, int);
-
-PERF_TEST_P(ImagePair_WinSz_Levels_Iters, Video_PyrLKOpticalFlowDense, Combine(
-    Values<pair_string>(make_pair("gpu/opticalflow/frame0.png", "gpu/opticalflow/frame1.png")),
-    Values(3, 5, 7, 9, 13, 17, 21),
-    Values(1, 2, 3),
-    Values(1, 10)))
-{
-    declare.time(30);
-
-    pair_string imagePair = GET_PARAM(0);
-    int winSize = GET_PARAM(1);
-    int levels = GET_PARAM(2);
-    int iters = GET_PARAM(3);
-
-    cv::Mat frame0 = readImage(imagePair.first, cv::IMREAD_GRAYSCALE);
-    ASSERT_FALSE(frame0.empty());
-
-    cv::Mat frame1 = readImage(imagePair.second, cv::IMREAD_GRAYSCALE);
-    ASSERT_FALSE(frame1.empty());
-
-    if (PERF_RUN_GPU())
-    {
-        cv::gpu::GpuMat d_frame0(frame0);
-        cv::gpu::GpuMat d_frame1(frame1);
-        cv::gpu::GpuMat d_u;
-        cv::gpu::GpuMat d_v;
-
-        cv::gpu::PyrLKOpticalFlow d_pyrLK;
-        d_pyrLK.winSize = cv::Size(winSize, winSize);
-        d_pyrLK.maxLevel = levels - 1;
-        d_pyrLK.iters = iters;
-
-        d_pyrLK.dense(d_frame0, d_frame1, d_u, d_v);
->>>>>>> f4e33ea0
-
-        TEST_CYCLE()
-        {
-            d_pyrLK.dense(d_frame0, d_frame1, d_u, d_v);
-        }
-
-<<<<<<< HEAD
-    pyrLK.winSize = cv::Size(winSize, winSize);
-    pyrLK.maxLevel = levels - 1;
-    pyrLK.iters = iters;
-
-    pyrLK.dense(frame0, frame1, u, v);
-
-    declare.time(30);
-=======
-        GPU_SANITY_CHECK(d_u);
-        GPU_SANITY_CHECK(d_v);
-    }
-    else
-    {
-        FAIL() << "No such CPU implementation analogy";
-    }
-}
-
-//////////////////////////////////////////////////////
-// FarnebackOpticalFlow
-
-PERF_TEST_P(ImagePair, Video_FarnebackOpticalFlow,
-    Values<pair_string>(make_pair("gpu/opticalflow/frame0.png", "gpu/opticalflow/frame1.png")))
-{
-    declare.time(10);
->>>>>>> f4e33ea0
-
-    cv::Mat frame0 = readImage(GetParam().first, cv::IMREAD_GRAYSCALE);
-    ASSERT_FALSE(frame0.empty());
-
-    cv::Mat frame1 = readImage(GetParam().second, cv::IMREAD_GRAYSCALE);
-    ASSERT_FALSE(frame1.empty());
-
-    int numLevels = 5;
-    double pyrScale = 0.5;
-    int winSize = 13;
-    int numIters = 10;
-    int polyN = 5;
-    double polySigma = 1.1;
-    int flags = 0;
-
-    if (PERF_RUN_GPU())
-    {
-        cv::gpu::GpuMat d_frame0(frame0);
-        cv::gpu::GpuMat d_frame1(frame1);
-        cv::gpu::GpuMat d_u;
-        cv::gpu::GpuMat d_v;
-
-        cv::gpu::FarnebackOpticalFlow d_farneback;
-        d_farneback.numLevels = numLevels;
-        d_farneback.pyrScale = pyrScale;
-        d_farneback.winSize = winSize;
-        d_farneback.numIters = numIters;
-        d_farneback.polyN = polyN;
-        d_farneback.polySigma = polySigma;
-        d_farneback.flags = flags;
-
-        d_farneback(d_frame0, d_frame1, d_u, d_v);
-
-        TEST_CYCLE()
-        {
-            d_farneback(d_frame0, d_frame1, d_u, d_v);
-        }
-
-        GPU_SANITY_CHECK(d_u);
-        GPU_SANITY_CHECK(d_v);
-    }
-    else
-    {
-        cv::Mat flow;
-
-        cv::calcOpticalFlowFarneback(frame0, frame1, flow, pyrScale, numLevels, winSize, numIters, polyN, polySigma, flags);
-
-        TEST_CYCLE()
-        {
-            cv::calcOpticalFlowFarneback(frame0, frame1, flow, pyrScale, numLevels, winSize, numIters, polyN, polySigma, flags);
-        }
-
-        CPU_SANITY_CHECK(flow);
-    }
-}
-
-<<<<<<< HEAD
-INSTANTIATE_TEST_CASE_P(Video, PyrLKOpticalFlowDense, testing::Combine(
-    ALL_DEVICES,
-    testing::Values(WinSize(3), WinSize(5), WinSize(7), WinSize(9), WinSize(13), WinSize(17), WinSize(21)),
-    testing::Values(Levels(1), Levels(2), Levels(3)),
-    testing::Values(Iters(1), Iters(10))));
-=======
-//////////////////////////////////////////////////////
-// FGDStatModel
-
-DEF_PARAM_TEST_1(Video, string);
-
-PERF_TEST_P(Video, DISABLED_Video_FGDStatModel, Values("gpu/video/768x576.avi", "gpu/video/1920x1080.avi"))
-{
-    declare.time(60);
-
-    string inputFile = perf::TestBase::getDataPath(GetParam());
-
-    cv::VideoCapture cap(inputFile);
-    ASSERT_TRUE(cap.isOpened());
-
-    cv::Mat frame;
-    cap >> frame;
-    ASSERT_FALSE(frame.empty());
-
-    if (PERF_RUN_GPU())
-    {
-        cv::gpu::GpuMat d_frame(frame);
-
-        cv::gpu::FGDStatModel d_model(4);
-        d_model.create(d_frame);
-
-        for (int i = 0; i < 10; ++i)
-        {
-            cap >> frame;
-            ASSERT_FALSE(frame.empty());
-
-            d_frame.upload(frame);
-
-            startTimer(); next();
-            d_model.update(d_frame);
-            stopTimer();
-        }
-    }
-    else
-    {
-        IplImage ipl_frame = frame;
-        cv::Ptr<CvBGStatModel> model(cvCreateFGDStatModel(&ipl_frame));
-
-        for (int i = 0; i < 10; ++i)
-        {
-            cap >> frame;
-            ASSERT_FALSE(frame.empty());
-
-            ipl_frame = frame;
-
-            startTimer(); next();
-            cvUpdateBGStatModel(&ipl_frame, model);
-            stopTimer();
-        }
-    }
-}
->>>>>>> f4e33ea0
-
-//////////////////////////////////////////////////////
-// MOG
-
-DEF_PARAM_TEST(Video_Cn_LearningRate, string, MatCn, double);
-
-PERF_TEST_P(Video_Cn_LearningRate, DISABLED_Video_MOG,
-    Combine(Values("gpu/video/768x576.avi", "gpu/video/1920x1080.avi"), GPU_CHANNELS_1_3_4, Values(0.0, 0.01)))
-{
-<<<<<<< HEAD
-    cv::gpu::DeviceInfo devInfo = GetParam();
-    cv::gpu::setDevice(devInfo.deviceID());
-
-    cv::Mat frame0_host = readImage("gpu/opticalflow/frame0.png", cv::IMREAD_GRAYSCALE);
-    ASSERT_FALSE(frame0_host.empty());
-
-    cv::Mat frame1_host = readImage("gpu/opticalflow/frame1.png", cv::IMREAD_GRAYSCALE);
-    ASSERT_FALSE(frame1_host.empty());
-=======
-    string inputFile = perf::TestBase::getDataPath(GET_PARAM(0));
-    int cn = GET_PARAM(1);
-    float learningRate = static_cast<float>(GET_PARAM(2));
-
-    cv::VideoCapture cap(inputFile);
-    ASSERT_TRUE(cap.isOpened());
-
-    cv::Mat frame;
-
-    cap >> frame;
-    ASSERT_FALSE(frame.empty());
->>>>>>> f4e33ea0
-
-    if (cn != 3)
-    {
-        cv::Mat temp;
-        if (cn == 1)
-            cv::cvtColor(frame, temp, cv::COLOR_BGR2GRAY);
-        else
-            cv::cvtColor(frame, temp, cv::COLOR_BGR2BGRA);
-        cv::swap(temp, frame);
-    }
-
-    if (PERF_RUN_GPU())
-    {
-        cv::gpu::GpuMat d_frame(frame);
-        cv::gpu::MOG_GPU d_mog;
-        cv::gpu::GpuMat d_foreground;
-
-        d_mog(d_frame, d_foreground, learningRate);
-
-        for (int i = 0; i < 10; ++i)
-        {
-            cap >> frame;
-            ASSERT_FALSE(frame.empty());
-
-            if (cn != 3)
-            {
-                cv::Mat temp;
-                if (cn == 1)
-                    cv::cvtColor(frame, temp, cv::COLOR_BGR2GRAY);
-                else
-                    cv::cvtColor(frame, temp, cv::COLOR_BGR2BGRA);
-                cv::swap(temp, frame);
-            }
-
-            d_frame.upload(frame);
-
-            startTimer(); next();
-            d_mog(d_frame, d_foreground, learningRate);
-            stopTimer();
-        }
-    }
-    else
-    {
-        cv::BackgroundSubtractorMOG mog;
-        cv::Mat foreground;
-
-        mog(frame, foreground, learningRate);
-
-        for (int i = 0; i < 10; ++i)
-        {
-            cap >> frame;
-            ASSERT_FALSE(frame.empty());
-
-            if (cn != 3)
-            {
-                cv::Mat temp;
-                if (cn == 1)
-                    cv::cvtColor(frame, temp, cv::COLOR_BGR2GRAY);
-                else
-                    cv::cvtColor(frame, temp, cv::COLOR_BGR2BGRA);
-                cv::swap(temp, frame);
-            }
-
-            startTimer(); next();
-            mog(frame, foreground, learningRate);
-            stopTimer();
-        }
-    }
-}
-
-<<<<<<< HEAD
-    cv::gpu::FarnebackOpticalFlow farneback;
-
-    farneback(frame0, frame1, u, v);
-=======
-//////////////////////////////////////////////////////
-// MOG2
->>>>>>> f4e33ea0
-
-DEF_PARAM_TEST(Video_Cn, string, int);
-
-PERF_TEST_P(Video_Cn, DISABLED_Video_MOG2,
-    Combine(Values("gpu/video/768x576.avi", "gpu/video/1920x1080.avi"), GPU_CHANNELS_1_3_4))
-{
-    string inputFile = perf::TestBase::getDataPath(GET_PARAM(0));
-    int cn = GET_PARAM(1);
-
-    cv::VideoCapture cap(inputFile);
-    ASSERT_TRUE(cap.isOpened());
-
-    cv::Mat frame;
-
-    cap >> frame;
-    ASSERT_FALSE(frame.empty());
-
-    if (cn != 3)
-    {
-        cv::Mat temp;
-        if (cn == 1)
-            cv::cvtColor(frame, temp, cv::COLOR_BGR2GRAY);
-        else
-            cv::cvtColor(frame, temp, cv::COLOR_BGR2BGRA);
-        cv::swap(temp, frame);
-    }
-
-    if (PERF_RUN_GPU())
-    {
-        cv::gpu::GpuMat d_frame(frame);
-        cv::gpu::MOG2_GPU d_mog2;
-        cv::gpu::GpuMat d_foreground;
-
-        d_mog2(d_frame, d_foreground);
-
-        for (int i = 0; i < 10; ++i)
-        {
-            cap >> frame;
-            ASSERT_FALSE(frame.empty());
-
-            if (cn != 3)
-            {
-                cv::Mat temp;
-                if (cn == 1)
-                    cv::cvtColor(frame, temp, cv::COLOR_BGR2GRAY);
-                else
-                    cv::cvtColor(frame, temp, cv::COLOR_BGR2BGRA);
-                cv::swap(temp, frame);
-            }
-
-            d_frame.upload(frame);
-
-            startTimer(); next();
-            d_mog2(d_frame, d_foreground);
-            stopTimer();
-        }
-    }
-    else
-    {
-        cv::BackgroundSubtractorMOG2 mog2;
-        cv::Mat foreground;
-
-        mog2(frame, foreground);
-
-        for (int i = 0; i < 10; ++i)
-        {
-            cap >> frame;
-            ASSERT_FALSE(frame.empty());
-
-            if (cn != 3)
-            {
-                cv::Mat temp;
-                if (cn == 1)
-                    cv::cvtColor(frame, temp, cv::COLOR_BGR2GRAY);
-                else
-                    cv::cvtColor(frame, temp, cv::COLOR_BGR2BGRA);
-                cv::swap(temp, frame);
-            }
-
-            startTimer(); next();
-            mog2(frame, foreground);
-            stopTimer();
-        }
-    }
-}
-
-//////////////////////////////////////////////////////
-// MOG2GetBackgroundImage
-
-PERF_TEST_P(Video_Cn, Video_MOG2GetBackgroundImage,
-    Combine(Values("gpu/video/768x576.avi", "gpu/video/1920x1080.avi"), GPU_CHANNELS_1_3_4))
-{
-    string inputFile = perf::TestBase::getDataPath(GET_PARAM(0));
-    int cn = GET_PARAM(1);
-
-    cv::VideoCapture cap(inputFile);
-    ASSERT_TRUE(cap.isOpened());
-
-    cv::Mat frame;
-
-    if (PERF_RUN_GPU())
-    {
-        cv::gpu::GpuMat d_frame;
-        cv::gpu::MOG2_GPU d_mog2;
-        cv::gpu::GpuMat d_foreground;
-
-        for (int i = 0; i < 10; ++i)
-        {
-            cap >> frame;
-            ASSERT_FALSE(frame.empty());
-
-            if (cn != 3)
-            {
-                cv::Mat temp;
-                if (cn == 1)
-                    cv::cvtColor(frame, temp, cv::COLOR_BGR2GRAY);
-                else
-                    cv::cvtColor(frame, temp, cv::COLOR_BGR2BGRA);
-                cv::swap(temp, frame);
-            }
-
-            d_frame.upload(frame);
-
-            d_mog2(d_frame, d_foreground);
-        }
-
-        cv::gpu::GpuMat d_background;
-        d_mog2.getBackgroundImage(d_background);
-
-        TEST_CYCLE()
-        {
-            d_mog2.getBackgroundImage(d_background);
-        }
-
-        GPU_SANITY_CHECK(d_background);
-    }
-    else
-    {
-        cv::BackgroundSubtractorMOG2 mog2;
-        cv::Mat foreground;
-
-        for (int i = 0; i < 10; ++i)
-        {
-            cap >> frame;
-            ASSERT_FALSE(frame.empty());
-
-            if (cn != 3)
-            {
-                cv::Mat temp;
-                if (cn == 1)
-                    cv::cvtColor(frame, temp, cv::COLOR_BGR2GRAY);
-                else
-                    cv::cvtColor(frame, temp, cv::COLOR_BGR2BGRA);
-                cv::swap(temp, frame);
-            }
-
-            mog2(frame, foreground);
-        }
-
-        cv::Mat background;
-        mog2.getBackgroundImage(background);
-
-        TEST_CYCLE()
-        {
-            mog2.getBackgroundImage(background);
-        }
-
-        CPU_SANITY_CHECK(background);
-    }
-}
-
-//////////////////////////////////////////////////////
-// VIBE
-
-PERF_TEST_P(Video_Cn, DISABLED_Video_VIBE,
-    Combine(Values("gpu/video/768x576.avi", "gpu/video/1920x1080.avi"), GPU_CHANNELS_1_3_4))
-{
-    string inputFile = perf::TestBase::getDataPath(GET_PARAM(0));
-    int cn = GET_PARAM(1);
-
-    cv::VideoCapture cap(inputFile);
-    ASSERT_TRUE(cap.isOpened());
-
-    cv::Mat frame;
-    cap >> frame;
-    ASSERT_FALSE(frame.empty());
-
-    if (cn != 3)
-    {
-        cv::Mat temp;
-        if (cn == 1)
-            cv::cvtColor(frame, temp, cv::COLOR_BGR2GRAY);
-        else
-            cv::cvtColor(frame, temp, cv::COLOR_BGR2BGRA);
-        cv::swap(temp, frame);
-    }
-
-    if (PERF_RUN_GPU())
-    {
-        cv::gpu::GpuMat d_frame(frame);
-        cv::gpu::VIBE_GPU d_vibe;
-        cv::gpu::GpuMat d_foreground;
-
-        d_vibe(d_frame, d_foreground);
-
-        for (int i = 0; i < 10; ++i)
-        {
-            cap >> frame;
-            ASSERT_FALSE(frame.empty());
-
-            if (cn != 3)
-            {
-                cv::Mat temp;
-                if (cn == 1)
-                    cv::cvtColor(frame, temp, cv::COLOR_BGR2GRAY);
-                else
-                    cv::cvtColor(frame, temp, cv::COLOR_BGR2BGRA);
-                cv::swap(temp, frame);
-            }
-
-            d_frame.upload(frame);
-
-            startTimer(); next();
-            d_vibe(d_frame, d_foreground);
-            stopTimer();
-        }
-    }
-    else
-    {
-        FAIL() << "No such CPU implementation analogy";
-    }
-}
-
-//////////////////////////////////////////////////////
-// GMG
-
-DEF_PARAM_TEST(Video_Cn_MaxFeatures, string, MatCn, int);
-
-PERF_TEST_P(Video_Cn_MaxFeatures, DISABLED_Video_GMG,
-    Combine(Values("gpu/video/768x576.avi", "gpu/video/1920x1080.avi"), GPU_CHANNELS_1_3_4, Values(20, 40, 60)))
-{
-    std::string inputFile = perf::TestBase::getDataPath(GET_PARAM(0));
-    int cn = GET_PARAM(1);
-    int maxFeatures = GET_PARAM(2);
-
-    cv::VideoCapture cap(inputFile);
-    ASSERT_TRUE(cap.isOpened());
-
-    cv::Mat frame;
-    cap >> frame;
-    ASSERT_FALSE(frame.empty());
-
-    if (cn != 3)
-    {
-        cv::Mat temp;
-        if (cn == 1)
-            cv::cvtColor(frame, temp, cv::COLOR_BGR2GRAY);
-        else
-            cv::cvtColor(frame, temp, cv::COLOR_BGR2BGRA);
-        cv::swap(temp, frame);
-    }
-
-    if (PERF_RUN_GPU())
-    {
-        cv::gpu::GpuMat d_frame(frame);
-        cv::gpu::GpuMat d_fgmask;
-
-        cv::gpu::GMG_GPU d_gmg;
-        d_gmg.maxFeatures = maxFeatures;
-
-        d_gmg(d_frame, d_fgmask);
-
-        for (int i = 0; i < 150; ++i)
-        {
-            cap >> frame;
-            if (frame.empty())
-            {
-                cap.release();
-                cap.open(inputFile);
-                cap >> frame;
-            }
-
-            if (cn != 3)
-            {
-                cv::Mat temp;
-                if (cn == 1)
-                    cv::cvtColor(frame, temp, cv::COLOR_BGR2GRAY);
-                else
-                    cv::cvtColor(frame, temp, cv::COLOR_BGR2BGRA);
-                cv::swap(temp, frame);
-            }
-
-            d_frame.upload(frame);
-
-            startTimer(); next();
-            d_gmg(d_frame, d_fgmask);
-            stopTimer();
-        }
-    }
-    else
-    {
-<<<<<<< HEAD
-        farneback(frame0, frame1, u, v);
-=======
-        cv::Mat fgmask;
-        cv::Mat zeros(frame.size(), CV_8UC1, cv::Scalar::all(0));
-
-        cv::BackgroundSubtractorGMG gmg;
-        gmg.set("maxFeatures", maxFeatures);
-        gmg.initialize(frame.size(), 0.0, 255.0);
-
-        gmg(frame, fgmask);
-
-        for (int i = 0; i < 150; ++i)
-        {
-            cap >> frame;
-            if (frame.empty())
-            {
-                cap.release();
-                cap.open(inputFile);
-                cap >> frame;
-            }
-
-            if (cn != 3)
-            {
-                cv::Mat temp;
-                if (cn == 1)
-                    cv::cvtColor(frame, temp, cv::COLOR_BGR2GRAY);
-                else
-                    cv::cvtColor(frame, temp, cv::COLOR_BGR2BGRA);
-                cv::swap(temp, frame);
-            }
-
-            startTimer(); next();
-            gmg(frame, fgmask);
-            stopTimer();
-        }
->>>>>>> f4e33ea0
-    }
-}
-
-//////////////////////////////////////////////////////
-// VideoWriter
-
-PERF_TEST_P(Video, DISABLED_Video_VideoWriter, Values("gpu/video/768x576.avi", "gpu/video/1920x1080.avi"))
-{
-    declare.time(30);
-
-    string inputFile = perf::TestBase::getDataPath(GetParam());
-    string outputFile = cv::tempfile(".avi");
-
-    const double FPS = 25.0;
-
-    cv::VideoCapture reader(inputFile);
-    ASSERT_TRUE( reader.isOpened() );
-
-    cv::Mat frame;
-
-    if (PERF_RUN_GPU())
-    {
-        cv::gpu::VideoWriter_GPU d_writer;
-
-        cv::gpu::GpuMat d_frame;
-
-        for (int i = 0; i < 10; ++i)
-        {
-            reader >> frame;
-            ASSERT_FALSE(frame.empty());
-
-            d_frame.upload(frame);
-
-            if (!d_writer.isOpened())
-                d_writer.open(outputFile, frame.size(), FPS);
-
-            startTimer(); next();
-            d_writer.write(d_frame);
-            stopTimer();
-        }
-    }
-    else
-    {
-        cv::VideoWriter writer;
-
-        for (int i = 0; i < 10; ++i)
-        {
-            reader >> frame;
-            ASSERT_FALSE(frame.empty());
-
-            if (!writer.isOpened())
-                writer.open(outputFile, CV_FOURCC('X', 'V', 'I', 'D'), FPS, frame.size());
-
-            startTimer(); next();
-            writer.write(frame);
-            stopTimer();
-        }
-    }
-}
-
-//////////////////////////////////////////////////////
-// VideoReader
-
-PERF_TEST_P(Video, Video_VideoReader, Values("gpu/video/768x576.avi", "gpu/video/1920x1080.avi"))
-{
-    declare.time(20);
-
-    string inputFile = perf::TestBase::getDataPath(GetParam());
-
-    if (PERF_RUN_GPU())
-    {
-        cv::gpu::VideoReader_GPU d_reader(inputFile);
-        ASSERT_TRUE( d_reader.isOpened() );
-
-        cv::gpu::GpuMat d_frame;
-
-        d_reader.read(d_frame);
-
-        TEST_CYCLE_N(10)
-        {
-            d_reader.read(d_frame);
-        }
-
-        GPU_SANITY_CHECK(d_frame);
-    }
-    else
-    {
-        cv::VideoCapture reader(inputFile);
-        ASSERT_TRUE( reader.isOpened() );
-
-        cv::Mat frame;
-
-        reader >> frame;
-
-        TEST_CYCLE_N(10)
-        {
-            reader >> frame;
-        }
-
-        CPU_SANITY_CHECK(frame);
-    }
-}
-
-} // namespace
+#include "perf_precomp.hpp"
+
+using namespace std;
+using namespace testing;
+
+namespace cv
+{
+    template<> void Ptr<CvBGStatModel>::delete_obj()
+    {
+        cvReleaseBGStatModel(&obj);
+    }
+}
+
+namespace {
+
+//////////////////////////////////////////////////////
+// BroxOpticalFlow
+
+typedef pair<string, string> pair_string;
+
+DEF_PARAM_TEST_1(ImagePair, pair_string);
+
+PERF_TEST_P(ImagePair, Video_BroxOpticalFlow,
+    Values<pair_string>(make_pair("gpu/opticalflow/frame0.png", "gpu/opticalflow/frame1.png")))
+{
+    declare.time(10);
+
+    cv::Mat frame0 = readImage(GetParam().first, cv::IMREAD_GRAYSCALE);
+    ASSERT_FALSE(frame0.empty());
+
+    cv::Mat frame1 = readImage(GetParam().second, cv::IMREAD_GRAYSCALE);
+    ASSERT_FALSE(frame1.empty());
+
+    frame0.convertTo(frame0, CV_32FC1, 1.0 / 255.0);
+    frame1.convertTo(frame1, CV_32FC1, 1.0 / 255.0);
+
+    if (PERF_RUN_GPU())
+    {
+        cv::gpu::GpuMat d_frame0(frame0);
+        cv::gpu::GpuMat d_frame1(frame1);
+        cv::gpu::GpuMat d_u;
+        cv::gpu::GpuMat d_v;
+
+        cv::gpu::BroxOpticalFlow d_flow(0.197f /*alpha*/, 50.0f /*gamma*/, 0.8f /*scale_factor*/,
+                                        10 /*inner_iterations*/, 77 /*outer_iterations*/, 10 /*solver_iterations*/);
+
+        d_flow(d_frame0, d_frame1, d_u, d_v);
+
+        TEST_CYCLE()
+        {
+            d_flow(d_frame0, d_frame1, d_u, d_v);
+        }
+
+        GPU_SANITY_CHECK(d_u);
+        GPU_SANITY_CHECK(d_v);
+    }
+    else
+    {
+        FAIL() << "No such CPU implementation analogy";
+    }
+}
+
+//////////////////////////////////////////////////////
+// InterpolateFrames
+
+PERF_TEST_P(ImagePair, Video_InterpolateFrames,
+    Values<pair_string>(make_pair("gpu/opticalflow/frame0.png", "gpu/opticalflow/frame1.png")))
+{
+    cv::Mat frame0 = readImage(GetParam().first, cv::IMREAD_GRAYSCALE);
+    ASSERT_FALSE(frame0.empty());
+
+    cv::Mat frame1 = readImage(GetParam().second, cv::IMREAD_GRAYSCALE);
+    ASSERT_FALSE(frame1.empty());
+
+    frame0.convertTo(frame0, CV_32FC1, 1.0 / 255.0);
+    frame1.convertTo(frame1, CV_32FC1, 1.0 / 255.0);
+
+    if (PERF_RUN_GPU())
+    {
+        cv::gpu::GpuMat d_frame0(frame0);
+        cv::gpu::GpuMat d_frame1(frame1);
+        cv::gpu::GpuMat d_fu, d_fv;
+        cv::gpu::GpuMat d_bu, d_bv;
+
+        cv::gpu::BroxOpticalFlow d_flow(0.197f /*alpha*/, 50.0f /*gamma*/, 0.8f /*scale_factor*/,
+                                        10 /*inner_iterations*/, 77 /*outer_iterations*/, 10 /*solver_iterations*/);
+
+        d_flow(d_frame0, d_frame1, d_fu, d_fv);
+        d_flow(d_frame1, d_frame0, d_bu, d_bv);
+
+        cv::gpu::GpuMat d_newFrame;
+        cv::gpu::GpuMat d_buf;
+
+        cv::gpu::interpolateFrames(d_frame0, d_frame1, d_fu, d_fv, d_bu, d_bv, 0.5f, d_newFrame, d_buf);
+
+        TEST_CYCLE()
+        {
+            cv::gpu::interpolateFrames(d_frame0, d_frame1, d_fu, d_fv, d_bu, d_bv, 0.5f, d_newFrame, d_buf);
+        }
+
+        GPU_SANITY_CHECK(d_fu);
+        GPU_SANITY_CHECK(d_fv);
+        GPU_SANITY_CHECK(d_bu);
+        GPU_SANITY_CHECK(d_bv);
+    }
+    else
+    {
+        FAIL() << "No such CPU implementation analogy";
+    }
+}
+
+//////////////////////////////////////////////////////
+// CreateOpticalFlowNeedleMap
+
+PERF_TEST_P(ImagePair, Video_CreateOpticalFlowNeedleMap,
+    Values<pair_string>(make_pair("gpu/opticalflow/frame0.png", "gpu/opticalflow/frame1.png")))
+{
+    cv::Mat frame0 = readImage(GetParam().first, cv::IMREAD_GRAYSCALE);
+    ASSERT_FALSE(frame0.empty());
+
+    cv::Mat frame1 = readImage(GetParam().second, cv::IMREAD_GRAYSCALE);
+    ASSERT_FALSE(frame1.empty());
+
+    frame0.convertTo(frame0, CV_32FC1, 1.0 / 255.0);
+    frame1.convertTo(frame1, CV_32FC1, 1.0 / 255.0);
+
+    if (PERF_RUN_GPU())
+    {
+        cv::gpu::GpuMat d_frame0(frame0);
+        cv::gpu::GpuMat d_frame1(frame1);
+        cv::gpu::GpuMat d_u;
+        cv::gpu::GpuMat d_v;
+
+        cv::gpu::BroxOpticalFlow d_flow(0.197f /*alpha*/, 50.0f /*gamma*/, 0.8f /*scale_factor*/,
+                                        10 /*inner_iterations*/, 77 /*outer_iterations*/, 10 /*solver_iterations*/);
+
+        d_flow(d_frame0, d_frame1, d_u, d_v);
+
+        cv::gpu::GpuMat d_vertex, d_colors;
+
+        cv::gpu::createOpticalFlowNeedleMap(d_u, d_v, d_vertex, d_colors);
+
+        TEST_CYCLE()
+        {
+            cv::gpu::createOpticalFlowNeedleMap(d_u, d_v, d_vertex, d_colors);
+        }
+
+        GPU_SANITY_CHECK(d_vertex);
+        GPU_SANITY_CHECK(d_colors);
+    }
+    else
+    {
+        FAIL() << "No such CPU implementation analogy";
+    }
+}
+
+//////////////////////////////////////////////////////
+// GoodFeaturesToTrack
+
+DEF_PARAM_TEST(Image_MinDistance, string, double);
+
+PERF_TEST_P(Image_MinDistance, Video_GoodFeaturesToTrack,
+    Combine(Values<string>("gpu/perf/aloe.png"), Values(0.0, 3.0)))
+{
+    string fileName = GET_PARAM(0);
+    double minDistance = GET_PARAM(1);
+
+    cv::Mat image = readImage(fileName, cv::IMREAD_GRAYSCALE);
+    ASSERT_FALSE(image.empty());
+
+    if (PERF_RUN_GPU())
+    {
+        cv::gpu::GoodFeaturesToTrackDetector_GPU d_detector(8000, 0.01, minDistance);
+
+        cv::gpu::GpuMat d_image(image);
+        cv::gpu::GpuMat d_pts;
+
+        d_detector(d_image, d_pts);
+
+        TEST_CYCLE()
+        {
+            d_detector(d_image, d_pts);
+        }
+
+        GPU_SANITY_CHECK(d_pts);
+    }
+    else
+    {
+        cv::Mat pts;
+
+        cv::goodFeaturesToTrack(image, pts, 8000, 0.01, minDistance);
+
+        TEST_CYCLE()
+        {
+            cv::goodFeaturesToTrack(image, pts, 8000, 0.01, minDistance);
+        }
+
+        CPU_SANITY_CHECK(pts);
+    }
+}
+
+//////////////////////////////////////////////////////
+// PyrLKOpticalFlowSparse
+
+DEF_PARAM_TEST(ImagePair_Gray_NPts_WinSz_Levels_Iters, pair_string, bool, int, int, int, int);
+
+PERF_TEST_P(ImagePair_Gray_NPts_WinSz_Levels_Iters, Video_PyrLKOpticalFlowSparse, Combine(
+    Values<pair_string>(make_pair("gpu/opticalflow/frame0.png", "gpu/opticalflow/frame1.png")),
+    Bool(),
+    Values(1000, 2000, 4000, 8000),
+    Values(9, 13, 17, 21),
+    Values(1, 2, 3),
+    Values(1, 10, 30)))
+{
+    declare.time(20.0);
+
+    pair_string imagePair = GET_PARAM(0);
+    bool useGray = GET_PARAM(1);
+    int points = GET_PARAM(2);
+    int winSize = GET_PARAM(3);
+    int levels = GET_PARAM(4);
+    int iters = GET_PARAM(5);
+
+    cv::Mat frame0 = readImage(imagePair.first, useGray ? cv::IMREAD_GRAYSCALE : cv::IMREAD_COLOR);
+    ASSERT_FALSE(frame0.empty());
+
+    cv::Mat frame1 = readImage(imagePair.second, useGray ? cv::IMREAD_GRAYSCALE : cv::IMREAD_COLOR);
+    ASSERT_FALSE(frame1.empty());
+
+    cv::Mat gray_frame;
+    if (useGray)
+        gray_frame = frame0;
+    else
+        cv::cvtColor(frame0, gray_frame, cv::COLOR_BGR2GRAY);
+
+    cv::Mat pts;
+    cv::goodFeaturesToTrack(gray_frame, pts, points, 0.01, 0.0);
+
+    if (PERF_RUN_GPU())
+    {
+        cv::gpu::GpuMat d_pts(pts.reshape(2, 1));
+
+        cv::gpu::PyrLKOpticalFlow d_pyrLK;
+        d_pyrLK.winSize = cv::Size(winSize, winSize);
+        d_pyrLK.maxLevel = levels - 1;
+        d_pyrLK.iters = iters;
+
+        cv::gpu::GpuMat d_frame0(frame0);
+        cv::gpu::GpuMat d_frame1(frame1);
+        cv::gpu::GpuMat d_nextPts;
+        cv::gpu::GpuMat d_status;
+
+        d_pyrLK.sparse(d_frame0, d_frame1, d_pts, d_nextPts, d_status);
+
+        TEST_CYCLE()
+        {
+            d_pyrLK.sparse(d_frame0, d_frame1, d_pts, d_nextPts, d_status);
+        }
+
+        GPU_SANITY_CHECK(d_status);
+    }
+    else
+    {
+        cv::Mat nextPts;
+        cv::Mat status;
+
+        cv::calcOpticalFlowPyrLK(frame0, frame1, pts, nextPts, status, cv::noArray(),
+                                 cv::Size(winSize, winSize), levels - 1,
+                                 cv::TermCriteria(cv::TermCriteria::COUNT + cv::TermCriteria::EPS, iters, 0.01));
+
+        TEST_CYCLE()
+        {
+            cv::calcOpticalFlowPyrLK(frame0, frame1, pts, nextPts, status, cv::noArray(),
+                                     cv::Size(winSize, winSize), levels - 1,
+                                     cv::TermCriteria(cv::TermCriteria::COUNT + cv::TermCriteria::EPS, iters, 0.01));
+        }
+
+        CPU_SANITY_CHECK(status);
+    }
+}
+
+//////////////////////////////////////////////////////
+// PyrLKOpticalFlowDense
+
+DEF_PARAM_TEST(ImagePair_WinSz_Levels_Iters, pair_string, int, int, int);
+
+PERF_TEST_P(ImagePair_WinSz_Levels_Iters, Video_PyrLKOpticalFlowDense, Combine(
+    Values<pair_string>(make_pair("gpu/opticalflow/frame0.png", "gpu/opticalflow/frame1.png")),
+    Values(3, 5, 7, 9, 13, 17, 21),
+    Values(1, 2, 3),
+    Values(1, 10)))
+{
+    declare.time(30);
+
+    pair_string imagePair = GET_PARAM(0);
+    int winSize = GET_PARAM(1);
+    int levels = GET_PARAM(2);
+    int iters = GET_PARAM(3);
+
+    cv::Mat frame0 = readImage(imagePair.first, cv::IMREAD_GRAYSCALE);
+    ASSERT_FALSE(frame0.empty());
+
+    cv::Mat frame1 = readImage(imagePair.second, cv::IMREAD_GRAYSCALE);
+    ASSERT_FALSE(frame1.empty());
+
+    if (PERF_RUN_GPU())
+    {
+        cv::gpu::GpuMat d_frame0(frame0);
+        cv::gpu::GpuMat d_frame1(frame1);
+        cv::gpu::GpuMat d_u;
+        cv::gpu::GpuMat d_v;
+
+        cv::gpu::PyrLKOpticalFlow d_pyrLK;
+        d_pyrLK.winSize = cv::Size(winSize, winSize);
+        d_pyrLK.maxLevel = levels - 1;
+        d_pyrLK.iters = iters;
+
+        d_pyrLK.dense(d_frame0, d_frame1, d_u, d_v);
+
+        TEST_CYCLE()
+        {
+            d_pyrLK.dense(d_frame0, d_frame1, d_u, d_v);
+        }
+
+        GPU_SANITY_CHECK(d_u);
+        GPU_SANITY_CHECK(d_v);
+    }
+    else
+    {
+        FAIL() << "No such CPU implementation analogy";
+    }
+}
+
+//////////////////////////////////////////////////////
+// FarnebackOpticalFlow
+
+PERF_TEST_P(ImagePair, Video_FarnebackOpticalFlow,
+    Values<pair_string>(make_pair("gpu/opticalflow/frame0.png", "gpu/opticalflow/frame1.png")))
+{
+    declare.time(10);
+
+    cv::Mat frame0 = readImage(GetParam().first, cv::IMREAD_GRAYSCALE);
+    ASSERT_FALSE(frame0.empty());
+
+    cv::Mat frame1 = readImage(GetParam().second, cv::IMREAD_GRAYSCALE);
+    ASSERT_FALSE(frame1.empty());
+
+    int numLevels = 5;
+    double pyrScale = 0.5;
+    int winSize = 13;
+    int numIters = 10;
+    int polyN = 5;
+    double polySigma = 1.1;
+    int flags = 0;
+
+    if (PERF_RUN_GPU())
+    {
+        cv::gpu::GpuMat d_frame0(frame0);
+        cv::gpu::GpuMat d_frame1(frame1);
+        cv::gpu::GpuMat d_u;
+        cv::gpu::GpuMat d_v;
+
+        cv::gpu::FarnebackOpticalFlow d_farneback;
+        d_farneback.numLevels = numLevels;
+        d_farneback.pyrScale = pyrScale;
+        d_farneback.winSize = winSize;
+        d_farneback.numIters = numIters;
+        d_farneback.polyN = polyN;
+        d_farneback.polySigma = polySigma;
+        d_farneback.flags = flags;
+
+        d_farneback(d_frame0, d_frame1, d_u, d_v);
+
+        TEST_CYCLE()
+        {
+            d_farneback(d_frame0, d_frame1, d_u, d_v);
+        }
+
+        GPU_SANITY_CHECK(d_u);
+        GPU_SANITY_CHECK(d_v);
+    }
+    else
+    {
+        cv::Mat flow;
+
+        cv::calcOpticalFlowFarneback(frame0, frame1, flow, pyrScale, numLevels, winSize, numIters, polyN, polySigma, flags);
+
+        TEST_CYCLE()
+        {
+            cv::calcOpticalFlowFarneback(frame0, frame1, flow, pyrScale, numLevels, winSize, numIters, polyN, polySigma, flags);
+        }
+
+        CPU_SANITY_CHECK(flow);
+    }
+}
+
+//////////////////////////////////////////////////////
+// FGDStatModel
+
+DEF_PARAM_TEST_1(Video, string);
+
+PERF_TEST_P(Video, DISABLED_Video_FGDStatModel, Values("gpu/video/768x576.avi", "gpu/video/1920x1080.avi"))
+{
+    declare.time(60);
+
+    string inputFile = perf::TestBase::getDataPath(GetParam());
+
+    cv::VideoCapture cap(inputFile);
+    ASSERT_TRUE(cap.isOpened());
+
+    cv::Mat frame;
+    cap >> frame;
+    ASSERT_FALSE(frame.empty());
+
+    if (PERF_RUN_GPU())
+    {
+        cv::gpu::GpuMat d_frame(frame);
+
+        cv::gpu::FGDStatModel d_model(4);
+        d_model.create(d_frame);
+
+        for (int i = 0; i < 10; ++i)
+        {
+            cap >> frame;
+            ASSERT_FALSE(frame.empty());
+
+            d_frame.upload(frame);
+
+            startTimer(); next();
+            d_model.update(d_frame);
+            stopTimer();
+        }
+    }
+    else
+    {
+        IplImage ipl_frame = frame;
+        cv::Ptr<CvBGStatModel> model(cvCreateFGDStatModel(&ipl_frame));
+
+        for (int i = 0; i < 10; ++i)
+        {
+            cap >> frame;
+            ASSERT_FALSE(frame.empty());
+
+            ipl_frame = frame;
+
+            startTimer(); next();
+            cvUpdateBGStatModel(&ipl_frame, model);
+            stopTimer();
+        }
+    }
+}
+
+//////////////////////////////////////////////////////
+// MOG
+
+DEF_PARAM_TEST(Video_Cn_LearningRate, string, MatCn, double);
+
+PERF_TEST_P(Video_Cn_LearningRate, DISABLED_Video_MOG,
+    Combine(Values("gpu/video/768x576.avi", "gpu/video/1920x1080.avi"), GPU_CHANNELS_1_3_4, Values(0.0, 0.01)))
+{
+    string inputFile = perf::TestBase::getDataPath(GET_PARAM(0));
+    int cn = GET_PARAM(1);
+    float learningRate = static_cast<float>(GET_PARAM(2));
+
+    cv::VideoCapture cap(inputFile);
+    ASSERT_TRUE(cap.isOpened());
+
+    cv::Mat frame;
+
+    cap >> frame;
+    ASSERT_FALSE(frame.empty());
+
+    if (cn != 3)
+    {
+        cv::Mat temp;
+        if (cn == 1)
+            cv::cvtColor(frame, temp, cv::COLOR_BGR2GRAY);
+        else
+            cv::cvtColor(frame, temp, cv::COLOR_BGR2BGRA);
+        cv::swap(temp, frame);
+    }
+
+    if (PERF_RUN_GPU())
+    {
+        cv::gpu::GpuMat d_frame(frame);
+        cv::gpu::MOG_GPU d_mog;
+        cv::gpu::GpuMat d_foreground;
+
+        d_mog(d_frame, d_foreground, learningRate);
+
+        for (int i = 0; i < 10; ++i)
+        {
+            cap >> frame;
+            ASSERT_FALSE(frame.empty());
+
+            if (cn != 3)
+            {
+                cv::Mat temp;
+                if (cn == 1)
+                    cv::cvtColor(frame, temp, cv::COLOR_BGR2GRAY);
+                else
+                    cv::cvtColor(frame, temp, cv::COLOR_BGR2BGRA);
+                cv::swap(temp, frame);
+            }
+
+            d_frame.upload(frame);
+
+            startTimer(); next();
+            d_mog(d_frame, d_foreground, learningRate);
+            stopTimer();
+        }
+    }
+    else
+    {
+        cv::BackgroundSubtractorMOG mog;
+        cv::Mat foreground;
+
+        mog(frame, foreground, learningRate);
+
+        for (int i = 0; i < 10; ++i)
+        {
+            cap >> frame;
+            ASSERT_FALSE(frame.empty());
+
+            if (cn != 3)
+            {
+                cv::Mat temp;
+                if (cn == 1)
+                    cv::cvtColor(frame, temp, cv::COLOR_BGR2GRAY);
+                else
+                    cv::cvtColor(frame, temp, cv::COLOR_BGR2BGRA);
+                cv::swap(temp, frame);
+            }
+
+            startTimer(); next();
+            mog(frame, foreground, learningRate);
+            stopTimer();
+        }
+    }
+}
+
+//////////////////////////////////////////////////////
+// MOG2
+
+DEF_PARAM_TEST(Video_Cn, string, int);
+
+PERF_TEST_P(Video_Cn, DISABLED_Video_MOG2,
+    Combine(Values("gpu/video/768x576.avi", "gpu/video/1920x1080.avi"), GPU_CHANNELS_1_3_4))
+{
+    string inputFile = perf::TestBase::getDataPath(GET_PARAM(0));
+    int cn = GET_PARAM(1);
+
+    cv::VideoCapture cap(inputFile);
+    ASSERT_TRUE(cap.isOpened());
+
+    cv::Mat frame;
+
+    cap >> frame;
+    ASSERT_FALSE(frame.empty());
+
+    if (cn != 3)
+    {
+        cv::Mat temp;
+        if (cn == 1)
+            cv::cvtColor(frame, temp, cv::COLOR_BGR2GRAY);
+        else
+            cv::cvtColor(frame, temp, cv::COLOR_BGR2BGRA);
+        cv::swap(temp, frame);
+    }
+
+    if (PERF_RUN_GPU())
+    {
+        cv::gpu::GpuMat d_frame(frame);
+        cv::gpu::MOG2_GPU d_mog2;
+        cv::gpu::GpuMat d_foreground;
+
+        d_mog2(d_frame, d_foreground);
+
+        for (int i = 0; i < 10; ++i)
+        {
+            cap >> frame;
+            ASSERT_FALSE(frame.empty());
+
+            if (cn != 3)
+            {
+                cv::Mat temp;
+                if (cn == 1)
+                    cv::cvtColor(frame, temp, cv::COLOR_BGR2GRAY);
+                else
+                    cv::cvtColor(frame, temp, cv::COLOR_BGR2BGRA);
+                cv::swap(temp, frame);
+            }
+
+            d_frame.upload(frame);
+
+            startTimer(); next();
+            d_mog2(d_frame, d_foreground);
+            stopTimer();
+        }
+    }
+    else
+    {
+        cv::BackgroundSubtractorMOG2 mog2;
+        cv::Mat foreground;
+
+        mog2(frame, foreground);
+
+        for (int i = 0; i < 10; ++i)
+        {
+            cap >> frame;
+            ASSERT_FALSE(frame.empty());
+
+            if (cn != 3)
+            {
+                cv::Mat temp;
+                if (cn == 1)
+                    cv::cvtColor(frame, temp, cv::COLOR_BGR2GRAY);
+                else
+                    cv::cvtColor(frame, temp, cv::COLOR_BGR2BGRA);
+                cv::swap(temp, frame);
+            }
+
+            startTimer(); next();
+            mog2(frame, foreground);
+            stopTimer();
+        }
+    }
+}
+
+//////////////////////////////////////////////////////
+// MOG2GetBackgroundImage
+
+PERF_TEST_P(Video_Cn, Video_MOG2GetBackgroundImage,
+    Combine(Values("gpu/video/768x576.avi", "gpu/video/1920x1080.avi"), GPU_CHANNELS_1_3_4))
+{
+    string inputFile = perf::TestBase::getDataPath(GET_PARAM(0));
+    int cn = GET_PARAM(1);
+
+    cv::VideoCapture cap(inputFile);
+    ASSERT_TRUE(cap.isOpened());
+
+    cv::Mat frame;
+
+    if (PERF_RUN_GPU())
+    {
+        cv::gpu::GpuMat d_frame;
+        cv::gpu::MOG2_GPU d_mog2;
+        cv::gpu::GpuMat d_foreground;
+
+        for (int i = 0; i < 10; ++i)
+        {
+            cap >> frame;
+            ASSERT_FALSE(frame.empty());
+
+            if (cn != 3)
+            {
+                cv::Mat temp;
+                if (cn == 1)
+                    cv::cvtColor(frame, temp, cv::COLOR_BGR2GRAY);
+                else
+                    cv::cvtColor(frame, temp, cv::COLOR_BGR2BGRA);
+                cv::swap(temp, frame);
+            }
+
+            d_frame.upload(frame);
+
+            d_mog2(d_frame, d_foreground);
+        }
+
+        cv::gpu::GpuMat d_background;
+        d_mog2.getBackgroundImage(d_background);
+
+        TEST_CYCLE()
+        {
+            d_mog2.getBackgroundImage(d_background);
+        }
+
+        GPU_SANITY_CHECK(d_background);
+    }
+    else
+    {
+        cv::BackgroundSubtractorMOG2 mog2;
+        cv::Mat foreground;
+
+        for (int i = 0; i < 10; ++i)
+        {
+            cap >> frame;
+            ASSERT_FALSE(frame.empty());
+
+            if (cn != 3)
+            {
+                cv::Mat temp;
+                if (cn == 1)
+                    cv::cvtColor(frame, temp, cv::COLOR_BGR2GRAY);
+                else
+                    cv::cvtColor(frame, temp, cv::COLOR_BGR2BGRA);
+                cv::swap(temp, frame);
+            }
+
+            mog2(frame, foreground);
+        }
+
+        cv::Mat background;
+        mog2.getBackgroundImage(background);
+
+        TEST_CYCLE()
+        {
+            mog2.getBackgroundImage(background);
+        }
+
+        CPU_SANITY_CHECK(background);
+    }
+}
+
+//////////////////////////////////////////////////////
+// VIBE
+
+PERF_TEST_P(Video_Cn, DISABLED_Video_VIBE,
+    Combine(Values("gpu/video/768x576.avi", "gpu/video/1920x1080.avi"), GPU_CHANNELS_1_3_4))
+{
+    string inputFile = perf::TestBase::getDataPath(GET_PARAM(0));
+    int cn = GET_PARAM(1);
+
+    cv::VideoCapture cap(inputFile);
+    ASSERT_TRUE(cap.isOpened());
+
+    cv::Mat frame;
+    cap >> frame;
+    ASSERT_FALSE(frame.empty());
+
+    if (cn != 3)
+    {
+        cv::Mat temp;
+        if (cn == 1)
+            cv::cvtColor(frame, temp, cv::COLOR_BGR2GRAY);
+        else
+            cv::cvtColor(frame, temp, cv::COLOR_BGR2BGRA);
+        cv::swap(temp, frame);
+    }
+
+    if (PERF_RUN_GPU())
+    {
+        cv::gpu::GpuMat d_frame(frame);
+        cv::gpu::VIBE_GPU d_vibe;
+        cv::gpu::GpuMat d_foreground;
+
+        d_vibe(d_frame, d_foreground);
+
+        for (int i = 0; i < 10; ++i)
+        {
+            cap >> frame;
+            ASSERT_FALSE(frame.empty());
+
+            if (cn != 3)
+            {
+                cv::Mat temp;
+                if (cn == 1)
+                    cv::cvtColor(frame, temp, cv::COLOR_BGR2GRAY);
+                else
+                    cv::cvtColor(frame, temp, cv::COLOR_BGR2BGRA);
+                cv::swap(temp, frame);
+            }
+
+            d_frame.upload(frame);
+
+            startTimer(); next();
+            d_vibe(d_frame, d_foreground);
+            stopTimer();
+        }
+    }
+    else
+    {
+        FAIL() << "No such CPU implementation analogy";
+    }
+}
+
+//////////////////////////////////////////////////////
+// GMG
+
+DEF_PARAM_TEST(Video_Cn_MaxFeatures, string, MatCn, int);
+
+PERF_TEST_P(Video_Cn_MaxFeatures, DISABLED_Video_GMG,
+    Combine(Values("gpu/video/768x576.avi", "gpu/video/1920x1080.avi"), GPU_CHANNELS_1_3_4, Values(20, 40, 60)))
+{
+    std::string inputFile = perf::TestBase::getDataPath(GET_PARAM(0));
+    int cn = GET_PARAM(1);
+    int maxFeatures = GET_PARAM(2);
+
+    cv::VideoCapture cap(inputFile);
+    ASSERT_TRUE(cap.isOpened());
+
+    cv::Mat frame;
+    cap >> frame;
+    ASSERT_FALSE(frame.empty());
+
+    if (cn != 3)
+    {
+        cv::Mat temp;
+        if (cn == 1)
+            cv::cvtColor(frame, temp, cv::COLOR_BGR2GRAY);
+        else
+            cv::cvtColor(frame, temp, cv::COLOR_BGR2BGRA);
+        cv::swap(temp, frame);
+    }
+
+    if (PERF_RUN_GPU())
+    {
+        cv::gpu::GpuMat d_frame(frame);
+        cv::gpu::GpuMat d_fgmask;
+
+        cv::gpu::GMG_GPU d_gmg;
+        d_gmg.maxFeatures = maxFeatures;
+
+        d_gmg(d_frame, d_fgmask);
+
+        for (int i = 0; i < 150; ++i)
+        {
+            cap >> frame;
+            if (frame.empty())
+            {
+                cap.release();
+                cap.open(inputFile);
+                cap >> frame;
+            }
+
+            if (cn != 3)
+            {
+                cv::Mat temp;
+                if (cn == 1)
+                    cv::cvtColor(frame, temp, cv::COLOR_BGR2GRAY);
+                else
+                    cv::cvtColor(frame, temp, cv::COLOR_BGR2BGRA);
+                cv::swap(temp, frame);
+            }
+
+            d_frame.upload(frame);
+
+            startTimer(); next();
+            d_gmg(d_frame, d_fgmask);
+            stopTimer();
+        }
+    }
+    else
+    {
+        cv::Mat fgmask;
+        cv::Mat zeros(frame.size(), CV_8UC1, cv::Scalar::all(0));
+
+        cv::BackgroundSubtractorGMG gmg;
+        gmg.set("maxFeatures", maxFeatures);
+        gmg.initialize(frame.size(), 0.0, 255.0);
+
+        gmg(frame, fgmask);
+
+        for (int i = 0; i < 150; ++i)
+        {
+            cap >> frame;
+            if (frame.empty())
+            {
+                cap.release();
+                cap.open(inputFile);
+                cap >> frame;
+            }
+
+            if (cn != 3)
+            {
+                cv::Mat temp;
+                if (cn == 1)
+                    cv::cvtColor(frame, temp, cv::COLOR_BGR2GRAY);
+                else
+                    cv::cvtColor(frame, temp, cv::COLOR_BGR2BGRA);
+                cv::swap(temp, frame);
+            }
+
+            startTimer(); next();
+            gmg(frame, fgmask);
+            stopTimer();
+        }
+    }
+}
+
+//////////////////////////////////////////////////////
+// VideoWriter
+
+PERF_TEST_P(Video, DISABLED_Video_VideoWriter, Values("gpu/video/768x576.avi", "gpu/video/1920x1080.avi"))
+{
+    declare.time(30);
+
+    string inputFile = perf::TestBase::getDataPath(GetParam());
+    string outputFile = cv::tempfile(".avi");
+
+    const double FPS = 25.0;
+
+    cv::VideoCapture reader(inputFile);
+    ASSERT_TRUE( reader.isOpened() );
+
+    cv::Mat frame;
+
+    if (PERF_RUN_GPU())
+    {
+        cv::gpu::VideoWriter_GPU d_writer;
+
+        cv::gpu::GpuMat d_frame;
+
+        for (int i = 0; i < 10; ++i)
+        {
+            reader >> frame;
+            ASSERT_FALSE(frame.empty());
+
+            d_frame.upload(frame);
+
+            if (!d_writer.isOpened())
+                d_writer.open(outputFile, frame.size(), FPS);
+
+            startTimer(); next();
+            d_writer.write(d_frame);
+            stopTimer();
+        }
+    }
+    else
+    {
+        cv::VideoWriter writer;
+
+        for (int i = 0; i < 10; ++i)
+        {
+            reader >> frame;
+            ASSERT_FALSE(frame.empty());
+
+            if (!writer.isOpened())
+                writer.open(outputFile, CV_FOURCC('X', 'V', 'I', 'D'), FPS, frame.size());
+
+            startTimer(); next();
+            writer.write(frame);
+            stopTimer();
+        }
+    }
+}
+
+//////////////////////////////////////////////////////
+// VideoReader
+
+PERF_TEST_P(Video, Video_VideoReader, Values("gpu/video/768x576.avi", "gpu/video/1920x1080.avi"))
+{
+    declare.time(20);
+
+    string inputFile = perf::TestBase::getDataPath(GetParam());
+
+    if (PERF_RUN_GPU())
+    {
+        cv::gpu::VideoReader_GPU d_reader(inputFile);
+        ASSERT_TRUE( d_reader.isOpened() );
+
+        cv::gpu::GpuMat d_frame;
+
+        d_reader.read(d_frame);
+
+        TEST_CYCLE_N(10)
+        {
+            d_reader.read(d_frame);
+        }
+
+        GPU_SANITY_CHECK(d_frame);
+    }
+    else
+    {
+        cv::VideoCapture reader(inputFile);
+        ASSERT_TRUE( reader.isOpened() );
+
+        cv::Mat frame;
+
+        reader >> frame;
+
+        TEST_CYCLE_N(10)
+        {
+            reader >> frame;
+        }
+
+        CPU_SANITY_CHECK(frame);
+    }
+}
+
+} // namespace