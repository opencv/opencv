@article{lepetit2009epnp,
  title={Epnp: An accurate o (n) solution to the pnp problem},
  author={Lepetit, Vincent and Moreno-Noguer, Francesc and Fua, Pascal},
  journal={International journal of computer vision},
  volume={81},
  number={2},
  pages={155--166},
  year={2009},
  publisher={Springer}
}

@article{gao2003complete,
  title={Complete solution classification for the perspective-three-point problem},
  author={Gao, Xiao-Shan and Hou, Xiao-Rong and Tang, Jianliang and Cheng, Hang-Fei},
  journal={Pattern Analysis and Machine Intelligence, IEEE Transactions on},
  volume={25},
  number={8},
  pages={930--943},
  year={2003},
  publisher={IEEE}
}

@inproceedings{hesch2011direct,
  title={A direct least-squares (DLS) method for PnP},
  author={Hesch, Joel and Roumeliotis, Stergios and others},
  booktitle={Computer Vision (ICCV), 2011 IEEE International Conference on},
  pages={383--390},
  year={2011},
  organization={IEEE}
}

@article{penate2013exhaustive,
  title={Exhaustive linearization for robust camera pose and focal length estimation},
  author={Penate-Sanchez, Adrian and Andrade-Cetto, Juan and Moreno-Noguer, Francesc},
  journal={Pattern Analysis and Machine Intelligence, IEEE Transactions on},
  volume={35},
  number={10},
  pages={2387--2400},
  year={2013},
  publisher={IEEE}
}

@inproceedings{Terzakis2020SQPnP,
  title={A Consistently Fast and Globally Optimal Solution to the Perspective-n-Point Problem},
  author={George Terzakis and Manolis Lourakis},
  booktitle={European Conference on Computer Vision},
  pages={478--494},
  year={2020},
  publisher={Springer International Publishing}
}

@inproceedings{strobl2011iccv,
  title={More accurate pinhole camera calibration with imperfect planar target},
  author={Strobl, Klaus H. and Hirzinger, Gerd},
  booktitle={2011 IEEE International Conference on Computer Vision (ICCV)},
  pages={1068-1075},
  month={Nov},
  year={2011},
  address={Barcelona, Spain},
  publisher={IEEE},
  url={https://elib.dlr.de/71888/1/strobl_2011iccv.pdf},
  doi={10.1109/ICCVW.2011.6130369}
}

@inproceedings{kinectfusion,
<<<<<<< HEAD
author = {Izadi, Shahram and Kim, David and Hilliges, Otmar and Molyneaux, David and Newcombe, Richard and Kohli, Pushmeet and Shotton, Jamie and Hodges, Steve and Freeman, Dustin and Davison, Andrew and Fitzgibbon, Andrew},
title = {KinectFusion: Real-time 3D Reconstruction and Interaction Using a Moving Depth Camera},
booktitle = {},
year = {2011},
month = {October},
abstract = {
KinectFusion enables a user holding and moving a standard Kinect camera to rapidly create detailed 3D reconstructions of an indoor scene. Only the depth data from Kinect is used to track the 3D pose of the sensor and reconstruct, geometrically precise, 3D models of the physical scene in real-time. The capabilities of KinectFusion, as well as the novel GPU-based pipeline are described in full. We show uses of the core system for low-cost handheld scanning, and geometry-aware augmented reality and physics-based interactions. Novel extensions to the core GPU pipeline demonstrate object segmentation and user interaction directly in front of the sensor, without degrading camera tracking or reconstruction. These extensions are used to enable real-time multi-touch interactions anywhere, allowing any planar or non-planar reconstructed physical surface to be appropriated for touch.
},
publisher = {ACM},
url = {https://www.microsoft.com/en-us/research/publication/kinectfusion-real-time-3d-reconstruction-and-interaction-using-a-moving-depth-camera/},
address = {},
pages = {559-568},
journal = {},
volume = {},
chapter = {},
isbn = {978-1-4503-0716-1},
}

@article{fischler1981random,
  title={Random sample consensus: a paradigm for model fitting with applications to image analysis and automated cartography},
  author={Fischler, Martin A and Bolles, Robert C},
  journal={Communications of the ACM},
  volume={24},
  number={6},
  pages={381--395},
  year={1981},
  publisher={ACM New York, NY, USA}
=======
  author = {Izadi, Shahram and Kim, David and Hilliges, Otmar and Molyneaux, David and Newcombe, Richard and Kohli, Pushmeet and Shotton, Jamie and Hodges, Steve and Freeman, Dustin and Davison, Andrew and Fitzgibbon, Andrew},
  title = {KinectFusion: Real-time 3D Reconstruction and Interaction Using a Moving Depth Camera},
  booktitle = {},
  year = {2011},
  month = {October},
  abstract = {
    KinectFusion enables a user holding and moving a standard Kinect camera to rapidly create detailed 3D reconstructions of an indoor scene.
    Only the depth data from Kinect is used to track the 3D pose of the sensor and reconstruct, geometrically precise, 3D models of the physical scene in real-time.
    The capabilities of KinectFusion, as well as the novel GPU-based pipeline are described in full. We show uses of the core system for low-cost handheld scanning,
    and geometry-aware augmented reality and physics-based interactions. Novel extensions to the core GPU pipeline demonstrate object segmentation and user interaction directly
    in front of the sensor, without degrading camera tracking or reconstruction. These extensions are used to enable real-time multi-touch interactions anywhere,
    allowing any planar or non-planar reconstructed physical surface to be appropriated for touch.
  },
  publisher = {ACM},
  url = {https://www.microsoft.com/en-us/research/publication/kinectfusion-real-time-3d-reconstruction-and-interaction-using-a-moving-depth-camera/},
  address = {},
  pages = {559-568},
  journal = {},
  volume = {},
  chapter = {},
  isbn = {978-1-4503-0716-1},
>>>>>>> 7d05f928
}<|MERGE_RESOLUTION|>--- conflicted
+++ resolved
@@ -63,35 +63,6 @@
 }
 
 @inproceedings{kinectfusion,
-<<<<<<< HEAD
-author = {Izadi, Shahram and Kim, David and Hilliges, Otmar and Molyneaux, David and Newcombe, Richard and Kohli, Pushmeet and Shotton, Jamie and Hodges, Steve and Freeman, Dustin and Davison, Andrew and Fitzgibbon, Andrew},
-title = {KinectFusion: Real-time 3D Reconstruction and Interaction Using a Moving Depth Camera},
-booktitle = {},
-year = {2011},
-month = {October},
-abstract = {
-KinectFusion enables a user holding and moving a standard Kinect camera to rapidly create detailed 3D reconstructions of an indoor scene. Only the depth data from Kinect is used to track the 3D pose of the sensor and reconstruct, geometrically precise, 3D models of the physical scene in real-time. The capabilities of KinectFusion, as well as the novel GPU-based pipeline are described in full. We show uses of the core system for low-cost handheld scanning, and geometry-aware augmented reality and physics-based interactions. Novel extensions to the core GPU pipeline demonstrate object segmentation and user interaction directly in front of the sensor, without degrading camera tracking or reconstruction. These extensions are used to enable real-time multi-touch interactions anywhere, allowing any planar or non-planar reconstructed physical surface to be appropriated for touch.
-},
-publisher = {ACM},
-url = {https://www.microsoft.com/en-us/research/publication/kinectfusion-real-time-3d-reconstruction-and-interaction-using-a-moving-depth-camera/},
-address = {},
-pages = {559-568},
-journal = {},
-volume = {},
-chapter = {},
-isbn = {978-1-4503-0716-1},
-}
-
-@article{fischler1981random,
-  title={Random sample consensus: a paradigm for model fitting with applications to image analysis and automated cartography},
-  author={Fischler, Martin A and Bolles, Robert C},
-  journal={Communications of the ACM},
-  volume={24},
-  number={6},
-  pages={381--395},
-  year={1981},
-  publisher={ACM New York, NY, USA}
-=======
   author = {Izadi, Shahram and Kim, David and Hilliges, Otmar and Molyneaux, David and Newcombe, Richard and Kohli, Pushmeet and Shotton, Jamie and Hodges, Steve and Freeman, Dustin and Davison, Andrew and Fitzgibbon, Andrew},
   title = {KinectFusion: Real-time 3D Reconstruction and Interaction Using a Moving Depth Camera},
   booktitle = {},
@@ -113,5 +84,15 @@
   volume = {},
   chapter = {},
   isbn = {978-1-4503-0716-1},
->>>>>>> 7d05f928
+}
+
+@article{fischler1981random,
+  title={Random sample consensus: a paradigm for model fitting with applications to image analysis and automated cartography},
+  author={Fischler, Martin A and Bolles, Robert C},
+  journal={Communications of the ACM},
+  volume={24},
+  number={6},
+  pages={381--395},
+  year={1981},
+  publisher={ACM New York, NY, USA}
 }