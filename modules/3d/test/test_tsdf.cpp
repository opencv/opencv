// This file is part of OpenCV project.
// It is subject to the license terms in the LICENSE file found in the top-level directory
// of this distribution and at http://opencv.org/license.html

#include "test_precomp.hpp"

namespace opencv_test {
namespace {

using namespace cv;

/** Reprojects screen point to camera space given z coord. */
struct Reprojector
{
    Reprojector() {}
    inline Reprojector(Matx33f intr)
    {
        fxinv = 1.f / intr(0, 0), fyinv = 1.f / intr(1, 1);
        cx = intr(0, 2), cy = intr(1, 2);
    }
    template<typename T>
    inline cv::Point3_<T> operator()(cv::Point3_<T> p) const
    {
        T x = p.z * (p.x - cx) * fxinv;
        T y = p.z * (p.y - cy) * fyinv;
        return cv::Point3_<T>(x, y, p.z);
    }

    float fxinv, fyinv, cx, cy;
};

template<class Scene>
struct RenderInvoker : ParallelLoopBody
{
    RenderInvoker(Mat_<float>& _frame, Affine3f _pose,
        Reprojector _reproj, float _depthFactor, bool _onlySemisphere)
        : ParallelLoopBody(),
        frame(_frame),
        pose(_pose),
        reproj(_reproj),
        depthFactor(_depthFactor),
        onlySemisphere(_onlySemisphere)
    { }

    virtual void operator ()(const cv::Range& r) const
    {
        for (int y = r.start; y < r.end; y++)
        {
            float* frameRow = frame[y];
            for (int x = 0; x < frame.cols; x++)
            {
                float pix = 0;

                Point3f orig = pose.translation();
                // direction through pixel
                Point3f screenVec = reproj(Point3f((float)x, (float)y, 1.f));
                float xyt = 1.f / (screenVec.x * screenVec.x +
                    screenVec.y * screenVec.y + 1.f);
                Point3f dir = normalize(Vec3f(pose.rotation() * screenVec));
                // screen space axis
                dir.y = -dir.y;

                const float maxDepth = 20.f;
                const float maxSteps = 256;
                float t = 0.f;
                for (int step = 0; step < maxSteps && t < maxDepth; step++)
                {
                    Point3f p = orig + dir * t;
                    float d = Scene::map(p, onlySemisphere);
                    if (d < 0.000001f)
                    {
                        float depth = std::sqrt(t * t * xyt);
                        pix = depth * depthFactor;
                        break;
                    }
                    t += d;
                }

                frameRow[x] = pix;
            }
        }
    }

    Mat_<float>& frame;
    Affine3f pose;
    Reprojector reproj;
    float depthFactor;
    bool onlySemisphere;
};

template<class Scene>
struct RenderColorInvoker : ParallelLoopBody
{
    RenderColorInvoker(Mat_<Vec3f>& _frame, Affine3f _pose,
        Reprojector _reproj,
        float _depthFactor, bool _onlySemisphere) : ParallelLoopBody(),
        frame(_frame),
        pose(_pose),
        reproj(_reproj),
        depthFactor(_depthFactor),
        onlySemisphere(_onlySemisphere)
    { }

    virtual void operator ()(const cv::Range& r) const
    {
        for (int y = r.start; y < r.end; y++)
        {
            Vec3f* frameRow = frame[y];
            for (int x = 0; x < frame.cols; x++)
            {
                Vec3f pix = 0;

                Point3f orig = pose.translation();
                // direction through pixel
                Point3f screenVec = reproj(Point3f((float)x, (float)y, 1.f));
                Point3f dir = normalize(Vec3f(pose.rotation() * screenVec));
                // screen space axis
                dir.y = -dir.y;

                const float maxDepth = 20.f;
                const float maxSteps = 256;
                float t = 0.f;
                for (int step = 0; step < maxSteps && t < maxDepth; step++)
                {
                    Point3f p = orig + dir * t;
                    float d = Scene::map(p, onlySemisphere);
                    if (d < 0.000001f)
                    {
                        float m = 0.25f;
                        float p0 = float(abs(fmod(p.x, m)) > m / 2.f);
                        float p1 = float(abs(fmod(p.y, m)) > m / 2.f);
                        float p2 = float(abs(fmod(p.z, m)) > m / 2.f);

                        pix[0] = p0 + p1;
                        pix[1] = p1 + p2;
                        pix[2] = p0 + p2;

                        pix *= 128.f;
                        break;
                    }
                    t += d;
                }

                frameRow[x] = pix;
            }
        }
    }

    Mat_<Vec3f>& frame;
    Affine3f pose;
    Reprojector reproj;
    float depthFactor;
    bool onlySemisphere;
};


struct Scene
{
    virtual ~Scene() {}
    static Ptr<Scene> create(Size sz, Matx33f _intr, float _depthFactor, bool onlySemisphere);
    virtual Mat depth(Affine3f pose) = 0;
    virtual Mat rgb(Affine3f pose) = 0;
    virtual std::vector<Affine3f> getPoses() = 0;
};

struct SemisphereScene : Scene
{
    const int framesPerCycle = 72;
    const float nCycles = 0.25f;
    const Affine3f startPose = Affine3f(Vec3f(0.f, 0.f, 0.f), Vec3f(1.5f, 0.3f, -2.1f));

    Size frameSize;
    Matx33f intr;
    float depthFactor;
    bool onlySemisphere;

    SemisphereScene(Size sz, Matx33f _intr, float _depthFactor, bool _onlySemisphere) :
        frameSize(sz), intr(_intr), depthFactor(_depthFactor), onlySemisphere(_onlySemisphere)
    { }

    static float map(Point3f p, bool onlySemisphere)
    {
        float plane = p.y + 0.5f;
        Point3f spherePose = p - Point3f(-0.0f, 0.3f, 1.1f);
        float sphereRadius = 0.5f;
        float sphere = (float)cv::norm(spherePose) - sphereRadius;
        float sphereMinusBox = sphere;

        float subSphereRadius = 0.05f;
        Point3f subSpherePose = p - Point3f(0.3f, -0.1f, -0.3f);
        float subSphere = (float)cv::norm(subSpherePose) - subSphereRadius;

        float res;
        if (!onlySemisphere)
            res = min({ sphereMinusBox, subSphere, plane });
        else
            res = sphereMinusBox;

        return res;
    }

    Mat depth(Affine3f pose) override
    {
        Mat_<float> frame(frameSize);
        Reprojector reproj(intr);

        Range range(0, frame.rows);
        parallel_for_(range, RenderInvoker<SemisphereScene>(frame, pose, reproj, depthFactor, onlySemisphere));

        return std::move(frame);
    }

    Mat rgb(Affine3f pose) override
    {
        Mat_<Vec3f> frame(frameSize);
        Reprojector reproj(intr);

        Range range(0, frame.rows);
        parallel_for_(range, RenderColorInvoker<SemisphereScene>(frame, pose, reproj, depthFactor, onlySemisphere));

        return std::move(frame);
    }

    std::vector<Affine3f> getPoses() override
    {
        std::vector<Affine3f> poses;
        for (int i = 0; i < framesPerCycle * nCycles; i++)
        {
            float angle = (float)(CV_2PI * i / framesPerCycle);
            Affine3f pose;
            pose = pose.rotate(startPose.rotation());
            pose = pose.rotate(Vec3f(0.f, -0.5f, 0.f) * angle);
            pose = pose.translate(Vec3f(startPose.translation()[0] * sin(angle),
                startPose.translation()[1],
                startPose.translation()[2] * cos(angle)));
            poses.push_back(pose);
        }

        return poses;
    }

};

Ptr<Scene> Scene::create(Size sz, Matx33f _intr, float _depthFactor, bool _onlySemisphere)
{
    return makePtr<SemisphereScene>(sz, _intr, _depthFactor, _onlySemisphere);
}

// this is a temporary solution
// ----------------------------

typedef cv::Vec4f ptype;
typedef cv::Mat_< ptype > Points;
typedef cv::Mat_< ptype > Colors;
typedef Points Normals;
typedef Size2i Size;

template<int p>
inline float specPow(float x)
{
    if (p % 2 == 0)
    {
        float v = specPow<p / 2>(x);
        return v * v;
    }
    else
    {
        float v = specPow<(p - 1) / 2>(x);
        return v * v * x;
    }
}

template<>
inline float specPow<0>(float /*x*/)
{
    return 1.f;
}

template<>
inline float specPow<1>(float x)
{
    return x;
}

inline cv::Vec3f fromPtype(const ptype& x)
{
    return cv::Vec3f(x[0], x[1], x[2]);
}

inline Point3f normalize(const Vec3f& v)
{
    double nv = sqrt(v[0] * v[0] + v[1] * v[1] + v[2] * v[2]);
    return v * (nv ? 1. / nv : 0.);
}

void renderPointsNormals(InputArray _points, InputArray _normals, OutputArray image, Affine3f lightPose)
{
    Size sz = _points.size();
    image.create(sz, CV_8UC4);

    Points  points = _points.getMat();
    Normals normals = _normals.getMat();

    Mat_<Vec4b> img = image.getMat();

    Range range(0, sz.height);
    const int nstripes = -1;
    parallel_for_(range, [&](const Range&)
        {
            for (int y = range.start; y < range.end; y++)
            {
                Vec4b* imgRow = img[y];
                const ptype* ptsRow = points[y];
                const ptype* nrmRow = normals[y];

                for (int x = 0; x < sz.width; x++)
                {
                    Point3f p = fromPtype(ptsRow[x]);
                    Point3f n = fromPtype(nrmRow[x]);

                    Vec4b color;

                    if (cvIsNaN(p.x) || cvIsNaN(p.y) || cvIsNaN(p.z))
                    {
                        color = Vec4b(0, 32, 0, 0);
                    }
                    else
                    {
                        const float Ka = 0.3f;  //ambient coeff
                        const float Kd = 0.5f;  //diffuse coeff
                        const float Ks = 0.2f;  //specular coeff
                        const int   sp = 20;  //specular power

                        const float Ax = 1.f;   //ambient color,  can be RGB
                        const float Dx = 1.f;   //diffuse color,  can be RGB
                        const float Sx = 1.f;   //specular color, can be RGB
                        const float Lx = 1.f;   //light color

                        Point3f l = normalize(lightPose.translation() - Vec3f(p));
                        Point3f v = normalize(-Vec3f(p));
                        Point3f r = normalize(Vec3f(2.f * n * n.dot(l) - l));

                        uchar ix = (uchar)((Ax * Ka * Dx + Lx * Kd * Dx * max(0.f, n.dot(l)) +
                            Lx * Ks * Sx * specPow<sp>(max(0.f, r.dot(v)))) * 255.f);
                        color = Vec4b(ix, ix, ix, 0);
                    }

                    imgRow[x] = color;
                }
            }
        }, nstripes);
}
void renderPointsNormalsColors(InputArray _points, InputArray, InputArray _colors, OutputArray image, Affine3f)
{
    Size sz = _points.size();
    image.create(sz, CV_8UC4);
<<<<<<< HEAD

    Points  points  = _points.getMat();
    Colors  colors  = _colors.getMat();

    Mat_<Vec4b> img = image.getMat();

    Range range(0, sz.height);
    const int nstripes = -1;
    parallel_for_(range, [&](const Range&)
        {
            for (int y = range.start; y < range.end; y++)
            {
                Vec4b* imgRow = img[y];
                const ptype* ptsRow = points[y];
                const ptype* clrRow = colors[y];

                for (int x = 0; x < sz.width; x++)
                {
                    Point3f p = fromPtype(ptsRow[x]);
                    Point3f c = fromPtype(clrRow[x]);

                    Vec4b color;

                    if (cvIsNaN(p.x) || cvIsNaN(p.y) || cvIsNaN(p.z)
                        || cvIsNaN(c.x) || cvIsNaN(c.y) || cvIsNaN(c.z))
                    {
                        color = Vec4b(0, 32, 0, 0);
                    }
                    else
                    {
                        color = Vec4b((uchar)c.x, (uchar)c.y, (uchar)c.z, (uchar)0);
                    }

                    imgRow[x] = color;
                }
            }
        }, nstripes);
}
// ----------------------------

static const bool display = false;
=======

    Points  points  = _points.getMat();
    Colors  colors  = _colors.getMat();

    Mat_<Vec4b> img = image.getMat();

    Range range(0, sz.height);
    const int nstripes = -1;
    parallel_for_(range, [&](const Range&)
        {
            for (int y = range.start; y < range.end; y++)
            {
                Vec4b* imgRow = img[y];
                const ptype* ptsRow = points[y];
                const ptype* clrRow = colors[y];

                for (int x = 0; x < sz.width; x++)
                {
                    Point3f p = fromPtype(ptsRow[x]);
                    Point3f c = fromPtype(clrRow[x]);

                    Vec4b color;

                    if (cvIsNaN(p.x) || cvIsNaN(p.y) || cvIsNaN(p.z)
                        || cvIsNaN(c.x) || cvIsNaN(c.y) || cvIsNaN(c.z))
                    {
                        color = Vec4b(0, 32, 0, 0);
                    }
                    else
                    {
                        color = Vec4b((uchar)c.x, (uchar)c.y, (uchar)c.z, (uchar)0);
                    }

                    imgRow[x] = color;
                }
            }
        }, nstripes);
}
// ----------------------------
>>>>>>> 899b4d14

void displayImage(Mat depth, Mat points, Mat normals, float depthFactor, Vec3f lightPose)
{
    Mat image;
    patchNaNs(points);
    imshow("depth", depth * (1.f / depthFactor / 4.f));
    renderPointsNormals(points, normals, image, lightPose);
    imshow("render", image);
    waitKey(2000);
    destroyAllWindows();
}

void displayColorImage(Mat depth, Mat rgb, Mat points, Mat normals, Mat colors, float depthFactor, Vec3f lightPose)
{
    Mat image;
    patchNaNs(points);
    imshow("depth", depth * (1.f / depthFactor / 4.f));
    imshow("rgb", rgb * (1.f / 255.f));
    renderPointsNormalsColors(points, normals, colors, image, lightPose);
    imshow("render", image);
    waitKey(2000);
    destroyAllWindows();
}

void normalsCheck(Mat normals)
{
    Vec4f vector;
    int counter = 0;
    for (auto pvector = normals.begin<Vec4f>(); pvector < normals.end<Vec4f>(); pvector++)
    {
        vector = *pvector;
        if (!cvIsNaN(vector[0]))
        {
            counter++;
            float length = vector[0] * vector[0] +
                vector[1] * vector[1] +
                vector[2] * vector[2];
            ASSERT_LT(abs(1 - length), 0.0001f) << "There is normal with length != 1";
        }
    }
    ASSERT_GT(counter, 0) << "There are not normals";
}

int counterOfValid(Mat points)
{
    Vec4f* v;
    int i, j;
    int count = 0;
    for (i = 0; i < points.rows; ++i)
    {
        v = (points.ptr<Vec4f>(i));
        for (j = 0; j < points.cols; ++j)
        {
            if ((v[j])[0] != 0 ||
                (v[j])[1] != 0 ||
                (v[j])[2] != 0)
            {
                count++;
            }
        }
    }
    return count;
}


enum class VolumeTestFunction
<<<<<<< HEAD
{
    RAYCAST = 0,
    FETCH_NORMALS = 1,
    FETCH_POINTS_NORMALS = 2
};

enum class VolumeTestSrcType
{
    MAT = 0,
    ODOMETRY_FRAME = 1
};

void normal_test_custom_framesize(VolumeType volumeType, VolumeTestFunction testFunction, VolumeTestSrcType testSrcType)
{
=======
{
    RAYCAST = 0,
    FETCH_NORMALS = 1,
    FETCH_POINTS_NORMALS = 2
};

enum class VolumeTestSrcType
{
    MAT = 0,
    ODOMETRY_FRAME = 1
};

void normal_test_custom_framesize(VolumeType volumeType, VolumeTestFunction testFunction, VolumeTestSrcType testSrcType)
{
>>>>>>> 899b4d14
    VolumeSettings vs(volumeType);
    Volume volume(volumeType, vs);

    Size frameSize(vs.getRaycastWidth(), vs.getRaycastHeight());
    Matx33f intr;
    vs.getCameraIntegrateIntrinsics(intr);
    bool onlySemisphere = false;
    float depthFactor = vs.getDepthFactor();
    Vec3f lightPose = Vec3f::all(0.f);
    Ptr<Scene> scene = Scene::create(frameSize, intr, depthFactor, onlySemisphere);
    std::vector<Affine3f> poses = scene->getPoses();

    Mat depth = scene->depth(poses[0]);
    Mat rgb = scene->rgb(poses[0]);
    Mat points, normals, tmpnormals, colors;

    OdometryFrame odf;
    odf.setDepth(depth);
    odf.setImage(rgb);

    if (testSrcType == VolumeTestSrcType::MAT)
    {
        if (volumeType == VolumeType::ColorTSDF)
            volume.integrate(depth, rgb, poses[0].matrix);
        else
            volume.integrate(depth, poses[0].matrix);
    }
    else
    {
        volume.integrate(odf, poses[0].matrix);
    }

    if (testFunction == VolumeTestFunction::RAYCAST)
    {
        if (testSrcType == VolumeTestSrcType::MAT)
        {
            if (volumeType == VolumeType::ColorTSDF)
                volume.raycast(poses[0].matrix, frameSize.height, frameSize.width, points, normals, colors);
            else
                volume.raycast(poses[0].matrix, frameSize.height, frameSize.width, points, normals);
        }
        else if (testSrcType == VolumeTestSrcType::ODOMETRY_FRAME)
        {
            volume.raycast(poses[0].matrix, frameSize.height, frameSize.width, odf);
            odf.getPyramidAt(points, OdometryFramePyramidType::PYR_CLOUD, 0);
            odf.getPyramidAt(normals, OdometryFramePyramidType::PYR_NORM, 0);
            if (volumeType == VolumeType::ColorTSDF)
                odf.getPyramidAt(colors, OdometryFramePyramidType::PYR_IMAGE, 0);
        }
    }
    else if (testFunction == VolumeTestFunction::FETCH_NORMALS)
    {
        if (volumeType == VolumeType::ColorTSDF)
            volume.raycast(poses[0].matrix, frameSize.height, frameSize.width, points, tmpnormals, colors);
        else
            // hash_tsdf cpu don't works with raycast normals
            //volume.raycast(poses[0].matrix, frameSize.height, frameSize.width, points, tmpnormals);
            volume.fetchPointsNormals(points, tmpnormals);

        volume.fetchNormals(points, normals);
    }
    else if (testFunction == VolumeTestFunction::FETCH_POINTS_NORMALS)
    {
        volume.fetchPointsNormals(points, normals);
    }

<<<<<<< HEAD
    if (testFunction == VolumeTestFunction::RAYCAST && display)
=======
    if (testFunction == VolumeTestFunction::RAYCAST && cvtest::debugLevel > 0)
>>>>>>> 899b4d14
    {
        if (volumeType == VolumeType::ColorTSDF)
            displayColorImage(depth, rgb, points, normals, colors, depthFactor, lightPose);
        else
            displayImage(depth, points, normals, depthFactor, lightPose);
    }

    normalsCheck(normals);
}

void normal_test_common_framesize(VolumeType volumeType, VolumeTestFunction testFunction, VolumeTestSrcType testSrcType)
{
    VolumeSettings vs(volumeType);
    Volume volume(volumeType, vs);

    Size frameSize(vs.getRaycastWidth(), vs.getRaycastHeight());
    Matx33f intr;
    vs.getCameraIntegrateIntrinsics(intr);
    bool onlySemisphere = false;
    float depthFactor = vs.getDepthFactor();
    Vec3f lightPose = Vec3f::all(0.f);
    Ptr<Scene> scene = Scene::create(frameSize, intr, depthFactor, onlySemisphere);
    std::vector<Affine3f> poses = scene->getPoses();

    Mat depth = scene->depth(poses[0]);
    Mat rgb = scene->rgb(poses[0]);
    Mat points, normals, tmpnormals, colors;

    OdometryFrame odf;
    odf.setDepth(depth);
    odf.setImage(rgb);

    if (testSrcType == VolumeTestSrcType::MAT)
<<<<<<< HEAD
    {
        if (volumeType == VolumeType::ColorTSDF)
            volume.integrate(depth, rgb, poses[0].matrix);
        else
            volume.integrate(depth, poses[0].matrix);
    }
    else
    {
        volume.integrate(odf, poses[0].matrix);
    }

    if (testFunction == VolumeTestFunction::RAYCAST)
    {
        if (testSrcType == VolumeTestSrcType::MAT)
        {
            if (volumeType == VolumeType::ColorTSDF)
                volume.raycast(poses[0].matrix, points, normals, colors);
            else
                volume.raycast(poses[0].matrix, points, normals);
        }
        else if (testSrcType == VolumeTestSrcType::ODOMETRY_FRAME)
        {
            volume.raycast(poses[0].matrix, odf);
            odf.getPyramidAt(points, OdometryFramePyramidType::PYR_CLOUD, 0);
            odf.getPyramidAt(normals, OdometryFramePyramidType::PYR_NORM, 0);
            if (volumeType == VolumeType::ColorTSDF)
                odf.getPyramidAt(colors, OdometryFramePyramidType::PYR_IMAGE, 0);
        }
    }
    else if (testFunction == VolumeTestFunction::FETCH_NORMALS)
    {
        if (volumeType == VolumeType::ColorTSDF)
            volume.raycast(poses[0].matrix, points, tmpnormals, colors);
        else
            // hash_tsdf cpu don't works with raycast normals
            //volume.raycast(poses[0].matrix, points, tmpnormals);
            volume.fetchPointsNormals(points, tmpnormals);

        volume.fetchNormals(points, normals);
    }
    else if (testFunction == VolumeTestFunction::FETCH_POINTS_NORMALS)
    {
        volume.fetchPointsNormals(points, normals);
    }

    if (testFunction == VolumeTestFunction::RAYCAST && display)
    {
        if (volumeType == VolumeType::ColorTSDF)
            displayColorImage(depth, rgb, points, normals, colors, depthFactor, lightPose);
        else
            displayImage(depth, points, normals, depthFactor, lightPose);
=======
    {
        if (volumeType == VolumeType::ColorTSDF)
            volume.integrate(depth, rgb, poses[0].matrix);
        else
            volume.integrate(depth, poses[0].matrix);
    }
    else
    {
        volume.integrate(odf, poses[0].matrix);
    }

    if (testFunction == VolumeTestFunction::RAYCAST)
    {
        if (testSrcType == VolumeTestSrcType::MAT)
        {
            if (volumeType == VolumeType::ColorTSDF)
                volume.raycast(poses[0].matrix, points, normals, colors);
            else
                volume.raycast(poses[0].matrix, points, normals);
        }
        else if (testSrcType == VolumeTestSrcType::ODOMETRY_FRAME)
        {
            volume.raycast(poses[0].matrix, odf);
            odf.getPyramidAt(points, OdometryFramePyramidType::PYR_CLOUD, 0);
            odf.getPyramidAt(normals, OdometryFramePyramidType::PYR_NORM, 0);
            if (volumeType == VolumeType::ColorTSDF)
                odf.getPyramidAt(colors, OdometryFramePyramidType::PYR_IMAGE, 0);
        }
>>>>>>> 899b4d14
    }
    else if (testFunction == VolumeTestFunction::FETCH_NORMALS)
    {
        if (volumeType == VolumeType::ColorTSDF)
            volume.raycast(poses[0].matrix, points, tmpnormals, colors);
        else
            // hash_tsdf cpu don't works with raycast normals
            //volume.raycast(poses[0].matrix, points, tmpnormals);
            volume.fetchPointsNormals(points, tmpnormals);

<<<<<<< HEAD
    normalsCheck(normals);
}

void valid_points_test_custom_framesize(VolumeType volumeType, VolumeTestSrcType testSrcType)
{
    VolumeSettings vs(volumeType);
    Volume volume(volumeType, vs);

    Size frameSize(vs.getRaycastWidth(), vs.getRaycastHeight());
    Matx33f intr;
    vs.getCameraIntegrateIntrinsics(intr);
    bool onlySemisphere = true;
    float depthFactor = vs.getDepthFactor();
    Vec3f lightPose = Vec3f::all(0.f);
    Ptr<Scene> scene = Scene::create(frameSize, intr, depthFactor, onlySemisphere);
    std::vector<Affine3f> poses = scene->getPoses();

    Mat depth = scene->depth(poses[0]);
    Mat rgb = scene->rgb(poses[0]);
    Mat points, normals, colors, newPoints, newNormals;
    int anfas, profile;

=======
        volume.fetchNormals(points, normals);
    }
    else if (testFunction == VolumeTestFunction::FETCH_POINTS_NORMALS)
    {
        volume.fetchPointsNormals(points, normals);
    }

    if (testFunction == VolumeTestFunction::RAYCAST && cvtest::debugLevel > 0)
    {
        if (volumeType == VolumeType::ColorTSDF)
            displayColorImage(depth, rgb, points, normals, colors, depthFactor, lightPose);
        else
            displayImage(depth, points, normals, depthFactor, lightPose);
    }

    normalsCheck(normals);
}

void valid_points_test_custom_framesize(VolumeType volumeType, VolumeTestSrcType testSrcType)
{
    VolumeSettings vs(volumeType);
    Volume volume(volumeType, vs);

    Size frameSize(vs.getRaycastWidth(), vs.getRaycastHeight());
    Matx33f intr;
    vs.getCameraIntegrateIntrinsics(intr);
    bool onlySemisphere = true;
    float depthFactor = vs.getDepthFactor();
    Vec3f lightPose = Vec3f::all(0.f);
    Ptr<Scene> scene = Scene::create(frameSize, intr, depthFactor, onlySemisphere);
    std::vector<Affine3f> poses = scene->getPoses();

    Mat depth = scene->depth(poses[0]);
    Mat rgb = scene->rgb(poses[0]);
    Mat points, normals, colors, newPoints, newNormals;
    int anfas, profile;

>>>>>>> 899b4d14
    OdometryFrame odf;
    odf.setDepth(depth);
    odf.setImage(rgb);

    if (testSrcType == VolumeTestSrcType::MAT)
    {
        if (volumeType == VolumeType::ColorTSDF)
            volume.integrate(depth, rgb, poses[0].matrix);
        else
            volume.integrate(depth, poses[0].matrix);
    }
    else
    {
        volume.integrate(odf, poses[0].matrix);
    }
<<<<<<< HEAD

    if (testSrcType == VolumeTestSrcType::MAT) // Odometry frame or Mats
    {
        if (volumeType == VolumeType::ColorTSDF)
            volume.raycast(poses[0].matrix, frameSize.height, frameSize.width, points, normals, colors);
        else
            volume.raycast(poses[0].matrix, frameSize.height, frameSize.width, points, normals);
    }
    else if (testSrcType == VolumeTestSrcType::ODOMETRY_FRAME)
    {
        volume.raycast(poses[0].matrix, frameSize.height, frameSize.width, odf);
        odf.getPyramidAt(points, OdometryFramePyramidType::PYR_CLOUD, 0);
        odf.getPyramidAt(normals, OdometryFramePyramidType::PYR_NORM, 0);
        if (volumeType == VolumeType::ColorTSDF)
            odf.getPyramidAt(colors, OdometryFramePyramidType::PYR_IMAGE, 0);
    }

    patchNaNs(points);
    anfas = counterOfValid(points);

    if (display)
=======

    if (testSrcType == VolumeTestSrcType::MAT) // Odometry frame or Mats
    {
        if (volumeType == VolumeType::ColorTSDF)
            volume.raycast(poses[0].matrix, frameSize.height, frameSize.width, points, normals, colors);
        else
            volume.raycast(poses[0].matrix, frameSize.height, frameSize.width, points, normals);
    }
    else if (testSrcType == VolumeTestSrcType::ODOMETRY_FRAME)
    {
        volume.raycast(poses[0].matrix, frameSize.height, frameSize.width, odf);
        odf.getPyramidAt(points, OdometryFramePyramidType::PYR_CLOUD, 0);
        odf.getPyramidAt(normals, OdometryFramePyramidType::PYR_NORM, 0);
        if (volumeType == VolumeType::ColorTSDF)
            odf.getPyramidAt(colors, OdometryFramePyramidType::PYR_IMAGE, 0);
    }

    patchNaNs(points);
    anfas = counterOfValid(points);

    if (cvtest::debugLevel > 0)
>>>>>>> 899b4d14
    {
        if (volumeType == VolumeType::ColorTSDF)
            displayColorImage(depth, rgb, points, normals, colors, depthFactor, lightPose);
        else
            displayImage(depth, points, normals, depthFactor, lightPose);
    }
<<<<<<< HEAD

    points.release();
    normals.release();

=======

    points.release();
    normals.release();

>>>>>>> 899b4d14
    if (testSrcType == VolumeTestSrcType::MAT) // Odometry frame or Mats
    {
        if (volumeType == VolumeType::ColorTSDF)
            volume.raycast(poses[17].matrix, frameSize.height, frameSize.width, points, normals, colors);
        else
            volume.raycast(poses[17].matrix, frameSize.height, frameSize.width, points, normals);
    }
    else if (testSrcType == VolumeTestSrcType::ODOMETRY_FRAME)
    {
        volume.raycast(poses[17].matrix, frameSize.height, frameSize.width, odf);
        odf.getPyramidAt(points, OdometryFramePyramidType::PYR_CLOUD, 0);
        odf.getPyramidAt(normals, OdometryFramePyramidType::PYR_NORM, 0);
        if (volumeType == VolumeType::ColorTSDF)
            odf.getPyramidAt(colors, OdometryFramePyramidType::PYR_IMAGE, 0);
    }

    patchNaNs(points);
    profile = counterOfValid(points);

<<<<<<< HEAD
    if (display)
=======
    if (cvtest::debugLevel > 0)
>>>>>>> 899b4d14
    {
        if (volumeType == VolumeType::ColorTSDF)
            displayColorImage(depth, rgb, points, normals, colors, depthFactor, lightPose);
        else
            displayImage(depth, points, normals, depthFactor, lightPose);
    }

    // TODO: why profile == 2*anfas ?
    float percentValidity = float(anfas) / float(profile);

    ASSERT_NE(profile, 0) << "There is no points in profile";
    ASSERT_NE(anfas, 0) << "There is no points in anfas";
    ASSERT_LT(abs(0.5 - percentValidity), 0.3) << "percentValidity out of [0.3; 0.7] (percentValidity=" << percentValidity << ")";
}

void valid_points_test_common_framesize(VolumeType volumeType, VolumeTestSrcType testSrcType)
{
    VolumeSettings vs(volumeType);
    Volume volume(volumeType, vs);

    Size frameSize(vs.getRaycastWidth(), vs.getRaycastHeight());
    Matx33f intr;
    vs.getCameraIntegrateIntrinsics(intr);
    bool onlySemisphere = true;
    float depthFactor = vs.getDepthFactor();
    Vec3f lightPose = Vec3f::all(0.f);
    Ptr<Scene> scene = Scene::create(frameSize, intr, depthFactor, onlySemisphere);
    std::vector<Affine3f> poses = scene->getPoses();

    Mat depth = scene->depth(poses[0]);
    Mat rgb = scene->rgb(poses[0]);
    Mat points, normals, colors, newPoints, newNormals;
    int anfas, profile;

    OdometryFrame odf;
    odf.setDepth(depth);
    odf.setImage(rgb);

    if (testSrcType == VolumeTestSrcType::MAT)
    {
        if (volumeType == VolumeType::ColorTSDF)
            volume.integrate(depth, rgb, poses[0].matrix);
        else
            volume.integrate(depth, poses[0].matrix);
    }
    else
    {
        volume.integrate(odf, poses[0].matrix);
    }

    if (testSrcType == VolumeTestSrcType::MAT) // Odometry frame or Mats
    {
        if (volumeType == VolumeType::ColorTSDF)
            volume.raycast(poses[0].matrix, points, normals, colors);
        else
            volume.raycast(poses[0].matrix, points, normals);
    }
    else if (testSrcType == VolumeTestSrcType::ODOMETRY_FRAME)
    {
        volume.raycast(poses[0].matrix, odf);
        odf.getPyramidAt(points, OdometryFramePyramidType::PYR_CLOUD, 0);
        odf.getPyramidAt(normals, OdometryFramePyramidType::PYR_NORM, 0);
        if (volumeType == VolumeType::ColorTSDF)
            odf.getPyramidAt(colors, OdometryFramePyramidType::PYR_IMAGE, 0);
    }

    patchNaNs(points);
    anfas = counterOfValid(points);

<<<<<<< HEAD
    if (display)
=======
    if (cvtest::debugLevel > 0)
>>>>>>> 899b4d14
    {
        if (volumeType == VolumeType::ColorTSDF)
            displayColorImage(depth, rgb, points, normals, colors, depthFactor, lightPose);
        else
            displayImage(depth, points, normals, depthFactor, lightPose);
    }

    points.release();
    normals.release();

    if (testSrcType == VolumeTestSrcType::MAT) // Odometry frame or Mats
    {
        if (volumeType == VolumeType::ColorTSDF)
            volume.raycast(poses[17].matrix, points, normals, colors);
        else
            volume.raycast(poses[17].matrix, points, normals);
    }
    else if (testSrcType == VolumeTestSrcType::ODOMETRY_FRAME)
    {
        volume.raycast(poses[17].matrix, odf);
        odf.getPyramidAt(points, OdometryFramePyramidType::PYR_CLOUD, 0);
        odf.getPyramidAt(normals, OdometryFramePyramidType::PYR_NORM, 0);
        if (volumeType == VolumeType::ColorTSDF)
            odf.getPyramidAt(colors, OdometryFramePyramidType::PYR_IMAGE, 0);
    }

    patchNaNs(points);
    profile = counterOfValid(points);

<<<<<<< HEAD
    if (display)
=======
    if (cvtest::debugLevel > 0)
>>>>>>> 899b4d14
    {
        if (volumeType == VolumeType::ColorTSDF)
            displayColorImage(depth, rgb, points, normals, colors, depthFactor, lightPose);
        else
            displayImage(depth, points, normals, depthFactor, lightPose);
    }

    // TODO: why profile == 2*anfas ?
    float percentValidity = float(anfas) / float(profile);

    ASSERT_NE(profile, 0) << "There is no points in profile";
    ASSERT_NE(anfas, 0) << "There is no points in anfas";
    ASSERT_LT(abs(0.5 - percentValidity), 0.3) << "percentValidity out of [0.3; 0.7] (percentValidity=" << percentValidity << ")";
}


#ifndef HAVE_OPENCL
TEST(TSDF, raycast_custom_framesize_normals_mat)
{
    normal_test_custom_framesize(VolumeType::TSDF, VolumeTestFunction::RAYCAST, VolumeTestSrcType::MAT);
}

TEST(TSDF, raycast_custom_framesize_normals_frame)
{
    normal_test_custom_framesize(VolumeType::TSDF, VolumeTestFunction::RAYCAST, VolumeTestSrcType::ODOMETRY_FRAME);
}

TEST(TSDF, raycast_common_framesize_normals_mat)
{
    normal_test_common_framesize(VolumeType::TSDF, VolumeTestFunction::RAYCAST, VolumeTestSrcType::MAT);
}

TEST(TSDF, raycast_common_framesize_normals_frame)
{
    normal_test_custom_framesize(VolumeType::TSDF, VolumeTestFunction::RAYCAST, VolumeTestSrcType::ODOMETRY_FRAME);
}

TEST(TSDF, fetch_points_normals)
{
    normal_test_custom_framesize(VolumeType::TSDF, VolumeTestFunction::FETCH_POINTS_NORMALS, VolumeTestSrcType::MAT);
}

TEST(TSDF, fetch_normals)
{
    normal_test_custom_framesize(VolumeType::TSDF, VolumeTestFunction::FETCH_NORMALS, VolumeTestSrcType::MAT);
}

TEST(TSDF, valid_points_custom_framesize_mat)
{
    valid_points_test_custom_framesize(VolumeType::TSDF, VolumeTestSrcType::MAT);
}

TEST(TSDF, valid_points_custom_framesize_frame)
{
    valid_points_test_custom_framesize(VolumeType::TSDF, VolumeTestSrcType::ODOMETRY_FRAME);
}

TEST(TSDF, valid_points_common_framesize_mat)
{
    valid_points_test_common_framesize(VolumeType::TSDF, VolumeTestSrcType::MAT);
}

TEST(TSDF, valid_points_common_framesize_frame)
{
    valid_points_test_common_framesize(VolumeType::TSDF, VolumeTestSrcType::ODOMETRY_FRAME);
}

TEST(HashTSDF, raycast_custom_framesize_normals_mat)
{
    normal_test_custom_framesize(VolumeType::HashTSDF, VolumeTestFunction::RAYCAST, VolumeTestSrcType::MAT);
}

TEST(HashTSDF, raycast_custom_framesize_normals_frame)
{
    normal_test_custom_framesize(VolumeType::HashTSDF, VolumeTestFunction::RAYCAST, VolumeTestSrcType::ODOMETRY_FRAME);
}

TEST(HashTSDF, raycast_common_framesize_normals_mat)
{
    normal_test_custom_framesize(VolumeType::HashTSDF, VolumeTestFunction::RAYCAST, VolumeTestSrcType::MAT);
}

TEST(HashTSDF, raycast_common_framesize_normals_frame)
{
    normal_test_common_framesize(VolumeType::HashTSDF, VolumeTestFunction::RAYCAST, VolumeTestSrcType::ODOMETRY_FRAME);
}

TEST(HashTSDF, fetch_points_normals)
{
    normal_test_custom_framesize(VolumeType::HashTSDF, VolumeTestFunction::FETCH_POINTS_NORMALS, VolumeTestSrcType::MAT);
}

TEST(HashTSDF, fetch_normals)
{
    normal_test_custom_framesize(VolumeType::HashTSDF, VolumeTestFunction::FETCH_NORMALS, VolumeTestSrcType::MAT);
}

TEST(HashTSDF, valid_points_custom_framesize_mat)
{
    valid_points_test_custom_framesize(VolumeType::HashTSDF, VolumeTestSrcType::MAT);
}

TEST(HashTSDF, valid_points_custom_framesize_frame)
{
    valid_points_test_custom_framesize(VolumeType::HashTSDF, VolumeTestSrcType::ODOMETRY_FRAME);
}

TEST(HashTSDF, valid_points_common_framesize_mat)
{
    valid_points_test_common_framesize(VolumeType::HashTSDF, VolumeTestSrcType::MAT);
}

TEST(HashTSDF, valid_points_common_framesize_frame)
{
    valid_points_test_common_framesize(VolumeType::HashTSDF, VolumeTestSrcType::ODOMETRY_FRAME);
}

TEST(ColorTSDF, raycast_custom_framesize_normals_mat)
{
    normal_test_custom_framesize(VolumeType::ColorTSDF, VolumeTestFunction::RAYCAST, VolumeTestSrcType::MAT);
}

TEST(ColorTSDF, raycast_custom_framesize_normals_frame)
{
    normal_test_custom_framesize(VolumeType::ColorTSDF, VolumeTestFunction::RAYCAST, VolumeTestSrcType::ODOMETRY_FRAME);
}

TEST(ColorTSDF, raycast_common_framesize_normals_mat)
{
    normal_test_common_framesize(VolumeType::ColorTSDF, VolumeTestFunction::RAYCAST, VolumeTestSrcType::MAT);
}

TEST(ColorTSDF, raycast_common_framesize_normals_frame)
{
    normal_test_common_framesize(VolumeType::ColorTSDF, VolumeTestFunction::RAYCAST, VolumeTestSrcType::ODOMETRY_FRAME);
}

TEST(ColorTSDF, fetch_normals)
{
    normal_test_custom_framesize(VolumeType::ColorTSDF, VolumeTestFunction::FETCH_NORMALS, VolumeTestSrcType::MAT);
}

TEST(ColorTSDF, fetch_points_normals)
{
    normal_test_custom_framesize(VolumeType::ColorTSDF, VolumeTestFunction::FETCH_POINTS_NORMALS, VolumeTestSrcType::MAT);
}

TEST(ColorTSDF, valid_points_custom_framesize_mat)
{
    valid_points_test_custom_framesize(VolumeType::ColorTSDF, VolumeTestSrcType::MAT);
}

TEST(ColorTSDF, valid_points_custom_framesize_fetch)
{
    valid_points_test_custom_framesize(VolumeType::ColorTSDF, VolumeTestSrcType::ODOMETRY_FRAME);
}

TEST(ColorTSDF, valid_points_common_framesize_mat)
{
    valid_points_test_common_framesize(VolumeType::ColorTSDF, VolumeTestSrcType::MAT);
}

TEST(ColorTSDF, valid_points_common_framesize_fetch)
{
    valid_points_test_common_framesize(VolumeType::ColorTSDF, VolumeTestSrcType::ODOMETRY_FRAME);
}

#else
TEST(TSDF_CPU, raycast_custom_framesize_normals_mat)
{
    cv::ocl::setUseOpenCL(false);
    normal_test_custom_framesize(VolumeType::TSDF, VolumeTestFunction::RAYCAST, VolumeTestSrcType::MAT);
    cv::ocl::setUseOpenCL(true);
}

TEST(TSDF_CPU, raycast_custom_framesize_normals_frame)
{
    cv::ocl::setUseOpenCL(false);
    normal_test_custom_framesize(VolumeType::TSDF, VolumeTestFunction::RAYCAST, VolumeTestSrcType::ODOMETRY_FRAME);
    cv::ocl::setUseOpenCL(true);
}

TEST(TSDF_CPU, raycast_common_framesize_normals_mat)
<<<<<<< HEAD
{
    cv::ocl::setUseOpenCL(false);
    normal_test_common_framesize(VolumeType::TSDF, VolumeTestFunction::RAYCAST, VolumeTestSrcType::MAT);
    cv::ocl::setUseOpenCL(true);
}

TEST(TSDF_CPU, raycast_common_framesize_normals_frame)
{
    cv::ocl::setUseOpenCL(false);
=======
{
    cv::ocl::setUseOpenCL(false);
    normal_test_common_framesize(VolumeType::TSDF, VolumeTestFunction::RAYCAST, VolumeTestSrcType::MAT);
    cv::ocl::setUseOpenCL(true);
}

TEST(TSDF_CPU, raycast_common_framesize_normals_frame)
{
    cv::ocl::setUseOpenCL(false);
>>>>>>> 899b4d14
    normal_test_custom_framesize(VolumeType::TSDF, VolumeTestFunction::RAYCAST, VolumeTestSrcType::ODOMETRY_FRAME);
    cv::ocl::setUseOpenCL(true);
}

TEST(TSDF_CPU, fetch_points_normals)
{
    cv::ocl::setUseOpenCL(false);
    normal_test_custom_framesize(VolumeType::TSDF, VolumeTestFunction::FETCH_POINTS_NORMALS, VolumeTestSrcType::MAT);
    cv::ocl::setUseOpenCL(true);
}

TEST(TSDF_CPU, fetch_normals)
{
    cv::ocl::setUseOpenCL(false);
    normal_test_custom_framesize(VolumeType::TSDF, VolumeTestFunction::FETCH_NORMALS, VolumeTestSrcType::MAT);
<<<<<<< HEAD
    cv::ocl::setUseOpenCL(true);
}

TEST(TSDF_CPU, valid_points_custom_framesize_mat)
{
    cv::ocl::setUseOpenCL(false);
    valid_points_test_custom_framesize(VolumeType::TSDF, VolumeTestSrcType::MAT);
    cv::ocl::setUseOpenCL(true);
}

TEST(TSDF_CPU, valid_points_custom_framesize_frame)
{
    cv::ocl::setUseOpenCL(false);
    valid_points_test_custom_framesize(VolumeType::TSDF, VolumeTestSrcType::ODOMETRY_FRAME);
    cv::ocl::setUseOpenCL(true);
}

TEST(TSDF_CPU, valid_points_common_framesize_mat)
{
    cv::ocl::setUseOpenCL(false);
    valid_points_test_common_framesize(VolumeType::TSDF, VolumeTestSrcType::MAT);
    cv::ocl::setUseOpenCL(true);
}

TEST(TSDF_CPU, valid_points_common_framesize_frame)
{
    cv::ocl::setUseOpenCL(false);
    valid_points_test_common_framesize(VolumeType::TSDF, VolumeTestSrcType::ODOMETRY_FRAME);
    cv::ocl::setUseOpenCL(true);
}

TEST(HashTSDF_CPU, raycast_custom_framesize_normals_mat)
{
    cv::ocl::setUseOpenCL(false);
=======
    cv::ocl::setUseOpenCL(true);
}

TEST(TSDF_CPU, valid_points_custom_framesize_mat)
{
    cv::ocl::setUseOpenCL(false);
    valid_points_test_custom_framesize(VolumeType::TSDF, VolumeTestSrcType::MAT);
    cv::ocl::setUseOpenCL(true);
}

TEST(TSDF_CPU, valid_points_custom_framesize_frame)
{
    cv::ocl::setUseOpenCL(false);
    valid_points_test_custom_framesize(VolumeType::TSDF, VolumeTestSrcType::ODOMETRY_FRAME);
    cv::ocl::setUseOpenCL(true);
}

TEST(TSDF_CPU, valid_points_common_framesize_mat)
{
    cv::ocl::setUseOpenCL(false);
    valid_points_test_common_framesize(VolumeType::TSDF, VolumeTestSrcType::MAT);
    cv::ocl::setUseOpenCL(true);
}

TEST(TSDF_CPU, valid_points_common_framesize_frame)
{
    cv::ocl::setUseOpenCL(false);
    valid_points_test_common_framesize(VolumeType::TSDF, VolumeTestSrcType::ODOMETRY_FRAME);
    cv::ocl::setUseOpenCL(true);
}

TEST(HashTSDF_CPU, raycast_custom_framesize_normals_mat)
{
    cv::ocl::setUseOpenCL(false);
>>>>>>> 899b4d14
    normal_test_custom_framesize(VolumeType::HashTSDF, VolumeTestFunction::RAYCAST, VolumeTestSrcType::MAT);
    cv::ocl::setUseOpenCL(true);
}

TEST(HashTSDF_CPU, raycast_custom_framesize_normals_frame)
{
    cv::ocl::setUseOpenCL(false);
    normal_test_custom_framesize(VolumeType::HashTSDF, VolumeTestFunction::RAYCAST, VolumeTestSrcType::ODOMETRY_FRAME);
    cv::ocl::setUseOpenCL(true);
}

TEST(HashTSDF_CPU, raycast_common_framesize_normals_mat)
{
    cv::ocl::setUseOpenCL(false);
    normal_test_custom_framesize(VolumeType::HashTSDF, VolumeTestFunction::RAYCAST, VolumeTestSrcType::MAT);
    cv::ocl::setUseOpenCL(true);
}

TEST(HashTSDF_CPU, raycast_common_framesize_normals_frame)
{
    cv::ocl::setUseOpenCL(false);
    normal_test_common_framesize(VolumeType::HashTSDF, VolumeTestFunction::RAYCAST, VolumeTestSrcType::ODOMETRY_FRAME);
    cv::ocl::setUseOpenCL(true);
}

TEST(HashTSDF_CPU, fetch_points_normals)
{
    cv::ocl::setUseOpenCL(false);
    normal_test_custom_framesize(VolumeType::HashTSDF, VolumeTestFunction::FETCH_POINTS_NORMALS, VolumeTestSrcType::MAT);
    cv::ocl::setUseOpenCL(true);
}

TEST(HashTSDF_CPU, fetch_normals)
{
    cv::ocl::setUseOpenCL(false);
    normal_test_custom_framesize(VolumeType::HashTSDF, VolumeTestFunction::FETCH_NORMALS, VolumeTestSrcType::MAT);
<<<<<<< HEAD
    cv::ocl::setUseOpenCL(true);
}

TEST(HashTSDF_CPU, valid_points_custom_framesize_mat)
{
    cv::ocl::setUseOpenCL(false);
    valid_points_test_custom_framesize(VolumeType::HashTSDF, VolumeTestSrcType::MAT);
    cv::ocl::setUseOpenCL(true);
}

TEST(HashTSDF_CPU, valid_points_custom_framesize_frame)
{
    cv::ocl::setUseOpenCL(false);
    valid_points_test_custom_framesize(VolumeType::HashTSDF, VolumeTestSrcType::ODOMETRY_FRAME);
    cv::ocl::setUseOpenCL(true);
}

TEST(HashTSDF_CPU, valid_points_common_framesize_mat)
{
    cv::ocl::setUseOpenCL(false);
    valid_points_test_common_framesize(VolumeType::HashTSDF, VolumeTestSrcType::MAT);
    cv::ocl::setUseOpenCL(true);
}

TEST(HashTSDF_CPU, valid_points_common_framesize_frame)
{
    cv::ocl::setUseOpenCL(false);
    valid_points_test_common_framesize(VolumeType::HashTSDF, VolumeTestSrcType::ODOMETRY_FRAME);
    cv::ocl::setUseOpenCL(true);
}

TEST(ColorTSDF_CPU, raycast_custom_framesize_normals_mat)
{
    cv::ocl::setUseOpenCL(false);
    normal_test_custom_framesize(VolumeType::ColorTSDF, VolumeTestFunction::RAYCAST, VolumeTestSrcType::MAT);
    cv::ocl::setUseOpenCL(true);
}

TEST(ColorTSDF_CPU, raycast_custom_framesize_normals_frame)
{
    cv::ocl::setUseOpenCL(false);
    normal_test_custom_framesize(VolumeType::ColorTSDF, VolumeTestFunction::RAYCAST, VolumeTestSrcType::ODOMETRY_FRAME);
    cv::ocl::setUseOpenCL(true);
}

=======
    cv::ocl::setUseOpenCL(true);
}

TEST(HashTSDF_CPU, valid_points_custom_framesize_mat)
{
    cv::ocl::setUseOpenCL(false);
    valid_points_test_custom_framesize(VolumeType::HashTSDF, VolumeTestSrcType::MAT);
    cv::ocl::setUseOpenCL(true);
}

TEST(HashTSDF_CPU, valid_points_custom_framesize_frame)
{
    cv::ocl::setUseOpenCL(false);
    valid_points_test_custom_framesize(VolumeType::HashTSDF, VolumeTestSrcType::ODOMETRY_FRAME);
    cv::ocl::setUseOpenCL(true);
}

TEST(HashTSDF_CPU, valid_points_common_framesize_mat)
{
    cv::ocl::setUseOpenCL(false);
    valid_points_test_common_framesize(VolumeType::HashTSDF, VolumeTestSrcType::MAT);
    cv::ocl::setUseOpenCL(true);
}

TEST(HashTSDF_CPU, valid_points_common_framesize_frame)
{
    cv::ocl::setUseOpenCL(false);
    valid_points_test_common_framesize(VolumeType::HashTSDF, VolumeTestSrcType::ODOMETRY_FRAME);
    cv::ocl::setUseOpenCL(true);
}

TEST(ColorTSDF_CPU, raycast_custom_framesize_normals_mat)
{
    cv::ocl::setUseOpenCL(false);
    normal_test_custom_framesize(VolumeType::ColorTSDF, VolumeTestFunction::RAYCAST, VolumeTestSrcType::MAT);
    cv::ocl::setUseOpenCL(true);
}

TEST(ColorTSDF_CPU, raycast_custom_framesize_normals_frame)
{
    cv::ocl::setUseOpenCL(false);
    normal_test_custom_framesize(VolumeType::ColorTSDF, VolumeTestFunction::RAYCAST, VolumeTestSrcType::ODOMETRY_FRAME);
    cv::ocl::setUseOpenCL(true);
}

>>>>>>> 899b4d14
TEST(ColorTSDF_CPU, raycast_common_framesize_normals_mat)
{
    cv::ocl::setUseOpenCL(false);
    normal_test_common_framesize(VolumeType::ColorTSDF, VolumeTestFunction::RAYCAST, VolumeTestSrcType::MAT);
    cv::ocl::setUseOpenCL(true);
}

TEST(ColorTSDF_CPU, raycast_common_framesize_normals_frame)
{
    cv::ocl::setUseOpenCL(false);
    normal_test_common_framesize(VolumeType::ColorTSDF, VolumeTestFunction::RAYCAST, VolumeTestSrcType::ODOMETRY_FRAME);
    cv::ocl::setUseOpenCL(true);
}

TEST(ColorTSDF_CPU, fetch_normals)
{
    cv::ocl::setUseOpenCL(false);
    normal_test_custom_framesize(VolumeType::ColorTSDF, VolumeTestFunction::FETCH_NORMALS, VolumeTestSrcType::MAT);
    cv::ocl::setUseOpenCL(true);
}

TEST(ColorTSDF_CPU, fetch_points_normals)
{
    cv::ocl::setUseOpenCL(false);
    normal_test_custom_framesize(VolumeType::ColorTSDF, VolumeTestFunction::FETCH_POINTS_NORMALS, VolumeTestSrcType::MAT);
    cv::ocl::setUseOpenCL(true);
}

TEST(ColorTSDF_CPU, valid_points_custom_framesize_mat)
{
    cv::ocl::setUseOpenCL(false);
    valid_points_test_custom_framesize(VolumeType::ColorTSDF, VolumeTestSrcType::MAT);
    cv::ocl::setUseOpenCL(true);
}

TEST(ColorTSDF_CPU, valid_points_custom_framesize_fetch)
{
    cv::ocl::setUseOpenCL(false);
    valid_points_test_custom_framesize(VolumeType::ColorTSDF, VolumeTestSrcType::ODOMETRY_FRAME);
    cv::ocl::setUseOpenCL(true);
}

TEST(ColorTSDF_CPU, valid_points_common_framesize_mat)
{
    cv::ocl::setUseOpenCL(false);
    valid_points_test_common_framesize(VolumeType::ColorTSDF, VolumeTestSrcType::MAT);
    cv::ocl::setUseOpenCL(true);
}

TEST(ColorTSDF_CPU, valid_points_common_framesize_fetch)
{
    cv::ocl::setUseOpenCL(false);
    valid_points_test_common_framesize(VolumeType::ColorTSDF, VolumeTestSrcType::ODOMETRY_FRAME);
    cv::ocl::setUseOpenCL(true);
}

#endif
}
}  // namespace<|MERGE_RESOLUTION|>--- conflicted
+++ resolved
@@ -354,7 +354,6 @@
 {
     Size sz = _points.size();
     image.create(sz, CV_8UC4);
-<<<<<<< HEAD
 
     Points  points  = _points.getMat();
     Colors  colors  = _colors.getMat();
@@ -394,49 +393,6 @@
         }, nstripes);
 }
 // ----------------------------
-
-static const bool display = false;
-=======
-
-    Points  points  = _points.getMat();
-    Colors  colors  = _colors.getMat();
-
-    Mat_<Vec4b> img = image.getMat();
-
-    Range range(0, sz.height);
-    const int nstripes = -1;
-    parallel_for_(range, [&](const Range&)
-        {
-            for (int y = range.start; y < range.end; y++)
-            {
-                Vec4b* imgRow = img[y];
-                const ptype* ptsRow = points[y];
-                const ptype* clrRow = colors[y];
-
-                for (int x = 0; x < sz.width; x++)
-                {
-                    Point3f p = fromPtype(ptsRow[x]);
-                    Point3f c = fromPtype(clrRow[x]);
-
-                    Vec4b color;
-
-                    if (cvIsNaN(p.x) || cvIsNaN(p.y) || cvIsNaN(p.z)
-                        || cvIsNaN(c.x) || cvIsNaN(c.y) || cvIsNaN(c.z))
-                    {
-                        color = Vec4b(0, 32, 0, 0);
-                    }
-                    else
-                    {
-                        color = Vec4b((uchar)c.x, (uchar)c.y, (uchar)c.z, (uchar)0);
-                    }
-
-                    imgRow[x] = color;
-                }
-            }
-        }, nstripes);
-}
-// ----------------------------
->>>>>>> 899b4d14
 
 void displayImage(Mat depth, Mat points, Mat normals, float depthFactor, Vec3f lightPose)
 {
@@ -503,7 +459,6 @@
 
 
 enum class VolumeTestFunction
-<<<<<<< HEAD
 {
     RAYCAST = 0,
     FETCH_NORMALS = 1,
@@ -518,22 +473,6 @@
 
 void normal_test_custom_framesize(VolumeType volumeType, VolumeTestFunction testFunction, VolumeTestSrcType testSrcType)
 {
-=======
-{
-    RAYCAST = 0,
-    FETCH_NORMALS = 1,
-    FETCH_POINTS_NORMALS = 2
-};
-
-enum class VolumeTestSrcType
-{
-    MAT = 0,
-    ODOMETRY_FRAME = 1
-};
-
-void normal_test_custom_framesize(VolumeType volumeType, VolumeTestFunction testFunction, VolumeTestSrcType testSrcType)
-{
->>>>>>> 899b4d14
     VolumeSettings vs(volumeType);
     Volume volume(volumeType, vs);
 
@@ -600,11 +539,7 @@
         volume.fetchPointsNormals(points, normals);
     }
 
-<<<<<<< HEAD
-    if (testFunction == VolumeTestFunction::RAYCAST && display)
-=======
     if (testFunction == VolumeTestFunction::RAYCAST && cvtest::debugLevel > 0)
->>>>>>> 899b4d14
     {
         if (volumeType == VolumeType::ColorTSDF)
             displayColorImage(depth, rgb, points, normals, colors, depthFactor, lightPose);
@@ -638,7 +573,6 @@
     odf.setImage(rgb);
 
     if (testSrcType == VolumeTestSrcType::MAT)
-<<<<<<< HEAD
     {
         if (volumeType == VolumeType::ColorTSDF)
             volume.integrate(depth, rgb, poses[0].matrix);
@@ -676,7 +610,6 @@
             // hash_tsdf cpu don't works with raycast normals
             //volume.raycast(poses[0].matrix, points, tmpnormals);
             volume.fetchPointsNormals(points, tmpnormals);
-
         volume.fetchNormals(points, normals);
     }
     else if (testFunction == VolumeTestFunction::FETCH_POINTS_NORMALS)
@@ -684,53 +617,14 @@
         volume.fetchPointsNormals(points, normals);
     }
 
-    if (testFunction == VolumeTestFunction::RAYCAST && display)
+    if (testFunction == VolumeTestFunction::RAYCAST && cvtest::debugLevel > 0)
     {
         if (volumeType == VolumeType::ColorTSDF)
             displayColorImage(depth, rgb, points, normals, colors, depthFactor, lightPose);
         else
             displayImage(depth, points, normals, depthFactor, lightPose);
-=======
-    {
-        if (volumeType == VolumeType::ColorTSDF)
-            volume.integrate(depth, rgb, poses[0].matrix);
-        else
-            volume.integrate(depth, poses[0].matrix);
-    }
-    else
-    {
-        volume.integrate(odf, poses[0].matrix);
-    }
-
-    if (testFunction == VolumeTestFunction::RAYCAST)
-    {
-        if (testSrcType == VolumeTestSrcType::MAT)
-        {
-            if (volumeType == VolumeType::ColorTSDF)
-                volume.raycast(poses[0].matrix, points, normals, colors);
-            else
-                volume.raycast(poses[0].matrix, points, normals);
-        }
-        else if (testSrcType == VolumeTestSrcType::ODOMETRY_FRAME)
-        {
-            volume.raycast(poses[0].matrix, odf);
-            odf.getPyramidAt(points, OdometryFramePyramidType::PYR_CLOUD, 0);
-            odf.getPyramidAt(normals, OdometryFramePyramidType::PYR_NORM, 0);
-            if (volumeType == VolumeType::ColorTSDF)
-                odf.getPyramidAt(colors, OdometryFramePyramidType::PYR_IMAGE, 0);
-        }
->>>>>>> 899b4d14
-    }
-    else if (testFunction == VolumeTestFunction::FETCH_NORMALS)
-    {
-        if (volumeType == VolumeType::ColorTSDF)
-            volume.raycast(poses[0].matrix, points, tmpnormals, colors);
-        else
-            // hash_tsdf cpu don't works with raycast normals
-            //volume.raycast(poses[0].matrix, points, tmpnormals);
-            volume.fetchPointsNormals(points, tmpnormals);
-
-<<<<<<< HEAD
+    }
+
     normalsCheck(normals);
 }
 
@@ -753,26 +647,87 @@
     Mat points, normals, colors, newPoints, newNormals;
     int anfas, profile;
 
-=======
-        volume.fetchNormals(points, normals);
-    }
-    else if (testFunction == VolumeTestFunction::FETCH_POINTS_NORMALS)
-    {
-        volume.fetchPointsNormals(points, normals);
-    }
-
-    if (testFunction == VolumeTestFunction::RAYCAST && cvtest::debugLevel > 0)
+    OdometryFrame odf;
+    odf.setDepth(depth);
+    odf.setImage(rgb);
+
+    if (testSrcType == VolumeTestSrcType::MAT)
+    {
+        if (volumeType == VolumeType::ColorTSDF)
+            volume.integrate(depth, rgb, poses[0].matrix);
+        else
+            volume.integrate(depth, poses[0].matrix);
+    }
+    else
+    {
+        volume.integrate(odf, poses[0].matrix);
+    }
+
+    if (testSrcType == VolumeTestSrcType::MAT) // Odometry frame or Mats
+    {
+        if (volumeType == VolumeType::ColorTSDF)
+            volume.raycast(poses[0].matrix, frameSize.height, frameSize.width, points, normals, colors);
+        else
+            volume.raycast(poses[0].matrix, frameSize.height, frameSize.width, points, normals);
+    }
+    else if (testSrcType == VolumeTestSrcType::ODOMETRY_FRAME)
+    {
+        volume.raycast(poses[0].matrix, frameSize.height, frameSize.width, odf);
+        odf.getPyramidAt(points, OdometryFramePyramidType::PYR_CLOUD, 0);
+        odf.getPyramidAt(normals, OdometryFramePyramidType::PYR_NORM, 0);
+        if (volumeType == VolumeType::ColorTSDF)
+            odf.getPyramidAt(colors, OdometryFramePyramidType::PYR_IMAGE, 0);
+    }
+
+    patchNaNs(points);
+    anfas = counterOfValid(points);
+
+    if (cvtest::debugLevel > 0)
     {
         if (volumeType == VolumeType::ColorTSDF)
             displayColorImage(depth, rgb, points, normals, colors, depthFactor, lightPose);
         else
             displayImage(depth, points, normals, depthFactor, lightPose);
     }
-
-    normalsCheck(normals);
-}
-
-void valid_points_test_custom_framesize(VolumeType volumeType, VolumeTestSrcType testSrcType)
+    points.release();
+    normals.release();
+
+    if (testSrcType == VolumeTestSrcType::MAT) // Odometry frame or Mats
+    {
+        if (volumeType == VolumeType::ColorTSDF)
+            volume.raycast(poses[17].matrix, frameSize.height, frameSize.width, points, normals, colors);
+        else
+            volume.raycast(poses[17].matrix, frameSize.height, frameSize.width, points, normals);
+    }
+    else if (testSrcType == VolumeTestSrcType::ODOMETRY_FRAME)
+    {
+        volume.raycast(poses[17].matrix, frameSize.height, frameSize.width, odf);
+        odf.getPyramidAt(points, OdometryFramePyramidType::PYR_CLOUD, 0);
+        odf.getPyramidAt(normals, OdometryFramePyramidType::PYR_NORM, 0);
+        if (volumeType == VolumeType::ColorTSDF)
+            odf.getPyramidAt(colors, OdometryFramePyramidType::PYR_IMAGE, 0);
+    }
+
+    patchNaNs(points);
+    profile = counterOfValid(points);
+
+    if (cvtest::debugLevel > 0)
+    {
+        if (volumeType == VolumeType::ColorTSDF)
+            displayColorImage(depth, rgb, points, normals, colors, depthFactor, lightPose);
+        else
+            displayImage(depth, points, normals, depthFactor, lightPose);
+    }
+
+    // TODO: why profile == 2*anfas ?
+    float percentValidity = float(anfas) / float(profile);
+
+    ASSERT_NE(profile, 0) << "There is no points in profile";
+    ASSERT_NE(anfas, 0) << "There is no points in anfas";
+    ASSERT_LT(abs(0.5 - percentValidity), 0.3) << "percentValidity out of [0.3; 0.7] (percentValidity=" << percentValidity << ")";
+}
+
+void valid_points_test_common_framesize(VolumeType volumeType, VolumeTestSrcType testSrcType)
 {
     VolumeSettings vs(volumeType);
     Volume volume(volumeType, vs);
@@ -791,7 +746,6 @@
     Mat points, normals, colors, newPoints, newNormals;
     int anfas, profile;
 
->>>>>>> 899b4d14
     OdometryFrame odf;
     odf.setDepth(depth);
     odf.setImage(rgb);
@@ -807,18 +761,17 @@
     {
         volume.integrate(odf, poses[0].matrix);
     }
-<<<<<<< HEAD
 
     if (testSrcType == VolumeTestSrcType::MAT) // Odometry frame or Mats
     {
         if (volumeType == VolumeType::ColorTSDF)
-            volume.raycast(poses[0].matrix, frameSize.height, frameSize.width, points, normals, colors);
-        else
-            volume.raycast(poses[0].matrix, frameSize.height, frameSize.width, points, normals);
+            volume.raycast(poses[0].matrix, points, normals, colors);
+        else
+            volume.raycast(poses[0].matrix, points, normals);
     }
     else if (testSrcType == VolumeTestSrcType::ODOMETRY_FRAME)
     {
-        volume.raycast(poses[0].matrix, frameSize.height, frameSize.width, odf);
+        volume.raycast(poses[0].matrix, odf);
         odf.getPyramidAt(points, OdometryFramePyramidType::PYR_CLOUD, 0);
         odf.getPyramidAt(normals, OdometryFramePyramidType::PYR_NORM, 0);
         if (volumeType == VolumeType::ColorTSDF)
@@ -828,19 +781,27 @@
     patchNaNs(points);
     anfas = counterOfValid(points);
 
-    if (display)
-=======
+    if (cvtest::debugLevel > 0)
+    {
+        if (volumeType == VolumeType::ColorTSDF)
+            displayColorImage(depth, rgb, points, normals, colors, depthFactor, lightPose);
+        else
+            displayImage(depth, points, normals, depthFactor, lightPose);
+    }
+
+    points.release();
+    normals.release();
 
     if (testSrcType == VolumeTestSrcType::MAT) // Odometry frame or Mats
     {
         if (volumeType == VolumeType::ColorTSDF)
-            volume.raycast(poses[0].matrix, frameSize.height, frameSize.width, points, normals, colors);
-        else
-            volume.raycast(poses[0].matrix, frameSize.height, frameSize.width, points, normals);
+            volume.raycast(poses[17].matrix, points, normals, colors);
+        else
+            volume.raycast(poses[17].matrix, points, normals);
     }
     else if (testSrcType == VolumeTestSrcType::ODOMETRY_FRAME)
     {
-        volume.raycast(poses[0].matrix, frameSize.height, frameSize.width, odf);
+        volume.raycast(poses[17].matrix, odf);
         odf.getPyramidAt(points, OdometryFramePyramidType::PYR_CLOUD, 0);
         odf.getPyramidAt(normals, OdometryFramePyramidType::PYR_NORM, 0);
         if (volumeType == VolumeType::ColorTSDF)
@@ -848,51 +809,9 @@
     }
 
     patchNaNs(points);
-    anfas = counterOfValid(points);
+    profile = counterOfValid(points);
 
     if (cvtest::debugLevel > 0)
->>>>>>> 899b4d14
-    {
-        if (volumeType == VolumeType::ColorTSDF)
-            displayColorImage(depth, rgb, points, normals, colors, depthFactor, lightPose);
-        else
-            displayImage(depth, points, normals, depthFactor, lightPose);
-    }
-<<<<<<< HEAD
-
-    points.release();
-    normals.release();
-
-=======
-
-    points.release();
-    normals.release();
-
->>>>>>> 899b4d14
-    if (testSrcType == VolumeTestSrcType::MAT) // Odometry frame or Mats
-    {
-        if (volumeType == VolumeType::ColorTSDF)
-            volume.raycast(poses[17].matrix, frameSize.height, frameSize.width, points, normals, colors);
-        else
-            volume.raycast(poses[17].matrix, frameSize.height, frameSize.width, points, normals);
-    }
-    else if (testSrcType == VolumeTestSrcType::ODOMETRY_FRAME)
-    {
-        volume.raycast(poses[17].matrix, frameSize.height, frameSize.width, odf);
-        odf.getPyramidAt(points, OdometryFramePyramidType::PYR_CLOUD, 0);
-        odf.getPyramidAt(normals, OdometryFramePyramidType::PYR_NORM, 0);
-        if (volumeType == VolumeType::ColorTSDF)
-            odf.getPyramidAt(colors, OdometryFramePyramidType::PYR_IMAGE, 0);
-    }
-
-    patchNaNs(points);
-    profile = counterOfValid(points);
-
-<<<<<<< HEAD
-    if (display)
-=======
-    if (cvtest::debugLevel > 0)
->>>>>>> 899b4d14
     {
         if (volumeType == VolumeType::ColorTSDF)
             displayColorImage(depth, rgb, points, normals, colors, depthFactor, lightPose);
@@ -908,114 +827,6 @@
     ASSERT_LT(abs(0.5 - percentValidity), 0.3) << "percentValidity out of [0.3; 0.7] (percentValidity=" << percentValidity << ")";
 }
 
-void valid_points_test_common_framesize(VolumeType volumeType, VolumeTestSrcType testSrcType)
-{
-    VolumeSettings vs(volumeType);
-    Volume volume(volumeType, vs);
-
-    Size frameSize(vs.getRaycastWidth(), vs.getRaycastHeight());
-    Matx33f intr;
-    vs.getCameraIntegrateIntrinsics(intr);
-    bool onlySemisphere = true;
-    float depthFactor = vs.getDepthFactor();
-    Vec3f lightPose = Vec3f::all(0.f);
-    Ptr<Scene> scene = Scene::create(frameSize, intr, depthFactor, onlySemisphere);
-    std::vector<Affine3f> poses = scene->getPoses();
-
-    Mat depth = scene->depth(poses[0]);
-    Mat rgb = scene->rgb(poses[0]);
-    Mat points, normals, colors, newPoints, newNormals;
-    int anfas, profile;
-
-    OdometryFrame odf;
-    odf.setDepth(depth);
-    odf.setImage(rgb);
-
-    if (testSrcType == VolumeTestSrcType::MAT)
-    {
-        if (volumeType == VolumeType::ColorTSDF)
-            volume.integrate(depth, rgb, poses[0].matrix);
-        else
-            volume.integrate(depth, poses[0].matrix);
-    }
-    else
-    {
-        volume.integrate(odf, poses[0].matrix);
-    }
-
-    if (testSrcType == VolumeTestSrcType::MAT) // Odometry frame or Mats
-    {
-        if (volumeType == VolumeType::ColorTSDF)
-            volume.raycast(poses[0].matrix, points, normals, colors);
-        else
-            volume.raycast(poses[0].matrix, points, normals);
-    }
-    else if (testSrcType == VolumeTestSrcType::ODOMETRY_FRAME)
-    {
-        volume.raycast(poses[0].matrix, odf);
-        odf.getPyramidAt(points, OdometryFramePyramidType::PYR_CLOUD, 0);
-        odf.getPyramidAt(normals, OdometryFramePyramidType::PYR_NORM, 0);
-        if (volumeType == VolumeType::ColorTSDF)
-            odf.getPyramidAt(colors, OdometryFramePyramidType::PYR_IMAGE, 0);
-    }
-
-    patchNaNs(points);
-    anfas = counterOfValid(points);
-
-<<<<<<< HEAD
-    if (display)
-=======
-    if (cvtest::debugLevel > 0)
->>>>>>> 899b4d14
-    {
-        if (volumeType == VolumeType::ColorTSDF)
-            displayColorImage(depth, rgb, points, normals, colors, depthFactor, lightPose);
-        else
-            displayImage(depth, points, normals, depthFactor, lightPose);
-    }
-
-    points.release();
-    normals.release();
-
-    if (testSrcType == VolumeTestSrcType::MAT) // Odometry frame or Mats
-    {
-        if (volumeType == VolumeType::ColorTSDF)
-            volume.raycast(poses[17].matrix, points, normals, colors);
-        else
-            volume.raycast(poses[17].matrix, points, normals);
-    }
-    else if (testSrcType == VolumeTestSrcType::ODOMETRY_FRAME)
-    {
-        volume.raycast(poses[17].matrix, odf);
-        odf.getPyramidAt(points, OdometryFramePyramidType::PYR_CLOUD, 0);
-        odf.getPyramidAt(normals, OdometryFramePyramidType::PYR_NORM, 0);
-        if (volumeType == VolumeType::ColorTSDF)
-            odf.getPyramidAt(colors, OdometryFramePyramidType::PYR_IMAGE, 0);
-    }
-
-    patchNaNs(points);
-    profile = counterOfValid(points);
-
-<<<<<<< HEAD
-    if (display)
-=======
-    if (cvtest::debugLevel > 0)
->>>>>>> 899b4d14
-    {
-        if (volumeType == VolumeType::ColorTSDF)
-            displayColorImage(depth, rgb, points, normals, colors, depthFactor, lightPose);
-        else
-            displayImage(depth, points, normals, depthFactor, lightPose);
-    }
-
-    // TODO: why profile == 2*anfas ?
-    float percentValidity = float(anfas) / float(profile);
-
-    ASSERT_NE(profile, 0) << "There is no points in profile";
-    ASSERT_NE(anfas, 0) << "There is no points in anfas";
-    ASSERT_LT(abs(0.5 - percentValidity), 0.3) << "percentValidity out of [0.3; 0.7] (percentValidity=" << percentValidity << ")";
-}
-
 
 #ifndef HAVE_OPENCL
 TEST(TSDF, raycast_custom_framesize_normals_mat)
@@ -1184,7 +995,6 @@
 }
 
 TEST(TSDF_CPU, raycast_common_framesize_normals_mat)
-<<<<<<< HEAD
 {
     cv::ocl::setUseOpenCL(false);
     normal_test_common_framesize(VolumeType::TSDF, VolumeTestFunction::RAYCAST, VolumeTestSrcType::MAT);
@@ -1194,17 +1004,6 @@
 TEST(TSDF_CPU, raycast_common_framesize_normals_frame)
 {
     cv::ocl::setUseOpenCL(false);
-=======
-{
-    cv::ocl::setUseOpenCL(false);
-    normal_test_common_framesize(VolumeType::TSDF, VolumeTestFunction::RAYCAST, VolumeTestSrcType::MAT);
-    cv::ocl::setUseOpenCL(true);
-}
-
-TEST(TSDF_CPU, raycast_common_framesize_normals_frame)
-{
-    cv::ocl::setUseOpenCL(false);
->>>>>>> 899b4d14
     normal_test_custom_framesize(VolumeType::TSDF, VolumeTestFunction::RAYCAST, VolumeTestSrcType::ODOMETRY_FRAME);
     cv::ocl::setUseOpenCL(true);
 }
@@ -1220,7 +1019,6 @@
 {
     cv::ocl::setUseOpenCL(false);
     normal_test_custom_framesize(VolumeType::TSDF, VolumeTestFunction::FETCH_NORMALS, VolumeTestSrcType::MAT);
-<<<<<<< HEAD
     cv::ocl::setUseOpenCL(true);
 }
 
@@ -1255,42 +1053,6 @@
 TEST(HashTSDF_CPU, raycast_custom_framesize_normals_mat)
 {
     cv::ocl::setUseOpenCL(false);
-=======
-    cv::ocl::setUseOpenCL(true);
-}
-
-TEST(TSDF_CPU, valid_points_custom_framesize_mat)
-{
-    cv::ocl::setUseOpenCL(false);
-    valid_points_test_custom_framesize(VolumeType::TSDF, VolumeTestSrcType::MAT);
-    cv::ocl::setUseOpenCL(true);
-}
-
-TEST(TSDF_CPU, valid_points_custom_framesize_frame)
-{
-    cv::ocl::setUseOpenCL(false);
-    valid_points_test_custom_framesize(VolumeType::TSDF, VolumeTestSrcType::ODOMETRY_FRAME);
-    cv::ocl::setUseOpenCL(true);
-}
-
-TEST(TSDF_CPU, valid_points_common_framesize_mat)
-{
-    cv::ocl::setUseOpenCL(false);
-    valid_points_test_common_framesize(VolumeType::TSDF, VolumeTestSrcType::MAT);
-    cv::ocl::setUseOpenCL(true);
-}
-
-TEST(TSDF_CPU, valid_points_common_framesize_frame)
-{
-    cv::ocl::setUseOpenCL(false);
-    valid_points_test_common_framesize(VolumeType::TSDF, VolumeTestSrcType::ODOMETRY_FRAME);
-    cv::ocl::setUseOpenCL(true);
-}
-
-TEST(HashTSDF_CPU, raycast_custom_framesize_normals_mat)
-{
-    cv::ocl::setUseOpenCL(false);
->>>>>>> 899b4d14
     normal_test_custom_framesize(VolumeType::HashTSDF, VolumeTestFunction::RAYCAST, VolumeTestSrcType::MAT);
     cv::ocl::setUseOpenCL(true);
 }
@@ -1327,7 +1089,6 @@
 {
     cv::ocl::setUseOpenCL(false);
     normal_test_custom_framesize(VolumeType::HashTSDF, VolumeTestFunction::FETCH_NORMALS, VolumeTestSrcType::MAT);
-<<<<<<< HEAD
     cv::ocl::setUseOpenCL(true);
 }
 
@@ -1373,53 +1134,6 @@
     cv::ocl::setUseOpenCL(true);
 }
 
-=======
-    cv::ocl::setUseOpenCL(true);
-}
-
-TEST(HashTSDF_CPU, valid_points_custom_framesize_mat)
-{
-    cv::ocl::setUseOpenCL(false);
-    valid_points_test_custom_framesize(VolumeType::HashTSDF, VolumeTestSrcType::MAT);
-    cv::ocl::setUseOpenCL(true);
-}
-
-TEST(HashTSDF_CPU, valid_points_custom_framesize_frame)
-{
-    cv::ocl::setUseOpenCL(false);
-    valid_points_test_custom_framesize(VolumeType::HashTSDF, VolumeTestSrcType::ODOMETRY_FRAME);
-    cv::ocl::setUseOpenCL(true);
-}
-
-TEST(HashTSDF_CPU, valid_points_common_framesize_mat)
-{
-    cv::ocl::setUseOpenCL(false);
-    valid_points_test_common_framesize(VolumeType::HashTSDF, VolumeTestSrcType::MAT);
-    cv::ocl::setUseOpenCL(true);
-}
-
-TEST(HashTSDF_CPU, valid_points_common_framesize_frame)
-{
-    cv::ocl::setUseOpenCL(false);
-    valid_points_test_common_framesize(VolumeType::HashTSDF, VolumeTestSrcType::ODOMETRY_FRAME);
-    cv::ocl::setUseOpenCL(true);
-}
-
-TEST(ColorTSDF_CPU, raycast_custom_framesize_normals_mat)
-{
-    cv::ocl::setUseOpenCL(false);
-    normal_test_custom_framesize(VolumeType::ColorTSDF, VolumeTestFunction::RAYCAST, VolumeTestSrcType::MAT);
-    cv::ocl::setUseOpenCL(true);
-}
-
-TEST(ColorTSDF_CPU, raycast_custom_framesize_normals_frame)
-{
-    cv::ocl::setUseOpenCL(false);
-    normal_test_custom_framesize(VolumeType::ColorTSDF, VolumeTestFunction::RAYCAST, VolumeTestSrcType::ODOMETRY_FRAME);
-    cv::ocl::setUseOpenCL(true);
-}
-
->>>>>>> 899b4d14
 TEST(ColorTSDF_CPU, raycast_common_framesize_normals_mat)
 {
     cv::ocl::setUseOpenCL(false);
