--- conflicted
+++ resolved
@@ -423,7 +423,6 @@
     Settings settings(isHashTSDF, false);
 
     Mat depth = settings.scene->depth(settings.poses[0]);
-<<<<<<< HEAD
     Mat mask(depth.size(), CV_32S, Scalar(255));
     for (int y = 0; y < depth.rows; y++)
         for (int x = 0; x < depth.cols; x++)
@@ -433,49 +432,32 @@
     UMat _pointsMask, _normalsMask, _tmpnormalsMask;
     UMat _newPoints, _newNormals;
     UMat _newPointsMask, _newNormalsMask;
-=======
-    UMat udepth;
-    depth.copyTo(udepth);
-    UMat upoints, unormals, utmpnormals;
-    UMat unewPoints, unewNormals;
->>>>>>> d947a77d
+
     Mat  points, normals;
     Mat  pointsMask, normalsMask;
     AccessFlag af = ACCESS_READ;
 
-<<<<<<< HEAD
     settings.volume->integrate(depth, mask, settings.depthFactor, settings.poses[0].matrix, settings.intr);
 
     if (isRaycast)
     {
         settings.volume->raycast(settings.poses[0].matrix, settings.intr, settings.frameSize, _points, _normals, _pointsMask);
-=======
-    settings.volume->integrate(udepth, settings.depthFactor, settings.poses[0].matrix, settings.intr);
-
-    if (isRaycast)
-    {
-        settings.volume->raycast(settings.poses[0].matrix, settings.intr, settings.frameSize, upoints, unormals);
->>>>>>> d947a77d
     }
     if (isFetchPointsNormals)
     {
-        settings.volume->fetchPointsNormals(upoints, unormals);
+        settings.volume->fetchPointsNormals(_points, _normals);
     }
     if (isFetchNormals)
     {
-        settings.volume->fetchPointsNormals(upoints, utmpnormals);
-        settings.volume->fetchNormals(upoints, unormals);
-    }
-
-<<<<<<< HEAD
+        settings.volume->fetchPointsNormals(_points, _tmpnormals);
+        settings.volume->fetchNormals(_points, _normals);
+    }
+
     normals = _normals.getMat(af);
     points = _points.getMat(af);
     normalsMask = _normalsMask.getMat(af);
     pointsMask = _pointsMask.getMat(af);
-=======
-    normals = unormals.getMat(af);
-    points  = upoints.getMat(af);
->>>>>>> d947a77d
+
 
     if (parallelCheck)
         normals.forEach<Vec4f>(normalCheck);
@@ -487,17 +469,12 @@
 
     if (isRaycast)
     {
-<<<<<<< HEAD
         settings.volume->raycast(settings.poses[17].matrix, settings.intr, settings.frameSize, _newPoints, _newNormals, _newPointsMask);
         normals = _newNormals.getMat(af);
         points = _newPoints.getMat(af);
         normalsMask = _newNormalsMask.getMat(af);
         pointsMask = _newPointsMask.getMat(af);
-=======
-        settings.volume->raycast(settings.poses[17].matrix, settings.intr, settings.frameSize, unewPoints, unewNormals);
-        normals = unewNormals.getMat(af);
-        points  = unewPoints.getMat(af);
->>>>>>> d947a77d
+
         normalsCheck(normals);
 
         if (parallelCheck)
@@ -517,7 +494,6 @@
     Settings settings(isHashTSDF, true);
 
     Mat depth = settings.scene->depth(settings.poses[0]);
-<<<<<<< HEAD
     Mat mask(depth.size(), CV_32S, Scalar(255));
     for (int y = 0; y < depth.rows; y++)
         for (int x = 0; x < depth.cols; x++)
@@ -525,44 +501,29 @@
                 mask.at<int>(y, x) = 0;
     UMat _points, _normals, _newPoints, _newNormals;
     UMat _pointsMask, _normalsMask, _newPointsMask, _newNormalsMask;
-=======
-    UMat udepth;
-    depth.copyTo(udepth);
-    UMat upoints, unormals, unewPoints, unewNormals;
->>>>>>> d947a77d
+
     AccessFlag af = ACCESS_READ;
     Mat  points, normals;
     Mat  pointsMask, normalsMask;
     int anfas, profile;
 
-<<<<<<< HEAD
     settings.volume->integrate(depth, mask, settings.depthFactor, settings.poses[0].matrix, settings.intr);
     settings.volume->raycast(settings.poses[0].matrix, settings.intr, settings.frameSize, _points, _normals, _pointsMask);
     normals = _normals.getMat(af);
     points = _points.getMat(af);
     normalsMask = _normalsMask.getMat(af);
     pointsMask = _pointsMask.getMat(af);
-=======
-    settings.volume->integrate(udepth, settings.depthFactor, settings.poses[0].matrix, settings.intr);
-    settings.volume->raycast(settings.poses[0].matrix, settings.intr, settings.frameSize, upoints, unormals);
-    normals = unormals.getMat(af);
-    points  = upoints.getMat(af);
->>>>>>> d947a77d
+
     patchNaNs(points);
     anfas = counterOfValid(points);
 
     if (display)
         displayImage(depth, points, normals, pointsMask, settings.depthFactor, settings.lightPose);
 
-<<<<<<< HEAD
     settings.volume->raycast(settings.poses[17].matrix, settings.intr, settings.frameSize, _newPoints, _newNormals, _newPointsMask);
     normals = _newNormals.getMat(af);
     points = _newPoints.getMat(af);
-=======
-    settings.volume->raycast(settings.poses[17].matrix, settings.intr, settings.frameSize, unewPoints, unewNormals);
-    normals = unewNormals.getMat(af);
-    points  = unewPoints.getMat(af);
->>>>>>> d947a77d
+
     patchNaNs(points);
     profile = counterOfValid(points);
 
