// This file is part of OpenCV project.
// It is subject to the license terms in the LICENSE file found in the top-level directory
// of this distribution and at http://opencv.org/license.html

// Partially rewritten from https://github.com/Nerei/kinfu_remake
// Copyright(c) 2012, Anatoly Baksheev. All rights reserved.

#include "../precomp.hpp"
#include "hash_tsdf_functions.hpp"
#include "opencl_kernels_3d.hpp"

namespace cv {

static Vec3i volumeToVolumeUnitIdx(const Point3f& point, const float volumeUnitSize)
{
    return cv::Vec3i(
        cvFloor(point.x / volumeUnitSize),
        cvFloor(point.y / volumeUnitSize),
        cvFloor(point.z / volumeUnitSize));
}

static cv::Point3f volumeUnitIdxToVolume(const cv::Vec3i& volumeUnitIdx, const float volumeUnitSize)
{
    return cv::Point3f(
        volumeUnitIdx[0] * volumeUnitSize,
        volumeUnitIdx[1] * volumeUnitSize,
        volumeUnitIdx[2] * volumeUnitSize);
}

static cv::Point3f voxelCoordToVolume(const cv::Vec3i& voxelIdx, const float voxelSize)
{
    return cv::Point3f(
        voxelIdx[0] * voxelSize,
        voxelIdx[1] * voxelSize,
        voxelIdx[2] * voxelSize);
}

static cv::Vec3i volumeToVoxelCoord(const cv::Point3f& point, const float voxelSizeInv)
{
    return cv::Vec3i(
        cvFloor(point.x * voxelSizeInv),
        cvFloor(point.y * voxelSizeInv),
        cvFloor(point.z * voxelSizeInv));
}

int calcVolumeUnitDegree(Point3i volumeResolution)
{
    if (!(volumeResolution.x & (volumeResolution.x - 1)))
    {
        // vuRes is a power of 2, let's get this power
        return trailingZeros32(volumeResolution.x);
    }
    else
    {
        CV_Error(Error::StsBadArg, "Volume unit resolution should be a power of 2");
    }
}

void allocateVolumeUnits(
    const UMat& _depth, float depthFactor, const Affine3f volumePose, const Matx44f& cameraPose, const Intr& intrinsics,
    CustomHashSet& hashTable, const int volumeUnitDegree, const float truncDist, const float maxDepth, const float volumeUnitSize);

TsdfVoxel atVolumeUnit(
    const Mat& volUnitsData, const VolumeUnitIndexes& volumeUnits,
    const Vec3i& point, const Vec3i& volumeUnitIdx, VolumeUnitIndexes::const_iterator it,
    const int volumeUnitDegree, const Vec4i volStrides);

TsdfVoxel new_atVolumeUnit(
    const Mat& volUnitsDataCopy,
    const Vec3i& point, const Vec3i& volumeUnitIdx, const int indx,
    const int volumeUnitDegree, const Vec4i volStrides);

Point3f getNormalVoxel(
    const Point3f& point, const float voxelSizeInv,
    const int volumeUnitDegree, const Vec4i volStrides,
    const Mat& volUnitsDataCopy, const VolumeUnitIndexes& volumeUnits);


#ifdef HAVE_OPENCL
void markActive(
    const Matx44f& cameraPose, const Intr& intrinsics, const Size frameSz, const int frameId,
    const Affine3f volumePose, CustomHashSet& hashTable, UMat& isActiveFlags, UMat& lastVisibleIndices,
    const float maxDepth, const float volumeUnitSize);

Point3f ocl_getNormalVoxel(
    const Point3f& point, const float voxelSizeInv,
    const int volumeUnitDegree, const Vec4i volStrides,
    const Mat& volUnitsData, const CustomHashSet& hashTable);
#endif

void integrateHashTsdfVolumeUnit(
    const VolumeSettings& settings, const Matx44f& cameraPose, int& lastVolIndex, const int frameId, const int volumeUnitDegree, bool enableGrowth,
    InputArray _depth, InputArray _pixNorms, InputArray _volUnitsData, VolumeUnitIndexes& volumeUnits)
{
    CV_TRACE_FUNCTION();

    CV_Assert(_depth.type() == DEPTH_TYPE);
    Depth depth = _depth.getMat();
    Mat volUnitsData = _volUnitsData.getMat();
    Mat pixNorms = _pixNorms.getMat();

    Matx44f _pose;
    settings.getVolumePose(_pose);
    const Affine3f pose = Affine3f(_pose);
    const Affine3f cam2vol(pose.inv() * Affine3f(cameraPose));

    Matx33f intr;
    settings.getCameraIntegrateIntrinsics(intr);
    const Intr intrinsics(intr);
    const Intr::Reprojector reproj(intrinsics.makeReprojector());

    const float maxDepth = settings.getMaxDepth();
    const float voxelSize = settings.getVoxelSize();

    Vec3i resolution;
    settings.getVolumeResolution(resolution);
    const float volumeUnitSize = voxelSize * resolution[0];

    if (enableGrowth)
    {
        //! Compute volumes to be allocated
        const int depthStride = volumeUnitDegree;
        const float invDepthFactor = 1.f / settings.getDepthFactor();
        const float truncDist = settings.getTsdfTruncateDistance();

        const Point3f truncPt(truncDist, truncDist, truncDist);
        std::unordered_set<cv::Vec3i, tsdf_hash> newIndices;
        Mutex mutex;
        Range allocateRange(0, depth.rows);

        auto AllocateVolumeUnitsInvoker = [&](const Range& range)
        {
            std::unordered_set<cv::Vec3i, tsdf_hash> localAccessVolUnits;
            for (int y = range.start; y < range.end; y += depthStride)
            {
                const depthType* depthRow = depth[y];
                for (int x = 0; x < depth.cols; x += depthStride)
                {
                    depthType z = depthRow[x] * invDepthFactor;

                    if (z <= 0 || z > maxDepth)
                        continue;

                    Point3f camPoint = reproj(Point3f((float)x, (float)y, z));
                    Point3f volPoint = cam2vol * camPoint;
                    //! Find accessed TSDF volume unit for valid 3D vertex
                    Vec3i lower_bound = volumeToVolumeUnitIdx(volPoint - truncPt, volumeUnitSize);
                    Vec3i upper_bound = volumeToVolumeUnitIdx(volPoint + truncPt, volumeUnitSize);

                    for (int i = lower_bound[0]; i <= upper_bound[0]; i++)
                        for (int j = lower_bound[1]; j <= upper_bound[1]; j++)
                            for (int k = lower_bound[2]; k <= upper_bound[2]; k++)
                            {
                                const Vec3i tsdf_idx = Vec3i(i, j, k);
                                if (localAccessVolUnits.count(tsdf_idx) <= 0 && volumeUnits.count(tsdf_idx) <= 0)
                                {
                                    //! This volume unit will definitely be required for current integration
                                    localAccessVolUnits.emplace(tsdf_idx);
                                }
                            }
                }
            }

            mutex.lock();
            for (const auto& tsdf_idx : localAccessVolUnits)
            {
                //! If the insert into the global set passes
                if (!newIndices.count(tsdf_idx))
                {
                    // Volume allocation can be performed outside of the lock
                    newIndices.emplace(tsdf_idx);
                }
            }
            mutex.unlock();
        };
        parallel_for_(allocateRange, AllocateVolumeUnitsInvoker);

        //! Perform the allocation
        for (auto idx : newIndices)
        {
            VolumeUnit& vu = volumeUnits.emplace(idx, VolumeUnit()).first->second;

<<<<<<< HEAD
            Matx44f subvolumePose = pose.translate(pose.rotation() * volumeUnitIdxToVolume(idx, volumeUnitSize)).matrix;
=======
        Matx44f subvolumePose = pose.translate(pose.rotation() * volumeUnitIdxToVolume(idx, volumeUnitSize)).matrix;
>>>>>>> a9d98bfb

            vu.pose = subvolumePose;
            vu.index = lastVolIndex;
            lastVolIndex++;
            if (lastVolIndex > int(volUnitsData.size().height))
            {
                volUnitsData.resize((lastVolIndex - 1) * 2);
            }
            volUnitsData.row(vu.index).forEach<VecTsdfVoxel>([](VecTsdfVoxel &vv, const int * /* position */)
            {
                TsdfVoxel& v = reinterpret_cast<TsdfVoxel&>(vv);
                v.tsdf = floatToTsdf(0.0f); v.weight = 0;
            });
            //! This volume unit will definitely be required for current integration
            vu.lastVisibleIndex = frameId;
            vu.isActive = true;
        }
    }

    //! Get keys for all the allocated volume Units
    std::vector<Vec3i> totalVolUnits;
    for (const auto& keyvalue : volumeUnits)
    {
        totalVolUnits.push_back(keyvalue.first);
    }

    //! Mark volumes in the camera frustum as active
    Range inFrustumRange(0, (int)volumeUnits.size());
    parallel_for_(inFrustumRange, [&](const Range& range)
    {
        const Affine3f vol2cam(Affine3f(cameraPose.inv()) * pose);
        const Intr::Projector proj(intrinsics.makeProjector());

        for (int i = range.start; i < range.end; ++i)
        {
            Vec3i tsdf_idx = totalVolUnits[i];
            VolumeUnitIndexes::iterator it = volumeUnits.find(tsdf_idx);
            if (it == volumeUnits.end())
                continue;

            Point3f volumeUnitPos = volumeUnitIdxToVolume(it->first, volumeUnitSize);
            Point3f volUnitInCamSpace = vol2cam * volumeUnitPos;
            if (volUnitInCamSpace.z < 0 || volUnitInCamSpace.z > maxDepth)
            {
                it->second.isActive = false;
                continue;
            }
            Point2f cameraPoint = proj(volUnitInCamSpace);
            if (cameraPoint.x >= 0 && cameraPoint.y >= 0 && cameraPoint.x < depth.cols && cameraPoint.y < depth.rows)
            {
                assert(it != volumeUnits.end());
                it->second.lastVisibleIndex = frameId;
                it->second.isActive = true;
            }
        }
    });


    //! Integrate the correct volumeUnits
    parallel_for_(Range(0, (int)totalVolUnits.size()), [&](const Range& range)
    {
        for (int i = range.start; i < range.end; i++)
        {
            Vec3i tsdf_idx = totalVolUnits[i];
            VolumeUnitIndexes::iterator it = volumeUnits.find(tsdf_idx);
            if (it == volumeUnits.end())
                return;

            VolumeUnit& volumeUnit = it->second;
            if (volumeUnit.isActive)
            {
                //! The volume unit should already be added into the Volume from the allocator
                integrateTsdfVolumeUnit(settings, volumeUnit.pose, cameraPose, depth, pixNorms, volUnitsData.row(volumeUnit.index));

                //! Ensure all active volumeUnits are set to inactive for next integration
                volumeUnit.isActive = false;
            }
        }
    });
}


void allocateVolumeUnits(
    const UMat& _depth, float depthFactor, const Affine3f volumePose, const Matx44f& cameraPose, const Intr& intrinsics,
    CustomHashSet& hashTable, const int volumeUnitDegree, const float truncDist, const float maxDepth, const float volumeUnitSize)
{
    constexpr int pixCapacity = 16;
    typedef std::array<Vec3i, pixCapacity> LocalVolUnits;

    Depth depth = _depth.getMat(ACCESS_READ);

    //! Compute volumes to be allocated
    const int depthStride = volumeUnitDegree;
    const float invDepthFactor = 1.f / depthFactor;
    const Intr::Reprojector reproj(intrinsics.makeReprojector());
    const Affine3f cam2vol(volumePose.inv() * Affine3f(cameraPose));
    const Point3f truncPt(truncDist, truncDist, truncDist);
    Mutex mutex;

    // for new indices
    CustomHashSet thm;

    auto fillLocalAcessVolUnits = [&](const Range& xrange, const Range& yrange, CustomHashSet& ghm)
    {
        for (int y = yrange.start; y < yrange.end; y += depthStride)
        {
            const depthType* depthRow = depth[y];
            for (int x = xrange.start; x < xrange.end; x += depthStride)
            {
                depthType z = depthRow[x] * invDepthFactor;
                if (z <= 0 || z > maxDepth)
                    continue;
                Point3f camPoint = reproj(Point3f((float)x, (float)y, z));
                Point3f volPoint = cam2vol * camPoint;
                //! Find accessed TSDF volume unit for valid 3D vertex
                Vec3i lower_bound = volumeToVolumeUnitIdx(volPoint - truncPt, volumeUnitSize);
                Vec3i upper_bound = volumeToVolumeUnitIdx(volPoint + truncPt, volumeUnitSize);

                int pixLocalCounter = 0;
                LocalVolUnits pixLocalVolUnits;
                for (int i = lower_bound[0]; i <= upper_bound[0]; i++)
                    for (int j = lower_bound[1]; j <= upper_bound[1]; j++)
                        for (int k = lower_bound[2]; k <= upper_bound[2]; k++)
                        {
                            const Vec3i tsdf_idx = Vec3i(i, j, k);

                            if (hashTable.find(tsdf_idx) < 0)
                            {
                                bool found = false;
                                for (int c = 0; c < pixLocalCounter; c++)
                                {
                                    if (pixLocalVolUnits[c] == tsdf_idx)
                                    {
                                        found = true; break;
                                    }
                                }
                                if (!found)
                                {
                                    pixLocalVolUnits[pixLocalCounter++] = tsdf_idx;
                                    if (pixLocalCounter >= pixCapacity)
                                    {
                                        return;
                                    }
                                }
                            }
                        }

                // lock localAccessVolUnits somehow
                for (int i = 0; i < pixLocalCounter; i++)
                {
                    Vec3i idx = pixLocalVolUnits[i];
                    if (!ghm.insert(idx))
                    {
                        //return;
                    }
                }
                // unlock
            }
        }
    };

    Rect dim(0, 0, depth.cols, depth.rows);
    Size gsz(32, 32);
    Size gg(divUp(dim.width, gsz.width), divUp(dim.height, gsz.height));

    bool needReallocation = false;
    auto allocateLambda = [&](const Range& r)
    {

        for (int yg = r.start; yg < r.end; yg++)
        {
            for (int xg = 0; xg < gg.width; xg++)
            {
                Rect gr(xg * gsz.width, yg * gsz.height, (xg + 1) * gsz.width, (yg + 1) * gsz.height);
                gr = gr & dim;
                Range xr(gr.tl().x, gr.br().x), yr(gr.tl().y, gr.br().y);

                CustomHashSet ghm;

                fillLocalAcessVolUnits(xr, yr, ghm);

                if (ghm.last)
                {
                    cv::AutoLock al(mutex);

                    for (int i = 0; i < ghm.last; i++)
                    {
                        Vec4i node = ghm.data[i];
                        Vec3i idx(node[0], node[1], node[2]);

                        //TODO: 1. add to separate hash map instead, then merge on GPU side

                        int result = thm.insert(idx);
                        if (!result)
                        {
                            needReallocation = true;
                            return;
                        }
                    }
                }
            }
        }

    };

    do
    {
        if (needReallocation)
        {
            thm.capacity *= 2;
            thm.data.resize(thm.capacity);

            needReallocation = false;
        }

        parallel_for_(Range(0, gg.height), allocateLambda);
    } while (needReallocation);


    auto pushToGlobal = [](const CustomHashSet _thm, CustomHashSet& _globalHashMap,
        bool& _needReallocation, Mutex& _mutex)
    {
        for (int i = 0; i < _thm.last; i++)
        {
            Vec4i node = _thm.data[i];
            Vec3i idx(node[0], node[1], node[2]);

            std::lock_guard<std::recursive_mutex> al(_mutex);

            int result = _globalHashMap.insert(idx);
            if (result == 0)
            {
                _needReallocation = true;
                return;
            }
        }
    };

    needReallocation = false;
    do
    {
        if (needReallocation)
        {
            hashTable.capacity *= 2;
            hashTable.data.resize(hashTable.capacity);

            needReallocation = false;
        }

        pushToGlobal(thm, hashTable, needReallocation, mutex);
    } while (needReallocation);
}

#ifdef HAVE_OPENCL

void markActive(
    const Matx44f& cameraPose, const Intr& intrinsics, const Size frameSz, const int frameId,
    const Affine3f volumePose, CustomHashSet& hashTable, UMat& isActiveFlags, UMat& lastVisibleIndices,
    const float maxDepth, const float volumeUnitSize)
{
    //! Mark volumes in the camera frustum as active
    String errorStr;
    String name = "markActive";
    ocl::ProgramSource source = ocl::_3d::hash_tsdf_oclsrc;
    String options = "-cl-mad-enable";
    ocl::Kernel k;
    k.create(name.c_str(), source, options, &errorStr);

    if (k.empty())
        throw std::runtime_error("Failed to create kernel: " + errorStr);

    const Affine3f vol2cam(Affine3f(cameraPose.inv()) * volumePose);
    const Intr::Projector proj(intrinsics.makeProjector());
    Vec2f fxy(proj.fx, proj.fy), cxy(proj.cx, proj.cy);

    UMat hashDataGpu = Mat(hashTable.data, false).getUMat(ACCESS_READ);

    k.args(
        ocl::KernelArg::PtrReadOnly(hashDataGpu),
        ocl::KernelArg::WriteOnly(isActiveFlags),
        ocl::KernelArg::WriteOnly(lastVisibleIndices),
        vol2cam.matrix,
        fxy,
        cxy,
        frameSz,
        volumeUnitSize,
        hashTable.last,
        maxDepth,
        frameId
    );

    size_t globalSize[1] = { (size_t)hashTable.last };
    if (!k.run(1, globalSize, nullptr, true))
        throw std::runtime_error("Failed to run kernel");
}


void ocl_integrateHashTsdfVolumeUnit(
    const VolumeSettings& settings, const Matx44f& cameraPose, int& lastVolIndex, const int frameId, int& bufferSizeDegree, const int volumeUnitDegree, bool enableGrowth,
    InputArray _depth, InputArray _pixNorms, InputArray _lastVisibleIndices, InputArray _volUnitsDataCopy,  InputArray _volUnitsData, CustomHashSet& hashTable, InputArray _isActiveFlags)
{
    CV_TRACE_FUNCTION();
    UMat depth = _depth.getUMat();
    CV_Assert(!depth.empty());
    CV_Assert(lastVolIndex >= 0);
    UMat pixNorms = _pixNorms.getUMat();
    UMat volUnitsData = _volUnitsData.getUMat();
    Mat volUnitsDataCopy = _volUnitsDataCopy.getMat();
    UMat isActiveFlags = _isActiveFlags.getUMat();
    UMat lastVisibleIndices = _lastVisibleIndices.getUMat();

    Matx33f intr;
    settings.getCameraIntegrateIntrinsics(intr);
    const Intr intrinsics(intr);

    Vec4i volStrides;
    settings.getVolumeDimensions(volStrides);

    Vec3i resolution;
    settings.getVolumeResolution(resolution);
    const int volumeUnitResolution = resolution[0];
    const int maxWeight = settings.getMaxWeight();
    const float truncDist = settings.getTsdfTruncateDistance();
    const float maxDepth = settings.getMaxDepth();
    const float voxelSize = settings.getVoxelSize();
    const float depthFactor = settings.getDepthFactor();
    const float dfac = 1.f / depthFactor;
    const float volumeUnitSize = voxelSize * resolution[0];

    Matx44f _pose;
    settings.getVolumePose(_pose);
    const Affine3f pose = Affine3f(_pose);
    Matx44f vol2camMatrix = (Affine3f(cameraPose).inv() * pose).matrix;
<<<<<<< HEAD
=======

    // Save length to fill new data in ranges
    int sizeBefore = hashTable.last;
    allocateVolumeUnits(depth, depthFactor, pose, cameraPose, intrinsics, hashTable, volumeUnitDegree, truncDist, maxDepth, volumeUnitSize);
    int sizeAfter = hashTable.last;
    //! Perform the allocation
>>>>>>> a9d98bfb

    if (enableGrowth)
    {
        // Save length to fill new data in ranges
        int sizeBefore = hashTable.last;
        allocateVolumeUnits(depth, depthFactor, pose, cameraPose, intrinsics, hashTable, volumeUnitDegree, truncDist, maxDepth, volumeUnitSize);
        int sizeAfter = hashTable.last;
        //! Perform the allocation

        // Grow buffers
        int buff_lvl = (int)(1 << bufferSizeDegree);
        if (sizeAfter >= buff_lvl)
        {
            bufferSizeDegree = (int)(log2(sizeAfter) + 1); // clz() would be better
            int oldBuffSize = buff_lvl;
            buff_lvl = (int)pow(2, bufferSizeDegree);

            volUnitsDataCopy.resize(buff_lvl);

            Range oldr(0, oldBuffSize);
            int volCubed = volumeUnitResolution * volumeUnitResolution * volumeUnitResolution;
            UMat newData(buff_lvl, volCubed, CV_8UC2);
            volUnitsData.copyTo(newData.rowRange(oldr));
            volUnitsData = newData;

            UMat newLastVisibleIndices(buff_lvl, 1, CV_32S);
            lastVisibleIndices.copyTo(newLastVisibleIndices.rowRange(oldr));
            lastVisibleIndices = newLastVisibleIndices;

            UMat newIsActiveFlags(buff_lvl, 1, CV_8U);
            isActiveFlags.copyTo(newIsActiveFlags.rowRange(oldr));
            isActiveFlags = newIsActiveFlags;
        }

        // Fill data for new volume units
        Range r(sizeBefore, sizeAfter);
        if (r.start < r.end)
        {
            lastVisibleIndices.rowRange(r) = frameId;
            isActiveFlags.rowRange(r) = 1;

            TsdfVoxel emptyVoxel(floatToTsdf(0.0f), 0);
            volUnitsData.rowRange(r) = Vec2b((uchar)(emptyVoxel.tsdf), (uchar)(emptyVoxel.weight));
        }
    }

    //! Mark volumes in the camera frustum as active
    markActive(cameraPose, intrinsics, depth.size(), frameId, pose, hashTable, isActiveFlags, lastVisibleIndices, maxDepth, volumeUnitSize);

    //! Integrate the correct volumeUnits
    String errorStr;
    String name = "integrateAllVolumeUnits";
    ocl::ProgramSource source = ocl::_3d::hash_tsdf_oclsrc;
    String options = "-cl-mad-enable";
    ocl::Kernel k;
    k.create(name.c_str(), source, options, &errorStr);

    if (k.empty())
        throw std::runtime_error("Failed to create kernel: " + errorStr);

    Vec2f fxy(intrinsics.fx, intrinsics.fy), cxy(intrinsics.cx, intrinsics.cy);

    UMat hashesGpu = Mat(hashTable.hashes, false).getUMat(ACCESS_READ);
    UMat hashDataGpu = Mat(hashTable.data, false).getUMat(ACCESS_READ);

    k.args(ocl::KernelArg::ReadOnly(depth),
        ocl::KernelArg::PtrReadOnly(hashesGpu),
        ocl::KernelArg::PtrReadOnly(hashDataGpu),
        ocl::KernelArg::ReadWrite(volUnitsData),
        ocl::KernelArg::ReadOnly(pixNorms),
        ocl::KernelArg::ReadOnly(isActiveFlags),
        vol2camMatrix,
        voxelSize,
        volumeUnitResolution,
        volStrides.val,
        fxy.val,
        cxy.val,
        dfac,
        truncDist,
        int(maxWeight)
    );

    int resol = volumeUnitResolution;
    size_t globalSize[3];
    globalSize[0] = (size_t)resol;
    globalSize[1] = (size_t)resol;
    globalSize[2] = (size_t)hashTable.last; // num of volume units

    if (!k.run(3, globalSize, NULL, true))
        throw std::runtime_error("Failed to run kernel");
}
#endif

inline TsdfVoxel _at(Mat& volUnitsData, const cv::Vec3i& volumeIdx, int indx,
    const int volumeUnitResolution, const Vec4i volStrides)
{
    //! Out of bounds
    if ((volumeIdx[0] >= volumeUnitResolution || volumeIdx[0] < 0) ||
        (volumeIdx[1] >= volumeUnitResolution || volumeIdx[1] < 0) ||
        (volumeIdx[2] >= volumeUnitResolution || volumeIdx[2] < 0))
    {
        return TsdfVoxel(floatToTsdf(1.f), 0);
    }

    const TsdfVoxel* volData = volUnitsData.ptr<TsdfVoxel>(indx);
    int coordBase =
        volumeIdx[0] * volStrides[0] + volumeIdx[1] * volStrides[1] + volumeIdx[2] * volStrides[2];
    return volData[coordBase];
}

#if USE_INTRINSICS
inline float interpolate(float tx, float ty, float tz, float vx[8])
{
    v_float32x4 v0246, v1357;
    v_load_deinterleave(vx, v0246, v1357);

    v_float32x4 vxx = v0246 + v_setall_f32(tz) * (v1357 - v0246);

    v_float32x4 v00_10 = vxx;
    v_float32x4 v01_11 = v_reinterpret_as_f32(v_rotate_right<1>(v_reinterpret_as_u32(vxx)));

    v_float32x4 v0_1 = v00_10 + v_setall_f32(ty) * (v01_11 - v00_10);
    float v0 = v0_1.get0();
    v0_1 = v_reinterpret_as_f32(v_rotate_right<2>(v_reinterpret_as_u32(v0_1)));
    float v1 = v0_1.get0();

    return v0 + tx * (v1 - v0);
}

#else
inline float interpolate(float tx, float ty, float tz, float vx[8])
{
    float v00 = vx[0] + tz * (vx[1] - vx[0]);
    float v01 = vx[2] + tz * (vx[3] - vx[2]);
    float v10 = vx[4] + tz * (vx[5] - vx[4]);
    float v11 = vx[6] + tz * (vx[7] - vx[6]);

    float v0 = v00 + ty * (v01 - v00);
    float v1 = v10 + ty * (v11 - v10);

    return v0 + tx * (v1 - v0);
}
#endif

TsdfVoxel atVolumeUnit(
    const Mat& volUnitsData, const VolumeUnitIndexes& volumeUnits,
    const Vec3i& point, const Vec3i& volumeUnitIdx, VolumeUnitIndexes::const_iterator it,
    const int volumeUnitDegree, const Vec4i volStrides)
{
    if (it == volumeUnits.end())
    {
        return TsdfVoxel(floatToTsdf(1.f), 0);
    }
    Vec3i volUnitLocalIdx = point - Vec3i(volumeUnitIdx[0] << volumeUnitDegree,
        volumeUnitIdx[1] << volumeUnitDegree,
        volumeUnitIdx[2] << volumeUnitDegree);

    // expanding at(), removing bounds check
    const TsdfVoxel* volData = volUnitsData.ptr<TsdfVoxel>(it->second.index);
    int coordBase = volUnitLocalIdx[0] * volStrides[0] + volUnitLocalIdx[1] * volStrides[1] + volUnitLocalIdx[2] * volStrides[2];
    return volData[coordBase];
}


TsdfVoxel new_atVolumeUnit(
    const Mat& volUnitsDataCopy,
    const Vec3i& point, const Vec3i& volumeUnitIdx, const int indx,
    const int volumeUnitDegree, const Vec4i volStrides)
{
    if (indx < 0)
    {
        return TsdfVoxel(floatToTsdf(1.f), 0);
    }
    Vec3i volUnitLocalIdx = point - Vec3i(volumeUnitIdx[0] << volumeUnitDegree,
        volumeUnitIdx[1] << volumeUnitDegree,
        volumeUnitIdx[2] << volumeUnitDegree);

    // expanding at(), removing bounds check
    const TsdfVoxel* volData = volUnitsDataCopy.ptr<TsdfVoxel>(indx);
    int coordBase = volUnitLocalIdx[0] * volStrides[0] +
        volUnitLocalIdx[1] * volStrides[1] +
        volUnitLocalIdx[2] * volStrides[2];
    return volData[coordBase];
}



Point3f getNormalVoxel(
    const Point3f& point, const float voxelSizeInv,
    const int volumeUnitDegree,  const Vec4i volStrides,
    const Mat& volUnitsDataCopy, const VolumeUnitIndexes& volumeUnits)
{
    Vec3f normal = Vec3f(0, 0, 0);

    Point3f ptVox = point * voxelSizeInv;
    Vec3i iptVox(cvFloor(ptVox.x), cvFloor(ptVox.y), cvFloor(ptVox.z));

    // A small hash table to reduce a number of find() calls
    bool queried[8];
    VolumeUnitIndexes::const_iterator iterMap[8];
    for (int i = 0; i < 8; i++)
    {
        iterMap[i] = volumeUnits.end();
        queried[i] = false;
    }

#if !USE_INTERPOLATION_IN_GETNORMAL
    const Vec3i offsets[] = { { 1,  0,  0}, {-1,  0,  0}, { 0,  1,  0}, // 0-3
                              { 0, -1,  0}, { 0,  0,  1}, { 0,  0, -1}  // 4-7
    };
    const int nVals = 6;

#else
    const Vec3i offsets[] = { { 0,  0,  0}, { 0,  0,  1}, { 0,  1,  0}, { 0,  1,  1}, //  0-3
                              { 1,  0,  0}, { 1,  0,  1}, { 1,  1,  0}, { 1,  1,  1}, //  4-7
                              {-1,  0,  0}, {-1,  0,  1}, {-1,  1,  0}, {-1,  1,  1}, //  8-11
                              { 2,  0,  0}, { 2,  0,  1}, { 2,  1,  0}, { 2,  1,  1}, // 12-15
                              { 0, -1,  0}, { 0, -1,  1}, { 1, -1,  0}, { 1, -1,  1}, // 16-19
                              { 0,  2,  0}, { 0,  2,  1}, { 1,  2,  0}, { 1,  2,  1}, // 20-23
                              { 0,  0, -1}, { 0,  1, -1}, { 1,  0, -1}, { 1,  1, -1}, // 24-27
                              { 0,  0,  2}, { 0,  1,  2}, { 1,  0,  2}, { 1,  1,  2}, // 28-31
    };
    const int nVals = 32;
#endif

    float vals[nVals];
    for (int i = 0; i < nVals; i++)
    {
        Vec3i pt = iptVox + offsets[i];

        Vec3i volumeUnitIdx = Vec3i(pt[0] >> volumeUnitDegree, pt[1] >> volumeUnitDegree, pt[2] >> volumeUnitDegree);

        int dictIdx = (volumeUnitIdx[0] & 1) + (volumeUnitIdx[1] & 1) * 2 + (volumeUnitIdx[2] & 1) * 4;
        auto it = iterMap[dictIdx];
        if (!queried[dictIdx])
        {
            it = volumeUnits.find(volumeUnitIdx);
            iterMap[dictIdx] = it;
            queried[dictIdx] = true;
        }

        vals[i] = tsdfToFloat(atVolumeUnit(volUnitsDataCopy, volumeUnits, pt, volumeUnitIdx, it, volumeUnitDegree, volStrides).tsdf);
    }

#if !USE_INTERPOLATION_IN_GETNORMAL
    for (int c = 0; c < 3; c++)
    {
        normal[c] = vals[c * 2] - vals[c * 2 + 1];
    }
#else

    float cxv[8], cyv[8], czv[8];

    // How these numbers were obtained:
    // 1. Take the basic interpolation sequence:
    // 000, 001, 010, 011, 100, 101, 110, 111
    // where each digit corresponds to shift by x, y, z axis respectively.
    // 2. Add +1 for next or -1 for prev to each coordinate to corresponding axis
    // 3. Search corresponding values in offsets
    const int idxxp[8] = { 8,  9, 10, 11,  0,  1,  2,  3 };
    const int idxxn[8] = { 4,  5,  6,  7, 12, 13, 14, 15 };
    const int idxyp[8] = { 16, 17,  0,  1, 18, 19,  4,  5 };
    const int idxyn[8] = { 2,  3, 20, 21,  6,  7, 22, 23 };
    const int idxzp[8] = { 24,  0, 25,  2, 26,  4, 27,  6 };
    const int idxzn[8] = { 1, 28,  3, 29,  5, 30,  7, 31 };

#if !USE_INTRINSICS
    for (int i = 0; i < 8; i++)
    {
        cxv[i] = vals[idxxn[i]] - vals[idxxp[i]];
        cyv[i] = vals[idxyn[i]] - vals[idxyp[i]];
        czv[i] = vals[idxzn[i]] - vals[idxzp[i]];
    }
#else

# if CV_SIMD_WIDTH >= 32
    v_float32x8 cxp = v_lut(vals, v256_load(idxxp));
    v_float32x8 cxn = v_lut(vals, v256_load(idxxn));

    v_float32x8 cyp = v_lut(vals, v256_load(idxyp));
    v_float32x8 cyn = v_lut(vals, v256_load(idxyn));

    v_float32x8 czp = v_lut(vals, v256_load(idxzp));
    v_float32x8 czn = v_lut(vals, v256_load(idxzn));

    v_float32x8 vcxv = cxn - cxp;
    v_float32x8 vcyv = cyn - cyp;
    v_float32x8 vczv = czn - czp;

    v_store(cxv, vcxv);
    v_store(cyv, vcyv);
    v_store(czv, vczv);
# else
    v_float32x4 cxp0 = v_lut(vals, idxxp + 0); v_float32x4 cxp1 = v_lut(vals, idxxp + 4);
    v_float32x4 cxn0 = v_lut(vals, idxxn + 0); v_float32x4 cxn1 = v_lut(vals, idxxn + 4);

    v_float32x4 cyp0 = v_lut(vals, idxyp + 0); v_float32x4 cyp1 = v_lut(vals, idxyp + 4);
    v_float32x4 cyn0 = v_lut(vals, idxyn + 0); v_float32x4 cyn1 = v_lut(vals, idxyn + 4);

    v_float32x4 czp0 = v_lut(vals, idxzp + 0); v_float32x4 czp1 = v_lut(vals, idxzp + 4);
    v_float32x4 czn0 = v_lut(vals, idxzn + 0); v_float32x4 czn1 = v_lut(vals, idxzn + 4);

    v_float32x4 cxv0 = cxn0 - cxp0; v_float32x4 cxv1 = cxn1 - cxp1;
    v_float32x4 cyv0 = cyn0 - cyp0; v_float32x4 cyv1 = cyn1 - cyp1;
    v_float32x4 czv0 = czn0 - czp0; v_float32x4 czv1 = czn1 - czp1;

    v_store(cxv + 0, cxv0); v_store(cxv + 4, cxv1);
    v_store(cyv + 0, cyv0); v_store(cyv + 4, cyv1);
    v_store(czv + 0, czv0); v_store(czv + 4, czv1);
#endif

#endif

    float tx = ptVox.x - iptVox[0];
    float ty = ptVox.y - iptVox[1];
    float tz = ptVox.z - iptVox[2];

    normal[0] = interpolate(tx, ty, tz, cxv);
    normal[1] = interpolate(tx, ty, tz, cyv);
    normal[2] = interpolate(tx, ty, tz, czv);
#endif

    float nv = sqrt(normal[0] * normal[0] +
        normal[1] * normal[1] +
        normal[2] * normal[2]);
    return nv < 0.0001f ? nan3 : normal / nv;
}

#ifdef HAVE_OPENCL

Point3f ocl_getNormalVoxel(
    const Point3f& point, const float voxelSizeInv,
    const int volumeUnitDegree, const Vec4i volStrides,
    const Mat& volUnitsData, const CustomHashSet& hashTable)
{
    Vec3f normal = Vec3f(0, 0, 0);

    Point3f ptVox = point * voxelSizeInv;
    Vec3i iptVox(cvFloor(ptVox.x), cvFloor(ptVox.y), cvFloor(ptVox.z));

    // A small hash table to reduce a number of find() calls
    // -2 and lower means not queried yet
    // -1 means not found
    // 0+ means found
    int iterMap[8];
    for (int i = 0; i < 8; i++)
    {
        iterMap[i] = -2;
    }

#if !USE_INTERPOLATION_IN_GETNORMAL
    const Vec3i offsets[] = { { 1,  0,  0}, {-1,  0,  0}, { 0,  1,  0}, // 0-3
                              { 0, -1,  0}, { 0,  0,  1}, { 0,  0, -1}  // 4-7
    };
    const int nVals = 6;

#else
    const Vec3i offsets[] = { { 0,  0,  0}, { 0,  0,  1}, { 0,  1,  0}, { 0,  1,  1}, //  0-3
                              { 1,  0,  0}, { 1,  0,  1}, { 1,  1,  0}, { 1,  1,  1}, //  4-7
                              {-1,  0,  0}, {-1,  0,  1}, {-1,  1,  0}, {-1,  1,  1}, //  8-11
                              { 2,  0,  0}, { 2,  0,  1}, { 2,  1,  0}, { 2,  1,  1}, // 12-15
                              { 0, -1,  0}, { 0, -1,  1}, { 1, -1,  0}, { 1, -1,  1}, // 16-19
                              { 0,  2,  0}, { 0,  2,  1}, { 1,  2,  0}, { 1,  2,  1}, // 20-23
                              { 0,  0, -1}, { 0,  1, -1}, { 1,  0, -1}, { 1,  1, -1}, // 24-27
                              { 0,  0,  2}, { 0,  1,  2}, { 1,  0,  2}, { 1,  1,  2}, // 28-31
    };
    const int nVals = 32;
#endif

    float vals[nVals];
    for (int i = 0; i < nVals; i++)
    {
        Vec3i pt = iptVox + offsets[i];

        Vec3i volumeUnitIdx = Vec3i(pt[0] >> volumeUnitDegree, pt[1] >> volumeUnitDegree, pt[2] >> volumeUnitDegree);

        int dictIdx = (volumeUnitIdx[0] & 1) + (volumeUnitIdx[1] & 1) * 2 + (volumeUnitIdx[2] & 1) * 4;
        auto it = iterMap[dictIdx];
        if (it < -1)
        {
            it = hashTable.find(volumeUnitIdx);
            iterMap[dictIdx] = it;
        }

        vals[i] = tsdfToFloat(new_atVolumeUnit(volUnitsData, pt, volumeUnitIdx, it, volumeUnitDegree, volStrides).tsdf);
    }

#if !USE_INTERPOLATION_IN_GETNORMAL
    for (int c = 0; c < 3; c++)
    {
        normal[c] = vals[c * 2] - vals[c * 2 + 1];
    }
#else

    float cxv[8], cyv[8], czv[8];

    // How these numbers were obtained:
    // 1. Take the basic interpolation sequence:
    // 000, 001, 010, 011, 100, 101, 110, 111
    // where each digit corresponds to shift by x, y, z axis respectively.
    // 2. Add +1 for next or -1 for prev to each coordinate to corresponding axis
    // 3. Search corresponding values in offsets
    const int idxxp[8] = { 8,  9, 10, 11,  0,  1,  2,  3 };
    const int idxxn[8] = { 4,  5,  6,  7, 12, 13, 14, 15 };
    const int idxyp[8] = { 16, 17,  0,  1, 18, 19,  4,  5 };
    const int idxyn[8] = { 2,  3, 20, 21,  6,  7, 22, 23 };
    const int idxzp[8] = { 24,  0, 25,  2, 26,  4, 27,  6 };
    const int idxzn[8] = { 1, 28,  3, 29,  5, 30,  7, 31 };

#if !USE_INTRINSICS
    for (int i = 0; i < 8; i++)
    {
        cxv[i] = vals[idxxn[i]] - vals[idxxp[i]];
        cyv[i] = vals[idxyn[i]] - vals[idxyp[i]];
        czv[i] = vals[idxzn[i]] - vals[idxzp[i]];
    }
#else

# if CV_SIMD_WIDTH >= 32
    v_float32x8 cxp = v_lut(vals, v256_load(idxxp));
    v_float32x8 cxn = v_lut(vals, v256_load(idxxn));

    v_float32x8 cyp = v_lut(vals, v256_load(idxyp));
    v_float32x8 cyn = v_lut(vals, v256_load(idxyn));

    v_float32x8 czp = v_lut(vals, v256_load(idxzp));
    v_float32x8 czn = v_lut(vals, v256_load(idxzn));

    v_float32x8 vcxv = cxn - cxp;
    v_float32x8 vcyv = cyn - cyp;
    v_float32x8 vczv = czn - czp;

    v_store(cxv, vcxv);
    v_store(cyv, vcyv);
    v_store(czv, vczv);
# else
    v_float32x4 cxp0 = v_lut(vals, idxxp + 0); v_float32x4 cxp1 = v_lut(vals, idxxp + 4);
    v_float32x4 cxn0 = v_lut(vals, idxxn + 0); v_float32x4 cxn1 = v_lut(vals, idxxn + 4);

    v_float32x4 cyp0 = v_lut(vals, idxyp + 0); v_float32x4 cyp1 = v_lut(vals, idxyp + 4);
    v_float32x4 cyn0 = v_lut(vals, idxyn + 0); v_float32x4 cyn1 = v_lut(vals, idxyn + 4);

    v_float32x4 czp0 = v_lut(vals, idxzp + 0); v_float32x4 czp1 = v_lut(vals, idxzp + 4);
    v_float32x4 czn0 = v_lut(vals, idxzn + 0); v_float32x4 czn1 = v_lut(vals, idxzn + 4);

    v_float32x4 cxv0 = cxn0 - cxp0; v_float32x4 cxv1 = cxn1 - cxp1;
    v_float32x4 cyv0 = cyn0 - cyp0; v_float32x4 cyv1 = cyn1 - cyp1;
    v_float32x4 czv0 = czn0 - czp0; v_float32x4 czv1 = czn1 - czp1;

    v_store(cxv + 0, cxv0); v_store(cxv + 4, cxv1);
    v_store(cyv + 0, cyv0); v_store(cyv + 4, cyv1);
    v_store(czv + 0, czv0); v_store(czv + 4, czv1);
#endif

#endif

    float tx = ptVox.x - iptVox[0];
    float ty = ptVox.y - iptVox[1];
    float tz = ptVox.z - iptVox[2];

    normal[0] = interpolate(tx, ty, tz, cxv);
    normal[1] = interpolate(tx, ty, tz, cyv);
    normal[2] = interpolate(tx, ty, tz, czv);
#endif

    float nv = sqrt(normal[0] * normal[0] +
        normal[1] * normal[1] +
        normal[2] * normal[2]);
    return nv < 0.0001f ? nan3 : normal / nv;
}

#endif

void raycastHashTsdfVolumeUnit(
    const VolumeSettings& settings, const Matx44f& cameraPose, int height, int width, const int volumeUnitDegree,
    InputArray _volUnitsData, const VolumeUnitIndexes& volumeUnits, OutputArray _points, OutputArray _normals)
{
    //std::cout << "raycastHashTsdfVolumeUnit()" << std::endl;

    CV_TRACE_FUNCTION();
    Size frameSize(width, height);
    CV_Assert(frameSize.area() > 0);

    Mat volUnitsData = _volUnitsData.getMat();

    _points.create(frameSize, POINT_TYPE);
    _normals.create(frameSize, POINT_TYPE);

    Points points1 = _points.getMat();
    Normals normals1 = _normals.getMat();

    Points& points(points1);
    Normals& normals(normals1);

    const float truncDist = settings.getTsdfTruncateDistance();
    const float raycastStepFactor = settings.getRaycastStepFactor();
    const float tstep = truncDist * raycastStepFactor;
    const float maxDepth = settings.getMaxDepth();
    const float voxelSize = settings.getVoxelSize();
    const float voxelSizeInv = 1.f / voxelSize;

    const Vec4i volDims;
    settings.getVolumeDimensions(volDims);
    Vec3i resolution;
    settings.getVolumeResolution(resolution);
    const Point3i volResolution = Point3i(resolution);
    const float volumeUnitSize = voxelSize * resolution[0];

    Matx44f _pose;
    settings.getVolumePose(_pose);
    const Affine3f pose = Affine3f(_pose);
    const Affine3f cam2vol(pose.inv() * Affine3f(cameraPose));
    const Affine3f vol2cam(Affine3f(cameraPose.inv()) * pose);

    Matx33f intr;
    settings.getCameraRaycastIntrinsics(intr);
    const Intr intrinsics(intr);
    const Intr::Reprojector reproj(intrinsics.makeReprojector());

    const int nstripes = -1;

    auto _HashRaycastInvoker = [&](const Range& range)
    {
        const Point3f cam2volTrans = cam2vol.translation();
        const Matx33f cam2volRot = cam2vol.rotation();
        const Matx33f vol2camRot = vol2cam.rotation();

        const float blockSize = volumeUnitSize;

        for (int y = range.start; y < range.end; y++)
        {
            ptype* ptsRow = points[y];
            ptype* nrmRow = normals[y];

            for (int x = 0; x < points.cols; x++)
            {
                //! Initialize default value
                Point3f point = nan3, normal = nan3;

                //! Ray origin and direction in the volume coordinate frame
                Point3f orig = cam2volTrans;
                Point3f rayDirV = normalize(Vec3f(cam2volRot * reproj(Point3f(float(x), float(y), 1.f))));

                float tmin = 0;
                float tmax = maxDepth;
                float tcurr = tmin;

                cv::Vec3i prevVolumeUnitIdx =
                    cv::Vec3i(std::numeric_limits<int>::min(), std::numeric_limits<int>::min(),
                        std::numeric_limits<int>::min());

                float tprev = tcurr;
                float prevTsdf = truncDist;
                while (tcurr < tmax)
                {

                    Point3f currRayPos = orig + tcurr * rayDirV;
                    cv::Vec3i currVolumeUnitIdx = volumeToVolumeUnitIdx(currRayPos, volumeUnitSize);

                    VolumeUnitIndexes::const_iterator it = volumeUnits.find(currVolumeUnitIdx);

                    float currTsdf = prevTsdf;
                    int currWeight = 0;
                    float stepSize = 0.5f * blockSize;
                    cv::Vec3i volUnitLocalIdx;


                    //! The subvolume exists in hashtable
                    if (it != volumeUnits.end())
                    {
                        cv::Point3f currVolUnitPos = volumeUnitIdxToVolume(currVolumeUnitIdx, volumeUnitSize);
                        volUnitLocalIdx = volumeToVoxelCoord(currRayPos - currVolUnitPos, voxelSizeInv);

                        //! TODO: Figure out voxel interpolation
                        TsdfVoxel currVoxel = _at(volUnitsData, volUnitLocalIdx, it->second.index, volResolution.x, volDims);
                        currTsdf = tsdfToFloat(currVoxel.tsdf);
                        currWeight = currVoxel.weight;
                        stepSize = tstep;
                    }

                    //std::cout << prevTsdf << " " << currTsdf << " " << currWeight << std::endl;
                    //! Surface crossing
                    if (prevTsdf > 0.f && currTsdf <= 0.f && currWeight > 0)
                    {
                        float tInterp = (tcurr * prevTsdf - tprev * currTsdf) / (prevTsdf - currTsdf);
                        if (!cvIsNaN(tInterp) && !cvIsInf(tInterp))
                        {
                            Point3f pv = orig + tInterp * rayDirV;
                            Point3f nv = getNormalVoxel(pv, voxelSizeInv, volumeUnitDegree, volDims, volUnitsData, volumeUnits);

                            if (!isNaN(nv))
                            {
                                normal = vol2camRot * nv;
                                point = vol2cam * pv;
                            }
                        }
                        break;
                    }
                    prevVolumeUnitIdx = currVolumeUnitIdx;
                    prevTsdf = currTsdf;
                    tprev = tcurr;
                    tcurr += stepSize;
                }
                ptsRow[x] = toPtype(point);
                nrmRow[x] = toPtype(normal);
            }
        }
    };

    parallel_for_(Range(0, points.rows), _HashRaycastInvoker, nstripes);

    //std::cout << "raycastHashTsdfVolumeUnit() end" << std::endl;
}

#ifdef HAVE_OPENCL

void ocl_raycastHashTsdfVolumeUnit(
    const VolumeSettings& settings, const Matx44f& cameraPose, int height, int width, const int volumeUnitDegree,
    const CustomHashSet& hashTable, InputArray _volUnitsData, OutputArray _points, OutputArray _normals)
{
    CV_TRACE_FUNCTION();
    Size frameSize(width, height);
    CV_Assert(frameSize.area() > 0);

    UMat volUnitsData = _volUnitsData.getUMat();

    String errorStr;
    String name = "raycast";
    ocl::ProgramSource source = ocl::_3d::hash_tsdf_oclsrc;
    String options = "-cl-mad-enable";
    ocl::Kernel k;
    k.create(name.c_str(), source, options, &errorStr);

    if (k.empty())
        throw std::runtime_error("Failed to create kernel: " + errorStr);

    _points.create(frameSize, CV_32FC4);
    _normals.create(frameSize, CV_32FC4);

    UMat points = _points.getUMat();
    UMat normals = _normals.getUMat();

    Matx33f intr;
    settings.getCameraRaycastIntrinsics(intr);
    Intr intrinsics(intr);
    Intr::Reprojector r = intrinsics.makeReprojector();
    Vec2f finv(r.fxinv, r.fyinv), cxy(r.cx, r.cy);

    const float truncDist = settings.getTsdfTruncateDistance();
    const float raycastStepFactor = settings.getRaycastStepFactor();
    const float tstep = truncDist * raycastStepFactor;
    const float maxDepth = settings.getMaxDepth();
    const float voxelSize = settings.getVoxelSize();
    const float voxelSizeInv = 1.f / voxelSize;

    const Vec4i volStrides;
    settings.getVolumeDimensions(volStrides);
    Vec3i resolution;
    settings.getVolumeResolution(resolution);
    const Point3i volResolution = Point3i(resolution);
    const float volumeUnitSize = voxelSize * volResolution.x;

    Vec4f boxMin, boxMax(volumeUnitSize - voxelSize,
                         volumeUnitSize - voxelSize,
                         volumeUnitSize - voxelSize);

    Matx44f _pose;
    settings.getVolumePose(_pose);
    const Affine3f pose = Affine3f(_pose);
    const Affine3f cam2vol(pose.inv() * Affine3f(cameraPose));
    const Affine3f vol2cam(Affine3f(cameraPose.inv()) * pose);

    Matx44f cam2volRotGPU = cam2vol.matrix;
    Matx44f vol2camRotGPU = vol2cam.matrix;

    UMat hashesGpu = Mat(hashTable.hashes, false).getUMat(ACCESS_READ);
    UMat hashDataGpu = Mat(hashTable.data, false).getUMat(ACCESS_READ);

    k.args(
        ocl::KernelArg::PtrReadOnly(hashesGpu),
        ocl::KernelArg::PtrReadOnly(hashDataGpu),
        ocl::KernelArg::WriteOnlyNoSize(points),
        ocl::KernelArg::WriteOnlyNoSize(normals),
        frameSize,
        ocl::KernelArg::ReadOnly(volUnitsData),
        cam2volRotGPU,
        vol2camRotGPU,
        float(maxDepth),
        finv.val, cxy.val,
        boxMin.val, boxMax.val,
        tstep,
        voxelSize,
        voxelSizeInv,
        volumeUnitSize,
        truncDist,
        volumeUnitDegree,
        volStrides
    );

    size_t globalSize[2];
    globalSize[0] = (size_t)frameSize.width;
    globalSize[1] = (size_t)frameSize.height;

    if (!k.run(2, globalSize, NULL, true))
        throw std::runtime_error("Failed to run kernel");

}
#endif

void fetchNormalsFromHashTsdfVolumeUnit(
    const VolumeSettings& settings, InputArray _volUnitsData, const VolumeUnitIndexes& volumeUnits,
    const int volumeUnitDegree, InputArray _points, OutputArray _normals)
{
    CV_TRACE_FUNCTION();

    if (!_normals.needed())
        return;

    Points points = _points.getMat();
    CV_Assert(points.type() == POINT_TYPE);

    _normals.createSameSize(_points, _points.type());
    Normals normals = _normals.getMat();
    Mat volUnitsData = _volUnitsData.getMat();

    const float voxelSize = settings.getVoxelSize();
    const float voxelSizeInv = 1.f / voxelSize;

    const Vec4i volDims;
    settings.getVolumeDimensions(volDims);

    Matx44f _pose;
    settings.getVolumePose(_pose);
    const Affine3f pose = Affine3f(_pose);

    auto HashPushNormals = [&](const ptype& point, const int* position) {
        //Affine3f invPose(pose.inv());
        Point3f p = fromPtype(point);
        Point3f n = nan3;
        if (!isNaN(p))
        {
            //Point3f voxelPoint = invPose * p;
            Point3f voxelPoint = p;
            n = pose.rotation() * getNormalVoxel(voxelPoint, voxelSizeInv, volumeUnitDegree, volDims, volUnitsData, volumeUnits);
        }
        normals(position[0], position[1]) = toPtype(n);
    };
    points.forEach(HashPushNormals);

}

#ifdef HAVE_OPENCL
void olc_fetchNormalsFromHashTsdfVolumeUnit(
    const VolumeSettings& settings, const int volumeUnitDegree, InputArray _volUnitsData, InputArray _volUnitsDataCopy,
    const CustomHashSet& hashTable, InputArray _points, OutputArray _normals)
{
    CV_TRACE_FUNCTION();
    UMat volUnitsData = _volUnitsData.getUMat();
    Mat volUnitsDataCopy = _volUnitsDataCopy.getMat();
    if (!_normals.needed())
        return;

    //TODO: remove it when it works w/o CPU code
    volUnitsData.copyTo(volUnitsDataCopy);

    Points points = _points.getMat();
    CV_Assert(points.type() == POINT_TYPE);
    _normals.createSameSize(_points, _points.type());
    Normals normals = _normals.getMat();

    const float voxelSize = settings.getVoxelSize();
    const float voxelSizeInv = 1.f / voxelSize;

    const Vec4i volDims;
    settings.getVolumeDimensions(volDims);

    Matx44f _pose;
    settings.getVolumePose(_pose);
    const Affine3f pose = Affine3f(_pose);

    auto HashPushNormals = [&](const ptype& point, const int* position) {
        Affine3f invPose(pose.inv());
        Point3f p = fromPtype(point);
        Point3f n = nan3;
        if (!isNaN(p))
        {
            Point3f voxelPoint = invPose * p;
            n = pose.rotation() * ocl_getNormalVoxel(voxelPoint, voxelSizeInv, volumeUnitDegree, volDims, volUnitsDataCopy, hashTable);
        }
        normals(position[0], position[1]) = toPtype(n);
    };
    points.forEach(HashPushNormals);

}
#endif


void fetchPointsNormalsFromHashTsdfVolumeUnit(
    const VolumeSettings& settings, InputArray _volUnitsData, const VolumeUnitIndexes& volumeUnits,
    const int volumeUnitDegree, OutputArray _points, OutputArray _normals)
{
    //std::cout << "fetchNormalsFromHashTsdfVolumeUnit()" << std::endl;
    CV_TRACE_FUNCTION();

    if (!_points.needed())
        return;

    std::vector<std::vector<ptype>> pVecs, nVecs;
    Mat volUnitsData = _volUnitsData.getMat();

    const float voxelSize = settings.getVoxelSize();
    const float voxelSizeInv = 1.f / voxelSize;

    Vec3i resolution;
    settings.getVolumeResolution(resolution);
    const Point3i volResolution = Point3i(resolution);
    const int volumeUnitResolution = volResolution.x;
    const float volumeUnitSize = voxelSize * resolution[0];

    const Vec4i volDims;
    settings.getVolumeDimensions(volDims);

    std::vector<Vec3i> totalVolUnits;
    for (const auto& keyvalue : volumeUnits)
    {
        totalVolUnits.push_back(keyvalue.first);
    }
    Range fetchRange(0, (int)totalVolUnits.size());
    const int nstripes = -1;

    bool needNormals(_normals.needed());
    Mutex mutex;

    auto HashFetchPointsNormalsInvoker = [&](const Range& range)
    {
        std::vector<ptype> points, normals;
        for (int i = range.start; i < range.end; i++)
        {
            cv::Vec3i tsdf_idx = totalVolUnits[i];

            VolumeUnitIndexes::const_iterator it = volumeUnits.find(tsdf_idx);
            Point3f base_point = volumeUnitIdxToVolume(tsdf_idx, volumeUnitSize);
            if (it != volumeUnits.end())
            {
                std::vector<ptype> localPoints;
                std::vector<ptype> localNormals;
                for (int x = 0; x < volumeUnitResolution; x++)
                    for (int y = 0; y < volumeUnitResolution; y++)
                        for (int z = 0; z < volumeUnitResolution; z++)
                        {
                            cv::Vec3i voxelIdx(x, y, z);
                            TsdfVoxel voxel = _at(volUnitsData, voxelIdx, it->second.index, volResolution.x, volDims);

                            if (voxel.tsdf != -128 && voxel.weight != 0)
                            {
                                Point3f point = base_point + voxelCoordToVolume(voxelIdx, voxelSize);
                                localPoints.push_back(toPtype(point));
                                if (needNormals)
                                {
                                    Point3f normal = getNormalVoxel(point, voxelSizeInv, volumeUnitDegree, volDims, volUnitsData, volumeUnits);
                                    localNormals.push_back(toPtype(normal));
                                }
                            }
                        }

                AutoLock al(mutex);
                pVecs.push_back(localPoints);
                nVecs.push_back(localNormals);
            }
        }
    };

    parallel_for_(fetchRange, HashFetchPointsNormalsInvoker, nstripes);

    std::vector<ptype> points, normals;
    for (size_t i = 0; i < pVecs.size(); i++)
    {
        points.insert(points.end(), pVecs[i].begin(), pVecs[i].end());
        normals.insert(normals.end(), nVecs[i].begin(), nVecs[i].end());
    }

    _points.create((int)points.size(), 1, POINT_TYPE);
    if (!points.empty())
        Mat((int)points.size(), 1, POINT_TYPE, &points[0]).copyTo(_points.getMat());

    if (_normals.needed())
    {
        _normals.create((int)normals.size(), 1, POINT_TYPE);
        if (!normals.empty())
            Mat((int)normals.size(), 1, POINT_TYPE, &normals[0]).copyTo(_normals.getMat());
    }
}

#ifdef HAVE_OPENCL

inline TsdfVoxel new_at(
    Mat& volUnitsDataCopy, const cv::Vec3i& volumeIdx, int indx,
    const int volumeUnitResolution, const Vec4i volStrides)
{
    //! Out of bounds
    if ((volumeIdx[0] >= volumeUnitResolution || volumeIdx[0] < 0) ||
        (volumeIdx[1] >= volumeUnitResolution || volumeIdx[1] < 0) ||
        (volumeIdx[2] >= volumeUnitResolution || volumeIdx[2] < 0))
    {
        return TsdfVoxel(floatToTsdf(1.0f), 0);
    }

    const TsdfVoxel* volData = volUnitsDataCopy.ptr<TsdfVoxel>(indx);
    int coordBase =
        volumeIdx[0] * volStrides[0] +
        volumeIdx[1] * volStrides[1] +
        volumeIdx[2] * volStrides[2];
    return volData[coordBase];
}


void ocl_fetchPointsNormalsFromHashTsdfVolumeUnit(
    const VolumeSettings& settings, const int volumeUnitDegree, InputArray _volUnitsData, InputArray _volUnitsDataCopy,
    const CustomHashSet& hashTable, OutputArray _points, OutputArray _normals)
{

    CV_TRACE_FUNCTION();

    if (!_points.needed())
        return;

    UMat volUnitsData = _volUnitsData.getUMat();
    Mat volUnitsDataCopy = _volUnitsDataCopy.getMat();
    //TODO: remove it when it works w/o CPU code
    volUnitsData.copyTo(volUnitsDataCopy);
    //TODO: remove it when it works w/o CPU code
    //TODO: enable it when it's on GPU
    //UMat hashDataGpu(hashMap.capacity, 1, CV_32SC4);
    //Mat(hashMap.data, false).copyTo(hashDataGpu);

    std::vector<std::vector<ptype>> pVecs, nVecs;

    const float voxelSize = settings.getVoxelSize();
    const float voxelSizeInv = 1.f / voxelSize;

    Vec3i resolution;
    settings.getVolumeResolution(resolution);
    const Point3i volResolution = Point3i(resolution);
    const int volumeUnitResolution = volResolution.x;
    const float volumeUnitSize = voxelSize * resolution[0];

    const Vec4i volDims;
    settings.getVolumeDimensions(volDims);

    Range _fetchRange(0, hashTable.last);

    const int nstripes = -1;

    bool needNormals(_normals.needed());
    Mutex mutex;

    auto _HashFetchPointsNormalsInvoker = [&](const Range& range)
    {
        std::vector<ptype> points, normals;
        for (int row = range.start; row < range.end; row++)
        {
            cv::Vec4i idx4 = hashTable.data[row];
            cv::Vec3i idx(idx4[0], idx4[1], idx4[2]);

            Point3f base_point = volumeUnitIdxToVolume(idx, volumeUnitSize);

            std::vector<ptype> localPoints;
            std::vector<ptype> localNormals;
            for (int x = 0; x < volumeUnitResolution; x++)
                for (int y = 0; y < volumeUnitResolution; y++)
                    for (int z = 0; z < volumeUnitResolution; z++)
                    {
                        cv::Vec3i voxelIdx(x, y, z);
                        TsdfVoxel voxel = new_at(volUnitsDataCopy, voxelIdx, row, volumeUnitResolution, volDims);

                        if (voxel.tsdf != -128 && voxel.weight != 0)
                        {
                            Point3f point = base_point + voxelCoordToVolume(voxelIdx, voxelSize);

                            localPoints.push_back(toPtype(point));
                            if (needNormals)
                            {
                                Point3f normal = ocl_getNormalVoxel(point, voxelSizeInv, volumeUnitDegree, volDims, volUnitsDataCopy, hashTable);
                                localNormals.push_back(toPtype(normal));
                            }
                        }
                    }

            AutoLock al(mutex);
            pVecs.push_back(localPoints);
            nVecs.push_back(localNormals);
        }
    };

    parallel_for_(_fetchRange, _HashFetchPointsNormalsInvoker, nstripes);

    std::vector<ptype> points, normals;
    for (size_t i = 0; i < pVecs.size(); i++)
    {
        points.insert(points.end(), pVecs[i].begin(), pVecs[i].end());
        normals.insert(normals.end(), nVecs[i].begin(), nVecs[i].end());
    }

    _points.create((int)points.size(), 1, POINT_TYPE);
    if (!points.empty())
        Mat((int)points.size(), 1, POINT_TYPE, &points[0]).copyTo(_points.getMat());

    if (_normals.needed())
    {
        _normals.create((int)normals.size(), 1, POINT_TYPE);
        if (!normals.empty())
            Mat((int)normals.size(), 1, POINT_TYPE, &normals[0]).copyTo(_normals.getMat());
    }

}
#endif

} // namespace cv<|MERGE_RESOLUTION|>--- conflicted
+++ resolved
@@ -180,11 +180,7 @@
         {
             VolumeUnit& vu = volumeUnits.emplace(idx, VolumeUnit()).first->second;
 
-<<<<<<< HEAD
-            Matx44f subvolumePose = pose.translate(pose.rotation() * volumeUnitIdxToVolume(idx, volumeUnitSize)).matrix;
-=======
-        Matx44f subvolumePose = pose.translate(pose.rotation() * volumeUnitIdxToVolume(idx, volumeUnitSize)).matrix;
->>>>>>> a9d98bfb
+        Matx44f subvolumePose = pose.translate(volumeUnitIdxToVolume(idx, volumeUnitSize)).matrix;
 
             vu.pose = subvolumePose;
             vu.index = lastVolIndex;
@@ -518,15 +514,6 @@
     settings.getVolumePose(_pose);
     const Affine3f pose = Affine3f(_pose);
     Matx44f vol2camMatrix = (Affine3f(cameraPose).inv() * pose).matrix;
-<<<<<<< HEAD
-=======
-
-    // Save length to fill new data in ranges
-    int sizeBefore = hashTable.last;
-    allocateVolumeUnits(depth, depthFactor, pose, cameraPose, intrinsics, hashTable, volumeUnitDegree, truncDist, maxDepth, volumeUnitSize);
-    int sizeAfter = hashTable.last;
-    //! Perform the allocation
->>>>>>> a9d98bfb
 
     if (enableGrowth)
     {
