--- conflicted
+++ resolved
@@ -485,9 +485,6 @@
         resize( mat, mat, Size( size.width / scale_denom, size.height / scale_denom ), 0, 0, INTER_LINEAR_EXACT);
     }
 
-<<<<<<< HEAD
-    return true;
-=======
     /// optionally rotate the data if EXIF orientation flag says so
     if( mat && !mat->empty() && (flags & IMREAD_IGNORE_ORIENTATION) == 0 && flags != IMREAD_UNCHANGED )
     {
@@ -496,7 +493,6 @@
 
     return hdrtype == LOAD_CVMAT ? (void*)matrix :
         hdrtype == LOAD_IMAGE ? (void*)image : (void*)mat;
->>>>>>> 6ee23c9b
 }
 
 
@@ -861,9 +857,6 @@
         resize(mat, mat, Size( size.width / scale_denom, size.height / scale_denom ), 0, 0, INTER_LINEAR_EXACT);
     }
 
-<<<<<<< HEAD
-    return true;
-=======
     /// optionally rotate the data if EXIF' orientation flag says so
     if (!mat->empty() && (flags & IMREAD_IGNORE_ORIENTATION) == 0 && flags != IMREAD_UNCHANGED)
     {
@@ -874,7 +867,6 @@
 
     return hdrtype == LOAD_CVMAT ? (void*)matrix :
         hdrtype == LOAD_IMAGE ? (void*)image : (void*)mat;
->>>>>>> 6ee23c9b
 }
 
 
@@ -964,8 +956,6 @@
     return !encoder.empty();
 }
 
-<<<<<<< HEAD
-=======
 CV_IMPL IplImage*
 cvLoadImage( const char* filename, int iscolor )
 {
@@ -1037,7 +1027,6 @@
     memcpy( _buf->data.ptr, &buf[0], buf.size() );
 
     return _buf;
->>>>>>> 6ee23c9b
 }
 
 /* End of file. */