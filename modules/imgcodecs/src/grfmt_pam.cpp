--- conflicted
+++ resolved
@@ -324,13 +324,10 @@
     m_buf_supported = true;
     bit_mode = false;
     selected_fmt = CV_IMWRITE_PAM_FORMAT_NULL;
-<<<<<<< HEAD
     m_description = "PAM";
-=======
     m_maxval = 0;
     m_channels = 0;
     m_sampledepth = 0;
->>>>>>> c455fc03
 }
 
 
