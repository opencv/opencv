--- conflicted
+++ resolved
@@ -81,17 +81,13 @@
     m_signature = "\x76\x2f\x31\x01";
     m_file = 0;
     m_red = m_green = m_blue = 0;
-<<<<<<< HEAD
     m_description = "EXR";
-=======
     m_type = ((Imf::PixelType)0);
     m_iscolor = false;
     m_bit_depth = 0;
     m_isfloat = false;
     m_ischroma = false;
     m_native_depth = false;
-
->>>>>>> c455fc03
 }
 
 
@@ -212,7 +208,6 @@
 
     xstep = m_native_depth ? 4 : 1;
 
-<<<<<<< HEAD
     int dst_width = color ? 3 : 1;
     int dst_type = CV_MAKE_TYPE( img.depth(), dst_width );
     if( !checkDest( img, dst_type ) )
@@ -220,9 +215,8 @@
         close();
         return false;
     }
-=======
+
     AutoBuffer<char> copy_buffer;
->>>>>>> c455fc03
 
     if( !m_native_depth || (!color && m_iscolor ))
     {
