/*M///////////////////////////////////////////////////////////////////////////////////////
//
//  IMPORTANT: READ BEFORE DOWNLOADING, COPYING, INSTALLING OR USING.
//
//  By downloading, copying, installing or using the software you agree to this license.
//  If you do not agree to this license, do not download, install,
//  copy or use the software.
//
//
//                           License Agreement
//                For Open Source Computer Vision Library
//
// Copyright (C) 2000-2008, Intel Corporation, all rights reserved.
// Copyright (C) 2009, Willow Garage Inc., all rights reserved.
// Third party copyrights are property of their respective owners.
//
// Redistribution and use in source and binary forms, with or without modification,
// are permitted provided that the following conditions are met:
//
//   * Redistribution's of source code must retain the above copyright notice,
//     this list of conditions and the following disclaimer.
//
//   * Redistribution's in binary form must reproduce the above copyright notice,
//     this list of conditions and the following disclaimer in the documentation
//     and/or other materials provided with the distribution.
//
//   * The name of the copyright holders may not be used to endorse or promote products
//     derived from this software without specific prior written permission.
//
// This software is provided by the copyright holders and contributors "as is" and
// any express or implied warranties, including, but not limited to, the implied
// warranties of merchantability and fitness for a particular purpose are disclaimed.
// In no event shall the Intel Corporation or contributors be liable for any direct,
// indirect, incidental, special, exemplary, or consequential damages
// (including, but not limited to, procurement of substitute goods or services;
// loss of use, data, or profits; or business interruption) however caused
// and on any theory of liability, whether in contract, strict liability,
// or tort (including negligence or otherwise) arising in any way out of
// the use of this software, even if advised of the possibility of such damage.
//
//M*/

#include "precomp.hpp"
#include "utils.hpp"
#include "grfmt_pxm.hpp"

namespace cv
{

///////////////////////// P?M reader //////////////////////////////

static int ReadNumber( RLByteStream& strm, int maxdigits )
{
    int code;
    int val = 0;
    int digits = 0;

    code = strm.getByte();

    if( !isdigit(code))
    {
        do
        {
            if( code == '#' )
            {
                do
                {
                    code = strm.getByte();
                }
                while( code != '\n' && code != '\r' );
            }

            code = strm.getByte();

            while( isspace(code))
                code = strm.getByte();
        }
        while( !isdigit( code ));
    }

    do
    {
        val = val*10 + code - '0';
        if( ++digits >= maxdigits ) break;
        code = strm.getByte();
    }
    while( isdigit(code));

    return val;
}


PxMDecoder::PxMDecoder()
{
    m_offset = -1;
    m_buf_supported = true;
<<<<<<< HEAD
    m_description = "PXM";
=======
    m_bpp = 0;
    m_binary = false;
    m_maxval = 0;
>>>>>>> c455fc03
}


PxMDecoder::~PxMDecoder()
{
    close();
}

size_t PxMDecoder::signatureLength() const
{
    return 3;
}

bool PxMDecoder::checkSignature( const String& signature ) const
{
    return signature.size() >= 3 && signature[0] == 'P' &&
           '1' <= signature[1] && signature[1] <= '6' &&
           isspace(signature[2]);
}

Ptr<ImageDecoder::Impl> PxMDecoder::newDecoder() const
{
    return makePtr<PxMDecoder>();
}

void  PxMDecoder::close()
{
    m_strm.close();
}


bool  PxMDecoder::readHeader()
{
    bool result = false;

    if( !m_buf.empty() )
    {
        if( !m_strm.open(m_buf) )
            return false;
    }
    else if( !m_strm.open( m_filename ))
        return false;

    try
    {
        int code = m_strm.getByte();
        if( code != 'P' )
            throw RBS_BAD_HEADER;

        code = m_strm.getByte();
        switch( code )
        {
        case '1': case '4': m_bpp = 1; break;
        case '2': case '5': m_bpp = 8; break;
        case '3': case '6': m_bpp = 24; break;
        default: throw RBS_BAD_HEADER;
        }

        m_binary = code >= '4';
        m_type = m_bpp > 8 ? CV_8UC3 : CV_8UC1;

        m_width = ReadNumber( m_strm, INT_MAX );
        m_height = ReadNumber( m_strm, INT_MAX );

        m_maxval = m_bpp == 1 ? 1 : ReadNumber( m_strm, INT_MAX );
        if( m_maxval > 65535 )
            throw RBS_BAD_HEADER;

        //if( m_maxval > 255 ) m_binary = false; nonsense
        if( m_maxval > 255 )
            m_type = CV_MAKETYPE(CV_16U, CV_MAT_CN(m_type));

        if( m_width > 0 && m_height > 0 && m_maxval > 0 && m_maxval < (1 << 16))
        {
            m_offset = m_strm.getPos();
            result = true;
        }
    }
    catch(...)
    {
    }

    if( !result )
    {
        m_offset = -1;
        m_width = m_height = -1;
        m_strm.close();
    }
    return result;
}


bool  PxMDecoder::readData( Mat& img )
{
    int color = img.channels() > 1;
    uchar* data = img.ptr();
    PaletteEntry palette[256];
    bool   result = false;
    int  bit_depth = CV_ELEM_SIZE1(m_type)*8;
    int  src_pitch = (m_width*m_bpp*bit_depth/8 + 7)/8;
    int  nch = CV_MAT_CN(m_type);
    int  width3 = m_width*nch;
    int  i, x, y;

    int dst_width = color ? 3 : 1;
    int dst_type = CV_MAKE_TYPE( img.depth(), dst_width );
    if( !checkDest( img, dst_type ) )
    {
        return false;
    }

    if( m_offset < 0 || !m_strm.isOpened())
        return false;

    AutoBuffer<uchar> _src(src_pitch + 32);
    uchar* src = _src;
    AutoBuffer<uchar> _gray_palette;
    uchar* gray_palette = _gray_palette;

    // create LUT for converting colors
    if( bit_depth == 8 )
    {
        _gray_palette.allocate(m_maxval + 1);
        gray_palette = _gray_palette;

        for( i = 0; i <= m_maxval; i++ )
            gray_palette[i] = (uchar)((i*255/m_maxval)^(m_bpp == 1 ? 255 : 0));

        FillGrayPalette( palette, m_bpp==1 ? 1 : 8 , m_bpp == 1 );
    }

    try
    {
        m_strm.setPos( m_offset );

        switch( m_bpp )
        {
        ////////////////////////// 1 BPP /////////////////////////
        case 1:
            if( !m_binary )
            {
                for( y = 0; y < m_height; y++, data += img.step )
                {
                    for( x = 0; x < m_width; x++ )
                        src[x] = ReadNumber( m_strm, 1 ) != 0;

                    if( color )
                        FillColorRow8( data, src, m_width, palette );
                    else
                        FillGrayRow8( data, src, m_width, gray_palette );
                }
            }
            else
            {
                for( y = 0; y < m_height; y++, data += img.step )
                {
                    m_strm.getBytes( src, src_pitch );

                    if( color )
                        FillColorRow1( data, src, m_width, palette );
                    else
                        FillGrayRow1( data, src, m_width, gray_palette );
                }
            }
            result = true;
            break;

        ////////////////////////// 8 BPP /////////////////////////
        case 8:
        case 24:
            for( y = 0; y < m_height; y++, data += img.step )
            {
                if( !m_binary )
                {
                    for( x = 0; x < width3; x++ )
                    {
                        int code = ReadNumber( m_strm, INT_MAX );
                        if( (unsigned)code > (unsigned)m_maxval ) code = m_maxval;
                        if( bit_depth == 8 )
                            src[x] = gray_palette[code];
                        else
                            ((ushort *)src)[x] = (ushort)code;
                    }
                }
                else
                {
                    m_strm.getBytes( src, src_pitch );
                    if( bit_depth == 16 && !isBigEndian() )
                    {
                        for( x = 0; x < width3; x++ )
                        {
                            uchar v = src[x * 2];
                            src[x * 2] = src[x * 2 + 1];
                            src[x * 2 + 1] = v;
                        }
                    }
                }

                if( img.depth() == CV_8U && bit_depth == 16 )
                {
                    for( x = 0; x < width3; x++ )
                    {
                        int v = ((ushort *)src)[x];
                        src[x] = (uchar)(v >> 8);
                    }
                }

                if( m_bpp == 8 ) // image has one channel
                {
                    if( color )
                    {
                        if( img.depth() == CV_8U ) {
                            uchar *d = data, *s = src, *end = src + m_width;
                            for( ; s < end; d += 3, s++)
                                d[0] = d[1] = d[2] = *s;
                        } else {
                            ushort *d = (ushort *)data, *s = (ushort *)src, *end = ((ushort *)src) + m_width;
                            for( ; s < end; s++, d += 3)
                                d[0] = d[1] = d[2] = *s;
                        }
                    }
                    else
                        memcpy( data, src, CV_ELEM_SIZE1(m_type)*m_width);
                }
                else
                {
                    if( color )
                    {
                        if( img.depth() == CV_8U )
                            icvCvt_RGB2BGR_8u_C3R( src, 0, data, 0, cvSize(m_width,1) );
                        else
                            icvCvt_RGB2BGR_16u_C3R( (ushort *)src, 0, (ushort *)data, 0, cvSize(m_width,1) );
                    }
                    else if( img.depth() == CV_8U )
                        icvCvt_BGR2Gray_8u_C3C1R( src, 0, data, 0, cvSize(m_width,1), 2 );
                    else
                        icvCvt_BGRA2Gray_16u_CnC1R( (ushort *)src, 0, (ushort *)data, 0, cvSize(m_width,1), 3, 2 );
                }
            }
            result = true;
            break;
        default:
            assert(0);
        }
    }
    catch(...)
    {
    }

    return result;
}


//////////////////////////////////////////////////////////////////////////////////////////

PxMEncoder::PxMEncoder()
{
    m_description = "Portable image format (*.pbm;*.pgm;*.ppm;*.pxm;*.pnm)";
    m_buf_supported = true;
}


PxMEncoder::~PxMEncoder()
{
}


Ptr<ImageEncoder::Impl>  PxMEncoder::newEncoder() const
{
    return makePtr<PxMEncoder>();
}


bool  PxMEncoder::isFormatSupported( int depth ) const
{
    return depth == CV_8U || depth == CV_16U;
}


bool  PxMEncoder::write( const Mat& img, InputArray _params )
{
    Mat_<int> params(_params.getMat());
    bool isBinary = true;

    int  width = img.cols, height = img.rows;
    int  _channels = img.channels(), depth = (int)img.elemSize1()*8;
    int  channels = _channels > 1 ? 3 : 1;
    int  fileStep = width*(int)img.elemSize();
    int  x, y;

    for( MatIterator_<int> it = params.begin(); it + 1 < params.end(); it += 2 )
        if( *it == CV_IMWRITE_PXM_BINARY )
            isBinary = *(it+1) != 0;

    WLByteStream strm;

    if( m_buf )
    {
        if( !strm.open(*m_buf) )
            return false;
        int t = CV_MAKETYPE(img.depth(), channels);
        m_buf->reserve( alignSize(256 + (isBinary ? fileStep*height :
            ((t == CV_8UC1 ? 4 : t == CV_8UC3 ? 4*3+2 :
            t == CV_16UC1 ? 6 : 6*3+2)*width+1)*height), 256));
    }
    else if( !strm.open(m_filename) )
        return false;

    int  lineLength;
    int  bufferSize = 128; // buffer that should fit a header

    if( isBinary )
        lineLength = width * (int)img.elemSize();
    else
        lineLength = (6 * channels + (channels > 1 ? 2 : 0)) * width + 32;

    if( bufferSize < lineLength )
        bufferSize = lineLength;

    AutoBuffer<char> _buffer(bufferSize);
    char* buffer = _buffer;

    // write header;
    sprintf( buffer, "P%c\n%d %d\n%d\n",
             '2' + (channels > 1 ? 1 : 0) + (isBinary ? 3 : 0),
             width, height, (1 << depth) - 1 );

    strm.putBytes( buffer, (int)strlen(buffer) );

    for( y = 0; y < height; y++ )
    {
        const uchar* const data = img.ptr(y);
        if( isBinary )
        {
            if( _channels == 3 )
            {
                if( depth == 8 )
                    icvCvt_BGR2RGB_8u_C3R( (const uchar*)data, 0,
                        (uchar*)buffer, 0, cvSize(width,1) );
                else
                    icvCvt_BGR2RGB_16u_C3R( (const ushort*)data, 0,
                        (ushort*)buffer, 0, cvSize(width,1) );
            }

            // swap endianness if necessary
            if( depth == 16 && !isBigEndian() )
            {
                if( _channels == 1 )
                    memcpy( buffer, data, fileStep );
                for( x = 0; x < width*channels*2; x += 2 )
                {
                    uchar v = buffer[x];
                    buffer[x] = buffer[x + 1];
                    buffer[x + 1] = v;
                }
            }
            strm.putBytes( (channels > 1 || depth > 8) ? buffer : (const char*)data, fileStep );
        }
        else
        {
            char* ptr = buffer;

            if( channels > 1 )
            {
                if( depth == 8 )
                {
                    for( x = 0; x < width*channels; x += channels )
                    {
                        sprintf( ptr, "% 4d", data[x + 2] );
                        ptr += 4;
                        sprintf( ptr, "% 4d", data[x + 1] );
                        ptr += 4;
                        sprintf( ptr, "% 4d", data[x] );
                        ptr += 4;
                        *ptr++ = ' ';
                        *ptr++ = ' ';
                    }
                }
                else
                {
                    for( x = 0; x < width*channels; x += channels )
                    {
                        sprintf( ptr, "% 6d", ((const ushort *)data)[x + 2] );
                        ptr += 6;
                        sprintf( ptr, "% 6d", ((const ushort *)data)[x + 1] );
                        ptr += 6;
                        sprintf( ptr, "% 6d", ((const ushort *)data)[x] );
                        ptr += 6;
                        *ptr++ = ' ';
                        *ptr++ = ' ';
                    }
                }
            }
            else
            {
                if( depth == 8 )
                {
                    for( x = 0; x < width; x++ )
                    {
                        sprintf( ptr, "% 4d", data[x] );
                        ptr += 4;
                    }
                }
                else
                {
                    for( x = 0; x < width; x++ )
                    {
                        sprintf( ptr, "% 6d", ((const ushort *)data)[x] );
                        ptr += 6;
                    }
                }
            }

            *ptr++ = '\n';

            strm.putBytes( buffer, (int)(ptr - buffer) );
        }
    }

    strm.close();
    return true;
}

}<|MERGE_RESOLUTION|>--- conflicted
+++ resolved
@@ -94,13 +94,10 @@
 {
     m_offset = -1;
     m_buf_supported = true;
-<<<<<<< HEAD
     m_description = "PXM";
-=======
     m_bpp = 0;
     m_binary = false;
     m_maxval = 0;
->>>>>>> c455fc03
 }
 
 
