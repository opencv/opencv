--- conflicted
+++ resolved
@@ -189,15 +189,9 @@
     bool m_use_rgb;       ///< Flag indicating whether to decode the image in RGB order.
     ExifReader m_exif;    ///< Object for reading EXIF metadata from the image.
     size_t m_frame_count; ///< Number of frames in the image (for animations and multi-page images).
-<<<<<<< HEAD
     int m_read_options;
     std::vector<std::vector<unsigned char> > m_metadata;
     Animation* m_animationp;
-=======
-    Animation m_animation;
-    int m_read_options;
-    std::vector<std::vector<unsigned char> > m_metadata;
->>>>>>> ec9b8de3
 };
 
 
