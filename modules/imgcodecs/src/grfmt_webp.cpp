--- conflicted
+++ resolved
@@ -62,11 +62,8 @@
 WebPDecoder::WebPDecoder()
 {
     m_buf_supported = true;
-<<<<<<< HEAD
     m_description = "WEBP";
-=======
     channels = 0;
->>>>>>> c455fc03
 }
 
 WebPDecoder::~WebPDecoder() {}
