/*M///////////////////////////////////////////////////////////////////////////////////////
//
//  IMPORTANT: READ BEFORE DOWNLOADING, COPYING, INSTALLING OR USING.
//
//  By downloading, copying, installing or using the software you agree to this license.
//  If you do not agree to this license, do not download, install,
//  copy or use the software.
//
//
//                           License Agreement
//                For Open Source Computer Vision Library
//
// Copyright (C) 2000-2008, Intel Corporation, all rights reserved.
// Copyright (C) 2009, Willow Garage Inc., all rights reserved.
// Third party copyrights are property of their respective owners.
//
// Redistribution and use in source and binary forms, with or without modification,
// are permitted provided that the following conditions are met:
//
//   * Redistribution's of source code must retain the above copyright notice,
//     this list of conditions and the following disclaimer.
//
//   * Redistribution's in binary form must reproduce the above copyright notice,
//     this list of conditions and the following disclaimer in the documentation
//     and/or other materials provided with the distribution.
//
//   * The name of the copyright holders may not be used to endorse or promote products
//     derived from this software without specific prior written permission.
//
// This software is provided by the copyright holders and contributors "as is" and
// any express or implied warranties, including, but not limited to, the implied
// warranties of merchantability and fitness for a particular purpose are disclaimed.
// In no event shall the Intel Corporation or contributors be liable for any direct,
// indirect, incidental, special, exemplary, or consequential damages
// (including, but not limited to, procurement of substitute goods or services;
// loss of use, data, or profits; or business interruption) however caused
// and on any theory of liability, whether in contract, strict liability,
// or tort (including negligence or otherwise) arising in any way out of
// the use of this software, even if advised of the possibility of such damage.
//
//M*/

#include "test_precomp.hpp"

using namespace cv;
using namespace std;
using namespace std::tr1;

typedef tuple<string, int> File_Mode;
typedef testing::TestWithParam<File_Mode> Imgcodecs_FileMode;

TEST_P(Imgcodecs_FileMode, regression)
{
    const string root = cvtest::TS::ptr()->get_data_path();
    const string filename = root + get<0>(GetParam());
    const int mode = get<1>(GetParam());

    const Mat single = imread(filename, mode);
    ASSERT_FALSE(single.empty());

    vector<Mat> pages;
    ASSERT_TRUE(imreadmulti(filename, pages, mode));
    ASSERT_FALSE(pages.empty());
    const Mat page = pages[0];
    ASSERT_FALSE(page.empty());

    EXPECT_EQ(page.channels(), single.channels());
    EXPECT_EQ(page.depth(), single.depth());
    EXPECT_EQ(page.size().height, single.size().height);
    EXPECT_EQ(page.size().width, single.size().width);
    EXPECT_PRED_FORMAT2(cvtest::MatComparator(0, 0), page, single);
}

const string all_images[] =
{
#ifdef HAVE_JASPER
    "readwrite/Rome.jp2",
    "readwrite/Bretagne2.jp2",
    "readwrite/Bretagne2.jp2",
    "readwrite/Grey.jp2",
    "readwrite/Grey.jp2",
#endif
#ifdef HAVE_GDCM
    "readwrite/int16-mono1.dcm",
    "readwrite/uint8-mono2.dcm",
    "readwrite/uint16-mono2.dcm",
    "readwrite/uint8-rgb.dcm",
#endif
    "readwrite/color_palette_alpha.png",
    "readwrite/multipage.tif",
    "readwrite/ordinary.bmp",
    "readwrite/rle8.bmp",
    "readwrite/test_1_c1.jpg",
    "readwrite/rle.hdr"
};

const int basic_modes[] =
{
    IMREAD_UNCHANGED,
    IMREAD_GRAYSCALE,
    IMREAD_COLOR,
    IMREAD_ANYDEPTH,
    IMREAD_ANYCOLOR
};

INSTANTIATE_TEST_CASE_P(All, Imgcodecs_FileMode,
                        testing::Combine(
                            testing::ValuesIn(all_images),
                            testing::ValuesIn(basic_modes)));

// GDAL does not support "hdr", "dcm" and have problems with "jp2"
struct notForGDAL {
    bool operator()(const string &name) const {
        const string &ext = name.substr(name.size() - 3, 3);
        return ext == "hdr" || ext == "dcm" || ext == "jp2";
    }
};

inline vector<string> gdal_images()
{
    vector<string> res;
    back_insert_iterator< vector<string> > it(res);
    remove_copy_if(all_images, all_images + sizeof(all_images)/sizeof(all_images[0]), it, notForGDAL());
    return res;
}

INSTANTIATE_TEST_CASE_P(GDAL, Imgcodecs_FileMode,
                        testing::Combine(
                            testing::ValuesIn(gdal_images()),
                            testing::Values(IMREAD_LOAD_GDAL)));

//==================================================================================================

typedef tuple<string, Size> Ext_Size;
typedef testing::TestWithParam<Ext_Size> Imgcodecs_ExtSize;

TEST_P(Imgcodecs_ExtSize, write_imageseq)
{
    const string ext = get<0>(GetParam());
    const Size size = get<1>(GetParam());
    const Point2i center = Point2i(size.width / 2, size.height / 2);
    const int radius = std::min(size.height, size.width / 4);

    for (int cn = 1; cn <= 4; cn++)
    {
        SCOPED_TRACE(format("channels %d", cn));
        if (cn == 2)
            continue;
        if (cn == 4 && ext != ".tiff")
            continue;
        string filename = cv::tempfile(format("%d%s", cn, ext.c_str()).c_str());

        Mat img_gt(size, CV_MAKETYPE(CV_8U, cn), Scalar::all(0));
        circle(img_gt, center, radius, Scalar::all(255));
        ASSERT_TRUE(imwrite(filename, img_gt));

        Mat img = imread(filename, IMREAD_UNCHANGED);
        ASSERT_FALSE(img.empty());
        EXPECT_EQ(img.size(), img.size());
        EXPECT_EQ(img.type(), img.type());
        EXPECT_EQ(cn, img.channels());

        if (ext == ".jpg")
        {
            // JPEG format does not provide 100% accuracy
            // using fuzzy image comparison
            double n = cvtest::norm(img, img_gt, NORM_L1);
            double expected = 0.07 * img.size().area();
            EXPECT_LT(n, expected);
            EXPECT_PRED_FORMAT2(cvtest::MatComparator(10, 0), img, img_gt);
        }
        else
        {
            double n = cvtest::norm(img, img_gt, NORM_L2);
            EXPECT_LT(n, 1.);
            EXPECT_PRED_FORMAT2(cvtest::MatComparator(0, 0), img, img_gt);
        }
        remove(filename.c_str());
    }
}

<<<<<<< HEAD
class CV_GrfmtWriteTifMultiPage : public cvtest::BaseTest
{
private:
    void compare()
    {
        const int page_count = 6;
        const string folder = string(cvtest::TS::ptr()->get_data_path()) + "/readwrite/";

        vector<Mat> pages;
        Mat img;

        for (int i = 0; i < page_count; i++)
        {
            char buffer[256];
            sprintf(buffer, "%smultipage_p%d.tif", folder.c_str(), i + 1);
            img = imread(buffer);
            pages.push_back(img);
        }

        string output = cv::tempfile(".tif");
        imwrite(output, pages);

        vector<Mat> read_pages;
        imreadmulti(output, read_pages);

        bool compare = true;
        for (int i = 0; i < page_count; i++)
        {
            compare &= mats_equal(pages[i], read_pages[i]);
        }
        ASSERT_TRUE(compare);
    }
public:
    void run(int)
    {
        compare();
    }
};

TEST(Imgcodecs_Tiff, write_multipage)
{
    CV_GrfmtWriteTifMultiPage test; test.safe_run();
}

TEST(Imgcodecs_Tiff, imdecode_no_exception_temporary_file_removed)
=======
const string all_exts[] =
>>>>>>> c455fc03
{
#ifdef HAVE_PNG
    ".png",
#endif
#ifdef HAVE_TIFF
    ".tiff",
#endif
#ifdef HAVE_JPEG
    ".jpg",
#endif
    ".bmp",
    ".pgm",
    ".pam"
};

vector<Size> all_sizes()
{
    vector<Size> res;
    for (int k = 1; k <= 5; ++k)
        res.push_back(Size(640 * k, 480 * k));
    return res;
}

INSTANTIATE_TEST_CASE_P(All, Imgcodecs_ExtSize,
                        testing::Combine(
                            testing::ValuesIn(all_exts),
                            testing::ValuesIn(all_sizes())));

//==================================================================================================

TEST(Imgcodecs_Bmp, read_rle8)
{
    const string root = cvtest::TS::ptr()->get_data_path();
    Mat rle = imread(root + "readwrite/rle8.bmp");
    ASSERT_FALSE(rle.empty());
    Mat ord = imread(root + "readwrite/ordinary.bmp");
    ASSERT_FALSE(ord.empty());
    EXPECT_LE(cvtest::norm(rle, ord, NORM_L2), 1.e-10);
    EXPECT_PRED_FORMAT2(cvtest::MatComparator(0, 0), rle, ord);
}

TEST(Imgcodecs_Hdr, regression)
{
    string folder = string(cvtest::TS::ptr()->get_data_path()) + "/readwrite/";
    string name_rle = folder + "rle.hdr";
    string name_no_rle = folder + "no_rle.hdr";
    Mat img_rle = imread(name_rle, -1);
    ASSERT_FALSE(img_rle.empty()) << "Could not open " << name_rle;
    Mat img_no_rle = imread(name_no_rle, -1);
    ASSERT_FALSE(img_no_rle.empty()) << "Could not open " << name_no_rle;

    double min = 0.0, max = 1.0;
    minMaxLoc(abs(img_rle - img_no_rle), &min, &max);
    ASSERT_FALSE(max > DBL_EPSILON);
    string tmp_file_name = tempfile(".hdr");
    vector<int>param(1);
    for(int i = 0; i < 2; i++) {
        param[0] = i;
        imwrite(tmp_file_name, img_rle, param);
        Mat written_img = imread(tmp_file_name, -1);
        ASSERT_FALSE(written_img.empty()) << "Could not open " << tmp_file_name;
        minMaxLoc(abs(img_rle - written_img), &min, &max);
        ASSERT_FALSE(max > DBL_EPSILON);
    }
    remove(tmp_file_name.c_str());
}

TEST(Imgcodecs_Pam, read_write)
{
    string folder = string(cvtest::TS::ptr()->get_data_path()) + "readwrite/";
    string filepath = folder + "lena.pam";

    cv::Mat img = cv::imread(filepath);
    ASSERT_FALSE(img.empty());

    std::vector<int> params;
    params.push_back(IMWRITE_PAM_TUPLETYPE);
    params.push_back(IMWRITE_PAM_FORMAT_RGB);

    string writefile = cv::tempfile(".pam");
    EXPECT_NO_THROW(cv::imwrite(writefile, img, params));
    cv::Mat reread = cv::imread(writefile);

    string writefile_no_param = cv::tempfile(".pam");
    EXPECT_NO_THROW(cv::imwrite(writefile_no_param, img));
    cv::Mat reread_no_param = cv::imread(writefile_no_param);

    EXPECT_EQ(0, cvtest::norm(reread, reread_no_param, NORM_INF));
    EXPECT_EQ(0, cvtest::norm(img, reread, NORM_INF));

    remove(writefile.c_str());
    remove(writefile_no_param.c_str());
}<|MERGE_RESOLUTION|>--- conflicted
+++ resolved
@@ -179,55 +179,7 @@
     }
 }
 
-<<<<<<< HEAD
-class CV_GrfmtWriteTifMultiPage : public cvtest::BaseTest
-{
-private:
-    void compare()
-    {
-        const int page_count = 6;
-        const string folder = string(cvtest::TS::ptr()->get_data_path()) + "/readwrite/";
-
-        vector<Mat> pages;
-        Mat img;
-
-        for (int i = 0; i < page_count; i++)
-        {
-            char buffer[256];
-            sprintf(buffer, "%smultipage_p%d.tif", folder.c_str(), i + 1);
-            img = imread(buffer);
-            pages.push_back(img);
-        }
-
-        string output = cv::tempfile(".tif");
-        imwrite(output, pages);
-
-        vector<Mat> read_pages;
-        imreadmulti(output, read_pages);
-
-        bool compare = true;
-        for (int i = 0; i < page_count; i++)
-        {
-            compare &= mats_equal(pages[i], read_pages[i]);
-        }
-        ASSERT_TRUE(compare);
-    }
-public:
-    void run(int)
-    {
-        compare();
-    }
-};
-
-TEST(Imgcodecs_Tiff, write_multipage)
-{
-    CV_GrfmtWriteTifMultiPage test; test.safe_run();
-}
-
-TEST(Imgcodecs_Tiff, imdecode_no_exception_temporary_file_removed)
-=======
 const string all_exts[] =
->>>>>>> c455fc03
 {
 #ifdef HAVE_PNG
     ".png",
