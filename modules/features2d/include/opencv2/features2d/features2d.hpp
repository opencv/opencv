--- conflicted
+++ resolved
@@ -41,7 +41,6 @@
 //
 //M*/
 
-<<<<<<< HEAD
 #ifndef __OPENCV_FEATURES_2D_HPP__
 #define __OPENCV_FEATURES_2D_HPP__
 
@@ -1613,10 +1612,6 @@
 
 #endif /* __cplusplus */
 
-=======
-#ifdef __OPENCV_BUILD
-#error this is a compatibility header which should not be used inside the OpenCV library
->>>>>>> 4c102112
 #endif
 
 #include "opencv2/features2d.hpp"