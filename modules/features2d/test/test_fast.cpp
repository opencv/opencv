--- conflicted
+++ resolved
@@ -146,11 +146,7 @@
     vector<KeyPoint> keypoints;
     FAST(img, keypoints, 100, false, FastFeatureDetector::DetectorType::TYPE_9_16);
     Mat kps(1, (int)(keypoints.size() * sizeof(KeyPoint)), CV_8U, &keypoints[0]);
-<<<<<<< HEAD
     std::cout << "Keypoints.size() = " << keypoints.size() << ", sizeof(KeyPoint) = " << sizeof(KeyPoint) << std::endl;
-=======
-    // std::cout << "Keypoints.size() = " << keypoints.size() << ", sizeof(KeyPoint) = " << sizeof(KeyPoint) << std::endl;
->>>>>>> 1a1b2e82
 
     Mat gt_kps;
     FileStorage fs(xml, FileStorage::READ);
@@ -167,20 +163,11 @@
     fs["exp_kps"] >> gt_kps;
     fs.release();
     ASSERT_GT(gt_kps.total(), size_t(0));
-<<<<<<< HEAD
-    std::cout << "Ground truth keypoints (gt_kps):\n" << cv::format(gt_kps, cv::Formatter::FMT_DEFAULT) << "\n"
-              << "Computed keypoints (kps):\n" << cv::format(kps, cv::Formatter::FMT_DEFAULT) << std::endl;
-    std::cout << "Ground truth keypoints (gt_kps):\n" << gt_kps << "\n"
-              << "Computed keypoints (kps):\n" << kps << std::endl;
-    ASSERT_EQ( 0, cvtest::norm(gt_kps, kps, NORM_L2)) << "Ground truth keypoints (gt_kps):\n" << cv::format(gt_kps, cv::Formatter::FMT_DEFAULT) << "\n"
-    << "Computed keypoints (kps):\n" << cv::format(kps, cv::Formatter::FMT_DEFAULT);
-=======
     // std::cout << "Ground truth keypoints (gt_kps):\n" << cv::format(gt_kps, cv::Formatter::FMT_DEFAULT) << "\n"
     //           << "Computed keypoints (kps):\n" << cv::format(kps, cv::Formatter::FMT_DEFAULT) << std::endl;
     // std::cout << "Ground truth keypoints (gt_kps):\n" << gt_kps << "\n"
     //           << "Computed keypoints (kps):\n" << kps << std::endl;
     ASSERT_EQ( 0, cvtest::norm(gt_kps, kps, NORM_L2));
->>>>>>> 1a1b2e82
 }
 
 }} // namespace