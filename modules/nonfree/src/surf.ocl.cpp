/*M/////////////////////////////////////////////////////////////////////////////////////////
//
//  IMPORTANT: READ BEFORE DOWNLOADING, COPYING, INSTALLING OR USING.
//
//  By downloading, copying, installing or using the software you agree to this license.
//  If you do not agree to this license, do not download, install,
//  copy or use the software.
//
//
//                           License Agreement
//                For Open Source Computer Vision Library
//
// Copyright (C) 2010-2012, Multicoreware, Inc., all rights reserved.
// Copyright (C) 2010-2012, Advanced Micro Devices, Inc., all rights reserved.
// Third party copyrights are property of their respective owners.
//
// @Authors
//    Peng Xiao, pengxiao@multicorewareinc.com
//
// Redistribution and use in source and binary forms, with or without modification,
// are permitted provided that the following conditions are met:
//
//   * Redistribution's of source code must retain the above copyright notice,
//     this list of conditions and the following disclaimer.
//
//   * Redistribution's in binary form must reproduce the above copyright notice,
//     this list of conditions and the following disclaimer in the documentation
//     and/or other materials provided with the distribution.
//
//   * The name of the copyright holders may not be used to endorse or promote products
//     derived from this software without specific prior written permission.
//
// This software is provided by the copyright holders and contributors as is and
// any express or implied warranties, including, but not limited to, the implied
// warranties of merchantability and fitness for a particular purpose are disclaimed.
// In no event shall the Intel Corporation or contributors be liable for any direct,
// indirect, incidental, special, exemplary, or consequential damages
// (including, but not limited to, procurement of substitute goods or services;
// loss of use, data, or profits; or business interruption) however caused
// and on any theory of liability, whether in contract, strict liability,
// or tort (including negligence or otherwise) arising in any way out of
// the use of this software, even if advised of the possibility of such damage.
//
//M*/
#include "precomp.hpp"

#ifdef HAVE_OPENCV_OCL
#include <cstdio>
#include <sstream>
#include "opencl_kernels.hpp"

using namespace cv;
using namespace cv::ocl;

static ProgramEntry surfprog = cv::ocl::nonfree::surf;

namespace cv
{
    namespace ocl
    {
<<<<<<< HEAD
        static void openCLExecuteKernelSURF(Context *clCxt, const cv::ocl::ProgramEntry* source, String kernelName, size_t globalThreads[3],
=======
        // The number of degrees between orientation samples in calcOrientation
        const static int ORI_SEARCH_INC = 5;
        // The local size of the calcOrientation kernel
        const static int ORI_LOCAL_SIZE = (360 / ORI_SEARCH_INC);

        static void openCLExecuteKernelSURF(Context *clCxt, const cv::ocl::ProgramEntry* source, string kernelName, size_t globalThreads[3],
>>>>>>> f9268d34
            size_t localThreads[3],  std::vector< std::pair<size_t, const void *> > &args, int channels, int depth)
        {
            std::stringstream optsStr;
            optsStr << "-D ORI_LOCAL_SIZE=" << ORI_LOCAL_SIZE << " ";
            optsStr << "-D ORI_SEARCH_INC=" << ORI_SEARCH_INC << " ";
            cl_kernel kernel;
            kernel = openCLGetKernelFromSource(clCxt, source, kernelName, optsStr.str().c_str());
            size_t wave_size = queryWaveFrontSize(kernel);
            CV_Assert(clReleaseKernel(kernel) == CL_SUCCESS);
            optsStr << "-D WAVE_SIZE=" << wave_size;
            openCLExecuteKernel(clCxt, source, kernelName, globalThreads, localThreads, args, channels, depth, optsStr.str().c_str());
        }

    }
}

static inline int calcSize(int octave, int layer)
{
    /* Wavelet size at first layer of first octave. */
    const int HAAR_SIZE0 = 9;

    /* Wavelet size increment between layers. This should be an even number,
    such that the wavelet sizes in an octave are either all even or all odd.
    This ensures that when looking for the neighbors of a sample, the layers

    above and below are aligned correctly. */
    const int HAAR_SIZE_INC = 6;

    return (HAAR_SIZE0 + HAAR_SIZE_INC * layer) << octave;
}


class SURF_OCL_Invoker
{
public:
    // facilities
    void bindImgTex(const oclMat &img, cl_mem &texture);

    //void loadGlobalConstants(int maxCandidates, int maxFeatures, int img_rows, int img_cols, int nOctaveLayers, float hessianThreshold);
    //void loadOctaveConstants(int octave, int layer_rows, int layer_cols);

    // kernel callers declarations
    void icvCalcLayerDetAndTrace_gpu(oclMat &det, oclMat &trace, int octave, int nOctaveLayers, int layer_rows);

    void icvFindMaximaInLayer_gpu(const oclMat &det, const oclMat &trace, oclMat &maxPosBuffer, oclMat &maxCounter, int counterOffset,
                                  int octave, bool use_mask, int nLayers, int layer_rows, int layer_cols);

    void icvInterpolateKeypoint_gpu(const oclMat &det, const oclMat &maxPosBuffer, int maxCounter,
                                    oclMat &keypoints, oclMat &counters, int octave, int layer_rows, int maxFeatures);

    void icvCalcOrientation_gpu(const oclMat &keypoints, int nFeatures);

    void icvSetUpright_gpu(const oclMat &keypoints, int nFeatures);

    void compute_descriptors_gpu(const oclMat &descriptors, const oclMat &keypoints, int nFeatures);
    // end of kernel callers declarations

    SURF_OCL_Invoker(SURF_OCL &surf, const oclMat &img, const oclMat &mask) :
        surf_(surf),
        img_cols(img.cols), img_rows(img.rows),
        use_mask(!mask.empty()), counters(oclMat()),
        imgTex(NULL), sumTex(NULL), maskSumTex(NULL), _img(img)
    {
        CV_Assert(!img.empty() && img.type() == CV_8UC1);
        CV_Assert(mask.empty() || (mask.size() == img.size() && mask.type() == CV_8UC1));
        CV_Assert(surf_.nOctaves > 0 && surf_.nOctaveLayers > 0);

        const int min_size = calcSize(surf_.nOctaves - 1, 0);
        CV_Assert(img_rows - min_size >= 0);
        CV_Assert(img_cols - min_size >= 0);

        const int layer_rows = img_rows >> (surf_.nOctaves - 1);
        const int layer_cols = img_cols >> (surf_.nOctaves - 1);
        const int min_margin = ((calcSize((surf_.nOctaves - 1), 2) >> 1) >> (surf_.nOctaves - 1)) + 1;
        CV_Assert(layer_rows - 2 * min_margin > 0);
        CV_Assert(layer_cols - 2 * min_margin > 0);

        maxFeatures   = std::min(static_cast<int>(img.size().area() * surf.keypointsRatio), 65535);
        maxCandidates = std::min(static_cast<int>(1.5 * maxFeatures), 65535);

        CV_Assert(maxFeatures > 0);

        counters.create(1, surf_.nOctaves + 1, CV_32SC1);
        counters.setTo(Scalar::all(0));

        integral(img, surf_.sum);

        bindImgTex(img, imgTex);
        bindImgTex(surf_.sum, sumTex);
        finish();

        maskSumTex = 0;

        if (use_mask)
        {
            CV_Error(Error::StsBadFunc, "Masked SURF detector is not implemented yet");
            //!FIXME
            // temp fix for missing min overload
            //oclMat temp(mask.size(), mask.type());
            //temp.setTo(Scalar::all(1.0));
            ////cv::ocl::min(mask, temp, surf_.mask1);           ///////// disable this
            //integral(surf_.mask1, surf_.maskSum);
            //bindImgTex(surf_.maskSum, maskSumTex);
        }
    }

    void detectKeypoints(oclMat &keypoints)
    {
        // create image pyramid buffers
        // different layers have same sized buffers, but they are sampled from Gaussian kernel.
        ensureSizeIsEnough(img_rows * (surf_.nOctaveLayers + 2), img_cols, CV_32FC1, surf_.det);
        ensureSizeIsEnough(img_rows * (surf_.nOctaveLayers + 2), img_cols, CV_32FC1, surf_.trace);

        ensureSizeIsEnough(1, maxCandidates, CV_32SC4, surf_.maxPosBuffer);
        ensureSizeIsEnough(SURF_OCL::ROWS_COUNT, maxFeatures, CV_32FC1, keypoints);
        keypoints.setTo(Scalar::all(0));

        for (int octave = 0; octave < surf_.nOctaves; ++octave)
        {
            const int layer_rows = img_rows >> octave;
            const int layer_cols = img_cols >> octave;

            //loadOctaveConstants(octave, layer_rows, layer_cols);

            icvCalcLayerDetAndTrace_gpu(surf_.det, surf_.trace, octave, surf_.nOctaveLayers, layer_rows);

            icvFindMaximaInLayer_gpu(surf_.det, surf_.trace, surf_.maxPosBuffer, counters, 1 + octave,
                                     octave, use_mask, surf_.nOctaveLayers, layer_rows, layer_cols);

            int maxCounter = ((Mat)counters).at<int>(1 + octave);
            maxCounter = std::min(maxCounter, static_cast<int>(maxCandidates));

            if (maxCounter > 0)
            {
                icvInterpolateKeypoint_gpu(surf_.det, surf_.maxPosBuffer, maxCounter,
                                           keypoints, counters, octave, layer_rows, maxFeatures);
            }
        }
        int featureCounter = Mat(counters).at<int>(0);
        featureCounter = std::min(featureCounter, static_cast<int>(maxFeatures));

        keypoints.cols = featureCounter;

        if (surf_.upright)
        {
            //keypoints.row(SURF_OCL::ANGLE_ROW).setTo(Scalar::all(90.0));
            setUpright(keypoints);
        }
        else
        {
            findOrientation(keypoints);
        }
    }

    void setUpright(oclMat &keypoints)
    {
        const int nFeatures = keypoints.cols;
        if(nFeatures > 0)
        {
            icvSetUpright_gpu(keypoints, keypoints.cols);
        }
    }

    void findOrientation(oclMat &keypoints)
    {
        const int nFeatures = keypoints.cols;
        if (nFeatures > 0)
        {
            icvCalcOrientation_gpu(keypoints, nFeatures);
        }
    }

    void computeDescriptors(const oclMat &keypoints, oclMat &descriptors, int descriptorSize)
    {
        const int nFeatures = keypoints.cols;
        if (nFeatures > 0)
        {
            ensureSizeIsEnough(nFeatures, descriptorSize, CV_32F, descriptors);
            compute_descriptors_gpu(descriptors, keypoints, nFeatures);
        }
    }

    ~SURF_OCL_Invoker()
    {
        if(imgTex)
            openCLFree(imgTex);
        if(sumTex)
            openCLFree(sumTex);
        if(maskSumTex)
            openCLFree(maskSumTex);
    }

private:
    SURF_OCL &surf_;

    int img_cols, img_rows;

    bool use_mask;

    int maxCandidates;
    int maxFeatures;

    oclMat counters;

    // texture buffers
    cl_mem imgTex;
    cl_mem sumTex;
    cl_mem maskSumTex;

    const oclMat _img; // make a copy for non-image2d_t supported platform

    SURF_OCL_Invoker &operator= (const SURF_OCL_Invoker &right)
    {
        (*this) = right;
        return *this;
    } // remove warning C4512
};

cv::ocl::SURF_OCL::SURF_OCL()
{
    hessianThreshold = 100.0f;
    extended = true;
    nOctaves = 4;
    nOctaveLayers = 2;
    keypointsRatio = 0.01f;
    upright = false;
}

cv::ocl::SURF_OCL::SURF_OCL(double _threshold, int _nOctaves, int _nOctaveLayers, bool _extended, float _keypointsRatio, bool _upright)
{
    hessianThreshold = saturate_cast<float>(_threshold);
    extended = _extended;
    nOctaves = _nOctaves;
    nOctaveLayers = _nOctaveLayers;
    keypointsRatio = _keypointsRatio;
    upright = _upright;
}

int cv::ocl::SURF_OCL::descriptorSize() const
{
    return extended ? 128 : 64;
}

int cv::ocl::SURF_OCL::defaultNorm() const
{
    return NORM_L2;
}

void cv::ocl::SURF_OCL::uploadKeypoints(const std::vector<KeyPoint> &keypoints, oclMat &keypointsGPU)
{
    if (keypoints.empty())
        keypointsGPU.release();
    else
    {
        Mat keypointsCPU(SURF_OCL::ROWS_COUNT, static_cast<int>(keypoints.size()), CV_32FC1);

        float *kp_x = keypointsCPU.ptr<float>(SURF_OCL::X_ROW);
        float *kp_y = keypointsCPU.ptr<float>(SURF_OCL::Y_ROW);
        int *kp_laplacian = keypointsCPU.ptr<int>(SURF_OCL::LAPLACIAN_ROW);
        int *kp_octave = keypointsCPU.ptr<int>(SURF_OCL::OCTAVE_ROW);
        float *kp_size = keypointsCPU.ptr<float>(SURF_OCL::SIZE_ROW);
        float *kp_dir = keypointsCPU.ptr<float>(SURF_OCL::ANGLE_ROW);
        float *kp_hessian = keypointsCPU.ptr<float>(SURF_OCL::HESSIAN_ROW);

        for (size_t i = 0, size = keypoints.size(); i < size; ++i)
        {
            const KeyPoint &kp = keypoints[i];
            kp_x[i] = kp.pt.x;
            kp_y[i] = kp.pt.y;
            kp_octave[i] = kp.octave;
            kp_size[i] = kp.size;
            kp_dir[i] = kp.angle;
            kp_hessian[i] = kp.response;
            kp_laplacian[i] = 1;
        }

        keypointsGPU.upload(keypointsCPU);
    }
}

void cv::ocl::SURF_OCL::downloadKeypoints(const oclMat &keypointsGPU, std::vector<KeyPoint> &keypoints)
{
    const int nFeatures = keypointsGPU.cols;

    if (nFeatures == 0)
        keypoints.clear();
    else
    {
        CV_Assert(keypointsGPU.type() == CV_32FC1 && keypointsGPU.rows == ROWS_COUNT);

        Mat keypointsCPU(keypointsGPU);

        keypoints.resize(nFeatures);

        float *kp_x = keypointsCPU.ptr<float>(SURF_OCL::X_ROW);
        float *kp_y = keypointsCPU.ptr<float>(SURF_OCL::Y_ROW);
        int *kp_laplacian = keypointsCPU.ptr<int>(SURF_OCL::LAPLACIAN_ROW);
        int *kp_octave = keypointsCPU.ptr<int>(SURF_OCL::OCTAVE_ROW);
        float *kp_size = keypointsCPU.ptr<float>(SURF_OCL::SIZE_ROW);
        float *kp_dir = keypointsCPU.ptr<float>(SURF_OCL::ANGLE_ROW);
        float *kp_hessian = keypointsCPU.ptr<float>(SURF_OCL::HESSIAN_ROW);

        for (int i = 0; i < nFeatures; ++i)
        {
            KeyPoint &kp = keypoints[i];
            kp.pt.x = kp_x[i];
            kp.pt.y = kp_y[i];
            kp.class_id = kp_laplacian[i];
            kp.octave = kp_octave[i];
            kp.size = kp_size[i];
            kp.angle = kp_dir[i];
            kp.response = kp_hessian[i];
        }
    }
}

void cv::ocl::SURF_OCL::downloadDescriptors(const oclMat &descriptorsGPU, std::vector<float> &descriptors)
{
    if (descriptorsGPU.empty())
        descriptors.clear();
    else
    {
        CV_Assert(descriptorsGPU.type() == CV_32F);

        descriptors.resize(descriptorsGPU.rows * descriptorsGPU.cols);
        Mat descriptorsCPU(descriptorsGPU.size(), CV_32F, &descriptors[0]);
        descriptorsGPU.download(descriptorsCPU);
    }
}

void cv::ocl::SURF_OCL::operator()(const oclMat &img, const oclMat &mask, oclMat &keypoints)
{
    if (!img.empty())
    {
        SURF_OCL_Invoker surf(*this, img, mask);

        surf.detectKeypoints(keypoints);
    }
}

void cv::ocl::SURF_OCL::operator()(const oclMat &img, const oclMat &mask, oclMat &keypoints, oclMat &descriptors,
                                   bool useProvidedKeypoints)
{
    if (!img.empty())
    {
        SURF_OCL_Invoker surf(*this, img, mask);

        if (!useProvidedKeypoints)
            surf.detectKeypoints(keypoints);
        else if (!upright)
        {
            surf.findOrientation(keypoints);
        }

        surf.computeDescriptors(keypoints, descriptors, descriptorSize());
    }
}

void cv::ocl::SURF_OCL::operator()(const oclMat &img, const oclMat &mask, std::vector<KeyPoint> &keypoints)
{
    oclMat keypointsGPU;

    (*this)(img, mask, keypointsGPU);

    downloadKeypoints(keypointsGPU, keypoints);
}

void cv::ocl::SURF_OCL::operator()(const oclMat &img, const oclMat &mask, std::vector<KeyPoint> &keypoints,
                                   oclMat &descriptors, bool useProvidedKeypoints)
{
    oclMat keypointsGPU;

    if (useProvidedKeypoints)
        uploadKeypoints(keypoints, keypointsGPU);

    (*this)(img, mask, keypointsGPU, descriptors, useProvidedKeypoints);

    downloadKeypoints(keypointsGPU, keypoints);
}

void cv::ocl::SURF_OCL::operator()(const oclMat &img, const oclMat &mask, std::vector<KeyPoint> &keypoints,
                                   std::vector<float> &descriptors, bool useProvidedKeypoints)
{
    oclMat descriptorsGPU;

    (*this)(img, mask, keypoints, descriptorsGPU, useProvidedKeypoints);

    downloadDescriptors(descriptorsGPU, descriptors);
}

void cv::ocl::SURF_OCL::releaseMemory()
{
    sum.release();
    mask1.release();
    maskSum.release();
    intBuffer.release();
    det.release();
    trace.release();
    maxPosBuffer.release();
}


// bind source buffer to image oject.
void SURF_OCL_Invoker::bindImgTex(const oclMat &img, cl_mem &texture)
{
    if(texture)
    {
        openCLFree(texture);
    }
    texture = bindTexture(img);
}

////////////////////////////
// kernel caller definitions
void SURF_OCL_Invoker::icvCalcLayerDetAndTrace_gpu(oclMat &det, oclMat &trace, int octave, int nOctaveLayers, int c_layer_rows)
{
    const int min_size = calcSize(octave, 0);
    const int max_samples_i = 1 + ((img_rows - min_size) >> octave);
    const int max_samples_j = 1 + ((img_cols - min_size) >> octave);

    Context *clCxt = det.clCxt;
    String kernelName = "icvCalcLayerDetAndTrace";
    std::vector< std::pair<size_t, const void *> > args;

    if(sumTex)
    {
        args.push_back( std::make_pair( sizeof(cl_mem), (void *)&sumTex));
    }
    else
    {
        args.push_back( std::make_pair( sizeof(cl_mem), (void *)&surf_.sum.data)); // if image2d is not supported
    }
    args.push_back( std::make_pair( sizeof(cl_mem), (void *)&det.data));
    args.push_back( std::make_pair( sizeof(cl_mem), (void *)&trace.data));
    args.push_back( std::make_pair( sizeof(cl_int), (void *)&det.step));
    args.push_back( std::make_pair( sizeof(cl_int), (void *)&trace.step));
    args.push_back( std::make_pair( sizeof(cl_int), (void *)&img_rows));
    args.push_back( std::make_pair( sizeof(cl_int), (void *)&img_cols));
    args.push_back( std::make_pair( sizeof(cl_int), (void *)&nOctaveLayers));
    args.push_back( std::make_pair( sizeof(cl_int), (void *)&octave));
    args.push_back( std::make_pair( sizeof(cl_int), (void *)&c_layer_rows));
    args.push_back( std::make_pair( sizeof(cl_int), (void *)&surf_.sum.step));

    size_t localThreads[3]  = {16, 16, 1};
    size_t globalThreads[3] =
    {
        divUp(max_samples_j, localThreads[0]) *localThreads[0],
        divUp(max_samples_i, localThreads[1]) *localThreads[1] *(nOctaveLayers + 2),
        1
    };
    openCLExecuteKernelSURF(clCxt, &surfprog, kernelName, globalThreads, localThreads, args, -1, -1);
}

void SURF_OCL_Invoker::icvFindMaximaInLayer_gpu(const oclMat &det, const oclMat &trace, oclMat &maxPosBuffer, oclMat &maxCounter, int counterOffset,
        int octave, bool useMask, int nLayers, int layer_rows, int layer_cols)
{
    const int min_margin = ((calcSize(octave, 2) >> 1) >> octave) + 1;

    Context *clCxt = det.clCxt;
    String kernelName = use_mask ? "icvFindMaximaInLayer_withmask" : "icvFindMaximaInLayer";
    std::vector< std::pair<size_t, const void *> > args;

    args.push_back( std::make_pair( sizeof(cl_mem), (void *)&det.data));
    args.push_back( std::make_pair( sizeof(cl_mem), (void *)&trace.data));
    args.push_back( std::make_pair( sizeof(cl_mem), (void *)&maxPosBuffer.data));
    args.push_back( std::make_pair( sizeof(cl_mem), (void *)&maxCounter.data));
    args.push_back( std::make_pair( sizeof(cl_int), (void *)&counterOffset));
    args.push_back( std::make_pair( sizeof(cl_int), (void *)&det.step));
    args.push_back( std::make_pair( sizeof(cl_int), (void *)&trace.step));
    args.push_back( std::make_pair( sizeof(cl_int), (void *)&img_rows));
    args.push_back( std::make_pair( sizeof(cl_int), (void *)&img_cols));
    args.push_back( std::make_pair( sizeof(cl_int), (void *)&nLayers));
    args.push_back( std::make_pair( sizeof(cl_int), (void *)&octave));
    args.push_back( std::make_pair( sizeof(cl_int), (void *)&layer_rows));
    args.push_back( std::make_pair( sizeof(cl_int), (void *)&layer_cols));
    args.push_back( std::make_pair( sizeof(cl_int), (void *)&maxCandidates));
    args.push_back( std::make_pair( sizeof(cl_float), (void *)&surf_.hessianThreshold));

    if(useMask)
    {
        if(maskSumTex)
        {
            args.push_back( std::make_pair( sizeof(cl_mem), (void *)&maskSumTex));
        }
        else
        {
            args.push_back( std::make_pair( sizeof(cl_mem), (void *)&surf_.maskSum.data));
        }
        args.push_back( std::make_pair( sizeof(cl_mem), (void *)&surf_.maskSum.step));
    }
    size_t localThreads[3]  = {16, 16, 1};
    size_t globalThreads[3] = {divUp(layer_cols - 2 * min_margin, localThreads[0] - 2) *localThreads[0],
                               divUp(layer_rows - 2 * min_margin, localThreads[1] - 2) *nLayers *localThreads[1],
                               1
                              };

    openCLExecuteKernelSURF(clCxt, &surfprog, kernelName, globalThreads, localThreads, args, -1, -1);
}

void SURF_OCL_Invoker::icvInterpolateKeypoint_gpu(const oclMat &det, const oclMat &maxPosBuffer, int maxCounter,
        oclMat &keypoints, oclMat &counters_, int octave, int layer_rows, int max_features)
{
    Context *clCxt = det.clCxt;
    String kernelName = "icvInterpolateKeypoint";
    std::vector< std::pair<size_t, const void *> > args;

    args.push_back( std::make_pair( sizeof(cl_mem), (void *)&det.data));
    args.push_back( std::make_pair( sizeof(cl_mem), (void *)&maxPosBuffer.data));
    args.push_back( std::make_pair( sizeof(cl_mem), (void *)&keypoints.data));
    args.push_back( std::make_pair( sizeof(cl_mem), (void *)&counters_.data));
    args.push_back( std::make_pair( sizeof(cl_int), (void *)&det.step));
    args.push_back( std::make_pair( sizeof(cl_int), (void *)&keypoints.step));
    args.push_back( std::make_pair( sizeof(cl_int), (void *)&img_rows));
    args.push_back( std::make_pair( sizeof(cl_int), (void *)&img_cols));
    args.push_back( std::make_pair( sizeof(cl_int), (void *)&octave));
    args.push_back( std::make_pair( sizeof(cl_int), (void *)&layer_rows));
    args.push_back( std::make_pair( sizeof(cl_int), (void *)&max_features));

    size_t localThreads[3]  = {3, 3, 3};
    size_t globalThreads[3] = {maxCounter *localThreads[0], localThreads[1], 1};

    openCLExecuteKernelSURF(clCxt, &surfprog, kernelName, globalThreads, localThreads, args, -1, -1);
}

void SURF_OCL_Invoker::icvCalcOrientation_gpu(const oclMat &keypoints, int nFeatures)
{
    Context *clCxt = counters.clCxt;
    String kernelName = "icvCalcOrientation";

    std::vector< std::pair<size_t, const void *> > args;

    if(sumTex)
    {
        args.push_back( std::make_pair( sizeof(cl_mem), (void *)&sumTex));
    }
    else
    {
        args.push_back( std::make_pair( sizeof(cl_mem), (void *)&surf_.sum.data)); // if image2d is not supported
    }
    args.push_back( std::make_pair( sizeof(cl_mem), (void *)&keypoints.data));
    args.push_back( std::make_pair( sizeof(cl_int), (void *)&keypoints.step));
    args.push_back( std::make_pair( sizeof(cl_int), (void *)&img_rows));
    args.push_back( std::make_pair( sizeof(cl_int), (void *)&img_cols));
    args.push_back( std::make_pair( sizeof(cl_int), (void *)&surf_.sum.step));

    size_t localThreads[3]  = {ORI_LOCAL_SIZE, 1, 1};
    size_t globalThreads[3] = {nFeatures * localThreads[0], 1, 1};

    openCLExecuteKernelSURF(clCxt, &surfprog, kernelName, globalThreads, localThreads, args, -1, -1);
}

void SURF_OCL_Invoker::icvSetUpright_gpu(const oclMat &keypoints, int nFeatures)
{
    Context *clCxt = counters.clCxt;
    String kernelName = "icvSetUpright";

    std::vector< std::pair<size_t, const void *> > args;

    args.push_back( std::make_pair( sizeof(cl_mem), (void *)&keypoints.data));
    args.push_back( std::make_pair( sizeof(cl_int), (void *)&keypoints.step));
    args.push_back( std::make_pair( sizeof(cl_int), (void *)&nFeatures));

    size_t localThreads[3]  = {256, 1, 1};
    size_t globalThreads[3] = {saturate_cast<size_t>(nFeatures), 1, 1};

    openCLExecuteKernelSURF(clCxt, &surfprog, kernelName, globalThreads, localThreads, args, -1, -1);
}


void SURF_OCL_Invoker::compute_descriptors_gpu(const oclMat &descriptors, const oclMat &keypoints, int nFeatures)
{
    // compute unnormalized descriptors, then normalize them - odd indexing since grid must be 2D
    Context *clCxt = descriptors.clCxt;
    String kernelName;
    std::vector< std::pair<size_t, const void *> > args;
    size_t localThreads[3]  = {1, 1, 1};
    size_t globalThreads[3] = {1, 1, 1};

    if(descriptors.cols == 64)
    {
        kernelName = "compute_descriptors64";

        localThreads[0] = 6;
        localThreads[1] = 6;

        globalThreads[0] = nFeatures * localThreads[0];
        globalThreads[1] = 16 * localThreads[1];

        args.clear();
        if(imgTex)
        {
            args.push_back( std::make_pair( sizeof(cl_mem), (void *)&imgTex));
        }
        else
        {
            args.push_back( std::make_pair( sizeof(cl_mem), (void *)&_img.data));
        }
        args.push_back( std::make_pair( sizeof(cl_mem), (void *)&descriptors.data));
        args.push_back( std::make_pair( sizeof(cl_mem), (void *)&keypoints.data));
        args.push_back( std::make_pair( sizeof(cl_int), (void *)&descriptors.step));
        args.push_back( std::make_pair( sizeof(cl_int), (void *)&keypoints.step));
        args.push_back( std::make_pair( sizeof(cl_int), (void *)&_img.rows));
        args.push_back( std::make_pair( sizeof(cl_int), (void *)&_img.cols));
        args.push_back( std::make_pair( sizeof(cl_int), (void *)&_img.step));

        openCLExecuteKernelSURF(clCxt, &surfprog, kernelName, globalThreads, localThreads, args, -1, -1);

        kernelName = "normalize_descriptors64";

        localThreads[0] = 64;
        localThreads[1] = 1;

        globalThreads[0] = nFeatures * localThreads[0];
        globalThreads[1] = localThreads[1];

        args.clear();
        args.push_back( std::make_pair( sizeof(cl_mem), (void *)&descriptors.data));
        args.push_back( std::make_pair( sizeof(cl_int), (void *)&descriptors.step));

        openCLExecuteKernelSURF(clCxt, &surfprog, kernelName, globalThreads, localThreads, args, -1, -1);
    }
    else
    {
        kernelName = "compute_descriptors128";

        localThreads[0] = 6;
        localThreads[1] = 6;

        globalThreads[0] = nFeatures * localThreads[0];
        globalThreads[1] = 16 * localThreads[1];

        args.clear();
        if(imgTex)
        {
            args.push_back( std::make_pair( sizeof(cl_mem), (void *)&imgTex));
        }
        else
        {
            args.push_back( std::make_pair( sizeof(cl_mem), (void *)&_img.data));
        }
        args.push_back( std::make_pair( sizeof(cl_mem), (void *)&descriptors.data));
        args.push_back( std::make_pair( sizeof(cl_mem), (void *)&keypoints.data));
        args.push_back( std::make_pair( sizeof(cl_int), (void *)&descriptors.step));
        args.push_back( std::make_pair( sizeof(cl_int), (void *)&keypoints.step));
        args.push_back( std::make_pair( sizeof(cl_int), (void *)&_img.rows));
        args.push_back( std::make_pair( sizeof(cl_int), (void *)&_img.cols));
        args.push_back( std::make_pair( sizeof(cl_int), (void *)&_img.step));

        openCLExecuteKernelSURF(clCxt, &surfprog, kernelName, globalThreads, localThreads, args, -1, -1);

        kernelName = "normalize_descriptors128";

        localThreads[0] = 128;
        localThreads[1] = 1;

        globalThreads[0] = nFeatures * localThreads[0];
        globalThreads[1] = localThreads[1];

        args.clear();
        args.push_back( std::make_pair( sizeof(cl_mem), (void *)&descriptors.data));
        args.push_back( std::make_pair( sizeof(cl_int), (void *)&descriptors.step));

        openCLExecuteKernelSURF(clCxt, &surfprog, kernelName, globalThreads, localThreads, args, -1, -1);
    }
}

#endif //HAVE_OPENCV_OCL<|MERGE_RESOLUTION|>--- conflicted
+++ resolved
@@ -58,16 +58,12 @@
 {
     namespace ocl
     {
-<<<<<<< HEAD
-        static void openCLExecuteKernelSURF(Context *clCxt, const cv::ocl::ProgramEntry* source, String kernelName, size_t globalThreads[3],
-=======
         // The number of degrees between orientation samples in calcOrientation
         const static int ORI_SEARCH_INC = 5;
         // The local size of the calcOrientation kernel
         const static int ORI_LOCAL_SIZE = (360 / ORI_SEARCH_INC);
 
-        static void openCLExecuteKernelSURF(Context *clCxt, const cv::ocl::ProgramEntry* source, string kernelName, size_t globalThreads[3],
->>>>>>> f9268d34
+        static void openCLExecuteKernelSURF(Context *clCxt, const cv::ocl::ProgramEntry* source, String kernelName, size_t globalThreads[3],
             size_t localThreads[3],  std::vector< std::pair<size_t, const void *> > &args, int channels, int depth)
         {
             std::stringstream optsStr;
