--- conflicted
+++ resolved
@@ -1769,11 +1769,7 @@
 
 ///////////////////////////////////////////////////////////////////////////////////////////////////
 
-<<<<<<< HEAD
-///////////////////////////////// Register Cmeras /////////////////////////////////////
-=======
 ///////////////////////////////// Register Cameras ////////////////////////////////////////////////
->>>>>>> 4c549b87
 
 class CV_CameraRegistrationTest : public cvtest::BaseTest
 {
@@ -1787,13 +1783,8 @@
         const vector<vector<Point3f> >& objectPoints2,
         const vector<vector<Point2f> >& imagePoints1,
         const vector<vector<Point2f> >& imagePoints2,
-<<<<<<< HEAD
-        Mat& cameraMatrix1, Mat& distCoeffs1, int cameraModel1,
-        Mat& cameraMatrix2, Mat& distCoeffs2, int cameraModel2,
-=======
         Mat& cameraMatrix1, Mat& distCoeffs1, CameraModel cameraModel1,
         Mat& cameraMatrix2, Mat& distCoeffs2, CameraModel cameraModel2,
->>>>>>> 4c549b87
         Mat& R, Mat& T,
         Mat& E, Mat& F,
         std::vector<RotMat>& rotationMatrices, std::vector<Vec3d>& translationVectors,
@@ -1892,10 +1883,6 @@
         vector<vector<Point2f> > imgpt1(nframes);
         vector<vector<Point2f> > imgpt2(nframes);
         Size imgsize;
-<<<<<<< HEAD
-        int total = 0;
-=======
->>>>>>> 4c549b87
 
         for( int i = 0; i < nframes; i++ )
         {
@@ -1919,10 +1906,6 @@
                 ts->set_failed_test_info( cvtest::TS::FAIL_INVALID_OUTPUT );
                 return;
             }
-<<<<<<< HEAD
-            total += (int)imgpt1[i].size();
-=======
->>>>>>> 4c549b87
             for( int j = 0; j < npoints; j++ )
                 objpt[i].push_back(Point3f((float)(j%patternSize.width), (float)(j/patternSize.width), 0.f));
         }
@@ -2119,13 +2102,8 @@
         const vector<vector<Point3f> >& objectPoints2,
         const vector<vector<Point2f> >& imagePoints1,
         const vector<vector<Point2f> >& imagePoints2,
-<<<<<<< HEAD
-        Mat& cameraMatrix1, Mat& distCoeffs1, int cameraModel1,
-        Mat& cameraMatrix2, Mat& distCoeffs2, int cameraModel2,
-=======
         Mat& cameraMatrix1, Mat& distCoeffs1, CameraModel cameraModel1,
         Mat& cameraMatrix2, Mat& distCoeffs2, CameraModel cameraModel2,
->>>>>>> 4c549b87
         Mat& R, Mat& T,
         Mat& E, Mat& F,
         std::vector<RotMat>& rotationMatrices, std::vector<Vec3d>& translationVectors,
@@ -2143,21 +2121,13 @@
         vector<double>& perViewErrors1, vector<double>& perViewErrors2,
         TermCriteria criteria, int flags );
 };
-<<<<<<< HEAD
-=======
-
->>>>>>> 4c549b87
+
 double CV_CameraRegistrationTest_CPP::registerCameraPair( const vector<vector<Point3f> >& objectPoints1,
         const vector<vector<Point3f> >& objectPoints2,
         const vector<vector<Point2f> >& imagePoints1,
         const vector<vector<Point2f> >& imagePoints2,
-<<<<<<< HEAD
-        Mat& cameraMatrix1, Mat& distCoeffs1, int cameraModel1,
-        Mat& cameraMatrix2, Mat& distCoeffs2, int cameraModel2,
-=======
         Mat& cameraMatrix1, Mat& distCoeffs1, CameraModel cameraModel1,
         Mat& cameraMatrix2, Mat& distCoeffs2, CameraModel cameraModel2,
->>>>>>> 4c549b87
         Mat& R, Mat& T,
         Mat& E, Mat& F,
         std::vector<RotMat>& rotationMatrices, std::vector<Vec3d>& translationVectors,
