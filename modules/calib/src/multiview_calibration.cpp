--- conflicted
+++ resolved
@@ -415,12 +415,8 @@
         std::vector<int> frame_head(NUM_CAMERAS, 0);
         for (int i = 0; i < NUM_FRAMES; i++ ) {
             if (!valid_frames[i]) continue;
-<<<<<<< HEAD
-            for (int k = 0; k < NUM_CAMERAS; k++ ) { // for the first camera, take caution that only the frame camera is to be optimized
-=======
             for (int k = 0; k < NUM_CAMERAS; k++ ) {
                 // Pose for camera #0 is not optimized, but it's re-projection error is taken into account
->>>>>>> b47704ea
                 if (!detection_mask_mat[k][i]) continue;
                 int f = frame_head[k];
                 frame_head[k]++;
@@ -478,52 +474,6 @@
                     const int eofs = (cnt_valid_frame+NUM_CAMERAS-1)*6;
                     assert( JtJ_.needed() && JtErr_.needed() );
                     // JtJ : NUM_PARAMS x NUM_PARAMS, JtErr : NUM_PARAMS x 1
-<<<<<<< HEAD
-
-                    // d(err_{x|y}R) ~ de3
-                    // convert de3/{dr3,dt3} => de3{dr1,dt1} & de3{dr2,dt2}
-                    Mat wd;
-                    Mat::diag(weights).convertTo(wd, CV_64F);
-                    if (k > 0) { // if not the first camera 
-                        for (int p = 0; p < NUM_PATTERN_PTS * 2; p++) {
-                            Matx13d de3dr3, de3dt3, de3dr2, de3dt2, de3dr1, de3dt1;
-                            for (int j = 0; j < 3; j++)
-                                de3dr3(j) = Je.at<double>(p, j);
-
-                            for (int j = 0; j < 3; j++)
-                                de3dt3(j) = Je.at<double>(p, 3 + j);
-
-                            for (int j = 0; j < 3; j++)
-                                de3dr2(j) = J_0ToK.at<double>(p, j);
-
-                            for (int j = 0; j < 3; j++)
-                                de3dt2(j) = J_0ToK.at<double>(p, 3 + j);
-
-                            de3dr1 = de3dr3 * dr3dr1;
-                            de3dt1 = de3dt3 * dt3dt1;
-                            de3dr2 = de3dr3 * dr3dr2 + de3dt3 * dt3dr2;
-                            de3dt2 = de3dt3 * dt3dt2;
-
-                            for (int j = 0; j < 3; j++)
-                                Je.at<double>(p, j) = de3dr1(j);
-
-                            for (int j = 0; j < 3; j++)
-                                Je.at<double>(p, 3 + j) = de3dt1(j);
-
-                            for (int j = 0; j < 3; j++)
-                                J_0ToK.at<double>(p, j) = de3dr2(j);
-
-                            for (int j = 0; j < 3; j++)
-                                J_0ToK.at<double>(p, 3 + j) = de3dt2(j);
-                        }
-
-                        // 6 x (ni*2) * (ni*2 x ni*2) * (ni*2) x 6
-                        JtJ(Rect((k - 1) * 6, (k - 1) * 6, 6, 6)) += (J_0ToK.t() * wd * J_0ToK);
-                        // TODO: kind of strange here, any reason not updating both symmetric parts?
-                        JtJ(Rect(eofs, (k - 1) * 6, 6, 6)) += (J_0ToK.t() * wd * Je); 
-                        JtErr.rowRange((k - 1) * 6, (k - 1) * 6 + 6) += (J_0ToK.t() * wd * err);
-                    }
-=======
                     // d(err_{x|y}R) ~ de3
                     // convert de3/{dr3,dt3} => de3{dr1,dt1} & de3{dr2,dt2}
 
@@ -561,7 +511,6 @@
                             for (int j = 0; j < 3; j++)
                                 J_0ToK.at<double>(p, 3 + j) = de3dt2(j);
                         }
->>>>>>> b47704ea
 
                         // 6 x (ni*2) * (ni*2 x ni*2) * (ni*2) x 6
                         JtJ(Rect((k - 1) * 6, (k - 1) * 6, 6, 6)) += (J_0ToK.t() * wd * J_0ToK);
