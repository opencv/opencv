--- conflicted
+++ resolved
@@ -143,7 +143,6 @@
               'BFMatcher': ['isMaskSupported', 'create'],
               '': ['drawKeypoints', 'drawMatches', 'drawMatchesKnn']}
 
-<<<<<<< HEAD
 photo = {'': ['createAlignMTB', 'createCalibrateDebevec', 'createCalibrateRobertson', \
               'createMergeDebevec', 'createMergeMertens', 'createMergeRobertson', \
               'createTonemapDrago', 'createTonemapMantiuk', 'createTonemapReinhard', 'inpaint'],
@@ -172,10 +171,7 @@
         'aruco_CharucoBoard': ['create', 'draw'],
         }
 
-calib3d = {'': ['findHomography','calibrateCameraExtended', 'drawFrameAxes', 'getDefaultNewCameraMatrix', 'initUndistortRectifyMap']}
-=======
-calib3d = {'': ['findHomography', 'estimateAffine2D', 'Rodrigues']}
->>>>>>> a105f569
+calib3d = {'': ['findHomography', 'calibrateCameraExtended', 'drawFrameAxes', 'estimateAffine2D', 'getDefaultNewCameraMatrix', 'initUndistortRectifyMap', 'Rodrigues']}
 
 def makeWhiteList(module_list):
     wl = {}
