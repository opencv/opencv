###############################################################################
#
#  IMPORTANT: READ BEFORE DOWNLOADING, COPYING, INSTALLING OR USING.
#
#  By downloading, copying, installing or using the software you agree to this license.
#  If you do not agree to this license, do not download, install,
#  copy or use the software.
#
#
#                           License Agreement
#                For Open Source Computer Vision Library
#
# Copyright (C) 2013, OpenCV Foundation, all rights reserved.
# Third party copyrights are property of their respective owners.
#
# Redistribution and use in source and binary forms, with or without modification,
# are permitted provided that the following conditions are met:
#
#   * Redistribution's of source code must retain the above copyright notice,
#     this list of conditions and the following disclaimer.
#
#   * Redistribution's in binary form must reproduce the above copyright notice,
#     this list of conditions and the following disclaimer in the documentation
#     and/or other materials provided with the distribution.
#
#   * The name of the copyright holders may not be used to endorse or promote products
#     derived from this software without specific prior written permission.
#
# This software is provided by the copyright holders and contributors "as is" and
# any express or implied warranties, including, but not limited to, the implied
# warranties of merchantability and fitness for a particular purpose are disclaimed.
# In no event shall the Intel Corporation or contributors be liable for any direct,
# indirect, incidental, special, exemplary, or consequential damages
# (including, but not limited to, procurement of substitute goods or services;
# loss of use, data, or profits; or business interruption) however caused
# and on any theory of liability, whether in contract, strict liability,
# or tort (including negligence or otherwise) arising in any way out of
# the use of this software, even if advised of the possibility of such damage.
#

###############################################################################
# AUTHOR: Sajjad Taheri, University of California, Irvine. sajjadt[at]uci[dot]edu
#
#                             LICENSE AGREEMENT
# Copyright (c) 2015, 2015 The Regents of the University of California (Regents)
#
# Redistribution and use in source and binary forms, with or without
# modification, are permitted provided that the following conditions are met:
# 1. Redistributions of source code must retain the above copyright
#    notice, this list of conditions and the following disclaimer.
# 2. Redistributions in binary form must reproduce the above copyright
#    notice, this list of conditions and the following disclaimer in the
#    documentation and/or other materials provided with the distribution.
# 3. Neither the name of the University nor the
#    names of its contributors may be used to endorse or promote products
#    derived from this software without specific prior written permission.
#
# THIS SOFTWARE IS PROVIDED BY COPYRIGHT HOLDERS AND CONTRIBUTORS ''AS IS'' AND ANY
# EXPRESS OR IMPLIED WARRANTIES, INCLUDING, BUT NOT LIMITED TO, THE IMPLIED
# WARRANTIES OF MERCHANTABILITY AND FITNESS FOR A PARTICULAR PURPOSE ARE
# DISCLAIMED. IN NO EVENT SHALL COPYRIGHT OWNER OR CONTRIBUTORS BE LIABLE FOR ANY
# DIRECT, INDIRECT, INCIDENTAL, SPECIAL, EXEMPLARY, OR CONSEQUENTIAL DAMAGES
# (INCLUDING, BUT NOT LIMITED TO, PROCUREMENT OF SUBSTITUTE GOODS OR SERVICES;
# LOSS OF USE, DATA, OR PROFITS; OR BUSINESS INTERRUPTION) HOWEVER CAUSED AND
# ON ANY THEORY OF LIABILITY, WHETHER IN CONTRACT, STRICT LIABILITY, OR TORT
# (INCLUDING NEGLIGENCE OR OTHERWISE) ARISING IN ANY WAY OUT OF THE USE OF THIS
# SOFTWARE, EVEN IF ADVISED OF THE POSSIBILITY OF SUCH DAMAGE.
###############################################################################

from __future__ import print_function
import sys, re, os
from templates import *

if sys.version_info[0] >= 3:
    from io import StringIO
else:
    from cStringIO import StringIO

import json

func_table = {}

# Ignore these functions due to Embind limitations for now
ignore_list = ['locate',  #int&
               'minEnclosingCircle',  #float&
               'checkRange',
               'minMaxLoc',   #double*
               'floodFill', # special case, implemented in core_bindings.cpp
               'phaseCorrelate',
               'randShuffle',
               'calibrationMatrixValues', #double&
               'undistortPoints', # global redefinition
               'CamShift', #Rect&
               'meanShift' #Rect&
               ]

def makeWhiteList(module_list):
    wl = {}
    for m in module_list:
        for k in m.keys():
            if k in wl:
                wl[k] += m[k]
            else:
                wl[k] = m[k]
    return wl

def makeWhiteListJson(module_list):
    wl = {}
    for n, gen_dict in module_list.items():
        m = gen_dict["whitelist"]
        for k in m.keys():
            if k in wl:
                wl[k] += m[k]
            else:
                wl[k] = m[k]
    return wl

def makeNamespacePrefixOverride(module_list):
    wl = {}
    for n, gen_dict in module_list.items():
        if "namespace_prefix_override" in gen_dict:
            m = gen_dict["namespace_prefix_override"]
            for k in m.keys():
                if k in wl:
                    wl[k] += m[k]
                else:
                    wl[k] = m[k]
    return wl


white_list = None
namespace_prefix_override = None

# Features to be exported
export_enums = True
export_consts = True
with_wrapped_functions = True
with_default_params = True
with_vec_from_js_array = True

wrapper_namespace = "Wrappers"
type_dict = {
    'InputArray': 'const cv::Mat&',
    'OutputArray': 'cv::Mat&',
    'InputOutputArray': 'cv::Mat&',
    'InputArrayOfArrays': 'const std::vector<cv::Mat>&',
    'OutputArrayOfArrays': 'std::vector<cv::Mat>&',
    'string': 'std::string',
    'String': 'std::string',
    'const String&':'const std::string&'
}

def normalize_class_name(name):
    return re.sub(r"^cv\.", "", name).replace(".", "_")


class ClassProp(object):
    def __init__(self, decl):
        self.tp = decl[0].replace("*", "_ptr").strip()
        self.name = decl[1]
        self.readonly = True
        if "/RW" in decl[3]:
            self.readonly = False


class ClassInfo(object):
    def __init__(self, name, decl=None):
        self.cname = name.replace(".", "::")
        self.name = self.wname = normalize_class_name(name)

        self.ismap = False
        self.issimple = False
        self.isalgorithm = False
        self.methods = {}
        self.ext_constructors = {}
        self.props = []
        self.consts = {}
        customname = False
        self.jsfuncs = {}
        self.constructor_arg_num = set()

        self.has_smart_ptr = False

        if decl:
            self.bases = decl[1].split()[1:]
            if len(self.bases) > 1:
                self.bases = [self.bases[0].strip(",")]
                # return sys.exit(-1)
            if self.bases and self.bases[0].startswith("cv::"):
                self.bases[0] = self.bases[0][4:]
            if self.bases and self.bases[0] == "Algorithm":
                self.isalgorithm = True
            for m in decl[2]:
                if m.startswith("="):
                    self.wname = m[1:]
                    customname = True
                elif m == "/Map":
                    self.ismap = True
                elif m == "/Simple":
                    self.issimple = True
            self.props = [ClassProp(p) for p in decl[3]]

        if not customname and self.wname.startswith("Cv"):
            self.wname = self.wname[2:]


def handle_ptr(tp):
    if tp.startswith('Ptr_'):
        tp = 'Ptr<' + "::".join(tp.split('_')[1:]) + '>'
    return tp

def handle_vector(tp):
    if tp.startswith('vector_'):
        tp = handle_vector(tp[tp.find('_') + 1:])
        tp = 'std::vector<' + "::".join(tp.split('_')) + '>'
    return tp


class ArgInfo(object):
    def __init__(self, arg_tuple):
        self.tp = handle_ptr(arg_tuple[0]).strip()
        self.name = arg_tuple[1]
        self.defval = arg_tuple[2]
        self.isarray = False
        self.arraylen = 0
        self.arraycvt = None
        self.inputarg = True
        self.outputarg = False
        self.returnarg = False
        self.const = False
        self.reference = False
        for m in arg_tuple[3]:
            if m == "/O":
                self.inputarg = False
                self.outputarg = True
                self.returnarg = True
            elif m == "/IO":
                self.inputarg = True
                self.outputarg = True
                self.returnarg = True
            elif m.startswith("/A"):
                self.isarray = True
                self.arraylen = m[2:].strip()
            elif m.startswith("/CA"):
                self.isarray = True
                self.arraycvt = m[2:].strip()
            elif m == "/C":
                self.const = True
            elif m == "/Ref":
                self.reference = True
        if self.tp == "Mat" and (self.inputarg or self.outputarg):
            self.tp = "cv::Mat&"
            if self.inputarg and not self.outputarg:
                self.const = True
        if self.tp == "vector_Mat" and (self.inputarg or self.outputarg):
            self.tp = "std::vector<cv::Mat>&"
            if self.reference and not self.const:
                self.inputarg = False
                self.outputarg = True
            elif self.inputarg and not self.outputarg:
                self.const = True
        self.tp = handle_vector(self.tp).strip()
        if self.const:
            self.tp = "const " + self.tp
        if self.reference:
            self.tp = self.tp + "&"
        self.py_inputarg = False
        self.py_outputarg = False

class FuncVariant(object):
    def __init__(self, class_name, name, decl, is_constructor, is_class_method, is_const, is_virtual, is_pure_virtual, ref_return, const_return):
        self.class_name = class_name
        self.name = self.wname = name
        self.is_constructor = is_constructor
        self.is_class_method = is_class_method
        self.is_const = is_const
        self.is_virtual = is_virtual
        self.is_pure_virtual = is_pure_virtual
        self.refret = ref_return
        self.constret = const_return
        self.rettype = handle_vector(handle_ptr(decl[1]).strip()).strip()
        if self.rettype == "void":
            self.rettype = ""
        self.args = []
        self.array_counters = {}

        for a in decl[3]:
            ainfo = ArgInfo(a)
            if ainfo.isarray and not ainfo.arraycvt:
                c = ainfo.arraylen
                c_arrlist = self.array_counters.get(c, [])
                if c_arrlist:
                    c_arrlist.append(ainfo.name)
                else:
                    self.array_counters[c] = [ainfo.name]
            self.args.append(ainfo)


class FuncInfo(object):
    def __init__(self, class_name, name, cname, namespace, isconstructor):
        self.name_id = '_'.join([namespace] + ([class_name] if class_name else []) + [name])  # unique id for dict key

        self.class_name = class_name
        self.name = name
        self.cname = cname
        self.namespace = namespace
        self.variants = []
        self.is_constructor = isconstructor

    def add_variant(self, variant):
        self.variants.append(variant)


class Namespace(object):
    def __init__(self):
        self.funcs = {}
        self.enums = {}
        self.consts = {}


class JSWrapperGenerator(object):
    def __init__(self, preprocessor_definitions=None):
        self.bindings = []
        self.wrapper_funcs = []

        self.classes = {}  # FIXIT 'classes' should belong to 'namespaces'
        self.namespaces = {}
        self.enums = {}  # FIXIT 'enums' should belong to 'namespaces'

        self.parser = hdr_parser.CppHeaderParser(
            preprocessor_definitions=preprocessor_definitions
        )
        self.class_idx = 0

    def _is_string_type(self, tp: str) -> bool:
        """Check if a type should be treated as string in bindings."""
        string_types = {
            "std::string",
            "char",
            "signed char",
            "unsigned char",
        }
        return tp in string_types

    def _generate_class_properties(self, class_info, class_bindings):
        # Generate bindings for properties
        for prop in class_info.props:
            if prop.tp in type_dict and not self._is_string_type(prop.tp):
                _class_property = class_property_enum_template
            else:
                _class_property = class_property_template

            class_bindings.append(_class_property.substitute(
                js_name=prop.name,
                cpp_name='::'.join([class_info.cname, prop.name])
            ))

    def add_class(self, stype, name, decl):
        class_info = ClassInfo(name, decl)
        class_info.decl_idx = self.class_idx
        self.class_idx += 1

        if class_info.name in self.classes:
            print("Generator error: class %s (cpp_name=%s) already exists" \
                  % (class_info.name, class_info.cname))
            sys.exit(-1)
        self.classes[class_info.name] = class_info

    def resolve_class_inheritance(self):
        new_classes = {}
        for name, class_info in self.classes.items():

            if not hasattr(class_info, 'bases'):
                new_classes[name] = class_info
                continue # not class

            if class_info.bases:
                chunks = class_info.bases[0].split('::')
                base = '_'.join(chunks)
                while base not in self.classes and len(chunks) > 1:
                    del chunks[-2]
                    base = '_'.join(chunks)
                if base not in self.classes:
                    print("Generator error: unable to resolve base %s for %s"
                        % (class_info.bases[0], class_info.name))
                    sys.exit(-1)
                else:
                    class_info.bases[0] = "::".join(chunks)
                    class_info.isalgorithm |= self.classes[base].isalgorithm

            new_classes[name] = class_info

        self.classes = new_classes

    def split_decl_name(self, name):
        chunks = name.split('.')
        namespace = chunks[:-1]
        classes = []
        while namespace and '.'.join(namespace) not in self.parser.namespaces:
            classes.insert(0, namespace.pop())
        return namespace, classes, chunks[-1]

    def add_enum(self, decl):
        name = decl[0].rsplit(" ", 1)[1]
        namespace, classes, val = self.split_decl_name(name)
        namespace = '.'.join(namespace)
        ns = self.namespaces.setdefault(namespace, Namespace())
        if len(name) == 0: name = "<unnamed>"
        if name.endswith("<unnamed>"):
            i = 0
            while True:
                i += 1
                candidate_name = name.replace("<unnamed>", "unnamed_%u" % i)
                if candidate_name not in ns.enums:
                    name = candidate_name
                    break;
        cname = name.replace('.', '::')
        type_dict[normalize_class_name(name)] = cname
        if name in ns.enums:
            print("Generator warning: enum %s (cname=%s) already exists" \
                  % (name, cname))
            # sys.exit(-1)
        else:
            ns.enums[name] = []
        for item in decl[3]:
            ns.enums[name].append(item)

        const_decls = decl[3]

        for decl in const_decls:
            name = decl[0]
            self.add_const(name.replace("const ", "").strip(), decl)

    def add_const(self, name, decl):
        cname = name.replace('.','::')
        namespace, classes, name = self.split_decl_name(name)
        namespace = '.'.join(namespace)
        name = '_'.join(classes+[name])
        ns = self.namespaces.setdefault(namespace, Namespace())
        if name in ns.consts:
            print("Generator error: constant %s (cname=%s) already exists" \
                % (name, cname))
            sys.exit(-1)
        ns.consts[name] = cname

    def add_func(self, decl):
        namespace, classes, barename = self.split_decl_name(decl[0])
        cpp_name = "::".join(namespace + classes + [barename])
        name = barename
        class_name = ''
        bare_class_name = ''
        if classes:
            class_name = normalize_class_name('.'.join(namespace + classes))
            bare_class_name = classes[-1]
        namespace = '.'.join(namespace)

        is_constructor = name == bare_class_name
        is_class_method = False
        is_const_method = False
        is_virtual_method = False
        is_pure_virtual_method = False
        const_return = False
        ref_return = False

        for m in decl[2]:
            if m == "/S":
                is_class_method = True
            elif m == "/C":
                is_const_method = True
            elif m == "/V":
                is_virtual_method = True
            elif m == "/PV":
                is_pure_virtual_method = True
            elif m == "/Ref":
                ref_return = True
            elif m == "/CRet":
                const_return = True
            elif m.startswith("="):
                name = m[1:]

        if class_name:
            cpp_name = barename
            func_map = self.classes[class_name].methods
        else:
            func_map = self.namespaces.setdefault(namespace, Namespace()).funcs

        fi = FuncInfo(class_name, name, cpp_name, namespace, is_constructor)
        func = func_map.setdefault(fi.name_id, fi)

        variant = FuncVariant(class_name, name, decl, is_constructor, is_class_method, is_const_method,
                        is_virtual_method, is_pure_virtual_method, ref_return, const_return)
        func.add_variant(variant)

    def save(self, path, name, buf):
        f = open(path + "/" + name, "wt")
        f.write(buf.getvalue())
        f.close()

    def gen_function_binding_with_wrapper(self, func, ns_name, class_info):

        binding_text = None
        wrapper_func_text = None

        bindings = []
        wrappers = []

        for index, variant in enumerate(func.variants):

            factory = False
            if class_info and 'Ptr<' in variant.rettype:

                factory = True
                base_class_name = variant.rettype
                base_class_name = base_class_name.replace("Ptr<","").replace(">","").strip()
                if base_class_name in self.classes:
                    self.classes[base_class_name].has_smart_ptr = True
                else:
                    print(base_class_name, ' not found in classes for registering smart pointer using ', class_info.name, 'instead')
                    self.classes[class_info.name].has_smart_ptr = True

            def_args = []
            has_def_param = False

            # Return type
            ret_type = 'void' if variant.rettype.strip() == '' else variant.rettype
            # FIX: Ensure namespaced smart-pointer return types in factory methods, e.g.:
            #      Ptr<EdgeDrawing> → Ptr<cv::ximgproc::EdgeDrawing>
            if factory and class_info is not None and ret_type.startswith('Ptr<'):
                inner = ret_type[len('Ptr<'):-1].strip()
                if '::' not in inner and inner == class_info.name:
                    ret_type = 'Ptr<%s>' % class_info.cname

            if ret_type.startswith('Ptr'):  # smart pointer
                ptr_type = ret_type.replace('Ptr<', '').replace('>', '')
                if ptr_type in type_dict:
                    ret_type = type_dict[ptr_type]
<<<<<<< HEAD
            for key in type_dict:
                if key in ret_type:
                    ret_type = re.sub(r"\b" + key + r"\b", type_dict[key], ret_type) 
=======
                for key in type_dict:
                    if key in ret_type:
                        ret_type = re.sub(r"\b" + key + r"\b", type_dict[key], ret_type)
>>>>>>> 579dfb6e
            arg_types = []
            unwrapped_arg_types = []
            for arg in variant.args:
                arg_type = None
                if arg.tp in type_dict:
                    arg_type = type_dict[arg.tp]
                else:
                    arg_type = arg.tp
                # Add default value
                if with_default_params and arg.defval != '':
                    def_args.append(arg.defval);
                arg_types.append(arg_type)
                unwrapped_arg_types.append(arg_type)

            # Function attribute
            func_attribs = ''
            if '*' in ''.join(arg_types):
                func_attribs += ', allow_raw_pointers()'

            if variant.is_pure_virtual:
                func_attribs += ', pure_virtual()'


            # Wrapper function
            if ns_name != None and ns_name != "cv":
                ns_parts = ns_name.split(".")
                if ns_parts[0] == "cv":
                    ns_parts = ns_parts[1:]
                ns_part = "_".join(ns_parts) + "_"
                ns_id = '_'.join(ns_parts)
                ns_prefix = namespace_prefix_override.get(ns_id, ns_id)
                if ns_prefix:
                    ns_prefix = ns_prefix + '_'
            else:
                ns_prefix = ''
            if class_info == None:
                js_func_name = ns_prefix + func.name
                wrap_func_name = js_func_name + "_wrapper"
            else:
                wrap_func_name = ns_prefix + func.class_name + "_" + func.name + "_wrapper"
                js_func_name = func.name

            # TODO: Name functions based wrap directives or based on arguments list
            if index > 0:
                wrap_func_name += str(index)
                js_func_name += str(index)

            c_func_name = 'Wrappers::' + wrap_func_name

            # Binding template-
            raw_arg_names = ['arg' + str(i + 1) for i in range(0, len(variant.args))]
            arg_names = []
            w_signature = []
            casted_arg_types = []
            for arg_type, arg_name in zip(arg_types, raw_arg_names):
                casted_arg_name = arg_name
                if with_vec_from_js_array:
                    # Only support const vector reference as input parameter
                    match = re.search(r'const std::vector<(.*)>&', arg_type)
                    if match:
                        type_in_vect = match.group(1)
                        if type_in_vect in ['int', 'float', 'double', 'char', 'uchar', 'String', 'std::string']:
                            casted_arg_name = 'emscripten::vecFromJSArray<' + type_in_vect + '>(' + arg_name + ')'
                            arg_type = re.sub(r'std::vector<(.*)>', 'emscripten::val', arg_type)
                w_signature.append(arg_type + ' ' + arg_name)
                arg_names.append(casted_arg_name)
                casted_arg_types.append(arg_type)

            arg_types = casted_arg_types

            # Argument list, signature
            arg_names_casted = [c if a == b else c + '.as<' + a + '>()' for a, b, c in
                                zip(unwrapped_arg_types, arg_types, arg_names)]

            # Add self object to the parameters
            if class_info and not  factory:
                arg_types = [class_info.cname + '&'] + arg_types
                w_signature = [class_info.cname + '& arg0 '] + w_signature

            for j in range(0, len(def_args) + 1):
                postfix = ''
                if j > 0:
                    postfix = '_' + str(j);

                ###################################
                # Wrapper
                if factory: # TODO or static
                    name = class_info.cname+'::' if variant.class_name else ""
                    cpp_call_text = static_class_call_template.substitute(scope=name,
                                                                   func=func.cname,
                                                                   args=', '.join(arg_names[:len(arg_names)-j]))
                elif class_info:
                    cpp_call_text = class_call_template.substitute(obj='arg0',
                                                                   func=func.cname,
                                                                   args=', '.join(arg_names[:len(arg_names)-j]))
                else:
                    cpp_call_text = call_template.substitute(func=func.cname,
                                                             args=', '.join(arg_names[:len(arg_names)-j]))


                wrapper_func_text = wrapper_function_template.substitute(ret_val=ret_type,
                                                                             func=wrap_func_name+postfix,
                                                                             signature=', '.join(w_signature[:len(w_signature)-j]),
                                                                             cpp_call=cpp_call_text,
                                                                             const='' if variant.is_const else '')

                ###################################
                # Binding
                if class_info:
                    if factory:
                        # print("Factory Function: ", c_func_name, len(variant.args) - j, class_info.name)
                        if variant.is_pure_virtual:
                            # FIXME: workaround for pure virtual in constructor
                            # e.g. DescriptorMatcher_clone_wrapper
                            continue
                        # consider the default parameter variants
                        args_num = len(variant.args) - j
                        if args_num in class_info.constructor_arg_num:
                            # FIXME: workaround for constructor overload with same args number
                            # e.g. DescriptorMatcher
                            continue
                        class_info.constructor_arg_num.add(args_num)
                        binding_text = ctr_template.substitute(const='const' if variant.is_const else '',
                                                           cpp_name=c_func_name+postfix,
                                                           ret=ret_type,
                                                           args=','.join(arg_types[:len(arg_types)-j]),
                                                           optional=func_attribs)
                    else:
                        binding_template = overload_class_static_function_template if variant.is_class_method else \
                            overload_class_function_template
                        binding_text = binding_template.substitute(js_name=js_func_name,
                                                           const='' if variant.is_const else '',
                                                           cpp_name=c_func_name+postfix,
                                                           ret=ret_type,
                                                           args=','.join(arg_types[:len(arg_types)-j]),
                                                           optional=func_attribs)
                else:
                    binding_text = overload_function_template.substitute(js_name=js_func_name,
                                                       cpp_name=c_func_name+postfix,
                                                       const='const' if variant.is_const else '',
                                                       ret=ret_type,
                                                       args=', '.join(arg_types[:len(arg_types)-j]),
                                                       optional=func_attribs)

                bindings.append(binding_text)
                wrappers.append(wrapper_func_text)

        return [bindings, wrappers]


    def gen_function_binding(self, func, class_info):

        if not class_info == None :
            func_name = class_info.cname+'::'+func.cname
        else :
            func_name = func.cname

        binding_text = None
        binding_text_list = []

        for index, variant in enumerate(func.variants):
            factory = False
            #TODO if variant.is_class_method and variant.rettype == ('Ptr<' + class_info.name + '>'):
            if (not class_info == None) and variant.rettype == ('Ptr<' + class_info.name + '>') or (func.name.startswith("create") and variant.rettype):
                factory = True
                base_class_name = variant.rettype
                base_class_name = base_class_name.replace("Ptr<","").replace(">","").strip()
                if base_class_name in self.classes:
                    self.classes[base_class_name].has_smart_ptr = True
                else:
                    print(base_class_name, ' not found in classes for registering smart pointer using ', class_info.name, 'instead')
                    self.classes[class_info.name].has_smart_ptr = True


            # Return type
            ret_type = 'void' if variant.rettype.strip() == '' else variant.rettype

            ret_type = ret_type.strip()
            # Same namespace fix for factory methods: Ptr<EdgeDrawing> -> Ptr<cv::ximgproc::EdgeDrawing>
            if factory and class_info is not None and ret_type.startswith('Ptr<'):
                inner = ret_type[len('Ptr<'):-1].strip()
                if '::' not in inner and inner == class_info.name:
                    ret_type = 'Ptr<%s>' % class_info.cname

            if ret_type.startswith('Ptr'): #smart pointer
                ptr_type = ret_type.replace('Ptr<', '').replace('>', '')
                if ptr_type in type_dict:
                    ret_type = type_dict[ptr_type]
            for key in type_dict:
                if key in ret_type:
                    # Replace types. Instead of ret_type.replace we use regular
                    # expression to exclude false matches.
                    # See https://github.com/opencv/opencv/issues/15514
                    ret_type = re.sub(r"\b" + key + r"\b", type_dict[key], ret_type)
            if variant.constret and ret_type.startswith('const') == False:
                ret_type = 'const ' + ret_type
            if variant.refret and ret_type.endswith('&') == False:
                ret_type += '&'

            arg_types = []
            orig_arg_types = []
            def_args = []
            for arg in variant.args:
                if arg.tp in type_dict:
                    arg_type = type_dict[arg.tp]
                else:
                    arg_type = arg.tp

                #if arg.outputarg:
                #    arg_type += '&'
                orig_arg_types.append(arg_type)
                if with_default_params and arg.defval != '':
                    def_args.append(arg.defval)
                arg_types.append(orig_arg_types[-1])

            # Function attribute
            func_attribs = ''
            if '*' in ''.join(orig_arg_types):
                func_attribs += ', allow_raw_pointers()'

            if variant.is_pure_virtual:
                func_attribs += ', pure_virtual()'

            #TODO better naming
            #if variant.name in self.jsfunctions:
            #else
            js_func_name = variant.name


            c_func_name = func.cname if (factory and variant.is_class_method == False) else func_name


            ################################### Binding
            for j in range(0, len(def_args) + 1):
                postfix = ''
                if j > 0:
                    postfix = '_' + str(j);
                if factory:
                    binding_text = ctr_template.substitute(const='const' if variant.is_const else '',
                                                           cpp_name=c_func_name+postfix,
                                                           ret=ret_type,
                                                           args=','.join(arg_types[:len(arg_types)-j]),
                                                           optional=func_attribs)
                else:
                    binding_template = overload_class_static_function_template if variant.is_class_method else \
                            overload_function_template if class_info == None else overload_class_function_template
                    binding_text = binding_template.substitute(js_name=js_func_name,
                                                               const='const' if variant.is_const else '',
                                                               cpp_name=c_func_name+postfix,
                                                               ret=ret_type,
                                                               args=','.join(arg_types[:len(arg_types)-1]),
                                                               optional=func_attribs)

                binding_text_list.append(binding_text)

        return binding_text_list

    def print_decls(self, decls):
        """
        Prints the list of declarations, retrieived by the parse() method
        """
        for d in decls:
            print(d[0], d[1], ";".join(d[2]))
            for a in d[3]:
                print("   ", a[0], a[1], a[2], end="")
                if a[3]:
                    print("; ".join(a[3]))
                else:
                    print()

    def gen(self, dst_file, src_files, core_bindings):
        # step 1: scan the headers and extract classes, enums and functions
        headers = []
        for hdr in src_files:
            decls = self.parser.parse(hdr)
            # print(hdr);
            # self.print_decls(decls);
            if len(decls) == 0:
                continue
            headers.append(hdr[hdr.rindex('opencv2/'):])
            for decl in decls:
                name = decl[0]
                type = name[:name.find(" ")]
                if type == "struct" or type == "class":  # class/structure case
                    name = name[name.find(" ") + 1:].strip()
                    self.add_class(type, name, decl)
                elif name.startswith("enum"):  # enumerations
                    self.add_enum(decl)
                elif name.startswith("const"):
                    # constant
                    self.add_const(name.replace("const ", "").strip(), decl)
                else:  # class/global function
                    self.add_func(decl)

        self.resolve_class_inheritance()

        # step 2: generate bindings
        # Global functions
        for ns_name, ns in sorted(self.namespaces.items()):
            ns_parts = ns_name.split('.')
            if ns_parts[0] != 'cv':
                print('Ignore namespace: {}'.format(ns_name))
                continue
            else:
                ns_parts = ns_parts[1:]
            ns_id = '_'.join(ns_parts)
            ns_prefix = namespace_prefix_override.get(ns_id, ns_id)
            for name_id, func in sorted(ns.funcs.items()):
                name = func.name
                if ns_prefix:
                    name = ns_prefix + '_' + name
                if name in ignore_list:
                    continue
                if not name in white_list['']:
                    #print('Not in whitelist: "{}" from ns={}'.format(name, ns_name))
                    continue

                ext_cnst = False
                # Check if the method is an external constructor
                for variant in func.variants:
                    if "Ptr<" in variant.rettype:

                        # Register the smart pointer
                        base_class_name = variant.rettype
                        base_class_name = base_class_name.replace("Ptr<","").replace(">","").strip()
                        if base_class_name not in self.classes:
                            new_base_class_name = '%s_%s' % (ns_id, base_class_name)
                            print(base_class_name, ' not found in classes for registering smart pointer using ', new_base_class_name, 'instead')
                            base_class_name = new_base_class_name
                        self.classes[base_class_name].has_smart_ptr = True

                        # Adds the external constructor
                        class_name = func.name.replace("create", "")
                        if not class_name in self.classes:
                            self.classes[base_class_name].methods[func.cname] = func
                        else:
                            self.classes[class_name].methods[func.cname] = func
                        ext_cnst = True
                if ext_cnst:
                    continue

                if with_wrapped_functions:
                    binding, wrapper = self.gen_function_binding_with_wrapper(func, ns_name, class_info=None)
                    self.bindings += binding
                    self.wrapper_funcs += wrapper
                else:
                    binding = self.gen_function_binding(func, class_info=None)
                    self.bindings+=binding

        # generate code for the classes and their methods
        for name, class_info in sorted(self.classes.items()):
            class_bindings = []
            if not name in white_list:
                #print('Not in whitelist: "{}" from ns={}'.format(name, ns_name))
                continue

            # Generate bindings for methods
            for method_name, method in sorted(class_info.methods.items()):
                if method.cname in ignore_list:
                    continue
                if not method.name in white_list[method.class_name]:
                    #print('Not in whitelist: "{}"'.format(method.name))
                    continue
                if method.is_constructor:
                    for variant in method.variants:
                        args = []
                        for arg in variant.args:
                            arg_type = type_dict[arg.tp] if arg.tp in type_dict else arg.tp
                            args.append(arg_type)
                        # print('Constructor: ', class_info.name, len(variant.args))
                        args_num = len(variant.args)
                        if args_num in class_info.constructor_arg_num:
                            continue
                        class_info.constructor_arg_num.add(args_num)
                        class_bindings.append(constructor_template.substitute(signature=', '.join(args)))
                else:
                    if with_wrapped_functions and (len(method.variants) > 1 or len(method.variants[0].args)>0 or "String" in method.variants[0].rettype):
                        binding, wrapper = self.gen_function_binding_with_wrapper(method, None, class_info=class_info)
                        self.wrapper_funcs = self.wrapper_funcs + wrapper
                        class_bindings = class_bindings + binding
                    else:
                        binding = self.gen_function_binding(method, class_info=class_info)
                        class_bindings = class_bindings + binding

            # Regiseter Smart pointer
            if class_info.has_smart_ptr:
                class_bindings.append(smart_ptr_reg_template.substitute(cname=class_info.cname, name=class_info.name))

            # Attach external constructors
            # for method_name, method in class_info.ext_constructors.items():
                # print("ext constructor", method_name)
            #if class_info.ext_constructors:



            # Generate bindings for properties(prop)
            for prop in class_info.props:
                if prop.tp in type_dict and not self._is_string_type(prop.tp):
                    _class_property = class_property_enum_template
                else:
                    _class_property = class_property_template

                class_bindings.append(_class_property.substitute(
                    js_name=prop.name,
                    cpp_name='::'.join([class_info.cname, prop.name])
                ))

            dv = ''
            base = Template("""base<$base>""")

            assert len(class_info.bases) <= 1 , "multiple inheritance not supported"

            if len(class_info.bases) == 1:
                dv = "," + base.substitute(base=', '.join(class_info.bases))

            self.bindings.append(class_template.substitute(cpp_name=class_info.cname,
                                                           js_name=name,
                                                           class_templates=''.join(class_bindings),
                                                           derivation=dv))

        if export_enums:
            # step 4: generate bindings for enums
            # TODO anonymous enums are ignored for now.
            for ns_name, ns in sorted(self.namespaces.items()):
                if ns_name.split('.')[0] != 'cv':
                    continue
                for name, enum in sorted(ns.enums.items()):
                    if '.unnamed_' not in name:
                        name = name.replace("cv.", "")
                        enum_values = []
                        for enum_val in enum:
                            value = enum_val[0][enum_val[0].rfind(".")+1:]
                            enum_values.append(enum_item_template.substitute(val=value,
                                                                             cpp_val=name.replace('.', '::')+'::'+value))

                        self.bindings.append(enum_template.substitute(cpp_name=name.replace(".", "::"),
                                                                      js_name=name.replace(".", "_"),
                                                                      enum_items=''.join(enum_values)))
                    else:
                        print(name)
                        #TODO: represent anonymous enums with constants

        if export_consts:
            # step 5: generate bindings for consts
            for ns_name, ns in sorted(self.namespaces.items()):
                if ns_name.split('.')[0] != 'cv':
                    continue
                # TODO CALIB_FIX_FOCAL_LENGTH is defined both in cv:: and cv::fisheye
                prefix = 'FISHEYE_' if 'fisheye' in ns_name else ''
                for name, const in sorted(ns.consts.items()):
                    name = prefix + name
                    # print("Gen consts: ", name, const)
                    self.bindings.append(const_template.substitute(js_name=name, value=const))

        with open(core_bindings) as f:
            ret = f.read()

        header_includes = '\n'.join(['#include "{}"'.format(hdr) for hdr in headers])
        ret = ret.replace('@INCLUDES@', header_includes)

        defis = '\n'.join(self.wrapper_funcs)
        ret += wrapper_codes_template.substitute(ns=wrapper_namespace, defs=defis)
        ret += emscripten_binding_template.substitute(binding_name='testBinding', bindings=''.join(self.bindings))


        # print(ret)
        text_file = open(dst_file, "w")
        text_file.write(ret)
        text_file.close()


if __name__ == "__main__":
    import argparse

    arg_parser = argparse.ArgumentParser(
        description="OpenCV JavaScript bindings generator"
    )
    arg_parser.add_argument(
        "-p", "--parser",
        required=True,
        help="Full path to OpenCV header parser `hdr_parser.py`"
    )
    arg_parser.add_argument(
        "-o", "--output_file",
        dest="output_file_path",
        required=True,
        help="Path to output file containing js bindings"
    )
    arg_parser.add_argument(
        "-c", "--config",
        dest="config_json_path",
        required=True,
        help="Path to generator configuration file in .json format"
    )
    arg_parser.add_argument(
        "--whitelist",
        dest="whitelist_file_path",
        required=True,
        help="Path to whitelist.js or opencv_js.config.py"
    )
    args = arg_parser.parse_args()

    # import header parser
    hdr_parser_path = os.path.abspath(args.parser)
    if hdr_parser_path.endswith(".py"):
        hdr_parser_path = os.path.dirname(hdr_parser_path)
    sys.path.append(hdr_parser_path)
    import hdr_parser

    with open(args.config_json_path, "r") as fh:
        config_json = json.load(fh)
    headers = config_json.get("headers", ())

    bindings_cpp = args.output_file_path
    core_bindings_path = config_json["core_bindings_file_path"]
    whitelist_file_path = args.whitelist_file_path

    if whitelist_file_path.endswith(".json") or whitelist_file_path.endswith(".JSON"):
        with open(whitelist_file_path) as f:
            gen_dict = json.load(f)
        white_list = makeWhiteListJson(gen_dict)
        namespace_prefix_override = makeNamespacePrefixOverride(gen_dict)
    elif whitelist_file_path.endswith(".py") or whitelist_file_path.endswith(".PY"):
        with open(whitelist_file_path) as fh:
            exec(fh.read())
        assert white_list
        namespace_prefix_override = {
            'dnn' : '',
            'aruco' : '',
        }
    else:
        print("Unexpected format of OpenCV config file", whitelist_file_path)
        exit(1)

    generator = JSWrapperGenerator(
        preprocessor_definitions=config_json.get("preprocessor_definitions", None)
    )
    generator.gen(bindings_cpp, headers, core_bindings_path)<|MERGE_RESOLUTION|>--- conflicted
+++ resolved
@@ -534,15 +534,9 @@
                 ptr_type = ret_type.replace('Ptr<', '').replace('>', '')
                 if ptr_type in type_dict:
                     ret_type = type_dict[ptr_type]
-<<<<<<< HEAD
-            for key in type_dict:
-                if key in ret_type:
-                    ret_type = re.sub(r"\b" + key + r"\b", type_dict[key], ret_type) 
-=======
                 for key in type_dict:
                     if key in ret_type:
                         ret_type = re.sub(r"\b" + key + r"\b", type_dict[key], ret_type)
->>>>>>> 579dfb6e
             arg_types = []
             unwrapped_arg_types = []
             for arg in variant.args:
