--- conflicted
+++ resolved
@@ -61,17 +61,10 @@
             roi_sizes.append(roi[2:4])
         return roi_corners, roi_sizes
 
-<<<<<<< HEAD
     def warp_roi(self, size, camera, aspect=1):
         warper = cv.PyRotationWarper(self.warper_type, self.scale*aspect)
         K = Warper.get_K(camera, aspect)
-        return warper.warpRoi(size, K, camera.R)
-=======
-    def update_scale(self, scale):
-        if scale is not None and scale != self.scale:
-            self.warper = cv.PyRotationWarper(self.warper_type, scale)  # setScale not working: https://docs.opencv.org/4.x/d5/d76/classcv_1_1PyRotationWarper.html#a90b000bb75f95294f9b0b6ec9859eb55
-            self.scale = scale
->>>>>>> a1143c4e
+        return warper.warpRoi(size, K, camera.R)  
 
     @staticmethod
     def get_K(camera, aspect=1):
