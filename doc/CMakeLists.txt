if (NOT CMAKE_CROSSCOMPILING)
  file(RELATIVE_PATH __loc_relative "${OpenCV_BINARY_DIR}" "${CMAKE_CURRENT_LIST_DIR}/pattern_tools\n")
  file(APPEND "${OpenCV_BINARY_DIR}/opencv_apps_python_tests.cfg" "${__loc_relative}")
endif()

if(NOT BUILD_DOCS)
  return()
endif()

# Dependencies scheme (* - optional):
#
# javadoc* -> doxygen_javadoc* -> doxygen_cpp ---------> doxygen -> opencv_docs
#    \                               \                     /        /
#     \                               -> doxygen_python* ->        /
#      ---------------------------------------------------------->

find_package(Doxygen)
if(DOXYGEN_FOUND)
  if (DOXYGEN_VERSION VERSION_LESS 1.9.8)
    message(WARNING "Found doxygen ${DOXYGEN_VERSION}, version 1.9.8 is used for testing, there is "
                    "a chance your documentation will look different or have some limitations.")
  endif()
  add_custom_target(doxygen)

  # not documented modules list
  set(blacklist "${DOXYGEN_BLACKLIST}")
  list(APPEND blacklist "ts" "world")
  unset(CMAKE_DOXYGEN_TUTORIAL_CONTRIB_ROOT)
  unset(CMAKE_DOXYGEN_TUTORIAL_JS_ROOT)

  set(OPENCV_DOCS_EXCLUDE_CUDA ON)
  if(";${OPENCV_MODULES_EXTRA};" MATCHES ";cudev;")
    set(OPENCV_DOCS_EXCLUDE_CUDA OFF)
    list(APPEND CMAKE_DOXYGEN_ENABLED_SECTIONS "CUDA_MODULES")
  endif()

  # gathering headers
  set(paths_include)
  set(paths_doc)
  set(paths_bib)
  set(paths_sample)
  set(paths_tutorial)
  set(paths_hal_interface)
  set(refs_main)
  set(refs_extra)
  set(deps)
  foreach(m ${OPENCV_MODULES_MAIN} ${OPENCV_MODULES_EXTRA})
    set(the_module "${m}")
    if(NOT the_module MATCHES "^opencv_")
      set(the_module "opencv_${m}")
    endif()
    list(FIND blacklist ${m} _pos)
    if(NOT EXISTS "${OPENCV_MODULE_${the_module}_LOCATION}/include"
        AND NOT EXISTS "${OPENCV_MODULE_${the_module}_LOCATION}/doc"
    )
      set(_pos -2)  # blacklist
    endif()
    if(${_pos} EQUAL -1)
      list(APPEND CMAKE_DOXYGEN_ENABLED_SECTIONS "HAVE_opencv_${m}")
      # include folder
      set(header_dir "${OPENCV_MODULE_opencv_${m}_LOCATION}/include")
      if(EXISTS "${header_dir}")
        list(APPEND paths_include "${header_dir}")
        list(APPEND deps ${header_dir})
        if(OPENCV_DOCS_EXCLUDE_CUDA)
          if(EXISTS "${OPENCV_MODULE_opencv_${m}_LOCATION}/include/opencv2/${m}/cuda")
            list(APPEND CMAKE_DOXYGEN_EXCLUDE_LIST "${OPENCV_MODULE_opencv_${m}_LOCATION}/include/opencv2/${m}/cuda")
          endif()
          file(GLOB list_cuda_files "${OPENCV_MODULE_opencv_${m}_LOCATION}/include/opencv2/${m}/*cuda*.hpp")
          if(list_cuda_files)
            list(APPEND CMAKE_DOXYGEN_EXCLUDE_LIST ${list_cuda_files})
          endif()
        endif()
      endif()
      # doc folder
      set(docs_dir "${OPENCV_MODULE_opencv_${m}_LOCATION}/doc")
      if(EXISTS "${docs_dir}")
        list(APPEND paths_doc "${docs_dir}")
        list(APPEND deps ${docs_dir})
      endif()
      # sample folder
      set(sample_dir "${OPENCV_MODULE_opencv_${m}_LOCATION}/samples")
      if(EXISTS "${sample_dir}")
        list(APPEND paths_sample "${sample_dir}")
        list(APPEND deps ${sample_dir})
      endif()
      # tutorial folder
      set(tutorial_dir "${OPENCV_MODULE_opencv_${m}_LOCATION}/tutorials")
      if(EXISTS "${tutorial_dir}")
        list(APPEND paths_tutorial "${tutorial_dir}")
        list(APPEND deps ${tutorial_dir})

        # tutorial reference entry
        file(GLOB tutorials RELATIVE "${OPENCV_MODULE_opencv_${m}_LOCATION}" "${tutorial_dir}/*.markdown")
        foreach (t ${tutorials})
          if (NOT DEFINED CMAKE_DOXYGEN_TUTORIAL_CONTRIB_ROOT)
            set(CMAKE_DOXYGEN_TUTORIAL_CONTRIB_ROOT "- @ref tutorial_contrib_root")
            set(tutorial_contrib_root "${CMAKE_CURRENT_BINARY_DIR}/contrib_tutorials.markdown")
            file(WRITE "${tutorial_contrib_root}"
              "Tutorials for contrib modules {#tutorial_contrib_root}\n"
              "=============================\n")
          endif()
          file(STRINGS "${OPENCV_MODULE_opencv_${m}_LOCATION}/${t}" tutorial_id LIMIT_COUNT 1 REGEX ".*{#[^}]+}")
          string(REGEX REPLACE ".*{#([^}]+)}" "\\1" tutorial_id "${tutorial_id}")
          file(APPEND "${tutorial_contrib_root}" "- ${m}. @subpage ${tutorial_id}\n")
        endforeach()
      endif()
      # HAL replacement file
      set(replacement_header "${OPENCV_MODULE_opencv_${m}_LOCATION}/src/hal_replacement.hpp")
      if(EXISTS "${replacement_header}")
        list(APPEND paths_hal_interface "${replacement_header}")
      endif()

      # BiBTeX file
      set(bib_file "${docs_dir}/${m}.bib")
      if(EXISTS "${bib_file}")
        set(paths_bib "${paths_bib} ${bib_file}")
        list(APPEND deps ${bib_file})
      endif()
      # Reference entry
      if("${m}" MATCHES "^[0-9].+")
        set(ref_m "_${m} \"${m}\"")
      else()
        set(ref_m "${m}")
      endif()
      set(one_ref "\t- ${m}. @ref ${ref_m}\n")
      list(FIND OPENCV_MODULES_EXTRA ${m} _pos)
      if(${_pos} EQUAL -1)
        set(refs_main "${refs_main}${one_ref}")
      else()
        set(refs_extra "${refs_extra}${one_ref}")
      endif()
    endif()
  endforeach()

  # fix references
  # set(ref_header "Module name | Folder\n----------- | ------")
  # if(refs_main)
  #    set(refs_main "### Main modules\n${ref_header}\n${refs_main}")
  # endif()
  # if(refs_extra)
  #   set(refs_extra "### Extra modules\n${ref_header}\n${refs_extra}")
  # endif()
  if(refs_main)
    set(refs_main "- Main modules:\n${refs_main}")
  endif()
  if(refs_extra)
    set(refs_extra "- Extra modules:\n${refs_extra}")
  endif()

  # additional config
  set(doxyfile "${CMAKE_CURRENT_BINARY_DIR}/Doxyfile")
  set(rootfile "${CMAKE_CURRENT_BINARY_DIR}/root.markdown")
  set(bibfile "${CMAKE_CURRENT_SOURCE_DIR}/opencv.bib")
  set(faqfile "${CMAKE_CURRENT_SOURCE_DIR}/faq.markdown")
  set(tutorial_path "${CMAKE_CURRENT_SOURCE_DIR}/tutorials")
  set(tutorial_py_path "${CMAKE_CURRENT_SOURCE_DIR}/py_tutorials")
  set(CMAKE_DOXYGEN_TUTORIAL_JS_ROOT "- @ref tutorial_js_root")
  set(tutorial_js_path "${CMAKE_CURRENT_SOURCE_DIR}/js_tutorials")
  set(example_path "${CMAKE_SOURCE_DIR}/samples")

  set(doxygen_image_path
      ${CMAKE_CURRENT_SOURCE_DIR}/images
      ${paths_doc}
      ${tutorial_path}
      ${tutorial_py_path}
      ${tutorial_js_path}
      ${paths_tutorial}
      #${OpenCV_SOURCE_DIR}/samples/data         # TODO: need to resolve ambiguous conflicts first
      ${OpenCV_SOURCE_DIR}
      ${OpenCV_SOURCE_DIR}/modules               # <opencv>/modules
      ${OPENCV_EXTRA_MODULES_PATH}               # <opencv_contrib>/modules
      ${OPENCV_DOCS_EXTRA_IMAGE_PATH}            # custom variable for user modules
  )

  # set export variables
  string(REPLACE ";" " \\\n" CMAKE_DOXYGEN_INPUT_LIST "${rootfile} ; ${faqfile} ; ${paths_include} ; ${paths_hal_interface} ; ${paths_doc} ; ${tutorial_path} ; ${tutorial_py_path} ; ${tutorial_js_path} ; ${paths_tutorial} ; ${tutorial_contrib_root}")
  string(REPLACE ";" " \\\n" CMAKE_DOXYGEN_IMAGE_PATH "${doxygen_image_path}")
  string(REPLACE ";" " \\\n" CMAKE_DOXYGEN_EXCLUDE_LIST "${CMAKE_DOXYGEN_EXCLUDE_LIST}")
  string(REPLACE ";" " " CMAKE_DOXYGEN_ENABLED_SECTIONS "${CMAKE_DOXYGEN_ENABLED_SECTIONS}")
  # TODO: remove paths_doc from EXAMPLE_PATH after face module tutorials/samples moved to separate folders
  string(REPLACE ";" " \\\n" CMAKE_DOXYGEN_EXAMPLE_PATH  "${example_path} ; ${paths_doc} ; ${paths_sample}")
  string(REPLACE ";" " \\\n" CMAKE_DOXYGEN_INCLUDE_ROOTS "${paths_include}")
  set(CMAKE_DOXYGEN_LAYOUT "${CMAKE_CURRENT_BINARY_DIR}/DoxygenLayout.xml")
  set(CMAKE_DOXYGEN_OUTPUT_PATH "doxygen")
  set(CMAKE_DOXYGEN_MAIN_REFERENCE "${refs_main}")
  set(CMAKE_DOXYGEN_EXTRA_REFERENCE "${refs_extra}")
  set(CMAKE_EXTRA_BIB_FILES "${bibfile} ${paths_bib}")
  if (CMAKE_DOXYGEN_GENERATE_QHP)
    set(CMAKE_DOXYGEN_GENERATE_QHP "YES")
  else()
    set(CMAKE_DOXYGEN_GENERATE_QHP "NO")
  endif()

  list(APPEND CMAKE_DOXYGEN_HTML_FILES "${CMAKE_CURRENT_SOURCE_DIR}/opencv.ico")
  list(APPEND CMAKE_DOXYGEN_HTML_FILES "${CMAKE_CURRENT_SOURCE_DIR}/pattern.png")
  list(APPEND CMAKE_DOXYGEN_HTML_FILES "${CMAKE_CURRENT_SOURCE_DIR}/acircles_pattern.png")
  list(APPEND CMAKE_DOXYGEN_HTML_FILES "${CMAKE_CURRENT_SOURCE_DIR}/bodybg.png")
  # list(APPEND CMAKE_DOXYGEN_HTML_FILES "${CMAKE_CURRENT_SOURCE_DIR}/mymath.sty")
  list(APPEND CMAKE_DOXYGEN_HTML_FILES "${CMAKE_CURRENT_SOURCE_DIR}/tutorial-utils.js")
  string(REPLACE ";" " \\\n" CMAKE_DOXYGEN_HTML_FILES "${CMAKE_DOXYGEN_HTML_FILES}")

<<<<<<< HEAD
  set(OPENCV_MATHJAX_RELPATH "https://cdn.jsdelivr.net/npm/mathjax@3.0.1" CACHE STRING "URI to a MathJax installation")


=======
>>>>>>> 2eedec74
  if (DOXYGEN_DOT_EXECUTABLE)
    message(STATUS "Found DOT executable: ${DOXYGEN_DOT_EXECUTABLE}")
    set(init_dot_path "${DOXYGEN_DOT_EXECUTABLE}")
    set(init_dot_mode "YES")
  else()
    set(init_dot_path "")
    set(init_dot_mode "NO")
  endif()
  set(OPENCV_DOCS_DOT_PATH "${init_dot_path}" CACHE PATH "Doxygen/DOT_PATH value")
  set(OPENCV_DOCS_HAVE_DOT "${init_dot_mode}" CACHE BOOL "Doxygen: build extra diagrams")
  set(CMAKECONFIG_DOT_PATH "${OPENCV_DOCS_DOT_PATH}")
  set(CMAKECONFIG_HAVE_DOT "${OPENCV_DOCS_HAVE_DOT}")

  # 'png' is good enough for compatibility (but requires +50% storage space)
  set(OPENCV_DOCS_DOT_IMAGE_FORMAT "svg" CACHE STRING "Doxygen/DOT_IMAGE_FORMAT value")
  set(CMAKECONFIG_DOT_IMAGE_FORMAT "${OPENCV_DOCS_DOT_IMAGE_FORMAT}")

  # Doxygen 1.8.16 fix: https://github.com/doxygen/doxygen/pull/6870
  # NO is needed here: https://github.com/opencv/opencv/pull/16039
  set(OPENCV_DOCS_INTERACTIVE_SVG "NO" CACHE BOOL "Doxygen/INTERACTIVE_SVG value")
  set(CMAKECONFIG_INTERACTIVE_SVG "${OPENCV_DOCS_INTERACTIVE_SVG}")

  set(OPENCV_DOCS_DOXYFILE_IN "Doxyfile.in" CACHE PATH "Doxygen configuration template file (Doxyfile.in)")
  set(OPENCV_DOCS_DOXYGEN_LAYOUT "DoxygenLayout.xml" CACHE PATH "Doxygen layout file (.xml)")

  # writing file
  configure_file("${OPENCV_DOCS_DOXYGEN_LAYOUT}" DoxygenLayout.xml @ONLY)
  configure_file("${OPENCV_DOCS_DOXYFILE_IN}" ${doxyfile} @ONLY)
  configure_file(root.markdown.in ${rootfile} @ONLY)

  # js tutorial assets
  set(opencv_tutorial_html_dir "${CMAKE_CURRENT_BINARY_DIR}/doxygen/html")
  set(js_tutorials_assets_dir "${CMAKE_CURRENT_SOURCE_DIR}/js_tutorials/js_assets")
  set(js_tutorials_assets_deps "")

  # make sure the build directory exists
  file(MAKE_DIRECTORY "${opencv_tutorial_html_dir}")

  # gather and copy specific files for js tutorials
  file(GLOB_RECURSE js_assets "${js_tutorials_assets_dir}/*")
  ocv_list_filterout(js_assets "\\\\.eslintrc.json")
  list(APPEND js_assets "${OpenCV_SOURCE_DIR}/samples/cpp/tutorial_code/calib3d/real_time_pose_estimation/Data/box.mp4")

  if(BUILD_opencv_js)
    set(ocv_js_dir "${CMAKE_BINARY_DIR}/bin")
    set(ocv_js "opencv.js")
    list(APPEND js_assets "${ocv_js_dir}/${ocv_js}")
  elseif(DEFINED OPENCV_JS_LOCATION)
    list(APPEND js_assets "${OPENCV_JS_LOCATION}")
  endif()

  # copy haar cascade files
  # set(haar_cascade_files "")
  # set(data_harrcascades_path "${OpenCV_SOURCE_DIR}/data/haarcascades/")
  # list(APPEND js_tutorials_assets_deps "${data_harrcascades_path}/haarcascade_frontalface_default.xml" "${data_harrcascades_path}/haarcascade_eye.xml")
  # list(APPEND js_assets "${data_harrcascades_path}/haarcascade_frontalface_default.xml" "${data_harrcascades_path}/haarcascade_eye.xml")

  foreach(f ${js_assets})
    get_filename_component(fname "${f}" NAME)
    add_custom_command(OUTPUT "${opencv_tutorial_html_dir}/${fname}"
                       COMMAND ${CMAKE_COMMAND} -E copy_if_different "${f}" "${opencv_tutorial_html_dir}/${fname}"
                       DEPENDS "${f}"
                       COMMENT "Copying ${fname}"
    )
    list(APPEND js_tutorials_assets_deps "${f}" "${opencv_tutorial_html_dir}/${fname}")
  endforeach()

  add_custom_target(
    doxygen_cpp
    COMMAND ${DOXYGEN_EXECUTABLE} ${doxyfile}
    DEPENDS ${doxyfile} ${rootfile} ${bibfile} ${deps} ${js_tutorials_assets_deps}
    COMMENT "Generate Doxygen documentation"
  )

  if(NOT DEFINED HAVE_PYTHON_BS4 AND PYTHON_DEFAULT_EXECUTABLE)
    # Documentation post-processing tool requires BuautifulSoup Python package
    execute_process(COMMAND "${PYTHON_DEFAULT_EXECUTABLE}" -c "import bs4; from bs4 import BeautifulSoup; print(bs4.__version__)"
                    RESULT_VARIABLE _result
                    OUTPUT_VARIABLE _bs4_version
                    OUTPUT_STRIP_TRAILING_WHITESPACE)

    if(NOT _result EQUAL 0)
      set(HAVE_PYTHON_BS4 0 CACHE INTERNAL "")
    else()
      message(STATUS "Python BeautifulSoup (bs4) version: ${_bs4_version}")
      set(HAVE_PYTHON_BS4 1 CACHE INTERNAL "")
    endif()
  endif()

  if(PYTHON_DEFAULT_EXECUTABLE
      AND HAVE_PYTHON_BS4
      AND OPENCV_PYTHON_SIGNATURES_FILE
      AND TARGET gen_opencv_python_source)
    add_custom_target(doxygen_python
      COMMAND ${PYTHON_DEFAULT_EXECUTABLE} "${CMAKE_CURRENT_SOURCE_DIR}/tools/add_signatures.py" "${CMAKE_CURRENT_BINARY_DIR}/doxygen/html/" "${OPENCV_PYTHON_SIGNATURES_FILE}" "python"
      DEPENDS doxygen_cpp gen_opencv_python_source
      COMMENT "Inject Python signatures into documentation"
    )
  endif()

  add_dependencies(doxygen doxygen_cpp)

  if(TARGET doxygen_python)
    add_dependencies(doxygen doxygen_python)
  endif()

  if(TARGET doxygen_javadoc)
    add_dependencies(doxygen_cpp doxygen_javadoc)
  endif()

  add_dependencies(opencv_docs doxygen)

  install(DIRECTORY ${CMAKE_CURRENT_BINARY_DIR}/doxygen/html
    DESTINATION "${OPENCV_DOC_INSTALL_PATH}"
    COMPONENT "docs" OPTIONAL
    ${compatible_MESSAGE_NEVER}
  )
endif()<|MERGE_RESOLUTION|>--- conflicted
+++ resolved
@@ -200,12 +200,6 @@
   list(APPEND CMAKE_DOXYGEN_HTML_FILES "${CMAKE_CURRENT_SOURCE_DIR}/tutorial-utils.js")
   string(REPLACE ";" " \\\n" CMAKE_DOXYGEN_HTML_FILES "${CMAKE_DOXYGEN_HTML_FILES}")
 
-<<<<<<< HEAD
-  set(OPENCV_MATHJAX_RELPATH "https://cdn.jsdelivr.net/npm/mathjax@3.0.1" CACHE STRING "URI to a MathJax installation")
-
-
-=======
->>>>>>> 2eedec74
   if (DOXYGEN_DOT_EXECUTABLE)
     message(STATUS "Found DOT executable: ${DOXYGEN_DOT_EXECUTABLE}")
     set(init_dot_path "${DOXYGEN_DOT_EXECUTABLE}")
