--- conflicted
+++ resolved
@@ -1310,15 +1310,6 @@
   title = {QR Factorization},
   url = {https://www.seas.ucla.edu/~vandenbe/133A/lectures/qr.pdf}
 }
-<<<<<<< HEAD
-@inproceedings{wang2016iros,
-  author = {John Wang and Edwin Olson},
-  title = {{AprilTag} 2: Efficient and robust fiducial detection},
-  booktitle = {Proceedings of the {IEEE/RSJ} International Conference on Intelligent Robots and Systems {(IROS)}},
-  year = {2016},
-  month = {October},
-  url = {https://april.eecs.umich.edu/pdfs/wang2016iros.pdf}
-=======
 @inproceedings{Viola01,
   author = {Viola, Paul and Jones, Michael J.},
   title = {Rapid object detection using a boosted cascade of simple features},
@@ -1339,7 +1330,6 @@
   pages = {137--154},
   publisher = {Kluwer Academic Publishers},
   url = {https://www.face-rec.org/algorithms/Boosting-Ensemble/16981346.pdf}
->>>>>>> ec015d48
 }
 @misc{Welch95,
   author = {Welch, Greg and Bishop, Gary},
