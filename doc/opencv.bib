--- conflicted
+++ resolved
@@ -1616,8 +1616,6 @@
   volume = {8},
   url = {https://citeseerx.ist.psu.edu/document?repid=rep1&type=pdf&doi=1fbd43f3827fffeb76641a9c5ab5b625eb5a75ba}
 }
-<<<<<<< HEAD
-=======
 @article{Aggarwal1985,
   author = {Aggarwal, A. and Chang, J. and Yap, Chee K.},
   title = {Minimum area circumscribing Polygons},
@@ -1628,7 +1626,6 @@
   url = {https://doi.org/10.1007/BF01898354}
 }
 
->>>>>>> 43566e15
 @inproceedings{rudakova2013precise,
   title={Precise correction of lateral chromatic aberration in images},
   author={Rudakova, Victoria and Monasse, Pascal},
