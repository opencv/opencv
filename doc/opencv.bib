--- conflicted
+++ resolved
@@ -1377,7 +1377,7 @@
   year={2005},
   pages={70-74}
 }
-<<<<<<< HEAD
+
 @article{DBLP:journals/corr/abs-2110-06864,
   author       = {Yifu Zhang and Peize Sun and Yi Jiang and Dongdong Yu and Zehuan Yuan and Ping Luo and Wenyu Liu and Xinggang Wang},
   title        = {ByteTrack: Multi-Object Tracking by Associating Every Detection Box},
@@ -1387,15 +1387,6 @@
   biburl       = {https://dblp.org/rec/journals/corr/abs-2110-06864.bib},
   bibsource    = {dblp computer science bibliography, https://dblp.org}
 }
-@article{DBLP:journals/corr/abs-2110-06864,
-  author       = {Yifu Zhang and Peize Sun and Yi Jiang and Dongdong Yu and Zehuan Yuan and Ping Luo and Wenyu Liu and Xinggang Wang},
-  title        = {ByteTrack: Multi-Object Tracking by Associating Every Detection Box},
-  journal      = {CoRR},
-  volume       = {abs/2110.06864},
-  year         = {2021},
-  biburl       = {https://dblp.org/rec/journals/corr/abs-2110-06864.bib},
-  bibsource    = {dblp computer science bibliography, https://dblp.org}
-=======
 @inproceedings{wang2016iros,
     AUTHOR     = {John Wang and Edwin Olson},
     TITLE      = {{AprilTag} 2: Efficient and robust fiducial detection},
@@ -1403,5 +1394,4 @@
                  Robots and Systems {(IROS)}},
     YEAR       = {2016},
     MONTH      = {October},
->>>>>>> 19209935
 }