%YAML 1.0
---
################################################################################
# Object detection models.
################################################################################

# OpenCV's face detection network
opencv_fd:
  load_info:
    url: "https://github.com/opencv/opencv_3rdparty/raw/dnn_samples_face_detector_20170830/res10_300x300_ssd_iter_140000.caffemodel"
    sha1: "15aa726b4d46d9f023526d85537db81cbc8dd566"
  model: "opencv_face_detector.caffemodel"
  config: "opencv_face_detector.prototxt"
  mean: [104, 177, 123]
  scale: 1.0
  width: 300
  height: 300
  rgb: false
  sample: "object_detection"

# YOLOv8 object detection family from ultralytics (https://github.com/ultralytics/ultralytics)
# Might be used for all YOLOv8n YOLOv8s YOLOv8m YOLOv8l and YOLOv8x
yolov8x:
  load_info:
    url: "https://huggingface.co/cabelo/yolov8/resolve/main/yolov8x.onnx?download=true"
    sha1: "462f15d668c046d38e27d3df01fe8142dd004cb4"
  model: "yolov8x.onnx"
  mean: 0.0
  scale: 0.00392
  width: 640
  height: 640
  rgb: true
  classes: "object_detection_classes_yolo.txt"
  background_label_id: 0
  sample: "yolo_detector"

yolov8s:
  load_info:
    url: "https://github.com/CVHub520/X-AnyLabeling/releases/download/v0.1.0/yolov8s.onnx"
    sha1: "82cd83984396fe929909ecb58212b0e86d0904b1"
  model: "yolov8s.onnx"
  mean: 0.0
  scale: 0.00392
  width: 640
  height: 640
  rgb: true
  classes: "object_detection_classes_yolo.txt"
  background_label_id: 0
  sample: "yolo_detector"

yolov8n:
  load_info:
    url: "https://github.com/CVHub520/X-AnyLabeling/releases/download/v0.1.0/yolov8n.onnx"
    sha1: "68f864475d06e2ec4037181052739f268eeac38d"
  model: "yolov8n.onnx"
  mean: 0.0
  scale: 0.00392
  width: 640
  height: 640
  rgb: true
  classes: "object_detection_classes_yolo.txt"
  background_label_id: 0
  sample: "yolo_detector"

yolov8m:
  load_info:
    url: "https://github.com/CVHub520/X-AnyLabeling/releases/download/v0.1.0/yolov8m.onnx"
    sha1: "656ffeb4f3b067bc30df956728b5f9c61a4cb090"
  model: "yolov8m.onnx"
  mean: 0.0
  scale: 0.00392
  width: 640
  height: 640
  rgb: true
  classes: "object_detection_classes_yolo.txt"
  background_label_id: 0
  sample: "yolo_detector"

yolov8l:
  load_info:
    url: "https://github.com/CVHub520/X-AnyLabeling/releases/download/v0.1.0/yolov8l.onnx"
<<<<<<< HEAD
    sha1: "5c5cc8ad7ab50973a84444bae4e613065a479ea1"
=======
    sha1: "462df53ca3a85d110bf6be7fc2e2bb1277124395"
>>>>>>> 03a54557
  model: "yolov8l.onnx"
  mean: 0.0
  scale: 0.00392
  width: 640
  height: 640
  rgb: true
  classes: "object_detection_classes_yolo.txt"
  background_label_id: 0
  sample: "yolo_detector"
<<<<<<< HEAD

=======
>>>>>>> 03a54557
# YOLO4 object detection family from Darknet (https://github.com/AlexeyAB/darknet)
# YOLO object detection family from Darknet (https://pjreddie.com/darknet/yolo/)
# Might be used for all YOLOv2, TinyYolov2, YOLOv3, YOLOv4 and TinyYolov4
yolov4:
  load_info:
    url: "https://github.com/AlexeyAB/darknet/releases/download/darknet_yolo_v3_optimal/yolov4.weights"
    sha1: "0143deb6c46fcc7f74dd35bf3c14edc3784e99ee"
  model: "yolov4.weights"
  config: "yolov4.cfg"
  mean: [0, 0, 0]
  scale: 0.00392
  width: 416
  height: 416
  rgb: true
  classes: "object_detection_classes_yolo.txt"
  background_label_id: 0
  sample: "object_detection"

yolov4-tiny:
  load_info:
    url: "https://github.com/AlexeyAB/darknet/releases/download/darknet_yolo_v4_pre/yolov4-tiny.weights"
    sha1: "451caaab22fb9831aa1a5ee9b5ba74a35ffa5dcb"
  model: "yolov4-tiny.weights"
  config: "yolov4-tiny.cfg"
  mean: [0, 0, 0]
  scale: 0.00392
  width: 416
  height: 416
  rgb: true
  classes: "object_detection_classes_yolo.txt"
  background_label_id: 0
  sample: "object_detection"

yolov3:
  load_info:
    url: "https://pjreddie.com/media/files/yolov3.weights"
    sha1: "520878f12e97cf820529daea502acca380f1cb8e"
  model: "yolov3.weights"
  config: "yolov3.cfg"
  mean: [0, 0, 0]
  scale: 0.00392
  width: 416
  height: 416
  rgb: true
  classes: "object_detection_classes_yolo.txt"
  background_label_id: 0
  sample: "object_detection"

tiny-yolo-voc:
  load_info:
    url: "https://pjreddie.com/media/files/yolov2-tiny-voc.weights"
    sha1: "24b4bd049fc4fa5f5e95f684a8967e65c625dff9"
  model: "tiny-yolo-voc.weights"
  config: "tiny-yolo-voc.cfg"
  mean: [0, 0, 0]
  scale: 0.00392
  width: 416
  height: 416
  rgb: true
  classes: "object_detection_classes_pascal_voc.txt"
  background_label_id: 0
  sample: "object_detection"

yolov8:
  load_info:
    url: "https://github.com/CVHub520/X-AnyLabeling/releases/download/v0.1.0/yolov8n.onnx"
    sha1: "68f864475d06e2ec4037181052739f268eeac38d"
  model: "yolov8n.onnx"
  mean: [0, 0, 0]
  scale: 0.00392
  width: 640
  height: 640
  rgb: true
  postprocessing: "yolov8"
  classes: "object_detection_classes_yolo.txt"
  sample: "object_detection"

# Caffe implementation of SSD model from https://github.com/chuanqi305/MobileNet-SSD
ssd_caffe:
  load_info:
    url: "https://drive.google.com/uc?export=download&id=0B3gersZ2cHIxRm5PMWRoTkdHdHc"
    sha1: "994d30a8afaa9e754d17d2373b2d62a7dfbaaf7a"
  model: "MobileNetSSD_deploy.caffemodel"
  config: "MobileNetSSD_deploy.prototxt"
  mean: [127.5, 127.5, 127.5]
  scale: 0.007843
  width: 300
  height: 300
  rgb: false
  classes: "object_detection_classes_pascal_voc.txt"
  sample: "object_detection"

# TensorFlow implementation of SSD model from https://github.com/tensorflow/models/tree/master/research/object_detection
ssd_tf:
  load_info:
    url: "http://download.tensorflow.org/models/object_detection/ssd_mobilenet_v1_coco_2017_11_17.tar.gz"
    sha1: "9e4bcdd98f4c6572747679e4ce570de4f03a70e2"
    download_sha: "6157ddb6da55db2da89dd561eceb7f944928e317"
    download_name: "ssd_mobilenet_v1_coco_2017_11_17.tar.gz"
    member: "ssd_mobilenet_v1_coco_2017_11_17/frozen_inference_graph.pb"
  model: "ssd_mobilenet_v1_coco_2017_11_17.pb"
  config: "ssd_mobilenet_v1_coco_2017_11_17.pbtxt"
  mean: [0, 0, 0]
  scale: 1.0
  width: 300
  height: 300
  rgb: true
  classes: "object_detection_classes_coco.txt"
  sample: "object_detection"

# TensorFlow implementation of Faster-RCNN model from https://github.com/tensorflow/models/tree/master/research/object_detection
faster_rcnn_tf:
  load_info:
    url: "http://download.tensorflow.org/models/object_detection/faster_rcnn_inception_v2_coco_2018_01_28.tar.gz"
    sha1: "f2e4bf386b9bb3e25ddfcbbd382c20f417e444f3"
    download_sha: "c710f25e5c6a3ce85fe793d5bf266d581ab1c230"
    download_name: "faster_rcnn_inception_v2_coco_2018_01_28.tar.gz"
    member: "faster_rcnn_inception_v2_coco_2018_01_28/frozen_inference_graph.pb"
  model: "faster_rcnn_inception_v2_coco_2018_01_28.pb"
  config: "faster_rcnn_inception_v2_coco_2018_01_28.pbtxt"
  mean: [0, 0, 0]
  scale: 1.0
  width: 800
  height: 600
  rgb: true
  sample: "object_detection"

################################################################################
# Image classification models.
################################################################################

# SqueezeNet v1.1 from https://github.com/DeepScale/SqueezeNet
squeezenet:
  load_info:
    url: "https://raw.githubusercontent.com/DeepScale/SqueezeNet/b5c3f1a23713c8b3fd7b801d229f6b04c64374a5/SqueezeNet_v1.1/squeezenet_v1.1.caffemodel"
    sha1: "3397f026368a45ae236403ccc81cfcbe8ebe1bd0"
  model: "squeezenet_v1.1.caffemodel"
  config: "squeezenet_v1.1.prototxt"
  mean: [0, 0, 0]
  scale: 1.0
  width: 227
  height: 227
  rgb: false
  classes: "classification_classes_ILSVRC2012.txt"
  sample: "classification"

# Googlenet from https://github.com/BVLC/caffe/tree/master/models/bvlc_googlenet
googlenet:
  load_info:
    url: "http://dl.caffe.berkeleyvision.org/bvlc_googlenet.caffemodel"
    sha1: "405fc5acd08a3bb12de8ee5e23a96bec22f08204"
  model: "bvlc_googlenet.caffemodel"
  config: "bvlc_googlenet.prototxt"
  mean: [104, 117, 123]
  scale: 1.0
  width: 224
  height: 224
  rgb: false
  classes: "classification_classes_ILSVRC2012.txt"
  sample: "classification"

################################################################################
# Semantic segmentation models.
################################################################################

# ENet road scene segmentation network from https://github.com/e-lab/ENet-training
# Works fine for different input sizes.
enet:
  load_info:
    url: "https://www.dropbox.com/s/tdde0mawbi5dugq/Enet-model-best.net?dl=1"
    sha1: "b4123a73bf464b9ebe9cfc4ab9c2d5c72b161315"
  model: "Enet-model-best.net"
  mean: [0, 0, 0]
  scale: 0.00392
  width: 512
  height: 256
  rgb: true
  classes: "enet-classes.txt"
  sample: "segmentation"

fcn8s:
  load_info:
    url: "http://dl.caffe.berkeleyvision.org/fcn8s-heavy-pascal.caffemodel"
    sha1: "c449ea74dd7d83751d1357d6a8c323fcf4038962"
  model: "fcn8s-heavy-pascal.caffemodel"
  config: "fcn8s-heavy-pascal.prototxt"
  mean: [0, 0, 0]
  scale: 1.0
  width: 500
  height: 500
  rgb: false
  sample: "segmentation"

fcnresnet101:
  load_info:
    url: "https://github.com/onnx/models/raw/fb8271d5d5d9b90dbb1eb5e8e40f8f580fb248b3/vision/object_detection_segmentation/fcn/model/fcn-resnet101-11.onnx"
    sha1: "e7e76474bf6b73334ab32c4be1374c9e605f5aed"
  model: "fcn-resnet101-11.onnx"
  mean: [103.5, 116.2, 123.6]
  scale: 0.019
  width: 500
  height: 500
  rgb: false
  sample: "segmentation"<|MERGE_RESOLUTION|>--- conflicted
+++ resolved
@@ -79,11 +79,7 @@
 yolov8l:
   load_info:
     url: "https://github.com/CVHub520/X-AnyLabeling/releases/download/v0.1.0/yolov8l.onnx"
-<<<<<<< HEAD
-    sha1: "5c5cc8ad7ab50973a84444bae4e613065a479ea1"
-=======
     sha1: "462df53ca3a85d110bf6be7fc2e2bb1277124395"
->>>>>>> 03a54557
   model: "yolov8l.onnx"
   mean: 0.0
   scale: 0.00392
@@ -93,10 +89,7 @@
   classes: "object_detection_classes_yolo.txt"
   background_label_id: 0
   sample: "yolo_detector"
-<<<<<<< HEAD
-
-=======
->>>>>>> 03a54557
+  
 # YOLO4 object detection family from Darknet (https://github.com/AlexeyAB/darknet)
 # YOLO object detection family from Darknet (https://pjreddie.com/darknet/yolo/)
 # Might be used for all YOLOv2, TinyYolov2, YOLOv3, YOLOv4 and TinyYolov4
