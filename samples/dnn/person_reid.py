--- conflicted
+++ resolved
@@ -184,11 +184,8 @@
         args.yolo_model = findModel(args.yolo_model, args.yolo_sha1)
 
     engine = cv.dnn.ENGINE_AUTO
-<<<<<<< HEAD
+
     if args.backend != "default" or args.target != "cpu":
-=======
-    if args.backend != "default" or args.backend != "cpu":
->>>>>>> 3fac9a9d
         engine = cv.dnn.ENGINE_CLASSIC
     yolo_net = cv.dnn.readNetFromONNX(args.yolo_model, engine)
     reid_net = cv.dnn.readNetFromONNX(args.model, engine)
