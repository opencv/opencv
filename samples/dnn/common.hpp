--- conflicted
+++ resolved
@@ -179,15 +179,11 @@
                        modelName, zooFile)+
            genArgument(prefix + "labels", "Path to a text file with names of classes to label detected objects.",
                        modelName, zooFile)+
+           genArgument(prefix + "postprocessing", "Indicate the postprocessing type of model i.e. yolov8, yolonas, etc.",
+                       modelName, zooFile)+
            genArgument(prefix + "sha1", "Optional path to hashsum of downloaded model to be loaded from models.yml",
                        modelName, zooFile)+
-<<<<<<< HEAD
-           genArgument("postprocessing", "Indicate the postprocessing type of model i.e. yolov8, yolonas, etc.",
-                       modelName, zooFile)+
-           genArgument("sha1", "Optional path to hashsum of downloaded model to be loaded from models.yml",
-=======
            genArgument(prefix + "download_sha", "Optional path to hashsum of downloaded model to be loaded from models.yml",
->>>>>>> 786d8f63
                        modelName, zooFile);
 }
 
