SET(OPENCV_CUDA_SAMPLES_REQUIRED_DEPS opencv_core opencv_flann opencv_imgproc opencv_highgui
                                     opencv_ml opencv_video opencv_objdetect opencv_features2d
                                     opencv_calib3d opencv_legacy opencv_contrib opencv_cuda
                                     opencv_nonfree opencv_softcascade opencv_superres
                                     opencv_cudaarithm opencv_cudafilters opencv_cudawarping opencv_cudaimgproc
                                     opencv_cudafeatures2d opencv_cudaoptflow opencv_cudabgsegm
                                     opencv_cudastereo opencv_cudalegacy)

ocv_check_dependencies(${OPENCV_CUDA_SAMPLES_REQUIRED_DEPS})

if(BUILD_EXAMPLES AND OCV_DEPENDENCIES_FOUND)
  set(project "gpu")
  string(TOUPPER "${project}" project_upper)

  project("${project}_samples")

  ocv_include_modules(${OPENCV_CUDA_SAMPLES_REQUIRED_DEPS})
  ocv_include_directories(
    "${OpenCV_SOURCE_DIR}/modules/gpu/src/nvidia"
    "${OpenCV_SOURCE_DIR}/modules/gpu/src/nvidia/core"
    )

  if(HAVE_opencv_nonfree)
    ocv_include_directories("${OpenCV_SOURCE_DIR}/modules/nonfree/include")
  endif()

  if(HAVE_opencv_cudacodec)
    ocv_include_directories("${OpenCV_SOURCE_DIR}/modules/cudacodec/include")
  endif()

  if(HAVE_CUDA)
    ocv_include_directories(${CUDA_INCLUDE_DIRS})
  endif()

  if(HAVE_OPENCL)
    ocv_include_directories("${OpenCV_SOURCE_DIR}/modules/ocl/include")
  endif()

  if(CMAKE_COMPILER_IS_GNUCXX AND NOT ENABLE_NOISY_WARNINGS)
    set(CMAKE_C_FLAGS "${CMAKE_C_FLAGS} -Wno-unused-function")
  endif()

  # ---------------------------------------------
  #      Define executable targets
  # ---------------------------------------------
  MACRO(OPENCV_DEFINE_CUDA_EXAMPLE name srcs)
    set(the_target "example_${project}_${name}")
    add_executable(${the_target} ${srcs})

<<<<<<< HEAD
    target_link_libraries(${the_target} ${OPENCV_LINKER_LIBS} ${OPENCV_GPU_SAMPLES_REQUIRED_DEPS})

    if(HAVE_CUDA)
      target_link_libraries(${the_target} ${CUDA_CUDA_LIBRARY})
=======
    target_link_libraries(${the_target} ${OPENCV_LINKER_LIBS} ${OPENCV_CUDA_SAMPLES_REQUIRED_DEPS})

    if(HAVE_CUDA)
        target_link_libraries(${the_target} ${CUDA_CUDA_LIBRARY})
>>>>>>> 4c102112
    endif()

    if(HAVE_opencv_nonfree)
      target_link_libraries(${the_target} opencv_nonfree)
    endif()
    if(HAVE_opencv_cudacodec)
      target_link_libraries(${the_target} opencv_cudacodec)
    endif()

    if(HAVE_OPENCL)
      target_link_libraries(${the_target} opencv_ocl)
    endif()

    set_target_properties(${the_target} PROPERTIES
      OUTPUT_NAME "${project}-example-${name}"
      PROJECT_LABEL "(EXAMPLE_${project_upper}) ${name}")

    if(ENABLE_SOLUTION_FOLDERS)
      set_target_properties(${the_target} PROPERTIES FOLDER "samples//${project}")
    endif()

    if(WIN32)
      if(MSVC AND NOT BUILD_SHARED_LIBS)
        set_target_properties(${the_target} PROPERTIES LINK_FLAGS "/NODEFAULTLIB:atlthunk.lib /NODEFAULTLIB:atlsd.lib /DEBUG")
      endif()
      install(TARGETS ${the_target} RUNTIME DESTINATION "${OPENCV_SAMPLES_BIN_INSTALL_PATH}/${project}" COMPONENT main)
    endif()
  ENDMACRO()

  file(GLOB all_samples RELATIVE ${CMAKE_CURRENT_SOURCE_DIR} *.cpp)

  foreach(sample_filename ${all_samples})
    get_filename_component(sample ${sample_filename} NAME_WE)
    file(GLOB sample_srcs RELATIVE ${CMAKE_CURRENT_SOURCE_DIR} ${sample}.*)
    OPENCV_DEFINE_CUDA_EXAMPLE(${sample} ${sample_srcs})
  endforeach()

  include("performance/CMakeLists.txt")
endif()

if (INSTALL_C_EXAMPLES AND NOT WIN32)
  file(GLOB install_list *.c *.cpp *.jpg *.png *.data makefile.* build_all.sh *.dsp *.cmd )
  install(FILES ${install_list}
          DESTINATION share/OpenCV/samples/${project}
          PERMISSIONS OWNER_READ GROUP_READ WORLD_READ)
endif()<|MERGE_RESOLUTION|>--- conflicted
+++ resolved
@@ -47,17 +47,10 @@
     set(the_target "example_${project}_${name}")
     add_executable(${the_target} ${srcs})
 
-<<<<<<< HEAD
-    target_link_libraries(${the_target} ${OPENCV_LINKER_LIBS} ${OPENCV_GPU_SAMPLES_REQUIRED_DEPS})
-
-    if(HAVE_CUDA)
-      target_link_libraries(${the_target} ${CUDA_CUDA_LIBRARY})
-=======
     target_link_libraries(${the_target} ${OPENCV_LINKER_LIBS} ${OPENCV_CUDA_SAMPLES_REQUIRED_DEPS})
 
     if(HAVE_CUDA)
         target_link_libraries(${the_target} ${CUDA_CUDA_LIBRARY})
->>>>>>> 4c102112
     endif()
 
     if(HAVE_opencv_nonfree)
