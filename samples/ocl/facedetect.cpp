#include "opencv2/objdetect/objdetect.hpp"
#include "opencv2/highgui/highgui.hpp"
#include "opencv2/imgproc/imgproc.hpp"
#include "opencv2/ocl/ocl.hpp"

#include "opencv2/highgui/highgui_c.h"

#include <iostream>
#include <stdio.h>

#if defined(_MSC_VER) && (_MSC_VER >= 1700)
    # include <thread>
#endif

using namespace std;
using namespace cv;
<<<<<<< HEAD
#define LOOP_NUM 1
=======

#define LOOP_NUM 10
#define MAX_THREADS 10

>>>>>>> a3a1018f

///////////////////////////single-threading faces detecting///////////////////////////////

const static Scalar colors[] =  { CV_RGB(0,0,255),
                                  CV_RGB(0,128,255),
                                  CV_RGB(0,255,255),
                                  CV_RGB(0,255,0),
                                  CV_RGB(255,128,0),
                                  CV_RGB(255,255,0),
                                  CV_RGB(255,0,0),
                                  CV_RGB(255,0,255)
                                } ;


int64 work_begin[MAX_THREADS] = {0};
int64 work_total[MAX_THREADS] = {0};
string inputName, outputName, cascadeName;

static void workBegin(int i = 0)
{
    work_begin[i] = getTickCount();
}

static void workEnd(int i = 0)
{
    work_total[i] += (getTickCount() - work_begin[i]);
}

static double getTotalTime(int i = 0)
{
    return work_total[i] /getTickFrequency() * 1000.;
}


static void detect( Mat& img, vector<Rect>& faces,
             ocl::OclCascadeClassifier& cascade,
             double scale);


static void detectCPU( Mat& img, vector<Rect>& faces,
                CascadeClassifier& cascade,
                double scale);

static void Draw(Mat& img, vector<Rect>& faces, double scale);


// This function test if gpu_rst matches cpu_rst.
// If the two vectors are not equal, it will return the difference in vector size
// Else if will return (total diff of each cpu and gpu rects covered pixels)/(total cpu rects covered pixels)
double checkRectSimilarity(Size sz, vector<Rect>& cpu_rst, vector<Rect>& gpu_rst);

static int facedetect_one_thread(bool useCPU, double scale )
{
    CvCapture* capture = 0;
    Mat frame, frameCopy0, frameCopy, image;

    ocl::OclCascadeClassifier cascade;
    CascadeClassifier  cpu_cascade;

    if( !cascade.load( cascadeName ) || !cpu_cascade.load(cascadeName) )
    {
        cout << "ERROR: Could not load classifier cascade: " << cascadeName << endl;
        return EXIT_FAILURE;
    }

    if( inputName.empty() )
    {
        capture = cvCaptureFromCAM(0);
        if(!capture)
            cout << "Capture from CAM 0 didn't work" << endl;
    }
    else
    {
        image = imread( inputName, CV_LOAD_IMAGE_COLOR );
        if( image.empty() )
        {
            capture = cvCaptureFromAVI( inputName.c_str() );
            if(!capture)
                cout << "Capture from AVI didn't work" << endl;
            return EXIT_FAILURE;
        }
    }

    if( capture )
    {
        cout << "In capture ..." << endl;
        for(;;)
        {
            IplImage* iplImg = cvQueryFrame( capture );
            frame = cv::cvarrToMat(iplImg);
            vector<Rect> faces;
            if( frame.empty() )
                break;
            if( iplImg->origin == IPL_ORIGIN_TL )
                frame.copyTo( frameCopy0 );
            else
                flip( frame, frameCopy0, 0 );
            if( scale == 1)
                frameCopy0.copyTo(frameCopy);
            else
                resize(frameCopy0, frameCopy, Size(), 1./scale, 1./scale, INTER_LINEAR);

            work_end = 0;
            if(useCPU)
                detectCPU(frameCopy, faces, cpu_cascade, 1);
            else
                detect(frameCopy, faces, cascade, 1);

            Draw(frameCopy, faces, 1);
            if( waitKey( 10 ) >= 0 )
                break;
        }
        cvReleaseCapture( &capture );
    }
    else
    {
        cout << "In image read " << image.size() << endl;
        vector<Rect> faces;
        vector<Rect> ref_rst;
        double accuracy = 0.;
<<<<<<< HEAD
        detectCPU(image, ref_rst, cpu_cascade, scale);
        work_end = 0;

        for(int i = 0; i <= LOOP_NUM; i ++)
=======
        cout << "loops: ";
        for(int i = 0; i <= LOOP_NUM; i++)
>>>>>>> a3a1018f
        {
            cout << i << ", ";
            if(useCPU)
<<<<<<< HEAD
                detectCPU(image, faces, cpu_cascade, scale);
            else
            {
                detect(image, faces, cascade, scale);
=======
                detectCPU(image, faces, cpu_cascade, scale, i!=0);
            else
            {
                detect(image, faces, cascade, scale, i!=0);
>>>>>>> a3a1018f
                if(i == 0)
                {
                    accuracy = checkRectSimilarity(image.size(), ref_rst, faces);
                }
            }
        }
        cout << "done!" << endl;
        if (useCPU)
            cout << "average CPU time (noCamera) : ";
        else
            cout << "average GPU time (noCamera) : ";
        cout << getTotalTime() / LOOP_NUM << " ms" << endl;
        cout << "accuracy value: " << accuracy <<endl;

        Draw(image, faces, scale);
        waitKey(0);
    }

    cvDestroyWindow("result");
    std::cout<< "single-threaded sample has finished" <<std::endl;
    return 0;
}

///////////////////////////////////////detectfaces with multithreading////////////////////////////////////////////
#if defined(_MSC_VER) && (_MSC_VER >= 1700)

static void detectFaces(std::string fileName, int threadNum)
{
    ocl::OclCascadeClassifier cascade;
    if(!cascade.load(cascadeName))
    {
        std::cout << "ERROR: Could not load classifier cascade: " << cascadeName << std::endl;
        return;
    }

    Mat img = imread(fileName, CV_LOAD_IMAGE_COLOR);
    if (img.empty())
    {
        std::cout << '[' << threadNum << "] " << "can't open file " + fileName <<std::endl;
        return;
    }

    ocl::oclMat d_img;
    d_img.upload(img);

    std::vector<Rect> oclfaces;
<<<<<<< HEAD
    cascade.detectMultiScale(d_img, oclfaces,  1.1, 3, 0 | CASCADE_SCALE_IMAGE, Size(30, 30), Size(0, 0));
=======
    std::thread::id tid = std::this_thread::get_id();
    std::cout << '[' << threadNum << "] "
        << "ThreadID = " << tid
        << ", CommandQueue = " << *(void**)ocl::getClCommandQueuePtr()
        << endl;
    for(int i = 0; i <= LOOP_NUM; i++)
    {
        if(i>0) workBegin(threadNum);
        cascade.detectMultiScale(d_img, oclfaces,  1.1, 3, 0|CV_HAAR_SCALE_IMAGE, Size(30, 30), Size(0, 0));
        if(i>0) workEnd(threadNum);
    }
    std::cout << '[' << threadNum << "] " << "Average time = " << getTotalTime(threadNum) / LOOP_NUM << " ms" << endl;
>>>>>>> a3a1018f

    for(unsigned int i = 0; i<oclfaces.size(); i++)
        rectangle(img, Point(oclfaces[i].x, oclfaces[i].y), Point(oclfaces[i].x + oclfaces[i].width, oclfaces[i].y + oclfaces[i].height), colors[i%8], 3);

    std::string::size_type pos = outputName.rfind('.');
    std::string strTid = std::to_string(_threadid);
    if( !outputName.empty() )
    {
        if(pos == std::string::npos)
        {
            std::cout << "Invalid output file name: " << outputName << std::endl;
        }
        else
        {
            std::string outputNameTid = outputName.substr(0, pos) + "_" + strTid + outputName.substr(pos);
            imwrite(outputNameTid, img);
        }
    }
    imshow(strTid, img);
    waitKey(0);
}

static void facedetect_multithreading(int nthreads)
{
    int thread_number = MAX_THREADS < nthreads ? MAX_THREADS : nthreads;
    std::vector<std::thread> threads;
    for(int i = 0; i<thread_number; i++)
        threads.push_back(std::thread(detectFaces, inputName, i));
    for(int i = 0; i<thread_number; i++)
        threads[i].join();
}
#endif

int main( int argc, const char** argv )
{

    const char* keys =
        "{ h help       | false       | print help message }"
        "{ i input      |             | specify input image }"
        "{ t template   | haarcascade_frontalface_alt.xml |"
        " specify template file path }"
<<<<<<< HEAD
        "{ c scale      |   1.0       | scale image }"
        "{ s use_cpu    | false       | use cpu or gpu to process the image }"
        "{ o output     | facedetect_output.jpg  |"
        " specify output image save path(only works when input is images) }"
        "{ n thread_num |      1      | set number of threads >= 1 }";
=======
        "{ c | scale      |   1.0       | scale image }"
        "{ s | use_cpu    | false       | use cpu or gpu to process the image }"
        "{ o | output     | | specify output image save path(only works when input is images) }"
        "{ n | thread_num |      1      | set number of threads >= 1 }";
>>>>>>> a3a1018f

    CommandLineParser cmd(argc, argv, keys);
    if (cmd.has("help"))
    {
        cout << "Usage : facedetect [options]" << endl;
        cout << "Available options:" << endl;
        cmd.printMessage();
        return EXIT_SUCCESS;
    }
    bool useCPU = cmd.get<bool>("s");
    inputName = cmd.get<string>("i");
    outputName = cmd.get<string>("o");
    cascadeName = cmd.get<string>("t");
    double scale = cmd.get<double>("c");
    int n = cmd.get<int>("n");

    if(n > 1)
    {
#if defined(_MSC_VER) && (_MSC_VER >= 1700)
            std::cout<<"multi-threaded sample is running" <<std::endl;
            facedetect_multithreading(n);
            std::cout<<"multi-threaded sample has finished" <<std::endl;
            return 0;
#else
            std::cout << "std::thread is not supported, running a single-threaded version" << std::endl;
#endif
    }
    if (n<0)
        std::cout<<"incorrect number of threads:" << n << ", running a single-threaded version" <<std::endl;
    else
        std::cout<<"single-threaded sample is running" <<std::endl;
    return facedetect_one_thread(useCPU, scale);

}

void detect( Mat& img, vector<Rect>& faces,
             ocl::OclCascadeClassifier& cascade,
             double scale)
{
    ocl::oclMat image(img);
    ocl::oclMat gray, smallImg( cvRound (img.rows/scale), cvRound(img.cols/scale), CV_8UC1 );
    workBegin();
    ocl::cvtColor( image, gray, COLOR_BGR2GRAY );
    ocl::resize( gray, smallImg, smallImg.size(), 0, 0, INTER_LINEAR );
    ocl::equalizeHist( smallImg, smallImg );

    cascade.detectMultiScale( smallImg, faces, 1.1,
                              3, 0
                              |CASCADE_SCALE_IMAGE
                              , Size(30,30), Size(0, 0) );
    workEnd();
}

void detectCPU( Mat& img, vector<Rect>& faces,
                CascadeClassifier& cascade,
                double scale)
{
    workBegin();
    Mat cpu_gray, cpu_smallImg( cvRound (img.rows/scale), cvRound(img.cols/scale), CV_8UC1 );
    cvtColor(img, cpu_gray, COLOR_BGR2GRAY);
    resize(cpu_gray, cpu_smallImg, cpu_smallImg.size(), 0, 0, INTER_LINEAR);
    equalizeHist(cpu_smallImg, cpu_smallImg);
    cascade.detectMultiScale(cpu_smallImg, faces, 1.1,
                             3, 0 | CASCADE_SCALE_IMAGE,
                             Size(30, 30), Size(0, 0));
    workEnd();
}


void Draw(Mat& img, vector<Rect>& faces, double scale)
{
    int i = 0;
    putText(img, format("fps: %.1f", 1000./getTime()), Point(450, 50),
            FONT_HERSHEY_SIMPLEX, 1, Scalar(0,255,0), 3);
    for( vector<Rect>::const_iterator r = faces.begin(); r != faces.end(); r++, i++ )
    {
        Point center;
        Scalar color = colors[i%8];
        int radius;
        center.x = cvRound((r->x + r->width*0.5)*scale);
        center.y = cvRound((r->y + r->height*0.5)*scale);
        radius = cvRound((r->width + r->height)*0.25*scale);
        circle( img, center, radius, color, 3, 8, 0 );
    }
<<<<<<< HEAD
    //imwrite( outputName, img );
    if(abs(scale-1.0)>.001)
=======
    if( !outputName.empty() ) imwrite( outputName, img );
    if( abs(scale-1.0)>.001 )
>>>>>>> a3a1018f
    {
        resize(img, img, Size((int)(img.cols/scale), (int)(img.rows/scale)));
    }
    imshow( "result", img );

}


double checkRectSimilarity(Size sz, vector<Rect>& ob1, vector<Rect>& ob2)
{
    double final_test_result = 0.0;
    size_t sz1 = ob1.size();
    size_t sz2 = ob2.size();

    if(sz1 != sz2)
    {
        return sz1 > sz2 ? (double)(sz1 - sz2) : (double)(sz2 - sz1);
    }
    else
    {
        if(sz1==0 && sz2==0)
            return 0;
        Mat cpu_result(sz, CV_8UC1);
        cpu_result.setTo(0);

        for(vector<Rect>::const_iterator r = ob1.begin(); r != ob1.end(); r++)
        {
            Mat cpu_result_roi(cpu_result, *r);
            cpu_result_roi.setTo(1);
            cpu_result.copyTo(cpu_result);
        }
        int cpu_area = countNonZero(cpu_result > 0);


        Mat gpu_result(sz, CV_8UC1);
        gpu_result.setTo(0);
        for(vector<Rect>::const_iterator r2 = ob2.begin(); r2 != ob2.end(); r2++)
        {
            cv::Mat gpu_result_roi(gpu_result, *r2);
            gpu_result_roi.setTo(1);
            gpu_result.copyTo(gpu_result);
        }

        Mat result_;
        multiply(cpu_result, gpu_result, result_);
        int result = countNonZero(result_ > 0);
        if(cpu_area!=0 && result!=0)
            final_test_result = 1.0 - (double)result/(double)cpu_area;
        else if(cpu_area==0 && result!=0)
            final_test_result = -1;
    }
    return final_test_result;
}<|MERGE_RESOLUTION|>--- conflicted
+++ resolved
@@ -14,14 +14,10 @@
 
 using namespace std;
 using namespace cv;
-<<<<<<< HEAD
+
 #define LOOP_NUM 1
-=======
-
-#define LOOP_NUM 10
 #define MAX_THREADS 10
 
->>>>>>> a3a1018f
 
 ///////////////////////////single-threading faces detecting///////////////////////////////
 
@@ -124,7 +120,6 @@
             else
                 resize(frameCopy0, frameCopy, Size(), 1./scale, 1./scale, INTER_LINEAR);
 
-            work_end = 0;
             if(useCPU)
                 detectCPU(frameCopy, faces, cpu_cascade, 1);
             else
@@ -142,29 +137,17 @@
         vector<Rect> faces;
         vector<Rect> ref_rst;
         double accuracy = 0.;
-<<<<<<< HEAD
         detectCPU(image, ref_rst, cpu_cascade, scale);
-        work_end = 0;
-
+
+        cout << "loops: ";
         for(int i = 0; i <= LOOP_NUM; i ++)
-=======
-        cout << "loops: ";
-        for(int i = 0; i <= LOOP_NUM; i++)
->>>>>>> a3a1018f
         {
             cout << i << ", ";
             if(useCPU)
-<<<<<<< HEAD
                 detectCPU(image, faces, cpu_cascade, scale);
             else
             {
                 detect(image, faces, cascade, scale);
-=======
-                detectCPU(image, faces, cpu_cascade, scale, i!=0);
-            else
-            {
-                detect(image, faces, cascade, scale, i!=0);
->>>>>>> a3a1018f
                 if(i == 0)
                 {
                     accuracy = checkRectSimilarity(image.size(), ref_rst, faces);
@@ -211,9 +194,6 @@
     d_img.upload(img);
 
     std::vector<Rect> oclfaces;
-<<<<<<< HEAD
-    cascade.detectMultiScale(d_img, oclfaces,  1.1, 3, 0 | CASCADE_SCALE_IMAGE, Size(30, 30), Size(0, 0));
-=======
     std::thread::id tid = std::this_thread::get_id();
     std::cout << '[' << threadNum << "] "
         << "ThreadID = " << tid
@@ -222,11 +202,10 @@
     for(int i = 0; i <= LOOP_NUM; i++)
     {
         if(i>0) workBegin(threadNum);
-        cascade.detectMultiScale(d_img, oclfaces,  1.1, 3, 0|CV_HAAR_SCALE_IMAGE, Size(30, 30), Size(0, 0));
+        cascade.detectMultiScale(d_img, oclfaces,  1.1, 3, 0|CASCADE_SCALE_IMAGE, Size(30, 30), Size(0, 0));
         if(i>0) workEnd(threadNum);
     }
     std::cout << '[' << threadNum << "] " << "Average time = " << getTotalTime(threadNum) / LOOP_NUM << " ms" << endl;
->>>>>>> a3a1018f
 
     for(unsigned int i = 0; i<oclfaces.size(); i++)
         rectangle(img, Point(oclfaces[i].x, oclfaces[i].y), Point(oclfaces[i].x + oclfaces[i].width, oclfaces[i].y + oclfaces[i].height), colors[i%8], 3);
@@ -268,18 +247,10 @@
         "{ i input      |             | specify input image }"
         "{ t template   | haarcascade_frontalface_alt.xml |"
         " specify template file path }"
-<<<<<<< HEAD
         "{ c scale      |   1.0       | scale image }"
         "{ s use_cpu    | false       | use cpu or gpu to process the image }"
-        "{ o output     | facedetect_output.jpg  |"
-        " specify output image save path(only works when input is images) }"
+        "{ o output     | | specify output image save path(only works when input is images) }"
         "{ n thread_num |      1      | set number of threads >= 1 }";
-=======
-        "{ c | scale      |   1.0       | scale image }"
-        "{ s | use_cpu    | false       | use cpu or gpu to process the image }"
-        "{ o | output     | | specify output image save path(only works when input is images) }"
-        "{ n | thread_num |      1      | set number of threads >= 1 }";
->>>>>>> a3a1018f
 
     CommandLineParser cmd(argc, argv, keys);
     if (cmd.has("help"))
@@ -352,8 +323,6 @@
 void Draw(Mat& img, vector<Rect>& faces, double scale)
 {
     int i = 0;
-    putText(img, format("fps: %.1f", 1000./getTime()), Point(450, 50),
-            FONT_HERSHEY_SIMPLEX, 1, Scalar(0,255,0), 3);
     for( vector<Rect>::const_iterator r = faces.begin(); r != faces.end(); r++, i++ )
     {
         Point center;
@@ -364,13 +333,8 @@
         radius = cvRound((r->width + r->height)*0.25*scale);
         circle( img, center, radius, color, 3, 8, 0 );
     }
-<<<<<<< HEAD
-    //imwrite( outputName, img );
-    if(abs(scale-1.0)>.001)
-=======
-    if( !outputName.empty() ) imwrite( outputName, img );
+    //if( !outputName.empty() ) imwrite( outputName, img );
     if( abs(scale-1.0)>.001 )
->>>>>>> a3a1018f
     {
         resize(img, img, Size((int)(img.cols/scale), (int)(img.rows/scale)));
     }
