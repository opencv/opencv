cmake_minimum_required(VERSION 3.6)

set(target JNIpart)
project(${target} CXX)

if (OPENCV_FROM_SDK)
<<<<<<< HEAD
  set(ANDROID_OPENCV_COMPONENTS "opencv_java" CACHE STRING "")
else()
=======
  message(STATUS "Using OpenCV from local SDK")
  set(ANDROID_OPENCV_COMPONENTS "opencv_java" CACHE STRING "")
else()
  message(STATUS "Using OpenCV from AAR (Maven repo)")
>>>>>>> a8ec6586
  set(ANDROID_OPENCV_COMPONENTS "OpenCV::opencv_java${OPENCV_VERSION_MAJOR}" CACHE STRING "")
endif()

message(STATUS "ANDROID_ABI=${ANDROID_ABI}")
find_package(OpenCV REQUIRED COMPONENTS ${ANDROID_OPENCV_COMPONENTS})
find_package(OpenCL QUIET)

file(GLOB srcs *.cpp *.c)
file(GLOB hdrs *.hpp *.h)

include_directories("${CMAKE_CURRENT_LIST_DIR}")
add_library(${target} SHARED ${srcs} ${hdrs})

target_link_libraries(${target} ${ANDROID_OPENCV_COMPONENTS} -lGLESv2 -lEGL -llog)

if(OpenCL_FOUND)
  include_directories(${OpenCL_INCLUDE_DIRS})
  target_link_libraries(${target} ${OpenCL_LIBRARIES})
  add_definitions("-DOPENCL_FOUND")
elseif(NOT ("${ANDROID_OPENCL_SDK}" STREQUAL ""))
  include_directories(${ANDROID_OPENCL_SDK}/include)
  link_directories(${ANDROID_OPENCL_SDK}/lib)
  target_link_directories(${target} PRIVATE ${ANDROID_OPENCL_SDK}/lib)

  set_target_properties(${target} PROPERTIES LINK_FLAGS "-Wl,--allow-shlib-undefined")
  target_link_libraries(${target} -lOpenCL)

  add_definitions("-DOPENCL_FOUND")
  add_definitions("-DCL_HPP_MINIMUM_OPENCL_VERSION=120")
  add_definitions("-DCL_HPP_TARGET_OPENCL_VERSION=120")
  add_definitions("-DCL_HPP_ENABLE_PROGRAM_CONSTRUCTION_FROM_ARRAY_COMPATIBILITY")
endif()<|MERGE_RESOLUTION|>--- conflicted
+++ resolved
@@ -4,15 +4,10 @@
 project(${target} CXX)
 
 if (OPENCV_FROM_SDK)
-<<<<<<< HEAD
-  set(ANDROID_OPENCV_COMPONENTS "opencv_java" CACHE STRING "")
-else()
-=======
   message(STATUS "Using OpenCV from local SDK")
   set(ANDROID_OPENCV_COMPONENTS "opencv_java" CACHE STRING "")
 else()
   message(STATUS "Using OpenCV from AAR (Maven repo)")
->>>>>>> a8ec6586
   set(ANDROID_OPENCV_COMPONENTS "OpenCV::opencv_java${OPENCV_VERSION_MAJOR}" CACHE STRING "")
 endif()
 
