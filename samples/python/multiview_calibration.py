# This file is part of OpenCV project.
# It is subject to the license terms in the LICENSE file found in the top-level directory
# of this distribution and at http://opencv.org/license.html.

import argparse
import glob
import json
import multiprocessing
import os
import sys
import time

from datetime import datetime

import cv2 as cv
import joblib
import matplotlib.pyplot as plt
import numpy as np
import yaml
import math

def insideImageMask(pts, w, h):
    return np.logical_and(np.logical_and(pts[0] < w, pts[1] < h), np.logical_and(pts[0] > 0, pts[1] > 0))

def read_gt_rig(file, num_cameras, num_frames):
    Ks_gt = []
    distortions_gt = []
    rvecs_gt = []
    tvecs_gt = []
    rvecs0_gt = []
    tvecs0_gt = []
    with open(file, "r") as f:
        # Read in camera information
<<<<<<< HEAD
        for cam in range(num_cameras):
            # 3 lines of K
=======
        for _ in range(num_cameras):
            f.readline() # camera label
            # 3 lines of K
            f.readline()
>>>>>>> de292232
            K = np.zeros([3, 3])
            for i in range(3):
                K[i] = np.array([float(x) for x in f.readline().strip().split(" ")])
            Ks_gt.append(K)

            # 1 line of distortion
<<<<<<< HEAD
            distortions_gt.append(np.array([float(x) for x in f.readline().strip().split(" ")]))

            # 3 line of rotation
=======
            f.readline()
            distortions_gt.append(np.array([float(x) for x in f.readline().strip().split(" ")]))

            # 3 line of rotation
            f.readline()
>>>>>>> de292232
            R = np.zeros([3, 3])
            for i in range(3):
                R[i] = np.array([float(x) for x in f.readline().strip().split(" ")])
            rvecs_gt.append(R)

            # 1 line of translation
<<<<<<< HEAD
=======
            f.readline()
>>>>>>> de292232
            t = np.zeros([3, 1])
            for i in range(3):
                t[i] = np.array(float(f.readline().strip().split(" ")[0]))
            tvecs_gt.append(t)

        # Read in frame gt
        status = True
<<<<<<< HEAD
        for frame in range(num_frames):
            # 3 line of rotation
=======
        for _ in range(num_frames):
            # 3 line of rotation
            f.readline()
>>>>>>> de292232
            R = np.zeros([3, 3])
            for i in range(3):
                line = f.readline()
                if not line:
                    status = False
                    break
                R[i] = np.array([float(x) for x in line.strip().split(" ")])

            if not status:
                break

            rvecs0_gt.append(R)

            # 3 line of translation
<<<<<<< HEAD
=======
            f.readline()
>>>>>>> de292232
            t = np.zeros([3, 1])
            for i in range(3):
                t[i] = np.array(float(f.readline().strip().split(" ")[0]))
            tvecs0_gt.append(t)

    return Ks_gt, distortions_gt, rvecs_gt, tvecs_gt, rvecs0_gt, tvecs0_gt

def calc_angle(R1, R2):
    cos_r = ((R1.T @ R2).trace() - 1) / 2
    cos_r = min(max(cos_r, -1.), 1.)

    return np.degrees(math.acos(cos_r))

def calc_trans(R1, t1, R2, t2):
    return np.linalg.norm((R1.T @ t1 - R2.T @ t2))

def getDimBox(pts):
    return np.array([[pts[...,k].min(), pts[...,k].max()] for k in range(pts.shape[-1])])


def plotCamerasPosition(R, t, image_sizes, pairs, pattern, frame_idx, cam_ids, detection_mask):
    cam_box = np.array([
        [ 1,  1, 3],
        [ 1, -1, 3],
        [-1, -1, 3],
        [-1,  1, 3]
    ], dtype=np.float32)
    dist_to_pattern = np.linalg.norm(pattern.mean(0))
    cam_box *= 0.1 * dist_to_pattern
    fig = plt.figure()
    ax = fig.add_subplot(111, projection='3d')

    ax_lines = [None] * len(R)
    ax.set_title(f'Cameras position and pattern of frame {frame_idx}',
                 loc='center', wrap=True, fontsize=15)
    all_pts = [pattern]
    colors = np.random.RandomState(0).rand(len(R), 3)

    for i in range(len(R)):
        cam_box_i = cam_box.copy()
        cam_box_i[:,0] *= image_sizes[i][0] / max(image_sizes[i][1], image_sizes[i][0])
        cam_box_i[:,1] *= image_sizes[i][1] / max(image_sizes[i][1], image_sizes[i][0])
        cam_box_Rt = (R[i] @ cam_box_i.T + t[i]).T
        all_pts.append(np.concatenate((cam_box_Rt, t[i].T)))

        ax_lines[i] = ax.plot([t[i][0,0], cam_box_Rt[0,0]],
                              [t[i][1,0], cam_box_Rt[0,1]],
                              [t[i][2,0], cam_box_Rt[0,2]],
                              '-', color=colors[i])[0]

        ax.plot([t[i][0,0], cam_box_Rt[1,0]],
                [t[i][1,0], cam_box_Rt[1,1]],
                [t[i][2,0], cam_box_Rt[1,2]],
                '-', color=colors[i])
        ax.plot([t[i][0,0], cam_box_Rt[2,0]],
                [t[i][1,0], cam_box_Rt[2,1]],
                [t[i][2,0], cam_box_Rt[2,2]],
                '-', color=colors[i])
        ax.plot([t[i][0,0], cam_box_Rt[3,0]],
                [t[i][1,0], cam_box_Rt[3,1]],
                [t[i][2,0], cam_box_Rt[3,2]],
                '-', color=colors[i])

        ax.plot([cam_box_Rt[0,0], cam_box_Rt[1,0]],
                [cam_box_Rt[0,1], cam_box_Rt[1,1]],
                [cam_box_Rt[0,2], cam_box_Rt[1,2]],
                '-', color=colors[i])
        ax.plot([cam_box_Rt[1,0], cam_box_Rt[2,0]],
                [cam_box_Rt[1,1], cam_box_Rt[2,1]],
                [cam_box_Rt[1,2], cam_box_Rt[2,2]],
                '-', color=colors[i])
        ax.plot([cam_box_Rt[2,0], cam_box_Rt[3,0]],
                [cam_box_Rt[2,1], cam_box_Rt[3,1]],
                [cam_box_Rt[2,2], cam_box_Rt[3,2]],
                '-', color=colors[i])
        ax.plot([cam_box_Rt[3,0], cam_box_Rt[0,0]],
                [cam_box_Rt[3,1], cam_box_Rt[0,1]],
                [cam_box_Rt[3,2], cam_box_Rt[0,2]],
                '-', color=colors[i])

    # Plot lines between cameras
    base_width = 3 / detection_mask.shape[1]
    maps_pairs = set()
    for (i, j) in pairs:
        overlaps = np.sum((detection_mask[i] > 0) * (detection_mask[j] > 0))
        maps_pairs.add((np.minimum(i, j), np.maximum(i, j)))
        xs = [t[i][0,0], t[j][0,0]]
        ys = [t[i][1,0], t[j][1,0]]
        zs = [t[i][2,0], t[j][2,0]]
        edge_line = ax.plot(xs, ys, zs, '-', color='black', linewidth=overlaps * base_width)[0]

    # Plot all connected points
    for i in range(len(R)):
        for j in range(i + 1, len(R)):
            overlaps = np.sum((detection_mask[i] > 0) * (detection_mask[j] > 0))
            if overlaps == 0:
                continue
            xs = [t[i][0,0], t[j][0,0]]
            ys = [t[i][1,0], t[j][1,0]]
            zs = [t[i][2,0], t[j][2,0]]
            if (i, j) in maps_pairs:
                continue
            else:
                edge_line_extra = ax.plot(xs, ys, zs, '--', color='gray', linewidth=overlaps * base_width)[0]

    ax.scatter(pattern[:, 0], pattern[:, 1], pattern[:, 2], color='red', marker='o')
    ax.legend(ax_lines + [edge_line] + [edge_line_extra], cam_ids + ['stereo pair'] + ['full pairs'], fontsize=6)

    dim_box = getDimBox(np.concatenate((all_pts)))

    ax.set_xlim(dim_box[0])
    ax.set_ylim(dim_box[1])
    ax.set_zlim(dim_box[2])

    aspect = (
        dim_box[0, 1] - dim_box[0, 0],
        dim_box[1, 1] - dim_box[1, 0],
        dim_box[2, 1] - dim_box[2, 0],
    )
    ax.set_box_aspect(aspect)

    ax.set_xlabel('x', fontsize=16)
    ax.set_ylabel('y', fontsize=16)
    ax.set_zlabel('z', fontsize=16)

    ax.view_init(azim=90, elev=-40)


# [plot_detection]
def plotDetection(image_sizes, image_points):
    num_cameras = len(image_sizes)
    num_frames = len(image_points[0])

    for c in range(num_cameras):
        w, h = image_sizes[c]
        w = int(w / 10) + 1
        h = int(h / 10) + 1

        counts = np.zeros([h, w], dtype=np.int32)
        for f in range(num_frames):
            if len(image_points[c][f]):
                pos = np.floor(image_points[c][f] / 10).astype(np.int32)
                counts[pos[:,1], pos[:,0]] += 1

        vmax = np.max(counts)
        plt.figure()
        plt.imshow(counts, cmap='hot', interpolation='nearest',vmax=vmax)

        # Adding colorbar for reference
        plt.colorbar()
        plt.axis("off")
        savefile = "counts" + str(c) + ".png"
        print("Saving: " + savefile)
        plt.savefig(savefile, dpi=300, bbox_inches='tight')
        plt.close()

# [plot_detection]

def showUndistorted(image_points, Ks, distortions, image_names):
    detection_mask = getDetectionMask(image_points)
    for cam in range(len(image_points)):
        detected_imgs = np.where(detection_mask[cam])[0]
        random_frame = np.random.RandomState(0).choice(detected_imgs, 1, replace=False)[0]
        undistorted_pts = cv.undistortPoints(
            image_points[cam][random_frame][image_points[cam][random_frame][:,0] > 0],
            Ks[cam],
            distortions[cam],
            P=Ks[cam]
        )[:,0]

        fig = plt.figure()
        if image_names is not None:
            plt.imshow(cv.cvtColor(cv.undistort(
                cv.imread(image_names[cam][random_frame]),
                Ks[cam],
                distortions[cam]
            ), cv.COLOR_BGR2RGB))
        else:
            ax = fig.add_subplot(111)
            ax.set_aspect('equal', 'box')
            ax.set_xlabel('x', fontsize=20)
            ax.set_ylabel('y', fontsize=20)

        plt.scatter(undistorted_pts[:,0], undistorted_pts[:,1], s=10)
        plt.title(
            f'Undistorted. Camera {cam_ids[cam]} frame {random_frame}',
            loc='center',
            wrap=True,
            fontsize=16
        )

        save_file = f'undistorted_{cam_ids[cam]}.png'
        print('Saving:', save_file)
        plt.savefig(save_file)


def plotProjection(points_2d, pattern_points, rvec0, tvec0, rvec1, tvec1,
                   K, dist_coeff, is_fisheye, cam_idx, frame_idx, per_acc,
                   image=None):
    rvec2, tvec2 = cv.composeRT(rvec0, tvec0, rvec1, tvec1)[:2]

    if is_fisheye:
        points_2d_est = cv.fisheye.projectPoints(
            pattern_points[:, None], rvec2, tvec2, K, dist_coeff.flatten()
        )[0].reshape(-1, 2)
    else:
        points_2d_est = cv.projectPoints(
            pattern_points, rvec2, tvec2, K, dist_coeff
        )[0].reshape(-1, 2)

    fig = plt.figure()
    errs = np.linalg.norm(points_2d - points_2d_est, axis=-1)
    mean_err = errs.mean()

    title = f"Comparison of given point (start) and back-projected (end). " \
        f"Cam. {cam_idx} frame {frame_idx} mean err. (px) {mean_err:.1f}. " \
        f"In top {per_acc:.0f}% accurate frames"

    dist_pattern = np.linalg.norm(points_2d_est.min(0) - points_2d_est.max(0))
    width = 2e-3 * dist_pattern
    head_width = 5 * width

    if image is None:
        ax = fig.add_subplot(111)
        ax.set_aspect('equal', 'box')
        ax.set_xlabel('x', fontsize=20)
        ax.set_ylabel('y', fontsize=20)
    else:
        plt.imshow(image)
        ax = plt.gca()

    num_colors = 8
    cmap_fnc = lambda x : np.concatenate((x, 1-x, np.zeros_like(x)))
    cmap = cmap_fnc(np.linspace(0, 1, num_colors)[None, :])
    thrs = np.linspace(0, 10, num_colors)
    arrows = [None] * num_colors

    for k, (pt1, pt2) in enumerate(zip(points_2d, points_2d_est)):
        color = cmap[:, -1]
        for i, thr in enumerate(thrs):
            if errs[k] < thr:
                color = cmap[:, i]
                break
        arrow = ax.arrow(
            pt1[0], pt1[1], pt2[0]-pt1[0], pt2[1]-pt1[1],
            color=color, width=width, head_width=head_width,
        )
        for i, thr in enumerate(thrs):
            if errs[k] < thr:
                arrows[i] = arrow  # type: ignore
                break

    legend, legend_str = [], []
    for i in range(num_colors):
        if arrows[i] is not None:
            legend.append(arrows[i])
            if i == 0:
                legend_str.append(f'lower than {thrs[i]:.1f}')
            elif i == num_colors-1:
                legend_str.append(f'higher than {thrs[i]:.1f}')
            else:
                legend_str.append(f'between {thrs[i-1]:.1f} and {thrs[i]:.1f}')

    ax.legend(legend, legend_str, fontsize=10)
    ax.set_title(title, loc='center', wrap=True, fontsize=12)

    plt.savefig("projection_error.png")
    plt.close()

def getDetectionMask(image_points):
    detection_mask = np.zeros((len(image_points), len(image_points[0])), dtype=np.uint8)
# [detection_matrix]
    for i in range(len(image_points)):
        for j in range(len(image_points[0])):
            detection_mask[i,j] = int(len(image_points[i][j]) != 0)
# [detection_matrix]
    return detection_mask


def calibrateFromPoints(
        pattern_points,
        image_points,
        image_sizes,
        is_fisheye,
        image_names=None,
        find_intrinsics_in_python=False,
        Ks=None,
        distortions=None
    ):
    """
    pattern_points: NUM_POINTS x 3 (numpy array)
    image_points: NUM_CAMERAS x NUM_FRAMES x NUM_POINTS x 2
    is_fisheye: NUM_CAMERAS (bool)
    image_sizes: NUM_CAMERAS x [width, height]
    """
    num_cameras = len(image_points)
    num_frames = len(image_points[0])
    detection_mask = getDetectionMask(image_points)
    pattern_points_all = [pattern_points] * num_frames
    with np.printoptions(threshold=np.inf):  # type: ignore
        print("detection mask Matrix:\n", str(detection_mask).replace('0\n ', '0').replace('1\n ', '1'))

    pinhole_flag = cv.CALIB_ZERO_TANGENT_DIST
    fisheye_flag = cv.CALIB_RECOMPUTE_EXTRINSIC+cv.CALIB_FIX_SKEW
    if Ks is not None and distortions is not None:
        USE_INTRINSICS_GUESS = True
    else:
        USE_INTRINSICS_GUESS = find_intrinsics_in_python
        if find_intrinsics_in_python:
            Ks, distortions = [], []
            for c in range(num_cameras):
                if is_fisheye[c]:
                    image_points_c = [
                        image_points[c][f][:, None] for f in range(num_frames) if len(image_points[c][f]) > 0
                    ]
                    repr_err_c, K, dist_coeff, rvecs, _ = cv.fisheye.calibrate(
                        [pattern_points[:, None]] * len(image_points_c),
                        image_points_c,
                        image_sizes[c],
                        None,
                        None,
                        None,
                        None,
                        fisheye_flag
                    )
                else:
                    image_points_c = [
                        image_points[c][f] for f in range(num_frames) if len(image_points[c][f]) > 0
                    ]
                    repr_err_c, K, dist_coeff, _, _ = cv.calibrateCamera(
                        [pattern_points] * len(image_points_c),
                        image_points_c,
                        image_sizes[c],
                        None,
                        None,
                        flags=pinhole_flag
                    )
                print(f'Intrinsics calibration for camera {c}, reproj error {repr_err_c:.2f} (px)')
                Ks.append(K)
                distortions.append(dist_coeff)

    start_time = time.time()
#    try:
# [multiview_calib]
    rmse, Rs, Ts, Ks, distortions, rvecs0, tvecs0, errors_per_frame, output_pairs = \
            cv.calibrateMultiview(
                objPoints=pattern_points_all,
                imagePoints=image_points,
                imageSize=image_sizes,
                detectionMask=detection_mask,
                Rs=None,
                Ts=None,
                Ks=Ks,
                distortions=distortions,
                isFisheye=np.array(is_fisheye, dtype=np.uint8),
                useIntrinsicsGuess=USE_INTRINSICS_GUESS,
                flagsForIntrinsics=np.array([pinhole_flag if not is_fisheye[x] else fisheye_flag for x in range(num_cameras)], dtype=int),
            )
# [multiview_calib]
#    except Exception as e:
#        print("Multi-view calibration failed with the following exception:", e.__class__)
#        sys.exit(0)

    print('calibration time', time.time() - start_time, 'seconds')
    print('Rs', [Rs[x] for x in range(len(Rs))])
    print('Ts', [Ts[x].transpose() for x in range(len(Ts))])
    print('K', Ks)
    print('distortion', distortions)
    print('mean RMS error over all visible frames %.3E' % rmse)

    with np.printoptions(precision=2):
        print('mean RMS errors per camera', np.array([np.mean(errs[errs > 0]) for errs in errors_per_frame]))

    return {
        'Rs': Rs,
        'distortions': distortions,
        'Ks': Ks,
        'Ts': Ts,
        'rvecs0': rvecs0,
        'tvecs0': tvecs0,
        'errors_per_frame': errors_per_frame,
        'output_pairs': output_pairs,
        'image_points': image_points,
        'is_fisheye': is_fisheye,
        'image_sizes': image_sizes,
        'pattern_points': pattern_points,
        'detection_mask': detection_mask,
        'image_names': image_names,
    }


def visualizeResults(detection_mask, Rs, Ts, Ks, distortions, is_fisheye,
                     image_points, errors_per_frame, rvecs0, tvecs0,
                     pattern_points, image_sizes, output_pairs, image_names, cam_ids):
    rvecs = [cv.Rodrigues(R)[0] for R in Rs]
    errors = errors_per_frame[errors_per_frame > 0]
    detection_mask_idxs = np.stack(np.where(detection_mask)) # 2 x M, first row is camera idx, second is frame idx

    # Get very first frame from first camera
    frame_idx = detection_mask_idxs[1, 0]
    pos = 0
    while rvecs0[frame_idx] is None:
        pos += 1
        frame_idx = detection_mask_idxs[1, pos]

    R_frame = cv.Rodrigues(rvecs0[frame_idx])[0]
    pattern_frame = (R_frame @ pattern_points.T + tvecs0[frame_idx]).T
    plotCamerasPosition(Rs, Ts, image_sizes, output_pairs, pattern_frame, frame_idx, cam_ids, detection_mask)

    save_file = 'cam_poses.png'
    print('Saving:', save_file)
    plt.savefig(save_file, dpi=300, bbox_inches='tight')

    plt.close()

    # Generate and save undistorted images
    def plot(cam_idx, frame_idx):
        image = None
        if image_names is not None:
            image = cv.cvtColor(cv.imread(image_names[cam_idx][frame_idx]), cv.COLOR_BGR2RGB)
        mask = insideImageMask(image_points[cam_idx][frame_idx].T,
                               image_sizes[cam_idx][0], image_sizes[cam_idx][1])
        plotProjection(
            image_points[cam_idx][frame_idx][mask],
            pattern_points[mask],
            rvecs0[frame_idx],
            tvecs0[frame_idx],
            rvecs[cam_idx],
            Ts[cam_idx],
            Ks[cam_idx],
            distortions[cam_idx],
            is_fisheye[cam_idx],
            cam_idx,
            frame_idx,
            (errors_per_frame[cam_idx, frame_idx] < errors).sum() * 100 / len(errors),
            image,
        )

    plot(detection_mask_idxs[0, pos], detection_mask_idxs[1, pos])
    showUndistorted(image_points, Ks, distortions, image_names)
    # plt.show()
    plotDetection(image_sizes, image_points)


def visualizeFromFile(file):
    file_read = cv.FileStorage(file, cv.FileStorage_READ)
    assert file_read.isOpened(), file
    read_keys = [
        'Rs', 'distortions', 'Ks', 'Ts', 'rvecs0', 'tvecs0',
        'errors_per_frame', 'output_pairs', 'image_points', 'is_fisheye',
        'image_sizes', 'pattern_points', 'detection_mask', 'cam_ids',
    ]
    input = {}
    for key in read_keys:
        input[key] = file_read.getNode(key).mat()

    im_names_len = file_read.getNode('image_names').size()
    input['image_names'] = np.array(
        [file_read.getNode('image_names').at(i).string() for i in range(im_names_len)]
    ).reshape(input['image_points'].shape[:2])

    input['tvecs0'] = input['tvecs0'][..., None]
    input['Ts'] = input['Ts'][..., None]
    visualizeResults(**input)


def saveToFile(path_to_save, **kwargs):
    if path_to_save == '':
        path_to_save = datetime.now().strftime("%d-%b-%Y (%H:%M:%S.%f)")+'.yaml'
    save_file = cv.FileStorage(path_to_save, cv.FileStorage_WRITE)

    kwargs['is_fisheye'] = np.array(kwargs['is_fisheye'], dtype=int)
    image_points = kwargs['image_points']

    for i in range(len(image_points)):
        for j in range(len(image_points[0])):
            if len(image_points[i][j]) == 0:
                image_points[i][j] = np.zeros((kwargs['pattern_points'].shape[0], 2))

    for key in kwargs.keys():
        if key == 'image_names':
            save_file.write('image_names', list(np.array(kwargs['image_names']).reshape(-1)))
        elif key == 'cam_ids':
            save_file.write('cam_ids', ','.join(cam_ids))
        elif key == 'distortions':
            value = kwargs[key]
            save_file.write('distortions', np.concatenate([x.reshape([-1,]) for x in value],axis=0))
        else:
            value = kwargs[key]
            if key in ('rvecs0', 'tvecs0'):
                # Replace None by [0, 0, 0]
                value = [arr if arr is not None else np.zeros((3, 1)) for arr in value]
            save_file.write(key, np.array(value))

    save_file.release()

def compareGT(gt_file, detection_mask, Rs, Ts, Ks, distortions, is_fisheye,
                     image_points, errors_per_frame, rvecs0, tvecs0,
                     pattern_points, image_sizes, output_pairs, image_names, cam_ids):

    # Load the gt file
    Ks_gt, distortions_gt, rvecs_gt, tvecs_gt, rvecs0_gt, tvecs0_gt = read_gt_rig(gt_file, len(cam_ids), detection_mask[0].shape[0])

    # Compare the results and the gt
    err_r = np.zeros([len(cam_ids),])
    err_c = np.zeros([len(cam_ids),])
    for cam in range(len(cam_ids)):
        R = Rs[cam]

        # Convert angle from radians to degrees
        err_r[cam] = calc_angle(R, rvecs_gt[cam])
        err_c[cam] = calc_trans(R, Ts[cam], rvecs_gt[cam], tvecs_gt[cam])

    # Compute the distortion estimation error
    distortions = distortions
    Ks = Ks
    err_dist_mean = np.zeros([len(cam_ids),])
    err_dist_max = np.zeros([len(cam_ids),])
    err_dist_median = np.zeros([len(cam_ids),])
    for cam in range(len(cam_ids)):
        # Define the x and y coordinate vectors
        width = int(Ks_gt[cam][0, 2] * 2)
        height = int(Ks_gt[cam][1, 2] * 2)
# [vis_intrinsics_error]
        x = np.linspace(0, width - 1, width)
        y = np.linspace(0, height - 1, height)

        # Generate the grid using np.meshgrid
        X, Y = np.meshgrid(x, y)

        points = np.concatenate([X[:,:,None], Y[:,:,None]], axis=2).reshape([-1, 1, 2])
        # Undistort the image points with the estimated distortions
        if is_fisheye[cam]:
            points_undist = cv.fisheye.undistortPoints(points, Ks[cam],distortions[cam])
        else:
            points_undist = cv.undistortPoints(points, Ks[cam], distortions[cam])

        pt_norm = np.concatenate([points_undist, np.ones([points_undist.shape[0], 1, 1])], axis=2)

        # Distort the image points with the ground truth distortions
        if is_fisheye[cam]:
            projected = cv.fisheye.projectPoints(pt_norm, np.zeros([3, 1]), np.zeros([3, 1]), Ks_gt[cam], distortions_gt[cam])[0]
        else:
            projected = cv.projectPoints(pt_norm, np.zeros([3, 1]), np.zeros([3, 1]), Ks_gt[cam], distortions_gt[cam])[0]

        errs_pt = np.linalg.norm(projected - points, axis=2)
        errs_pt = errs_pt.reshape([height, width])
        vmax = np.percentile(errs_pt, 95)

        plt.figure()
        plt.imshow(errs_pt, cmap='hot', interpolation='nearest',vmax=vmax)

        # Adding colorbar for reference
        plt.colorbar()
        savefile = "errors" + str(cam) + ".png"
        print("Saving: " + savefile)
        plt.savefig(savefile,dpi=300, bbox_inches='tight')
# [vis_intrinsics_error]

        err_dist_mean[cam] = np.mean(errs_pt)
        err_dist_max[cam] = np.max(errs_pt)
        err_dist_median[cam] = np.median(errs_pt)

    print("Distrotion error (mean, median):\n", " ".join([f'(%.4f, %.4f)' % (err_dist_mean[i], err_dist_median[i]) for i in range(len(cam_ids))]))
    print("Extrinsics error (R, C):\n", " ".join([f'(%.4f, %.4f)' % (err_r[i], err_c[i]) for i in range(len(cam_ids))]))
    print("Rotation error (mean, median):", f'(%.4f, %.4f)' % (np.mean(err_r), np.median(err_r)))
    print("Position error (mean, median):", f'(%.4f, %.4f)' % (np.mean(err_c), np.median(err_c)))

    if len(rvecs0_gt) > 0:
        # conver all things with respect to the first frame
        R0 = []
        for frame in range(0, len(rvecs0_gt)):
            if rvecs0[frame] is not None:
                R0.append(cv.Rodrigues(rvecs0[frame])[0])
            else:
                R0.append(None)

        # Compare the results and the gt
        err_r = np.zeros([detection_mask[0].shape[0],])
        err_c = np.zeros([detection_mask[0].shape[0],])
        for frame in range(detection_mask[0].shape[0]):
            # Convert angle from radians to degrees
            err_r[frame] = calc_angle(R0[frame], rvecs0_gt[frame])
            err_c[frame] = calc_trans(R0[frame], tvecs0[frame], rvecs0_gt[frame], tvecs0_gt[frame])

        print("Frame rotation error (mean, median):", f'(%.4f, %.4f)' % (np.mean(err_r), np.median(err_r)))
        print("Frame position error (mean, median):", f'(%.4f, %.4f)' % (np.mean(err_c), np.median(err_c)))

def chessboard_points(grid_size, dist_m):
    pattern = np.zeros((grid_size[0] * grid_size[1], 3), np.float32)
    pattern[:, :2] = np.mgrid[0:grid_size[0], 0:grid_size[1]].T.reshape(-1, 2) * dist_m # only for (x,y,z=0)
    return pattern


def circles_grid_points(grid_size, dist_m):
    pattern = []
    for i in range(grid_size[0]):
        for j in range(grid_size[1]):
            pattern.append([j * dist_m, i * dist_m, 0])
    return np.array(pattern, dtype=np.float32)


def asym_circles_grid_points(grid_size, dist_m):
    pattern = []
    for i in range(grid_size[1]):
        for j in range(grid_size[0]):
            if i % 2 == 1:
                pattern.append([(j + .5)*dist_m, dist_m*(i//2 + .5), 0])
            else:
                pattern.append([j*dist_m, (i//2)*dist_m, 0])
    return np.array(pattern, dtype=np.float32)


def detect(cam_idx, frame_idx, img_name, pattern_type,
           grid_size, criteria, winsize, RESIZE_IMAGE, board_dict=None):
    assert os.path.exists(img_name), img_name
    img = cv.imread(img_name)
    img_size = img.shape[:2][::-1]

    scale = 1.0
    img_detection = img
    if RESIZE_IMAGE:
        scale = 1000.0 / max(img.shape[0], img.shape[1])
        if scale < 1.0:
            img_detection = cv.resize(
                img,
                (int(scale * img.shape[1]), int(scale * img.shape[0])),
                interpolation=cv.INTER_AREA
            )
# [detect_pattern]
    if pattern_type.lower() == 'checkerboard':
        ret, corners = cv.findChessboardCorners(
            cv.cvtColor(img_detection, cv.COLOR_BGR2GRAY), grid_size, None
        )
        if ret:
            if scale < 1.0:
                corners /= scale
            corners2 = cv.cornerSubPix(cv.cvtColor(img, cv.COLOR_BGR2GRAY),
                                       corners, winsize, (-1,-1), criteria)

    elif pattern_type.lower() == 'circles':
        ret, corners = cv.findCirclesGrid(
            img_detection, patternSize=grid_size, flags=cv.CALIB_CB_SYMMETRIC_GRID
        )
        if ret:
            corners2 = corners / scale

    elif pattern_type.lower() == 'acircles':
        ret, corners = cv.findCirclesGrid(
            img_detection, patternSize=grid_size, flags=cv.CALIB_CB_ASYMMETRIC_GRID
        )
        if ret:
            corners2 = corners / scale
    elif pattern_type.lower() == 'charuco':
        dictionary = cv.aruco.getPredefinedDictionary(board_dict["dictionary"])
        board = cv.aruco.CharucoBoard(
            size=(grid_size[0] + 1, grid_size[1] + 1),
            squareLength=board_dict["square_size"],
            markerLength=board_dict["marker_size"],
            dictionary=dictionary
        )

        # The found best practice is to refine detected Aruco marker with contour,
        # then refine subpix with the board functions
        detector_params = cv.aruco.DetectorParameters()
        charuco_params = cv.aruco.CharucoParameters()
        charuco_params.tryRefineMarkers = True
        detector_params.cornerRefinementMethod = cv.aruco.CORNER_REFINE_CONTOUR
        refine_params = cv.aruco.RefineParameters()
        detector = cv.aruco.CharucoDetector(board, charuco_params, detector_params, refine_params)
<<<<<<< HEAD
        charucoCorners, charucoIds, _, _ = detector.detectBoard(cv.cvtColor(img_detection, cv.COLOR_BGR2GRAY))
=======
        charucoCorners, charucoIds, _, _ = detector.detectBoard(img_detection)
>>>>>>> de292232

        corners = np.ones([grid_size[0] * grid_size[1], 1, 2]) * -1
        ret = (not charucoIds is None) and charucoIds.flatten().size > 3

        if ret:
            corners[charucoIds.flatten()] = cv.cornerSubPix(cv.cvtColor(img, cv.COLOR_BGR2GRAY),
                                       charucoCorners / scale, winsize, (-1,-1), criteria)
            corners2 = corners

    else:
        raise ValueError("Calibration pattern is not supported!")
# [detect_pattern]
    if ret:
        # cv.drawChessboardCorners(img, grid_size, corners2, ret)
        # plt.imshow(img)
        # plt.show()
        return cam_idx, frame_idx, img_size, np.array(corners2, dtype=np.float32).reshape(-1, 2)
    else:
        # plt.imshow(img_detection)
        # plt.show()
        return cam_idx, frame_idx, img_size, np.array([], dtype=np.float32)


def calibrateFromImages(files_with_images, grid_size, pattern_type, is_fisheye,
                        dist_m, winsize, points_json_file, debug_corners,
                        RESIZE_IMAGE, find_intrinsics_in_python,
                        is_parallel_detection=True, cam_ids=None, intrinsics_dir='', board_dict_path=None):
    """
    files_with_images: NUM_CAMERAS - path to file containing image names (NUM_FRAMES)
    grid_size: [width, height] -- size of grid pattern
    dist_m: length of a grid cell
    is_fisheye: NUM_CAMERAS (bool)
    """
# [calib_init]
    if pattern_type.lower() == 'checkerboard' or pattern_type.lower() == 'charuco':
        pattern = chessboard_points(grid_size, dist_m)
    elif pattern_type.lower() == 'circles':
        pattern = circles_grid_points(grid_size, dist_m)
    elif pattern_type.lower() == 'acircles':
        pattern = asym_circles_grid_points(grid_size, dist_m)
    else:
        raise NotImplementedError("Pattern type is not implemented!")

    if pattern_type.lower() == 'charuco':
        assert (board_dict_path is not None) and os.path.exists(board_dict_path)
        board_dict = json.load(open(board_dict_path, 'r'))

# [calib_init]

    assert len(files_with_images) == len(is_fisheye) and len(grid_size) == 2
    if cam_ids is None:
        cam_ids = list(range(len(files_with_images)))

    all_images_names, input_data = [], []
    criteria = (cv.TERM_CRITERIA_EPS + cv.TERM_CRITERIA_MAX_ITER, 50, 0.001)
    for cam_idx, filename in enumerate(files_with_images):
        assert os.path.exists(filename), filename
        print('cam_id:', cam_ids[cam_idx])

        images_names = open(filename, 'r').readlines()
        for i in range(len(images_names)):
            images_names[i] = images_names[i].strip()
            if images_names[i] != "":
                images_names[i] = "/".join(filename.split("/")[:-1] + [images_names[i]])
        all_images_names.append(images_names)
        if cam_idx > 0:
            # same number of images per file
            assert len(images_names) == len(all_images_names[0])
        for frame_idx, img_name in enumerate(images_names):
            input_data.append([cam_idx, frame_idx, img_name])

    image_sizes = [None] * len(files_with_images)
    image_points_cameras = [[np.array([], dtype=np.float32)] * len(images_names) for _ in files_with_images]

    if is_parallel_detection:
        parallel_job = joblib.Parallel(n_jobs=multiprocessing.cpu_count())
        output = parallel_job(
            joblib.delayed(detect)(
                cam_idx, frame_idx, img_name, pattern_type,
                grid_size, criteria, winsize, RESIZE_IMAGE, board_dict
            ) for cam_idx, frame_idx, img_name in input_data if img_name != ""
        )
        assert output is not None
        for cam_idx, frame_idx, img_size, corners in output:
            image_points_cameras[cam_idx][frame_idx] = corners
            if image_sizes[cam_idx] is None:
                image_sizes[cam_idx] = img_size
    else:
        for cam_idx, frame_idx, img_name in input_data:
            if img_name == "":
                continue
            _, _, img_size, corners = detect(
                cam_idx, frame_idx, img_name, pattern_type,
                grid_size, criteria, winsize, RESIZE_IMAGE, board_dict
            )
            image_points_cameras[cam_idx][frame_idx] = corners
            if image_sizes[cam_idx] is None:
                image_sizes[cam_idx] = img_size

    if debug_corners:
        # plots random image frames with detected points
        num_random_plots = 5
        visible_frames = []
        for c, pts_cam in enumerate(image_points_cameras):
            for f, pts_frame in enumerate(pts_cam):
                if pts_frame is not None and len(pts_frame) > 0:
                    visible_frames.append((c,f))
        random_images = np.random.RandomState(0).choice(
            range(len(visible_frames)), min(num_random_plots, len(visible_frames))
        )
        for idx in random_images:
            c, f = visible_frames[idx]
            img = cv.cvtColor(cv.imread(all_images_names[c][f]), cv.COLOR_BGR2RGB)
            if pattern_type.lower() != 'charuco':
                cv.drawChessboardCorners(img, grid_size, image_points_cameras[c][f], True)
            else:
                idx = image_points_cameras[c][f][:, 0] > 0
                cv.aruco.drawDetectedCornersCharuco(img, image_points_cameras[c][f][idx,None], np.arange(image_points_cameras[c][f].shape[0])[idx])
            plt.figure()
            plt.imshow(img)
        plt.show()

    if points_json_file:
        image_points_cameras_list = []
        for pts_cam in image_points_cameras:
            cam_pts = []
            for pts_frame in pts_cam:
                if pts_frame is not None:
                    cam_pts.append(pts_frame.tolist())
                else:
                    cam_pts.append([])
            image_points_cameras_list.append(cam_pts)

        with open(points_json_file, 'w') as wf:
            json.dump({
                'object_points': pattern.tolist(),
                'image_points': image_points_cameras_list,
                'image_sizes': image_sizes,
                'is_fisheye': is_fisheye,
                }, wf)

    Ks = None
    distortions = None
    if intrinsics_dir:
        # Read camera instrinsic matrices (Ks) and dictortions
        Ks, distortions = [], []
        for cam_id in cam_ids:
            input_file = os.path.join(intrinsics_dir, f"cameraParameters_{cam_id}.xml")
            print("Reading intrinsics from", input_file)
            storage = cv.FileStorage(input_file, cv.FileStorage_READ)
            camera_matrix = storage.getNode('cameraMatrix').mat()
            dist_coeffs = storage.getNode('dist_coeffs').mat()
            Ks.append(camera_matrix)
            distortions.append(dist_coeffs)
        find_intrinsics_in_python = True

    return calibrateFromPoints(
        pattern,
        image_points_cameras,
        image_sizes,
        is_fisheye,
        all_images_names,
        find_intrinsics_in_python,
        Ks=Ks,
        distortions=distortions,
    )


def calibrateFromJSON(json_file, find_intrinsics_in_python):
    assert os.path.exists(json_file)
    data = json.load(open(json_file, 'r'))

    for i in range(len(data['image_points'])):
        for j in range(len(data['image_points'][i])):
            data['image_points'][i][j] = np.array(data['image_points'][i][j], dtype=np.float32)

    Ks = data['Ks'] if 'Ks' in data else None
    distortions = data['distortions'] if 'distortions' in data else None
    images_names = data['images_names'] if 'images_names' in data else None

    return calibrateFromPoints(
        np.array(data['object_points'], dtype=np.float32).T,
        data['image_points'],
        data['image_sizes'],
        data['is_fisheye'],
        images_names,
        find_intrinsics_in_python,
        Ks,
        distortions,
    )


if __name__ == '__main__':
    parser = argparse.ArgumentParser()
    parser.add_argument('--json_file', type=str, default=None, help="json file with all data. Must have keys: 'object_points', 'image_points', 'image_sizes', 'is_fisheye'")
    parser.add_argument('--filenames', type=str, default=None, help='Txt files containg image lists, e.g., cam_1.txt,cam_2.txt,...,cam_N.txt for N cameras')
    parser.add_argument('--pattern_size', type=str, default=None, help='pattern size: width,height')
    parser.add_argument('--pattern_type', type=str, default=None, help='supported: checkerboard, circles, acircles, charuco')
    parser.add_argument('--is_fisheye', type=str, default=None, help='is_ mask, e.g., 0,1,...')
    parser.add_argument('--pattern_distance', type=float, default=None, help='distance between object / pattern points')
    parser.add_argument('--find_intrinsics_in_python', required=False, action='store_true', help='calibrate intrinsics in Python sample instead of C++')
    parser.add_argument('--winsize', type=str, default='5,5', help='window size for corners detection: w,h')
    parser.add_argument('--debug_corners', required=False, action='store_true', help='debug flag for corners detection visualization of images')
    parser.add_argument('--points_json_file', type=str, default='', help='if path is provided then image and object points will be saved to JSON file.')
    parser.add_argument('--path_to_save', type=str, default='', help='path and filename to save results in yaml file')
    parser.add_argument('--path_to_visualize', type=str, default='', help='path to results pickle file needed to run visualization')
    parser.add_argument('--visualize', required=False, action='store_true', help='visualization flag. If set, only runs visualization but path_to_visualize must be provided')
    parser.add_argument('--resize_image_detection', required=False, action='store_true', help='If set, an image will be resized to speed-up corners detection')
    parser.add_argument('--intrinsics_dir', type=str, default='', help='Path to measured intrinsics')
    parser.add_argument('--gt_file', type=str, default=None, help="ground truth")
    parser.add_argument('--board_dict_path', type=str, default=None, help="path to parameters of board dictionary")

    params, _ = parser.parse_known_args()
    print("params.board_dict_path:", params.board_dict_path)

    if params.visualize:
        assert os.path.exists(params.path_to_visualize), f'Path to result file does not exist: {params.path_to_visualize}'
        visualizeFromFile(params.path_to_visualize)
        sys.exit(0)

    if params.filenames is None:
        cam_files = sorted(glob.glob('cam_*.txt'))
        params.filenames = ','.join(cam_files)
        print('Found camera filenames:', params.filenames)
        params.is_fisheye = ','.join('0' * len(cam_files))
        print('Fisheye parameters:', params.is_fisheye)  # TODO: Calculate it automatically

    if params.json_file is not None:
        output = calibrateFromJSON(params.json_file, params.find_intrinsics_in_python)
        cam_ids = [str(x) for x in range(len(output['Rs']))]
        output['cam_ids'] = cam_ids
    else:
        print(params.pattern_size)
        if (params.pattern_type is None or params.pattern_size is None or params.pattern_distance is None):
            assert False and 'Either json file or all other parameters must be set'

        # cam_N.txt --> cam_N --> N
        cam_ids = [os.path.splitext(f)[0].split('_')[-1] for f in params.filenames.split(',')]

        output = calibrateFromImages(
            files_with_images=[x.strip() for x in params.filenames.split(',')],
            grid_size=[int(v) for v in params.pattern_size.split(',')],
            pattern_type=params.pattern_type,
            is_fisheye=[bool(int(v)) for v in params.is_fisheye.split(',')],
            dist_m=params.pattern_distance,
            winsize=tuple([int(v) for v in params.winsize.split(',')]),
            points_json_file=params.points_json_file,
            debug_corners=params.debug_corners,
            RESIZE_IMAGE=params.resize_image_detection,
            find_intrinsics_in_python=params.find_intrinsics_in_python,
            cam_ids=cam_ids,
            intrinsics_dir=params.intrinsics_dir,
            board_dict_path=params.board_dict_path,
        )
        output['cam_ids'] = cam_ids

    # Evaluate the error
    if params.gt_file is not None:
        assert os.path.exists(params.gt_file), f'Path to gt file does not exist: {params.gt_file}'
        compareGT(params.gt_file, **output)
    visualizeResults(**output)

    print('Saving:', params.path_to_save)
    saveToFile(params.path_to_save, **output)<|MERGE_RESOLUTION|>--- conflicted
+++ resolved
@@ -31,42 +31,28 @@
     tvecs0_gt = []
     with open(file, "r") as f:
         # Read in camera information
-<<<<<<< HEAD
-        for cam in range(num_cameras):
-            # 3 lines of K
-=======
         for _ in range(num_cameras):
             f.readline() # camera label
             # 3 lines of K
             f.readline()
->>>>>>> de292232
             K = np.zeros([3, 3])
             for i in range(3):
                 K[i] = np.array([float(x) for x in f.readline().strip().split(" ")])
             Ks_gt.append(K)
 
             # 1 line of distortion
-<<<<<<< HEAD
-            distortions_gt.append(np.array([float(x) for x in f.readline().strip().split(" ")]))
-
-            # 3 line of rotation
-=======
             f.readline()
             distortions_gt.append(np.array([float(x) for x in f.readline().strip().split(" ")]))
 
             # 3 line of rotation
             f.readline()
->>>>>>> de292232
             R = np.zeros([3, 3])
             for i in range(3):
                 R[i] = np.array([float(x) for x in f.readline().strip().split(" ")])
             rvecs_gt.append(R)
 
             # 1 line of translation
-<<<<<<< HEAD
-=======
             f.readline()
->>>>>>> de292232
             t = np.zeros([3, 1])
             for i in range(3):
                 t[i] = np.array(float(f.readline().strip().split(" ")[0]))
@@ -74,14 +60,9 @@
 
         # Read in frame gt
         status = True
-<<<<<<< HEAD
-        for frame in range(num_frames):
-            # 3 line of rotation
-=======
         for _ in range(num_frames):
             # 3 line of rotation
             f.readline()
->>>>>>> de292232
             R = np.zeros([3, 3])
             for i in range(3):
                 line = f.readline()
@@ -96,10 +77,7 @@
             rvecs0_gt.append(R)
 
             # 3 line of translation
-<<<<<<< HEAD
-=======
             f.readline()
->>>>>>> de292232
             t = np.zeros([3, 1])
             for i in range(3):
                 t[i] = np.array(float(f.readline().strip().split(" ")[0]))
@@ -415,7 +393,7 @@
                     image_points_c = [
                         image_points[c][f][:, None] for f in range(num_frames) if len(image_points[c][f]) > 0
                     ]
-                    repr_err_c, K, dist_coeff, rvecs, _ = cv.fisheye.calibrate(
+                    repr_err_c, K, dist_coeff, _, _ = cv.fisheye.calibrate(
                         [pattern_points[:, None]] * len(image_points_c),
                         image_points_c,
                         image_sizes[c],
@@ -770,11 +748,7 @@
         detector_params.cornerRefinementMethod = cv.aruco.CORNER_REFINE_CONTOUR
         refine_params = cv.aruco.RefineParameters()
         detector = cv.aruco.CharucoDetector(board, charuco_params, detector_params, refine_params)
-<<<<<<< HEAD
-        charucoCorners, charucoIds, _, _ = detector.detectBoard(cv.cvtColor(img_detection, cv.COLOR_BGR2GRAY))
-=======
         charucoCorners, charucoIds, _, _ = detector.detectBoard(img_detection)
->>>>>>> de292232
 
         corners = np.ones([grid_size[0] * grid_size[1], 1, 2]) * -1
         ret = (not charucoIds is None) and charucoIds.flatten().size > 3
