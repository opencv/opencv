// This file is part of OpenCV project.
// It is subject to the license terms in the LICENSE file found in the top-level directory
// of this distribution and at http://opencv.org/license.html.

#ifndef OPENCV_HAL_RVV_HPP_INCLUDED
#define OPENCV_HAL_RVV_HPP_INCLUDED

#include "opencv2/core/hal/interface.h"

#ifndef CV_HAL_RVV_071_ENABLED
#  if defined(__GNUC__) && __GNUC__ == 10 && __GNUC_MINOR__ == 4 && defined(__THEAD_VERSION__) && defined(__riscv_v) && __riscv_v == 7000
#    define CV_HAL_RVV_071_ENABLED 1
#  else
#    define CV_HAL_RVV_071_ENABLED 0
#  endif
#endif

#if CV_HAL_RVV_071_ENABLED
#include "version/hal_rvv_071.hpp"
#endif

#if defined(__riscv_v) && __riscv_v == 1000000
#include "hal_rvv_1p0/merge.hpp" // core
#include "hal_rvv_1p0/mean.hpp" // core
#include "hal_rvv_1p0/norm.hpp" // core
#include "hal_rvv_1p0/norm_diff.hpp" // core
#include "hal_rvv_1p0/norm_hamming.hpp" // core
#include "hal_rvv_1p0/convert_scale.hpp" // core
#include "hal_rvv_1p0/minmax.hpp" // core
#include "hal_rvv_1p0/atan.hpp" // core
#include "hal_rvv_1p0/split.hpp" // core
<<<<<<< HEAD

#include "hal_rvv_1p0/color.hpp" // imgproc
=======
#include "hal_rvv_1p0/flip.hpp" // core

#include "hal_rvv_1p0/pyramids.hpp" // imgproc
>>>>>>> 97abffbd
#endif

#endif<|MERGE_RESOLUTION|>--- conflicted
+++ resolved
@@ -29,14 +29,10 @@
 #include "hal_rvv_1p0/minmax.hpp" // core
 #include "hal_rvv_1p0/atan.hpp" // core
 #include "hal_rvv_1p0/split.hpp" // core
-<<<<<<< HEAD
-
-#include "hal_rvv_1p0/color.hpp" // imgproc
-=======
 #include "hal_rvv_1p0/flip.hpp" // core
 
 #include "hal_rvv_1p0/pyramids.hpp" // imgproc
->>>>>>> 97abffbd
+#include "hal_rvv_1p0/color.hpp" // imgproc
 #endif
 
 #endif