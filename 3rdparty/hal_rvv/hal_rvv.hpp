--- conflicted
+++ resolved
@@ -22,12 +22,9 @@
 #if defined(__riscv_v) && __riscv_v == 1000000
 #include "hal_rvv_1p0/merge.hpp" // core
 #include "hal_rvv_1p0/mean.hpp" // core
-<<<<<<< HEAD
 #include "hal_rvv_1p0/dxt.hpp" // core
-=======
 #include "hal_rvv_1p0/minmax.hpp" // core
 #include "hal_rvv_1p0/atan.hpp" // core
->>>>>>> fbd21050
 #endif
 
 #endif