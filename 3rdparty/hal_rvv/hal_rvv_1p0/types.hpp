--- conflicted
+++ resolved
@@ -199,23 +199,21 @@
 static inline VecType vsub(VecType vs2, VecType vs1, size_t vl) {                               \
     return __riscv_v##IS_F##sub(vs2, vs1, vl);                                                  \
 }                                                                                               \
-<<<<<<< HEAD
+static inline VecType vadd_tu(VecType vd, VecType vs2, VecType vs1, size_t vl) {                \
+    return __riscv_v##IS_F##add_tu(vd, vs2, vs1, vl);                                           \
+}                                                                                               \
+static inline VecType vsub_tu(VecType vd, VecType vs2, VecType vs1, size_t vl) {                \
+    return __riscv_v##IS_F##sub_tu(vd, vs2, vs1, vl);                                           \
+}                                                                                               \
+static inline VecType vmul(VecType vs2, VecType vs1, size_t vl) {                               \
+    return __riscv_v##IS_F##mul(vs2, vs1, vl);                                                  \
+}                                                                                               \
                                                                                                 \
 static inline VecType vslide1down(VecType vs2, ElemType vs1, size_t vl) {                       \
     return __riscv_v##IS_F##slide1down(vs2, vs1, vl);                                           \
 }                                                                                               \
 static inline VecType vslide1up(VecType vs2, ElemType vs1, size_t vl) {                         \
     return __riscv_v##IS_F##slide1up(vs2, vs1, vl);                                             \
-=======
-static inline VecType vadd_tu(VecType vd, VecType vs2, VecType vs1, size_t vl) {                \
-    return __riscv_v##IS_F##add_tu(vd, vs2, vs1, vl);                                           \
-}                                                                                               \
-static inline VecType vsub_tu(VecType vd, VecType vs2, VecType vs1, size_t vl) {                \
-    return __riscv_v##IS_F##sub_tu(vd, vs2, vs1, vl);                                           \
-}                                                                                               \
-static inline VecType vmul(VecType vs2, VecType vs1, size_t vl) {                               \
-    return __riscv_v##IS_F##mul(vs2, vs1, vl);                                                  \
->>>>>>> 46fbe189
 }                                                                                               \
                                                                                                 \
 static inline VecType vmin(VecType vs2, VecType vs1, size_t vl) {                               \
