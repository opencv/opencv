--- conflicted
+++ resolved
@@ -77,15 +77,11 @@
 add_library(${PNG_LIBRARY} STATIC ${OPENCV_3RDPARTY_EXCLUDE_FROM_ALL} ${lib_srcs} ${lib_hdrs})
 target_link_libraries(${PNG_LIBRARY} ${ZLIB_LIBRARIES})
 
-<<<<<<< HEAD
-ocv_warnings_disable(CMAKE_C_FLAGS -Wundef -Wcast-align -Wimplicit-fallthrough -Wunused-parameter -Wsign-compare)
-ocv_warnings_disable(CMAKE_C_FLAGS -Wnull-pointer-subtraction)  # clang15
-ocv_warnings_disable(CMAKE_C_FLAGS -Wunused-but-set-variable)  # clang15
-=======
 ocv_warnings_disable(CMAKE_C_FLAGS -Wundef -Wcast-align -Wimplicit-fallthrough -Wunused-parameter -Wsign-compare
     -Wmaybe-uninitialized
+    -Wnull-pointer-subtraction                   # clang15
+    -Wunused-but-set-variable                    # clang15
 )
->>>>>>> 93dc0679
 
 set_target_properties(${PNG_LIBRARY}
   PROPERTIES OUTPUT_NAME ${PNG_LIBRARY}
