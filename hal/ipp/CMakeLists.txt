--- conflicted
+++ resolved
@@ -14,11 +14,8 @@
     "${CMAKE_CURRENT_SOURCE_DIR}/src/norm_ipp.cpp"
     "${CMAKE_CURRENT_SOURCE_DIR}/src/cart_polar_ipp.cpp"
     "${CMAKE_CURRENT_SOURCE_DIR}/src/transforms_ipp.cpp"
-<<<<<<< HEAD
     "${CMAKE_CURRENT_SOURCE_DIR}/src/warp_ipp.cpp"
-=======
     "${CMAKE_CURRENT_SOURCE_DIR}/src/sum_ipp.cpp"
->>>>>>> aef6ae48
 )
 
 #TODO: HAVE_IPP_ICV and HAVE_IPP_IW added as private macro till OpenCV itself is
