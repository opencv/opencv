#!/usr/bin/env python

import os, sys, subprocess, argparse, shutil, glob, re, multiprocessing
import logging as log

SCRIPT_DIR = os.path.dirname(os.path.abspath(__file__))

class Fail(Exception):
    def __init__(self, text=None):
        self.t = text
    def __str__(self):
        return "ERROR" if self.t is None else self.t

def execute(cmd, shell=False):
    try:
        log.info("Executing: %s" % cmd)
        env = os.environ.copy()
        env['VERBOSE'] = '1'
        retcode = subprocess.call(cmd, shell=shell, env=env)
        if retcode < 0:
            raise Fail("Child was terminated by signal: %s" % -retcode)
        elif retcode > 0:
            raise Fail("Child returned: %s" % retcode)
    except OSError as e:
        raise Fail("Execution failed: %d / %s" % (e.errno, e.strerror))

def rm_one(d):
    d = os.path.abspath(d)
    if os.path.exists(d):
        if os.path.isdir(d):
            log.info("Removing dir: %s", d)
            shutil.rmtree(d)
        elif os.path.isfile(d):
            log.info("Removing file: %s", d)
            os.remove(d)

def check_dir(d, create=False, clean=False):
    d = os.path.abspath(d)
    log.info("Check dir %s (create: %s, clean: %s)", d, create, clean)
    if os.path.exists(d):
        if not os.path.isdir(d):
            raise Fail("Not a directory: %s" % d)
        if clean:
            for x in glob.glob(os.path.join(d, "*")):
                rm_one(x)
    else:
        if create:
            os.makedirs(d)
    return d

def check_file(d):
    d = os.path.abspath(d)
    if os.path.exists(d):
        if os.path.isfile(d):
            return True
        else:
            return False
    return False

def find_file(name, path):
    for root, dirs, files in os.walk(path):
        if name in files:
            return os.path.join(root, name)

class Builder:
    def __init__(self, options):
        self.options = options
        self.build_dir = check_dir(options.build_dir, create=True)
        self.opencv_dir = check_dir(options.opencv_dir)
        print('-----------------------------------------------------------')
        print('options.opencv_dir:', options.opencv_dir)
        self.emscripten_dir = check_dir(options.emscripten_dir)

    def get_toolchain_file(self):
        return os.path.join(self.emscripten_dir, "cmake", "Modules", "Platform", "Emscripten.cmake")

    def clean_build_dir(self):
        for d in ["CMakeCache.txt", "CMakeFiles/", "bin/", "libs/", "lib/", "modules"]:
            rm_one(d)

    def get_cmake_cmd(self):
        cmd = [
            "cmake",
            "-DPYTHON_DEFAULT_EXECUTABLE=%s" % sys.executable,
               "-DENABLE_PIC=FALSE", # To workaround emscripten upstream backend issue https://github.com/emscripten-core/emscripten/issues/8761
               "-DCMAKE_BUILD_TYPE=Release",
               "-DCPU_BASELINE=''",
               "-DCMAKE_INSTALL_PREFIX=/usr/local",
               "-DCPU_DISPATCH=''",
               "-DCV_TRACE=OFF",
               "-DBUILD_SHARED_LIBS=OFF",
               "-DWITH_1394=OFF",
               "-DWITH_ADE=OFF",
               "-DWITH_VTK=OFF",
               "-DWITH_EIGEN=OFF",
               "-DWITH_FFMPEG=OFF",
               "-DWITH_GSTREAMER=OFF",
               "-DWITH_GTK=OFF",
               "-DWITH_GTK_2_X=OFF",
               "-DWITH_IPP=OFF",
               "-DWITH_JASPER=OFF",
               "-DWITH_JPEG=OFF",
               "-DWITH_WEBP=OFF",
               "-DWITH_OPENEXR=OFF",
               "-DWITH_OPENGL=OFF",
               "-DWITH_OPENVX=OFF",
               "-DWITH_OPENNI=OFF",
               "-DWITH_OPENNI2=OFF",
               "-DWITH_PNG=OFF",
               "-DWITH_TBB=OFF",
               "-DWITH_TIFF=OFF",
               "-DWITH_V4L=OFF",
               "-DWITH_OPENCL=OFF",
               "-DWITH_OPENCL_SVM=OFF",
               "-DWITH_OPENCLAMDFFT=OFF",
               "-DWITH_OPENCLAMDBLAS=OFF",
               "-DWITH_GPHOTO2=OFF",
               "-DWITH_LAPACK=OFF",
               "-DWITH_ITT=OFF",
               "-DWITH_QUIRC=OFF",
               "-DBUILD_ZLIB=ON",
               "-DBUILD_opencv_apps=OFF",
               "-DBUILD_opencv_calib3d=ON",
               "-DBUILD_opencv_dnn=ON",
               "-DBUILD_opencv_features2d=ON",
               "-DBUILD_opencv_flann=ON",  # No bindings provided. This module is used as a dependency for other modules.
               "-DBUILD_opencv_gapi=OFF",
               "-DBUILD_opencv_ml=OFF",
               "-DBUILD_opencv_photo=ON",
               "-DBUILD_opencv_imgcodecs=OFF",
               "-DBUILD_opencv_shape=OFF",
               "-DBUILD_opencv_videoio=OFF",
               "-DBUILD_opencv_videostab=OFF",
               "-DBUILD_opencv_highgui=OFF",
               "-DBUILD_opencv_superres=OFF",
               "-DBUILD_opencv_stitching=OFF",
               "-DBUILD_opencv_java=OFF",
               "-DBUILD_opencv_js=ON",
               "-DBUILD_opencv_python2=OFF",
               "-DBUILD_opencv_python3=OFF",
"-DBUILD_opencv_alphamat=OFF",
"-DBUILD_opencv_aruco=OFF",
"-DBUILD_opencv_barcode=OFF",
"-DBUILD_opencv_bgsegm=OFF",
"-DBUILD_opencv_bioinspired=OFF",
"-DBUILD_opencv_ccalib=OFF",
"-DBUILD_opencv_cnn_3dobj=OFF",
"-DBUILD_opencv_cudaarithm=OFF",
"-DBUILD_opencv_cudabgsegm=OFF",
"-DBUILD_opencv_cudacodec=OFF",
"-DBUILD_opencv_cudafeatures2d=OFF",
"-DBUILD_opencv_cudafilters=OFF",
"-DBUILD_opencv_cudaimgproc=OFF",
"-DBUILD_opencv_cudalegacy=OFF",
"-DBUILD_opencv_cudaobjdetect=OFF",
"-DBUILD_opencv_cudaoptflow=OFF",
"-DBUILD_opencv_cudastereo=OFF",
"-DBUILD_opencv_cudawarping=OFF",
"-DBUILD_opencv_cudev=OFF",
"-DBUILD_opencv_cvv=OFF",
"-DBUILD_opencv_datasets=OFF",
"-DBUILD_opencv_dnn_objdetect=OFF",
"-DBUILD_opencv_dnns_easily_fooled=OFF",
"-DBUILD_opencv_dnn_superres=OFF",
"-DBUILD_opencv_dpm=OFF",
"-DBUILD_opencv_face=OFF",
"-DBUILD_opencv_freetype=OFF",
"-DBUILD_opencv_fuzzy=OFF",
"-DBUILD_opencv_hdf=OFF",
"-DBUILD_opencv_hfs=OFF",
"-DBUILD_opencv_img_hash=OFF",
"-DBUILD_opencv_intensity_transform=OFF",
"-DBUILD_opencv_julia=OFF",
"-DBUILD_opencv_line_descriptor=OFF",
"-DBUILD_opencv_matlab=OFF",
"-DBUILD_opencv_mcc=OFF",
"-DBUILD_opencv_optflow=OFF",
"-DBUILD_opencv_ovis=OFF",
"-DBUILD_opencv_phase_unwrapping=OFF",
"-DBUILD_opencv_plot=ON",
"-DBUILD_opencv_quality=OFF",
"-DBUILD_opencv_rapid=OFF",
"-DBUILD_opencv_README.md=OFF",
"-DBUILD_opencv_reg=OFF",
"-DBUILD_opencv_rgbd=OFF",
"-DBUILD_opencv_saliency=OFF",
"-DBUILD_opencv_sfm=OFF",
"-DBUILD_opencv_shape=OFF",
"-DBUILD_opencv_stereo=OFF",
"-DBUILD_opencv_structured_light=OFF",
"-DBUILD_opencv_superres=OFF",
"-DBUILD_opencv_surface_matching=OFF",
"-DBUILD_opencv_text=OFF",
"-DBUILD_opencv_tracking=ON",
"-DBUILD_opencv_videostab=OFF",
"-DBUILD_opencv_viz=OFF",
"-DBUILD_opencv_wechat_qrcode=OFF",
"-DBUILD_opencv_xfeatures2d=OFF",
"-DBUILD_opencv_ximgproc=OFF",
"-DBUILD_opencv_xobjdetect=OFF",
"-DBUILD_opencv_xphoto=OFF",
               "-DBUILD_EXAMPLES=ON",
               "-DBUILD_PACKAGE=OFF",
               "-DBUILD_TESTS=ON",
               "-DBUILD_PERF_TESTS=ON"]
        if self.options.cmake_option:
            cmd += self.options.cmake_option
        if not self.options.cmake_option or all(["-DCMAKE_TOOLCHAIN_FILE" not in opt for opt in self.options.cmake_option]):
            cmd.append("-DCMAKE_TOOLCHAIN_FILE='%s'" % self.get_toolchain_file())
        if self.options.build_doc:
            cmd.append("-DBUILD_DOCS=ON")
        else:
            cmd.append("-DBUILD_DOCS=OFF")

        if self.options.threads:
            cmd.append("-DWITH_PTHREADS_PF=ON")
        else:
            cmd.append("-DWITH_PTHREADS_PF=OFF")

        if self.options.simd:
            cmd.append("-DCV_ENABLE_INTRINSICS=ON")
        else:
            cmd.append("-DCV_ENABLE_INTRINSICS=OFF")

        if self.options.build_wasm_intrin_test:
            cmd.append("-DBUILD_WASM_INTRIN_TESTS=ON")
        else:
            cmd.append("-DBUILD_WASM_INTRIN_TESTS=OFF")

        if self.options.webnn:
            cmd.append("-DWITH_WEBNN=ON")

        flags = self.get_build_flags()
        if flags:
            cmd += ["-DCMAKE_C_FLAGS='%s'" % flags,
                    "-DCMAKE_CXX_FLAGS='%s'" % flags]
        return cmd

    def get_build_flags(self):
        flags = ""
        if self.options.build_wasm:
            flags += "-s WASM=1 "
        elif self.options.disable_wasm:
            flags += "-s WASM=0 "
        if not self.options.disable_single_file:
            flags += "-s SINGLE_FILE=1 "
        if self.options.threads:
            flags += "-s USE_PTHREADS=1 -s PTHREAD_POOL_SIZE=4 "
        else:
            flags += "-s USE_PTHREADS=0 "
        if self.options.enable_exception:
            flags += "-s DISABLE_EXCEPTION_CATCHING=0 "
        if self.options.simd:
            flags += "-msimd128 "
        if self.options.build_flags:
            flags += self.options.build_flags + " "
        if self.options.webnn:
            flags += "-s USE_WEBNN=1 "
        flags += "-s EXPORTED_FUNCTIONS=\"['_malloc', '_free']\""
        return flags

    def config(self):
        cmd = self.get_cmake_cmd()
        cmd.append(self.opencv_dir)
        execute(cmd)

    def build_opencvjs(self):
        execute(["make", "-j", str(multiprocessing.cpu_count()), "opencv.js"])

    def build_test(self):
        execute(["make", "-j", str(multiprocessing.cpu_count()), "opencv_js_test"])

    def build_perf(self):
        execute(["make", "-j", str(multiprocessing.cpu_count()), "opencv_js_perf"])

    def build_doc(self):
        execute(["make", "-j", str(multiprocessing.cpu_count()), "doxygen"])

    def build_loader(self):
        execute(["make", "-j", str(multiprocessing.cpu_count()), "opencv_js_loader"])


#===================================================================================================

if __name__ == "__main__":
    log.basicConfig(format='%(message)s', level=log.DEBUG)

    opencv_dir = os.path.abspath(os.path.join(SCRIPT_DIR, '../..'))
    emscripten_dir = None
    if "EMSDK" in os.environ:
<<<<<<< HEAD
        emscripten_dir = os.environ["EMSDK"] + "/upstream/emscripten/"
    else:
        log.warning("EMSDK environment variable is not available. Please properly activate Emscripten SDK and consider using 'emcmake' launcher")
=======
        emscripten_dir = os.path.join(os.environ["EMSDK"], "upstream", "emscripten")
    elif "EMSCRIPTEN" in os.environ:
        emscripten_dir = os.environ["EMSCRIPTEN"]
    else:
        log.warning("EMSCRIPTEN/EMSDK environment variable is not available. Please properly activate Emscripten SDK and consider using 'emcmake' launcher")
>>>>>>> 315f85d4

    parser = argparse.ArgumentParser(description='Build OpenCV.js by Emscripten')
    parser.add_argument("build_dir", help="Building directory (and output)")
    parser.add_argument('--opencv_dir', default=opencv_dir, help='Opencv source directory (default is "../.." relative to script location)')
    parser.add_argument('--emscripten_dir', default=emscripten_dir, help="Path to Emscripten to use for build (deprecated in favor of 'emcmake' launcher)")
    parser.add_argument('--build_wasm', action="store_true", help="Build OpenCV.js in WebAssembly format")
    parser.add_argument('--disable_wasm', action="store_true", help="Build OpenCV.js in Asm.js format")
    parser.add_argument('--disable_single_file', action="store_true", help="Do not merge JavaScript and WebAssembly into one single file")
    parser.add_argument('--threads', action="store_true", help="Build OpenCV.js with threads optimization")
    parser.add_argument('--simd', action="store_true", help="Build OpenCV.js with SIMD optimization")
    parser.add_argument('--build_test', action="store_true", help="Build tests")
    parser.add_argument('--build_perf', action="store_true", help="Build performance tests")
    parser.add_argument('--build_doc', action="store_true", help="Build tutorials")
    parser.add_argument('--build_loader', action="store_true", help="Build OpenCV.js loader")
    parser.add_argument('--clean_build_dir', action="store_true", help="Clean build dir")
    parser.add_argument('--skip_config', action="store_true", help="Skip cmake config")
    parser.add_argument('--config_only', action="store_true", help="Only do cmake config")
    parser.add_argument('--enable_exception', action="store_true", help="Enable exception handling")
    # Use flag --cmake option="-D...=ON" only for one argument, if you would add more changes write new cmake_option flags
    parser.add_argument('--cmake_option', action='append', help="Append CMake options")
    # Use flag --build_flags="-s USE_PTHREADS=0 -Os" for one and more arguments as in the example
    parser.add_argument('--build_flags', help="Append Emscripten build options")
    parser.add_argument('--build_wasm_intrin_test', default=False, action="store_true", help="Build WASM intrin tests")
    # Write a path to modify file like argument of this flag
    parser.add_argument('--config', default=os.path.join(os.path.dirname(os.path.abspath(__file__)), 'opencv_js.config.py'),
                        help="Specify configuration file with own list of exported into JS functions")
    parser.add_argument('--webnn', action="store_true", help="Enable WebNN Backend")

    transformed_args = ["--cmake_option=%s".format(arg) if arg[:2] == "-D" else arg for arg in sys.argv[1:]]
    args = parser.parse_args(transformed_args)

    log.debug("Args: %s", args)

    os.environ["OPENCV_JS_WHITELIST"] = os.path.abspath(args.config)

    if 'EMMAKEN_JUST_CONFIGURE' in os.environ:
        del os.environ['EMMAKEN_JUST_CONFIGURE']  # avoid linker errors with NODERAWFS message then using 'emcmake' launcher

    if args.emscripten_dir is None:
<<<<<<< HEAD
        log.error("Cannot get Emscripten path, please use 'emcmake' launcher or specify it either by EMSDK environment variable or --emscripten_dir option.")
=======
        log.error("Cannot get Emscripten path, please use 'emcmake' launcher or specify it either by EMSCRIPTEN/EMSDK environment variable or --emscripten_dir option.")
>>>>>>> 315f85d4
        sys.exit(-1)

    builder = Builder(args)

    os.chdir(builder.build_dir)

    if args.clean_build_dir:
        log.info("=====")
        log.info("===== Clean build dir %s", builder.build_dir)
        log.info("=====")
        builder.clean_build_dir()

    if not args.skip_config:
        target = "default target"
        if args.build_wasm:
            target = "wasm"
        elif args.disable_wasm:
            target = "asm.js"
        log.info("=====")
        log.info("===== Config OpenCV.js build for %s" % target)
        log.info("=====")
        builder.config()

    if args.config_only:
        sys.exit(0)

    log.info("=====")
    log.info("===== Building OpenCV.js")
    log.info("=====")
    builder.build_opencvjs()

    if args.build_test:
        log.info("=====")
        log.info("===== Building OpenCV.js tests")
        log.info("=====")
        builder.build_test()

    if args.build_perf:
        log.info("=====")
        log.info("===== Building OpenCV.js performance tests")
        log.info("=====")
        builder.build_perf()

    if args.build_doc:
        log.info("=====")
        log.info("===== Building OpenCV.js tutorials")
        log.info("=====")
        builder.build_doc()

    if args.build_loader:
        log.info("=====")
        log.info("===== Building OpenCV.js loader")
        log.info("=====")
        builder.build_loader()

    log.info("=====")
    log.info("===== Build finished")
    log.info("=====")

    opencvjs_path = os.path.join(builder.build_dir, "bin", "opencv.js")
    if check_file(opencvjs_path):
        log.info("OpenCV.js location: %s", opencvjs_path)

    if args.build_test:
        opencvjs_test_path = os.path.join(builder.build_dir, "bin", "tests.html")
        if check_file(opencvjs_test_path):
            log.info("OpenCV.js tests location: %s", opencvjs_test_path)

    if args.build_perf:
        opencvjs_perf_path = os.path.join(builder.build_dir, "bin", "perf")
        opencvjs_perf_base_path = os.path.join(builder.build_dir, "bin", "perf", "base.js")
        if check_file(opencvjs_perf_base_path):
            log.info("OpenCV.js performance tests location: %s", opencvjs_perf_path)

    if args.build_doc:
        opencvjs_tutorial_path = find_file("tutorial_js_root.html", os.path.join(builder.build_dir, "doc", "doxygen", "html"))
        if check_file(opencvjs_tutorial_path):
            log.info("OpenCV.js tutorials location: %s", opencvjs_tutorial_path)

    if args.build_loader:
        opencvjs_loader_path = os.path.join(builder.build_dir, "bin", "loader.js")
        if check_file(opencvjs_loader_path):
            log.info("OpenCV.js loader location: %s", opencvjs_loader_path)<|MERGE_RESOLUTION|>--- conflicted
+++ resolved
@@ -288,17 +288,11 @@
     opencv_dir = os.path.abspath(os.path.join(SCRIPT_DIR, '../..'))
     emscripten_dir = None
     if "EMSDK" in os.environ:
-<<<<<<< HEAD
-        emscripten_dir = os.environ["EMSDK"] + "/upstream/emscripten/"
-    else:
-        log.warning("EMSDK environment variable is not available. Please properly activate Emscripten SDK and consider using 'emcmake' launcher")
-=======
         emscripten_dir = os.path.join(os.environ["EMSDK"], "upstream", "emscripten")
     elif "EMSCRIPTEN" in os.environ:
         emscripten_dir = os.environ["EMSCRIPTEN"]
     else:
         log.warning("EMSCRIPTEN/EMSDK environment variable is not available. Please properly activate Emscripten SDK and consider using 'emcmake' launcher")
->>>>>>> 315f85d4
 
     parser = argparse.ArgumentParser(description='Build OpenCV.js by Emscripten')
     parser.add_argument("build_dir", help="Building directory (and output)")
@@ -338,11 +332,7 @@
         del os.environ['EMMAKEN_JUST_CONFIGURE']  # avoid linker errors with NODERAWFS message then using 'emcmake' launcher
 
     if args.emscripten_dir is None:
-<<<<<<< HEAD
-        log.error("Cannot get Emscripten path, please use 'emcmake' launcher or specify it either by EMSDK environment variable or --emscripten_dir option.")
-=======
         log.error("Cannot get Emscripten path, please use 'emcmake' launcher or specify it either by EMSCRIPTEN/EMSDK environment variable or --emscripten_dir option.")
->>>>>>> 315f85d4
         sys.exit(-1)
 
     builder = Builder(args)
