# Classes and methods whitelist
<<<<<<< HEAD
core = {'': ['absdiff', 'add', 'addWeighted', 'bitwise_and', 'bitwise_not', 'bitwise_or', 'bitwise_xor', 'cartToPolar',\
             'compare', 'convertScaleAbs', 'copyMakeBorder', 'countNonZero', 'determinant', 'dft', 'divide', 'eigen', \
             'exp', 'flip', 'getOptimalDFTSize','gemm', 'hconcat', 'inRange', 'invert', 'kmeans', 'log', 'magnitude', \
             'max', 'mean', 'meanStdDev', 'merge', 'min', 'minMaxLoc', 'mixChannels', 'multiply', 'norm', 'normalize', \
             'perspectiveTransform', 'polarToCart', 'pow', 'randn', 'randu', 'reduce', 'repeat', 'rotate', 'setIdentity', 'setRNGSeed', \
             'solve', 'solvePoly', 'split', 'sqrt', 'subtract', 'trace', 'transform', 'transpose', 'vconcat'],
        'Algorithm': []}
=======

core = {
    '': [
        'absdiff', 'add', 'addWeighted', 'bitwise_and', 'bitwise_not', 'bitwise_or', 'bitwise_xor', 'cartToPolar',
        'compare', 'convertScaleAbs', 'copyMakeBorder', 'countNonZero', 'determinant', 'dft', 'divide', 'eigen',
        'exp', 'flip', 'getOptimalDFTSize','gemm', 'hconcat', 'inRange', 'invert', 'kmeans', 'log', 'magnitude',
        'max', 'mean', 'meanStdDev', 'merge', 'min', 'minMaxLoc', 'mixChannels', 'multiply', 'norm', 'normalize',
        'perspectiveTransform', 'polarToCart', 'pow', 'randn', 'randu', 'reduce', 'repeat', 'rotate', 'setIdentity', 'setRNGSeed',
        'solve', 'solvePoly', 'split', 'sqrt', 'subtract', 'trace', 'transform', 'transpose', 'vconcat',
        'setLogLevel', 'getLogLevel',
    ],
    'Algorithm': [],
}
>>>>>>> bdd2b57e

imgproc = {'': ['Canny', 'GaussianBlur', 'Laplacian', 'HoughLines', 'HoughLinesP', 'HoughCircles', 'Scharr','Sobel', \
                'adaptiveThreshold','approxPolyDP','arcLength','bilateralFilter','blur','boundingRect','boxFilter',\
                'calcBackProject','calcHist','circle','compareHist','connectedComponents','connectedComponentsWithStats', \
                'contourArea', 'convexHull', 'convexityDefects', 'cornerHarris','cornerMinEigenVal','createCLAHE', \
                'createLineSegmentDetector','cvtColor','demosaicing','dilate', 'distanceTransform','distanceTransformWithLabels', \
                'drawContours','ellipse','ellipse2Poly','equalizeHist','erode', 'filter2D', 'findContours','fitEllipse', \
                'fitLine', 'floodFill','getAffineTransform', 'getPerspectiveTransform', 'getRotationMatrix2D', 'getStructuringElement', \
                'goodFeaturesToTrack','grabCut','initUndistortRectifyMap', 'integral','integral2', 'isContourConvex', 'line', \
                'matchShapes', 'matchTemplate','medianBlur', 'minAreaRect', 'minEnclosingCircle', 'moments', 'morphologyEx', \
                'pointPolygonTest', 'putText','pyrDown','pyrUp','rectangle','remap', 'resize','sepFilter2D','threshold', \
                'undistort','warpAffine','warpPerspective','warpPolar','watershed', \
                'fillPoly', 'fillConvexPoly', 'polylines',
    ],
    'CLAHE': ['apply', 'collectGarbage', 'getClipLimit', 'getTilesGridSize', 'setClipLimit', 'setTilesGridSize'],
    'segmentation_IntelligentScissorsMB': [
        'IntelligentScissorsMB',
        'setWeights',
        'setGradientMagnitudeMaxLimit',
        'setEdgeFeatureZeroCrossingParameters',
        'setEdgeFeatureCannyParameters',
        'applyImage',
        'applyImageFeatures',
        'buildMap',
        'getContour'
    ],
}

objdetect = {'': ['groupRectangles'],
             'HOGDescriptor': ['load', 'HOGDescriptor', 'getDefaultPeopleDetector', 'getDaimlerPeopleDetector', 'setSVMDetector', 'detectMultiScale'],
             'CascadeClassifier': ['load', 'detectMultiScale2', 'CascadeClassifier', 'detectMultiScale3', 'empty', 'detectMultiScale'],
             'QRCodeDetector': ['QRCodeDetector', 'decode', 'decodeCurved', 'detect', 'detectAndDecode', 'detectMulti', 'setEpsX', 'setEpsY']}

video = {'': ['CamShift', 'calcOpticalFlowFarneback', 'calcOpticalFlowPyrLK', 'createBackgroundSubtractorMOG2', \
             'findTransformECC', 'meanShift'],
         'BackgroundSubtractorMOG2': ['BackgroundSubtractorMOG2', 'apply'],
         'BackgroundSubtractor': ['apply', 'getBackgroundImage']}

dnn = {'dnn_Net': ['setInput', 'forward'],
       '': ['readNetFromCaffe', 'readNetFromTensorflow', 'readNetFromTorch', 'readNetFromDarknet',
            'readNetFromONNX', 'readNet', 'blobFromImage']}

features2d = {'Feature2D': ['detect', 'compute', 'detectAndCompute', 'descriptorSize', 'descriptorType', 'defaultNorm', 'empty', 'getDefaultName'],
              'BRISK': ['create', 'getDefaultName'],
              'ORB': ['create', 'setMaxFeatures', 'setScaleFactor', 'setNLevels', 'setEdgeThreshold', 'setFirstLevel', 'setWTA_K', 'setScoreType', 'setPatchSize', 'getFastThreshold', 'getDefaultName'],
              'MSER': ['create', 'detectRegions', 'setDelta', 'getDelta', 'setMinArea', 'getMinArea', 'setMaxArea', 'getMaxArea', 'setPass2Only', 'getPass2Only', 'getDefaultName'],
              'FastFeatureDetector': ['create', 'setThreshold', 'getThreshold', 'setNonmaxSuppression', 'getNonmaxSuppression', 'setType', 'getType', 'getDefaultName'],
              'AgastFeatureDetector': ['create', 'setThreshold', 'getThreshold', 'setNonmaxSuppression', 'getNonmaxSuppression', 'setType', 'getType', 'getDefaultName'],
              'GFTTDetector': ['create', 'setMaxFeatures', 'getMaxFeatures', 'setQualityLevel', 'getQualityLevel', 'setMinDistance', 'getMinDistance', 'setBlockSize', 'getBlockSize', 'setHarrisDetector', 'getHarrisDetector', 'setK', 'getK', 'getDefaultName'],
              # 'SimpleBlobDetector': ['create'],
              'KAZE': ['create', 'setExtended', 'getExtended', 'setUpright', 'getUpright', 'setThreshold', 'getThreshold', 'setNOctaves', 'getNOctaves', 'setNOctaveLayers', 'getNOctaveLayers', 'setDiffusivity', 'getDiffusivity', 'getDefaultName'],
              'AKAZE': ['create', 'setDescriptorType', 'getDescriptorType', 'setDescriptorSize', 'getDescriptorSize', 'setDescriptorChannels', 'getDescriptorChannels', 'setThreshold', 'getThreshold', 'setNOctaves', 'getNOctaves', 'setNOctaveLayers', 'getNOctaveLayers', 'setDiffusivity', 'getDiffusivity', 'getDefaultName'],
              'DescriptorMatcher': ['add', 'clear', 'empty', 'isMaskSupported', 'train', 'match', 'knnMatch', 'radiusMatch', 'clone', 'create'],
              'BFMatcher': ['isMaskSupported', 'create'],
              '': ['drawKeypoints', 'drawMatches', 'drawMatchesKnn']}

photo = {'': ['createAlignMTB', 'createCalibrateDebevec', 'createCalibrateRobertson', \
              'createMergeDebevec', 'createMergeMertens', 'createMergeRobertson', \
              'createTonemapDrago', 'createTonemapMantiuk', 'createTonemapReinhard', 'inpaint'],
        'CalibrateCRF': ['process'],
        'AlignMTB' : ['calculateShift', 'shiftMat', 'computeBitmaps', 'getMaxBits', 'setMaxBits', \
                      'getExcludeRange', 'setExcludeRange', 'getCut', 'setCut'],
        'CalibrateDebevec' : ['getLambda', 'setLambda', 'getSamples', 'setSamples', 'getRandom', 'setRandom'],
        'CalibrateRobertson' : ['getMaxIter', 'setMaxIter', 'getThreshold', 'setThreshold', 'getRadiance'],
        'MergeExposures' : ['process'],
        'MergeDebevec' : ['process'],
        'MergeMertens' : ['process', 'getContrastWeight', 'setContrastWeight', 'getSaturationWeight', \
                          'setSaturationWeight', 'getExposureWeight', 'setExposureWeight'],
        'MergeRobertson' : ['process'],
        'Tonemap' : ['process' , 'getGamma', 'setGamma'],
        'TonemapDrago' : ['getSaturation', 'setSaturation', 'getBias', 'setBias', \
                          'getSigmaColor', 'setSigmaColor', 'getSigmaSpace','setSigmaSpace'],
        'TonemapMantiuk' : ['getScale', 'setScale', 'getSaturation', 'setSaturation'],
        'TonemapReinhard' : ['getIntensity', 'setIntensity', 'getLightAdaptation', 'setLightAdaptation', \
                             'getColorAdaptation', 'setColorAdaptation']
        }

aruco = {'': ['detectMarkers', 'drawDetectedMarkers', 'drawAxis', 'estimatePoseSingleMarkers', 'estimatePoseBoard', 'estimatePoseCharucoBoard', 'interpolateCornersCharuco', 'drawDetectedCornersCharuco'],
        'aruco_Dictionary': ['get', 'drawMarker'],
        'aruco_Board': ['create'],
        'aruco_GridBoard': ['create', 'draw'],
        'aruco_CharucoBoard': ['create', 'draw'],
        'aruco_DetectorParameters': ['create']
        }

calib3d = {'': ['findHomography', 'calibrateCameraExtended', 'drawFrameAxes', 'estimateAffine2D', \
                'getDefaultNewCameraMatrix', 'initUndistortRectifyMap', 'Rodrigues', \
                'solvePnP', 'solvePnPRansac', 'solvePnPRefineLM']}


white_list = makeWhiteList([core, imgproc, objdetect, video, dnn, features2d, photo, aruco, calib3d])<|MERGE_RESOLUTION|>--- conflicted
+++ resolved
@@ -1,13 +1,4 @@
 # Classes and methods whitelist
-<<<<<<< HEAD
-core = {'': ['absdiff', 'add', 'addWeighted', 'bitwise_and', 'bitwise_not', 'bitwise_or', 'bitwise_xor', 'cartToPolar',\
-             'compare', 'convertScaleAbs', 'copyMakeBorder', 'countNonZero', 'determinant', 'dft', 'divide', 'eigen', \
-             'exp', 'flip', 'getOptimalDFTSize','gemm', 'hconcat', 'inRange', 'invert', 'kmeans', 'log', 'magnitude', \
-             'max', 'mean', 'meanStdDev', 'merge', 'min', 'minMaxLoc', 'mixChannels', 'multiply', 'norm', 'normalize', \
-             'perspectiveTransform', 'polarToCart', 'pow', 'randn', 'randu', 'reduce', 'repeat', 'rotate', 'setIdentity', 'setRNGSeed', \
-             'solve', 'solvePoly', 'split', 'sqrt', 'subtract', 'trace', 'transform', 'transpose', 'vconcat'],
-        'Algorithm': []}
-=======
 
 core = {
     '': [
@@ -21,7 +12,6 @@
     ],
     'Algorithm': [],
 }
->>>>>>> bdd2b57e
 
 imgproc = {'': ['Canny', 'GaussianBlur', 'Laplacian', 'HoughLines', 'HoughLinesP', 'HoughCircles', 'Scharr','Sobel', \
                 'adaptiveThreshold','approxPolyDP','arcLength','bilateralFilter','blur','boundingRect','boxFilter',\
