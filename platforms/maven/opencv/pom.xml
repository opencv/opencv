--- conflicted
+++ resolved
@@ -4,11 +4,7 @@
     <parent>
         <groupId>org.opencv</groupId>
         <artifactId>opencv-parent</artifactId>
-<<<<<<< HEAD
-        <version>4.8.0</version>
-=======
         <version>4.9.0</version>
->>>>>>> a8ec6586
     </parent>
     <groupId>org.opencv</groupId>
     <artifactId>opencv</artifactId>
