--- conflicted
+++ resolved
@@ -132,12 +132,8 @@
             "-DBUILD_ANDROID_EXAMPLES=OFF",
             "-DINSTALL_ANDROID_EXAMPLES=OFF",
             "-DANDROID_STL=gnustl_static",
-<<<<<<< HEAD
             "-DANDROID_NATIVE_API_LEVEL=21",
             "-DANDROID_SDK_TARGET=21",
-=======
-            "-DANDROID_NATIVE_API_LEVEL=9",
->>>>>>> 4f7b3e8a
             "-DANDROID_ABI='%s'" % abi.cmake_name,
             "-DWITH_TBB=ON",
             "-DANDROID_TOOLCHAIN_NAME=%s" % abi.toolchain
@@ -266,12 +262,8 @@
     parser.add_argument("opencv_dir", help="Path to OpenCV source dir")
     parser.add_argument('--ndk_path', help="Path to Android NDK to use for build")
     parser.add_argument('--sdk_path', help="Path to Android SDK to use for build")
-<<<<<<< HEAD
-    parser.add_argument('--sign_with', help="Certificate to sign the Manager apk")
-=======
     parser.add_argument("--extra_modules_path", help="Path to extra modules to use for build")
     parser.add_argument('--sign_with', help="Sertificate to sign the Manager apk")
->>>>>>> 4f7b3e8a
     parser.add_argument('--build_doc', action="store_true", help="Build javadoc")
     parser.add_argument('--no_ccache', action="store_true", help="Do not use ccache during library build")
     parser.add_argument('--extra_pack', action='append', help="provide extra OpenCV libraries for Manager apk in form <version>:<path-to-native-libs>, for example '2.4.11:unpacked/sdk/native/libs'")
