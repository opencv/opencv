name: PR:3.4 U20

on:
  pull_request:
    branches:
      - 3.4

env:
  EXTRA_CMAKE_OPTIONS: '-DBUILD_DOCS=ON -DPYTHON_DEFAULT_EXECUTABLE=/usr/bin/python3 -DOPENCV_DOWNLOAD_PATH=/home/ci/binaries_cache -DBUILD_EXAMPLES=ON -DOPENCV_ENABLE_NONFREE=ON'
  PR_AUTHOR: ${{ github.event.pull_request.user.login }}
  PR_AUTHOR_FORK: ${{ github.event.pull_request.head.repo.full_name }}
  SOURCE_BRANCH_NAME: ${{ github.head_ref }}
  TARGET_BRANCH_NAME: ${{ github.base_ref }}
  ANT_HOME: /usr/share/ant
  GIT_CACHE_DOCKER: /home/ci/git_cache
  PYTHONPATH: /opencv-build/python_loader:$PYTHONPATH
  OPENCV_TEST_DATA_PATH: /opencv_extra/testdata
  OPENCV_DOCKER_WORKDIR: /opencv

jobs:
  BuildAndTest:
    runs-on: opencv-cn-lin-x86-64
    defaults:
      run:
        shell: bash
    container:
      image: quay.io/asenyaev/opencv-ubuntu:20.04
      volumes:
        - /home/opencv-cn/git_cache:/home/ci/git_cache
        - /home/opencv-cn/ci_cache/opencv:/home/ci/.ccache
        - /home/opencv-cn/binaries_cache:/home/ci/binaries_cache
    steps:
    - name: PR info
      run: |
        echo "PR Author: ${{ env.PR_AUTHOR }}"
        echo "Source branch name: ${{ env.SOURCE_BRANCH_NAME }}"
        echo "Target branch name: ${{ env.TARGET_BRANCH_NAME }}"
    - name: Clean
      run: find ${{ env.OPENCV_DOCKER_WORKDIR }} -mindepth 1 -delete
    - name: Fetch opencv
      run: git clone --branch ${{ env.TARGET_BRANCH_NAME }} --reference ${{ env.GIT_CACHE_DOCKER }}/opencv.git https://github.com/opencv/opencv.git ${{ env.OPENCV_DOCKER_WORKDIR }}
    - name: Merge opencv with ${{ env.SOURCE_BRANCH_NAME }} branch
      run: |
        cd ${{ env.OPENCV_DOCKER_WORKDIR }}
        git config --global --add safe.directory ${{ env.OPENCV_DOCKER_WORKDIR }}
        git config user.email "opencv.ci"
        git config user.name "opencv.ci"
        git pull -v "https://github.com/${{ env.PR_AUTHOR_FORK }}" "${{ env.SOURCE_BRANCH_NAME }}"
    - name: Clone opencv_extra
<<<<<<< HEAD
      run: git clone --single-branch --branch ${{ env.TARGET_BRANCH_NAME }} --reference ${{ env.GIT_CACHE_DOCKER }}/opencv_extra.git --depth 1 https://github.com/opencv/opencv_extra.git /opencv_extra
=======
      run: git clone --single-branch --branch ${{ env.TARGET_BRANCH_NAME }} https://github.com/opencv/opencv_extra.git /opencv_extra
    - name: Merge opencv_extra with ${{ env.SOURCE_BRANCH_NAME }} branch
      run: |
        RET=$(git ls-remote --heads "https://github.com/${{ env.PR_AUTHOR }}/opencv_extra" "${{ env.SOURCE_BRANCH_NAME }}") || true
        if [[ ! -z "$RET" ]]; then
          echo "Merge opencv_extra with ${{ env.SOURCE_BRANCH_NAME }} branch"
          cd /opencv_extra
          git config user.email "opencv.ci"
          git config user.name "opencv.ci"
          git pull -v "https://github.com/${{ env.PR_AUTHOR }}/opencv_extra" "${{ env.SOURCE_BRANCH_NAME }}"
        else
          echo "No merge since ${{ env.PR_AUTHOR }}/opencv_extra does not have branch ${{ env.SOURCE_BRANCH_NAME }}"
        fi
>>>>>>> c677f132
    - name: Configure OpenCV
      run: |
        cd /opencv-build
        cmake -G Ninja ${{ env.EXTRA_CMAKE_OPTIONS }} ${{ env.OPENCV_DOCKER_WORKDIR }}
    - name: Build OpenCV
      run: |
        cd /opencv-build
        ninja
    - name: Accuracy:calib3d
      run: cd /opencv-build && xvfb-run -a bin/opencv_test_calib3d
    - name: Accuracy:core
      run: cd /opencv-build && xvfb-run -a bin/opencv_test_core
    - name: Accuracy:dnn
      run: cd /opencv-build && xvfb-run -a bin/opencv_test_dnn
    - name: Accuracy:features2d
      run: cd /opencv-build && xvfb-run -a bin/opencv_test_features2d
    - name: Accuracy:flann
      run: cd /opencv-build && xvfb-run -a bin/opencv_test_flann
    - name: Accuracy:highgui
      run: cd /opencv-build && xvfb-run -a bin/opencv_test_highgui
    - name: Accuracy:imgcodecs
      run: cd /opencv-build && xvfb-run -a bin/opencv_test_imgcodecs
    - name: Accuracy:imgproc
      run: cd /opencv-build && xvfb-run -a bin/opencv_test_imgproc
    - name: Accuracy:ml
      run: cd /opencv-build && xvfb-run -a bin/opencv_test_ml
    - name: Accuracy:objdetect
      run: cd /opencv-build && xvfb-run -a bin/opencv_test_objdetect
    - name: Accuracy:photo
      run: cd /opencv-build && xvfb-run -a bin/opencv_test_photo
    - name: Accuracy:shape
      run: cd /opencv-build && xvfb-run -a bin/opencv_test_shape
    - name: Accuracy:stitching
      run: cd /opencv-build && xvfb-run -a bin/opencv_test_stitching
    - name: Accuracy:superres
      run: cd /opencv-build && xvfb-run -a bin/opencv_test_superres
    - name: Accuracy:video
      run: cd /opencv-build && xvfb-run -a bin/opencv_test_video
    - name: Accuracy:videoio
      run: cd /opencv-build && xvfb-run -a bin/opencv_test_videoio
    - name: Accuracy:videostab
      run: cd /opencv-build && xvfb-run -a bin/opencv_test_videostab
    - name: Performance:calib3d
      run: cd /opencv-build && xvfb-run -a bin/opencv_perf_calib3d --perf_impl=plain --perf_min_samples=1 --perf_force_samples=1 --perf_verify_sanity --skip_unstable=1
    - name: Performance:core
      run: cd /opencv-build && xvfb-run -a bin/opencv_perf_core --perf_impl=plain --perf_min_samples=1 --perf_force_samples=1 --perf_verify_sanity --skip_unstable=1
    - name: Performance:dnn
      run: cd /opencv-build && xvfb-run -a bin/opencv_perf_dnn --perf_impl=plain --perf_min_samples=1 --perf_force_samples=1 --perf_verify_sanity --skip_unstable=1
    - name: Performance:features2d
      run: cd /opencv-build && xvfb-run -a bin/opencv_perf_features2d --perf_impl=plain --perf_min_samples=1 --perf_force_samples=1 --perf_verify_sanity --skip_unstable=1
    - name: Performance:imgcodecs
      run: cd /opencv-build && xvfb-run -a bin/opencv_perf_imgcodecs --perf_impl=plain --perf_min_samples=1 --perf_force_samples=1 --perf_verify_sanity --skip_unstable=1
    - name: Performance:imgproc
      run: cd /opencv-build && xvfb-run -a bin/opencv_perf_imgproc --perf_impl=plain --perf_min_samples=1 --perf_force_samples=1 --perf_verify_sanity --skip_unstable=1
    - name: Performance:objdetect
      run: cd /opencv-build && xvfb-run -a bin/opencv_perf_objdetect --perf_impl=plain --perf_min_samples=1 --perf_force_samples=1 --perf_verify_sanity --skip_unstable=1
    - name: Performance:photo
      run: cd /opencv-build && xvfb-run -a bin/opencv_perf_photo --perf_impl=plain --perf_min_samples=1 --perf_force_samples=1 --perf_verify_sanity --skip_unstable=1
    - name: Performance:stitching
      run: cd /opencv-build && xvfb-run -a bin/opencv_perf_stitching --perf_impl=plain --perf_min_samples=1 --perf_force_samples=1 --perf_verify_sanity --skip_unstable=1
    - name: Performance:superres
      run: cd /opencv-build && xvfb-run -a bin/opencv_perf_superres --perf_impl=plain --perf_min_samples=1 --perf_force_samples=1 --perf_verify_sanity --skip_unstable=1
    - name: Performance:video
      run: cd /opencv-build && xvfb-run -a bin/opencv_perf_video --perf_impl=plain --perf_min_samples=1 --perf_force_samples=1 --perf_verify_sanity --skip_unstable=1
    - name: Performance:videoio
      run: cd /opencv-build && xvfb-run -a bin/opencv_perf_videoio --perf_impl=plain --perf_min_samples=1 --perf_force_samples=1 --perf_verify_sanity --skip_unstable=1
    - name: Python3
      run: |
        cd ${{ env.OPENCV_DOCKER_WORKDIR }}/modules/python/test
        python3 ./test.py --repo ../../../ -v
    - name: Java
      run: cd /opencv-build && xvfb-run -a python3 ${{ env.OPENCV_DOCKER_WORKDIR }}/modules/ts/misc/run.py . -a -t java
    - name: Save Unit Test Results
      uses: actions/upload-artifact@v3
      if: always()
      with:
        name: junit-html
        path: /opencv-build/java_test/testResults/junit-noframes.html
    - name: Pylint
      run: cd /opencv-build && cmake --build . --config release --target check_pylint -- -j4

  BuildContrib:
    runs-on: opencv-cn-lin-x86-64
    defaults:
      run:
        shell: bash
    container:
      image: quay.io/asenyaev/opencv-ubuntu:20.04
      volumes:
        - /home/opencv-cn/git_cache:/home/ci/git_cache
        - /home/opencv-cn/ci_cache/opencv:/home/ci/.ccache
        - /home/opencv-cn/binaries_cache:/home/ci/binaries_cache
    steps:
    - name: PR info
      run: |
        echo "PR Author: ${{ env.PR_AUTHOR }}"
        echo "Source branch name: ${{ env.SOURCE_BRANCH_NAME }}"
        echo "Target branch name: ${{ env.TARGET_BRANCH_NAME }}"
    - name: Clean
      run: find ${{ env.OPENCV_DOCKER_WORKDIR }} -mindepth 1 -delete
    - name: Fetch opencv
      run: git clone --branch ${{ env.TARGET_BRANCH_NAME }} --reference ${{ env.GIT_CACHE_DOCKER }}/opencv.git https://github.com/opencv/opencv.git ${{ env.OPENCV_DOCKER_WORKDIR }}
    - name: Merge opencv with a test branch
      run: |
        cd ${{ env.OPENCV_DOCKER_WORKDIR }}
        git config --global --add safe.directory ${{ env.OPENCV_DOCKER_WORKDIR }}
        git config user.email "opencv.ci"
        git config user.name "opencv.ci"
        git pull -v "https://github.com/${{ env.PR_AUTHOR_FORK }}" "${{ env.SOURCE_BRANCH_NAME }}"
    - name: Clone opencv_contrib
      run: git clone --single-branch --branch ${{ env.TARGET_BRANCH_NAME }} --reference ${{ env.GIT_CACHE_DOCKER }}/opencv_contrib.git --depth 1 https://github.com/opencv/opencv_contrib.git /opencv_contrib
    - name: Configure OpenCV Contrib
      run: |
        cd /opencv-contrib-build
        cmake -G Ninja ${{ env.EXTRA_CMAKE_OPTIONS }} -DOPENCV_EXTRA_MODULES_PATH=/opencv_contrib/modules ${{ env.OPENCV_DOCKER_WORKDIR }}
    - name: Build OpenCV Contrib
      run: |
        cd /opencv-contrib-build
        ninja<|MERGE_RESOLUTION|>--- conflicted
+++ resolved
@@ -47,10 +47,7 @@
         git config user.name "opencv.ci"
         git pull -v "https://github.com/${{ env.PR_AUTHOR_FORK }}" "${{ env.SOURCE_BRANCH_NAME }}"
     - name: Clone opencv_extra
-<<<<<<< HEAD
-      run: git clone --single-branch --branch ${{ env.TARGET_BRANCH_NAME }} --reference ${{ env.GIT_CACHE_DOCKER }}/opencv_extra.git --depth 1 https://github.com/opencv/opencv_extra.git /opencv_extra
-=======
-      run: git clone --single-branch --branch ${{ env.TARGET_BRANCH_NAME }} https://github.com/opencv/opencv_extra.git /opencv_extra
+      run: git clone --single-branch --branch ${{ env.TARGET_BRANCH_NAME }} --reference ${{ env.GIT_CACHE_DOCKER }}/opencv_extra.git https://github.com/opencv/opencv_extra.git /opencv_extra
     - name: Merge opencv_extra with ${{ env.SOURCE_BRANCH_NAME }} branch
       run: |
         RET=$(git ls-remote --heads "https://github.com/${{ env.PR_AUTHOR }}/opencv_extra" "${{ env.SOURCE_BRANCH_NAME }}") || true
@@ -63,7 +60,6 @@
         else
           echo "No merge since ${{ env.PR_AUTHOR }}/opencv_extra does not have branch ${{ env.SOURCE_BRANCH_NAME }}"
         fi
->>>>>>> c677f132
     - name: Configure OpenCV
       run: |
         cd /opencv-build
