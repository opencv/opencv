name: PR:3.4 U20

on:
  pull_request:
    branches:
      - 3.4

env:
  EXTRA_CMAKE_OPTIONS: '-DBUILD_DOCS=ON -DPYTHON_DEFAULT_EXECUTABLE=/usr/bin/python3 -DOPENCV_DOWNLOAD_PATH=/home/ci/binaries_cache -DBUILD_EXAMPLES=ON -DOPENCV_ENABLE_NONFREE=ON'
  PR_AUTHOR: ${{ github.event.pull_request.user.login }}
  PR_AUTHOR_FORK: ${{ github.event.pull_request.head.repo.full_name }}
  SOURCE_BRANCH_NAME: ${{ github.head_ref }}
  TARGET_BRANCH_NAME: ${{ github.base_ref }}
  ANT_HOME: /usr/share/ant
  GIT_CACHE_DOCKER: /home/ci/git_cache
  PYTHONPATH: /opencv-build/python_loader:$PYTHONPATH
  OPENCV_TEST_DATA_PATH: /opencv_extra/testdata
  OPENCV_DOCKER_WORKDIR: /opencv

jobs:
  BuildAndTest:
    runs-on: opencv-cn-lin-x86-64
    defaults:
      run:
        shell: bash
    container:
      image: quay.io/asenyaev/opencv-ubuntu:20.04
      volumes:
        - /home/opencv-cn/git_cache:/home/ci/git_cache
        - /home/opencv-cn/ci_cache/opencv:/home/ci/.ccache
        - /home/opencv-cn/binaries_cache:/home/ci/binaries_cache
    steps:
    - name: PR info
      run: |
        echo "PR Author: ${{ env.PR_AUTHOR }}"
        echo "Source branch name: ${{ env.SOURCE_BRANCH_NAME }}"
        echo "Target branch name: ${{ env.TARGET_BRANCH_NAME }}"
    - name: Clean
      run: find ${{ env.OPENCV_DOCKER_WORKDIR }} -mindepth 1 -delete
    - name: Fetch opencv
      run: git clone --branch ${{ env.TARGET_BRANCH_NAME }} --reference ${{ env.GIT_CACHE_DOCKER }}/opencv.git https://github.com/opencv/opencv.git ${{ env.OPENCV_DOCKER_WORKDIR }}
    - name: Merge opencv with ${{ env.SOURCE_BRANCH_NAME }} branch
      run: |
        cd ${{ env.OPENCV_DOCKER_WORKDIR }}
        git config --global --add safe.directory ${{ env.OPENCV_DOCKER_WORKDIR }}
        git config user.email "opencv.ci"
        git config user.name "opencv.ci"
        git pull -v "https://github.com/${{ env.PR_AUTHOR_FORK }}" "${{ env.SOURCE_BRANCH_NAME }}"
    - name: Clone opencv_extra
      run: git clone --single-branch --branch ${{ env.TARGET_BRANCH_NAME }} --reference ${{ env.GIT_CACHE_DOCKER }}/opencv_extra.git https://github.com/opencv/opencv_extra.git /opencv_extra
    - name: Merge opencv_extra with ${{ env.SOURCE_BRANCH_NAME }} branch
      run: |
        OPENCV_EXTRA_FORK=$(git ls-remote --heads "https://github.com/${{ env.PR_AUTHOR }}/opencv_extra" "${{ env.SOURCE_BRANCH_NAME }}") || true
        if [[ ! -z "$OPENCV_EXTRA_FORK" ]]; then
          echo "Merge opencv_extra with ${{ env.SOURCE_BRANCH_NAME }} branch"
          cd /opencv_extra
          git config user.email "opencv.ci"
          git config user.name "opencv.ci"
          git pull -v "https://github.com/${{ env.PR_AUTHOR }}/opencv_extra" "${{ env.SOURCE_BRANCH_NAME }}"
        else
          echo "No merge since ${{ env.PR_AUTHOR }}/opencv_extra does not have branch ${{ env.SOURCE_BRANCH_NAME }}"
        fi
    - name: Configure OpenCV
      run: |
        cd /opencv-build
        cmake -G Ninja ${{ env.EXTRA_CMAKE_OPTIONS }} ${{ env.OPENCV_DOCKER_WORKDIR }}
    - name: Build OpenCV
      run: |
        cd /opencv-build
        ninja
    - name: Accuracy:calib3d
      run: cd /opencv-build && xvfb-run -a bin/opencv_test_calib3d
    - name: Accuracy:core
      run: cd /opencv-build && xvfb-run -a bin/opencv_test_core
    - name: Accuracy:dnn
      run: cd /opencv-build && xvfb-run -a bin/opencv_test_dnn
    - name: Accuracy:features2d
      run: cd /opencv-build && xvfb-run -a bin/opencv_test_features2d
    - name: Accuracy:flann
      run: cd /opencv-build && xvfb-run -a bin/opencv_test_flann
    - name: Accuracy:highgui
      run: cd /opencv-build && xvfb-run -a bin/opencv_test_highgui
    - name: Accuracy:imgcodecs
      run: cd /opencv-build && xvfb-run -a bin/opencv_test_imgcodecs
    - name: Accuracy:imgproc
      run: cd /opencv-build && xvfb-run -a bin/opencv_test_imgproc
    - name: Accuracy:ml
      run: cd /opencv-build && xvfb-run -a bin/opencv_test_ml
    - name: Accuracy:objdetect
      run: cd /opencv-build && xvfb-run -a bin/opencv_test_objdetect
    - name: Accuracy:photo
      run: cd /opencv-build && xvfb-run -a bin/opencv_test_photo
    - name: Accuracy:shape
      run: cd /opencv-build && xvfb-run -a bin/opencv_test_shape
    - name: Accuracy:stitching
      run: cd /opencv-build && xvfb-run -a bin/opencv_test_stitching
    - name: Accuracy:superres
      run: cd /opencv-build && xvfb-run -a bin/opencv_test_superres
    - name: Accuracy:video
      run: cd /opencv-build && xvfb-run -a bin/opencv_test_video
    - name: Accuracy:videoio
      run: cd /opencv-build && xvfb-run -a bin/opencv_test_videoio
    - name: Accuracy:videostab
      run: cd /opencv-build && xvfb-run -a bin/opencv_test_videostab
    - name: Performance:calib3d
      run: cd /opencv-build && xvfb-run -a bin/opencv_perf_calib3d --perf_impl=plain --perf_min_samples=1 --perf_force_samples=1 --perf_verify_sanity --skip_unstable=1
    - name: Performance:core
      run: cd /opencv-build && xvfb-run -a bin/opencv_perf_core --perf_impl=plain --perf_min_samples=1 --perf_force_samples=1 --perf_verify_sanity --skip_unstable=1
    - name: Performance:dnn
      run: cd /opencv-build && xvfb-run -a bin/opencv_perf_dnn --perf_impl=plain --perf_min_samples=1 --perf_force_samples=1 --perf_verify_sanity --skip_unstable=1
    - name: Performance:features2d
      run: cd /opencv-build && xvfb-run -a bin/opencv_perf_features2d --perf_impl=plain --perf_min_samples=1 --perf_force_samples=1 --perf_verify_sanity --skip_unstable=1
    - name: Performance:imgcodecs
      run: cd /opencv-build && xvfb-run -a bin/opencv_perf_imgcodecs --perf_impl=plain --perf_min_samples=1 --perf_force_samples=1 --perf_verify_sanity --skip_unstable=1
    - name: Performance:imgproc
      run: cd /opencv-build && xvfb-run -a bin/opencv_perf_imgproc --perf_impl=plain --perf_min_samples=1 --perf_force_samples=1 --perf_verify_sanity --skip_unstable=1
    - name: Performance:objdetect
      run: cd /opencv-build && xvfb-run -a bin/opencv_perf_objdetect --perf_impl=plain --perf_min_samples=1 --perf_force_samples=1 --perf_verify_sanity --skip_unstable=1
    - name: Performance:photo
      run: cd /opencv-build && xvfb-run -a bin/opencv_perf_photo --perf_impl=plain --perf_min_samples=1 --perf_force_samples=1 --perf_verify_sanity --skip_unstable=1
    - name: Performance:stitching
      run: cd /opencv-build && xvfb-run -a bin/opencv_perf_stitching --perf_impl=plain --perf_min_samples=1 --perf_force_samples=1 --perf_verify_sanity --skip_unstable=1
    - name: Performance:superres
      run: cd /opencv-build && xvfb-run -a bin/opencv_perf_superres --perf_impl=plain --perf_min_samples=1 --perf_force_samples=1 --perf_verify_sanity --skip_unstable=1
    - name: Performance:video
      run: cd /opencv-build && xvfb-run -a bin/opencv_perf_video --perf_impl=plain --perf_min_samples=1 --perf_force_samples=1 --perf_verify_sanity --skip_unstable=1
    - name: Performance:videoio
      run: cd /opencv-build && xvfb-run -a bin/opencv_perf_videoio --perf_impl=plain --perf_min_samples=1 --perf_force_samples=1 --perf_verify_sanity --skip_unstable=1
    - name: Python3
      run: |
        cd ${{ env.OPENCV_DOCKER_WORKDIR }}/modules/python/test
        python3 ./test.py --repo ../../../ -v
    - name: Java
      run: cd /opencv-build && xvfb-run -a python3 ${{ env.OPENCV_DOCKER_WORKDIR }}/modules/ts/misc/run.py . -a -t java
    - name: Save Unit Test Results
      uses: actions/upload-artifact@v3
      if: always()
      with:
        name: junit-html
        path: /opencv-build/java_test/testResults/junit-noframes.html
    - name: Pylint
      run: cd /opencv-build && cmake --build . --config release --target check_pylint -- -j4

  BuildContrib:
    runs-on: opencv-cn-lin-x86-64
    defaults:
      run:
        shell: bash
    container:
      image: quay.io/asenyaev/opencv-ubuntu:20.04
      volumes:
        - /home/opencv-cn/git_cache:/home/ci/git_cache
        - /home/opencv-cn/ci_cache/opencv:/home/ci/.ccache
        - /home/opencv-cn/binaries_cache:/home/ci/binaries_cache
    steps:
    - name: PR info
      run: |
        echo "PR Author: ${{ env.PR_AUTHOR }}"
        echo "Source branch name: ${{ env.SOURCE_BRANCH_NAME }}"
        echo "Target branch name: ${{ env.TARGET_BRANCH_NAME }}"
    - name: Clean
      run: find ${{ env.OPENCV_DOCKER_WORKDIR }} -mindepth 1 -delete
    - name: Fetch opencv
      run: git clone --branch ${{ env.TARGET_BRANCH_NAME }} --reference ${{ env.GIT_CACHE_DOCKER }}/opencv.git https://github.com/opencv/opencv.git ${{ env.OPENCV_DOCKER_WORKDIR }}
    - name: Merge opencv with a test branch
      run: |
        cd ${{ env.OPENCV_DOCKER_WORKDIR }}
        git config --global --add safe.directory ${{ env.OPENCV_DOCKER_WORKDIR }}
        git config user.email "opencv.ci"
        git config user.name "opencv.ci"
        git pull -v "https://github.com/${{ env.PR_AUTHOR_FORK }}" "${{ env.SOURCE_BRANCH_NAME }}"
    - name: Clone opencv_contrib
<<<<<<< HEAD
      run: git clone --single-branch --branch ${{ env.TARGET_BRANCH_NAME }} --reference ${{ env.GIT_CACHE_DOCKER }}/opencv_contrib.git --depth 1 https://github.com/opencv/opencv_contrib.git /opencv_contrib
=======
      run: git clone --single-branch --branch ${{ env.TARGET_BRANCH_NAME }} https://github.com/opencv/opencv_contrib.git /opencv_contrib
    - name: Merge opencv_contrib with ${{ env.SOURCE_BRANCH_NAME }} branch
      run: |
        OPENCV_CONTRIB_FORK=$(git ls-remote --heads "https://github.com/${{ env.PR_AUTHOR }}/opencv_contrib" "${{ env.SOURCE_BRANCH_NAME }}") || true
        if [[ ! -z "$OPENCV_CONTRIB_FORK" ]]; then
          echo "Merge opencv_contrib with ${{ env.SOURCE_BRANCH_NAME }} branch"
          cd /opencv_contrib
          git config user.email "opencv.ci"
          git config user.name "opencv.ci"
          git pull -v "https://github.com/${{ env.PR_AUTHOR }}/opencv_contrib" "${{ env.SOURCE_BRANCH_NAME }}"
        else
          echo "No merge since ${{ env.PR_AUTHOR }}/opencv_contrib does not have branch ${{ env.SOURCE_BRANCH_NAME }}"
        fi
>>>>>>> 667e5e4f
    - name: Configure OpenCV Contrib
      run: |
        cd /opencv-contrib-build
        cmake -G Ninja ${{ env.EXTRA_CMAKE_OPTIONS }} -DOPENCV_EXTRA_MODULES_PATH=/opencv_contrib/modules ${{ env.OPENCV_DOCKER_WORKDIR }}
    - name: Build OpenCV Contrib
      run: |
        cd /opencv-contrib-build
        ninja<|MERGE_RESOLUTION|>--- conflicted
+++ resolved
@@ -170,9 +170,6 @@
         git config user.name "opencv.ci"
         git pull -v "https://github.com/${{ env.PR_AUTHOR_FORK }}" "${{ env.SOURCE_BRANCH_NAME }}"
     - name: Clone opencv_contrib
-<<<<<<< HEAD
-      run: git clone --single-branch --branch ${{ env.TARGET_BRANCH_NAME }} --reference ${{ env.GIT_CACHE_DOCKER }}/opencv_contrib.git --depth 1 https://github.com/opencv/opencv_contrib.git /opencv_contrib
-=======
       run: git clone --single-branch --branch ${{ env.TARGET_BRANCH_NAME }} https://github.com/opencv/opencv_contrib.git /opencv_contrib
     - name: Merge opencv_contrib with ${{ env.SOURCE_BRANCH_NAME }} branch
       run: |
@@ -186,7 +183,6 @@
         else
           echo "No merge since ${{ env.PR_AUTHOR }}/opencv_contrib does not have branch ${{ env.SOURCE_BRANCH_NAME }}"
         fi
->>>>>>> 667e5e4f
     - name: Configure OpenCV Contrib
       run: |
         cd /opencv-contrib-build
